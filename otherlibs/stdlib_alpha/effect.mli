(**************************************************************************)
(*                                                                        *)
(*                                 OCaml                                  *)
(*                                                                        *)
(*                    Leo White, Jane Street, London                      *)
(*                                                                        *)
(*   Copyright 2024 Jane Street Group LLC                                 *)
(*                                                                        *)
(*   All rights reserved.  This file is distributed under the terms of    *)
(*   the GNU Lesser General Public License version 2.1, with the          *)
(*   special exception on linking described in the file LICENSE.          *)
(*                                                                        *)
(**************************************************************************)

@@ portable

(** Effects.

    @since 5.0 *)

exception Continuation_already_resumed
(** Exception raised when a continuation is continued or discontinued more
    than once. *)

module Handler : sig

  type 'e t
  (** ['e t] is an effect handler for effect ['e] on the current stack. *)

  module List : sig

    type 'e handler := 'e t

    type 'es t =
      | [] : unit t
      | (::) : 'e handler * 'es t -> ('e * 'es) t
    (** ['es t] is a typed list of [Handler.t]s *)

    module Length : sig

      type x = X

      type 'es t =
        | [] : unit t
        | (::) : x * 'es t -> ('e * 'es) t
      (** ['es t] represents the length of a typed list of [Handler.t]s. It has
          slightly unusual constructors so that lengths can be written as
          [[X; X; X]] rather than e.g. [(S (S (S Z)))]. *)

    end

    val length : 'es t @ local -> 'es Length.t
    (** [length hs] is the length of [hs] *)

  end

end

module Continuation : sig

  type (-'a, +'b, 'es) t : value mod many contended
  (** [('a, 'b, 'es) continuation] is a delimited continuation that expects an ['a]
      value and returns a ['b] value. It requires handlers for the effects ['es].

      Continuations cross contention and and are [portable] if created from
      a [portable] closure. *)

  val get_callstack
    : ('a, 'b, 'es) t @ unique
    -> int
    -> Printexc.raw_backtrace Modes.Aliased.t * ('a, 'b, 'es) t @ unique
    @@ portable
  (** [get_callstack c n] returns a description of the top of the call stack on
      the continuation [c], with at most [n] entries. *)
end

val continue :
  ('a, 'b, 'es) Continuation.t @ unique
  -> 'a
  -> 'es Handler.List.t @ local
  -> 'b @ unique
(** [continue k v hs] resumes the continuation [k] with value [v]. [hs] are
    used to handle [k]'s additional effects.

    @raise Continuation_already_resumed if the continuation has already been
    resumed. *)

val discontinue :
  ('a, 'b, 'es) Continuation.t @ unique
  -> exn
  -> 'es Handler.List.t @ local
  -> 'b @ unique
(** [discontinue k e hs] resumes the continuation [k] by raising the
    exception [e]. [hs] are used to handle [k]'s additional effects.

    @raise Continuation_already_resumed if the continuation has already been
    resumed. *)

val discontinue_with_backtrace :
  ('a, 'b, 'es) Continuation.t @ unique
  -> exn
  -> Printexc.raw_backtrace
  -> 'es Handler.List.t @ local
  -> 'b @ unique
(** [discontinue_with_backtrace k e bt hs] resumes the continuation [k] by raising the
    exception [e] using the raw backtrace [bt] as the origin of the exception.
    [hs] are used to handle [k]'s additional effects.

    @raise Continuation_already_resumed if the continuation has already been
    resumed. *)

(** The signature for effects with no type parameters *)
module type S = sig
  @@ portable

  type t
  (** [t] represents the effect. It only appears as the argument to
      [Handler.t]. *)

  type ('a, 'e) ops
  (** [('a, 'e) ops] is the type of operations of effect [t]. ['a] is
      the return type of the given operation. ['e] will be filled in
      with [t] to tie the knot on recursive operations. *)

  module Result : sig
    @@ portable

    type eff := t

    type ('a, 'es) t =
      | Value : 'a @@ global aliased -> ('a, 'es) t
      | Exception : exn @@ global aliased -> ('a, 'es) t
      | Operation :
          ('o, eff) ops @@ global aliased
          * ('o, ('a, 'es) t, 'es) Continuation.t
          -> ('a, 'es) t
    (** [('a, 'es) t] is the result of running a continuation until it
        either finishes and returns an ['a] value, raises an exception, or
        performs an operation. *)

    type ('a, 'es) handler =
      { handle :
          'o. ('o, eff) ops
          -> ('o, ('a, 'es) t, 'es) Continuation.t @ unique
          -> 'a }
      [@@unboxed]

    val handle : ('a, 'es) t @ unique -> ('a, 'es) handler -> 'a
    (** [handle r f] uses [f] to handle the [Operation] case of [r]. The [Value]
        and [Exception] cases are handled by returning and raising respectively. *)
  end

  type ('a, 'es) result = ('a, 'es) Result.t =
    | Value : 'a @@ global aliased -> ('a, 'es) result
    | Exception : exn @@ global aliased -> ('a, 'es) result
    | Operation :
        ('o, t) ops @@ global aliased
        * ('o, ('a, 'es) result, 'es) Continuation.t
        -> ('a, 'es) result

  val fiber :
    (t Handler.t @ local -> 'a -> 'b) @ once
    -> ('a, ('b, unit) Result.t, unit) Continuation.t @ unique
  (** [fiber f] constructs a continuation that runs the computation [f]. [f]
      is passed a [t Handler.t] so that it can perform operations from effect
      [t]. *)

  val fiber_with :
    'es Handler.List.Length.t @ local
    -> ((t * 'es) Handler.List.t @ local -> 'a -> 'b) @ once
    -> ('a, ('b, 'es) Result.t, 'es) Continuation.t @ unique
  (** [fiber_with l f] constructs a continuation that runs the computation [f],
      which requires handlers for [l] additional effects. [f] is passed a typed
      list of handlers so that it can perform operations from effect [t] as
      well as from the additional effects ['es]. *)

  val run : (t Handler.t @ local -> 'a) @ once -> ('a, unit) Result.t @ unique
  (** [run f] constructs a continuation that runs the computation [f], and
      immediately continues it. [f] is passed a [t Handler.t] so that it can
      perform operations from effect [t]. *)

  val run_with :
    'es Handler.List.t @ local
    -> ((t * 'es) Handler.List.t @ local -> 'a) @ once
    -> ('a, 'es) Result.t @ unique
  (** [run_with hs f] constructs a continuation that runs the computation [f],
      and immediately continues it with handlers [hs]. [f] is passed a typed list
      of handlers so that it can perform operations from effect [t] as well as
      from the additional effects ['es]. *)

  val perform : t Handler.t @ local -> ('a, t) ops -> 'a
  (** [perform h e] performs an effect [e] at the handler [h] *)

  module Contended : sig
    module Result : sig
      type eff := t

      type ('a, 'es) t =
        | Value : 'a @@ global aliased -> ('a, 'es) t
        | Exception : exn @@ global aliased -> ('a, 'es) t
        | Operation :
            ('o, eff) ops @@ global aliased contended
            * ('o Modes.Portable.t, ('a, 'es) t, 'es) Continuation.t
            -> ('a, 'es) t
    end

    val fiber :
      ('a : value mod portable) 'b.
      (t Handler.t @ local portable -> 'a @ contended -> 'b) @ once
      -> ('a, ('b, unit) Result.t, unit) Continuation.t @ unique
    (** [fiber f] works as the non-contended version, but provides
        a [portable] handler at the cost of requiring a [value mod portable]
        argument and returning a [Contended.Result.t]. *)

    val fiber_with :
      ('a : value mod portable) 'b 'es.
      'es Handler.List.Length.t @ local
      -> ((t * 'es) Handler.List.t @ local portable -> 'a @ contended -> 'b) @ once
      -> ('a, ('b, 'es) Result.t, 'es) Continuation.t @ unique
    (** [fiber_with l f] works as the non-contended version, but provides
        [portable] handlers at the cost of requiring a [value mod portable]
        argument and returning a [Contended.Result.t]. *)

    val run :
      (t Handler.t @ local portable -> 'a) @ once
      -> ('a, unit) Result.t @ unique
    (** [run f] works as the non-contended version, but provides
        a [portable] handler and returns a [Contended.Result.t]. *)

    val run_with :
      'es Handler.List.t @ local portable
      -> ((t * 'es) Handler.List.t @ local portable -> 'a) @ once
      -> ('a, 'es) Result.t @ unique
    (** [run_with hs f] works as the non-contended version, but provides
        [portable] handlers and returns a [Contended.Result.t]. *)

    val perform :
      t Handler.t @ local contended ->
      ('a, t) ops @ portable ->
      'a @ contended
    (** [perform h e] performs an effect [e] at the [contended] handler [h] *)
  end

<<<<<<< HEAD
  module Portable : sig
    module Result : sig
      type eff := t

      type ('a, 'es) t =
        | Value : 'a @@ global aliased -> ('a, 'es) t
        | Exception : exn @@ global aliased -> ('a, 'es) t
        | Operation :
            ('o, eff) ops @@ global aliased
            * ('o, ('a, 'es) t, 'es) Continuation.t @@ portable
            -> ('a, 'es) t
    end

    val fiber :
      (t Handler.t @ local -> 'a -> 'b) @ once portable
      -> ('a, ('b, unit) Result.t, unit) Continuation.t @ portable unique
    (** [fiber f] works as the non-portable version, but takes a [portable]
        closure and creates a [portable] continuation. *)

    val fiber_with :
      'es Handler.List.Length.t @ local
      -> ((t * 'es) Handler.List.t @ local -> 'a -> 'b) @ once portable
      -> ('a, ('b, 'es) Result.t, 'es) Continuation.t @ portable unique
    (** [fiber_with l f] works as the non-portable version, but takes a
        [portable] closure and creates a [portable] continuation. *)

    val run : (t Handler.t @ local -> 'a) @ once portable
      -> ('a, unit) Result.t @ unique
    (** [run f] works as the non-portable version, but takes a [portable] closure
        and returns [Portable.Result.t] which can contain [portable] continuations. *)

    val run_with :
      'es Handler.List.t @ local
      -> ((t * 'es) Handler.List.t @ local -> 'a) @ once portable
      -> ('a, 'es) Result.t @ unique
    (** [run_with hs f] works as the non-portable version, but takes a
        [portable] closure and returns [Portable.Result.t] which can contain
        [portable] continuations. *)

    module Contended : sig
      module Result : sig
        type eff := t

        type ('a, 'es) t =
          | Value : 'a @@ global aliased -> ('a, 'es) t
          | Exception : exn @@ global aliased -> ('a, 'es) t
          | Operation :
              ('o, eff) ops @@ global aliased contended
              * ('o Modes.Portable.t, ('a, 'es) t, 'es) Continuation.t @@ portable
              -> ('a, 'es) t
      end

      val fiber :
        ('a : value mod portable) 'b.
        (t Handler.t @ local portable -> 'a @ contended -> 'b) @ once portable
        -> ('a, ('b, unit) Result.t, unit) Continuation.t @ portable unique
      (** [fiber f] works as the non-contended portable version, but provides
          a [portable] handler at the cost of requiring a [value mod portable]
          argument and returning a [Portable.Contended.Result.t]. *)

      val fiber_with :
        ('a : value mod portable) 'b 'es.
        'es Handler.List.Length.t @ local
        -> ((t * 'es) Handler.List.t @ local portable -> 'a @ contended -> 'b) @ once portable
        -> ('a, ('b, 'es) Result.t, 'es) Continuation.t @ portable unique
      (** [fiber_with l f] works as the non-contended portable version, but provides
          [portable] handlers at the cost of requiring a [value mod portable]
          argument and returning a [Portable.Contended.Result.t]. *)

      val run :
        (t Handler.t @ local portable -> 'a) @ once portable
        -> ('a, unit) Result.t @ unique
      (** [run f] works as the non-contended portable version, but provides
          a [portable] handler and returns a [Portable.Contended.Result.t]. *)

      val run_with :
        'es Handler.List.t @ local portable
        -> ((t * 'es) Handler.List.t @ local portable -> 'a) @ once portable
        -> ('a, 'es) Result.t @ unique
      (** [run_with hs f] works as the non-contended portable version, but provides
          [portable] handlers and returns a [Portable.Contended.Result.t]. *)
    end
  end

=======
>>>>>>> ec686405
  module Handler : sig

    type nonrec t = t Handler.t

  end

  module Continuation : sig

    type ('a, 'b, 'es) t =
      ('a, ('b, 'es) Result.t, 'es) Continuation.t
    (** [('a, 'b, 'es) t] is the type of continuations for [t] handlers that expect an
        ['a] and return a ['b]. It requires additional handlers for the effects ['es].

        This is not to be confused with the other [Continuation.t] type available in this
        file; external uses will be of the form [This_effect.Continuation.t] and
        [That_effect.Continuation.t], and thus more visually distinct. *)
  end
end

(** The signature for effects with one type parameter *)
module type S1 = sig
  @@ portable

  type 'p t
  (** ['p t] represents the effect. It only appears as the argument to
      [Handler.t]. *)

  type ('a, 'p, 'e) ops
  (** [('a, 'p, 'e) ops] is the type of operations of effect ['p t]. ['a] is
      the return type of the given operation. ['e] will be filled in
      with ['p t] to tie the knot on recursive operations. *)

  module Result : sig
    @@ portable

    type 'p eff := 'p t

    type ('a, 'p, 'es) t =
      | Value : 'a @@ global aliased -> ('a, 'p, 'es) t
      | Exception : exn @@ global aliased -> ('a, 'p, 'es) t
      | Operation :
          ('o, 'p, 'p eff) ops @@ global aliased
          * ('o, ('a, 'p, 'es) t, 'es) Continuation.t
          -> ('a, 'p, 'es) t
    (** [('a, 'p, 'es) t] is the result of running a continuation until it
        either finishes and returns an ['a] value, raises an exception, or
        performs an operation. *)

    type ('a, 'p, 'es) handler =
      { handle :
          'o. ('o, 'p, 'p eff) ops
          -> ('o, ('a, 'p, 'es) t, 'es) Continuation.t @ unique
          -> 'a }
      [@@unboxed]

    val handle : ('a, 'p, 'es) t @ unique -> ('a, 'p, 'es) handler -> 'a
    (** [handle r f] uses [f] to handle the [Operation] case of [r]. The [Value]
        and [Exception] cases are handled by returning and raising respectively. *)
  end

  type ('a, 'p, 'es) result = ('a, 'p, 'es) Result.t =
    | Value : 'a @@ global aliased -> ('a, 'p, 'es) result
    | Exception : exn @@ global aliased -> ('a, 'p, 'es) result
    | Operation :
        ('o, 'p, 'p t) ops @@ global aliased
        * ('o, ('a, 'p, 'es) result, 'es) Continuation.t
        -> ('a, 'p, 'es) result

  val fiber :
    ('p t Handler.t @ local -> 'a -> 'b) @ once
    -> ('a, ('b, 'p, unit) Result.t, unit) Continuation.t @ unique
  (** [fiber f] constructs a continuation that runs the computation [f]. [f]
      is passed a [t Handler.t] so that it can perform operations from effect
      [t]. *)

  val fiber_with :
    'es Handler.List.Length.t @ local
    -> (('p t * 'es) Handler.List.t @ local -> 'a -> 'b) @ once
    -> ('a, ('b, 'p, 'es) Result.t, 'es) Continuation.t @ unique
  (** [fiber_with l f] constructs a continuation that runs the computation [f],
      which requires handlers for [l] additional effects. [f] is passed a typed
      list of handlers so that it can perform operations from effect [t] as
      well as from the additional effects ['es]. *)

  val run : ('p t Handler.t @ local -> 'a) @ once -> ('a, 'p, unit) Result.t @ unique
  (** [run f] constructs a continuation that runs the computation [f], and
      immediately continues it. *)

  val run_with :
    'es Handler.List.t @ local
    -> (('p t * 'es) Handler.List.t @ local -> 'a) @ once
    -> ('a, 'p, 'es) Result.t @ unique
  (** [run_with hs f] constructs a continuation that runs the computation [f],
      and immediately continues it with handlers [hs]. [f] is passed a typed list
      of handlers so that it can perform operations from effect [t] as well as
      from the additional effects ['es]. *)

  val perform : 'p t Handler.t @ local -> ('a, 'p, 'p t) ops -> 'a
  (** [perform h e] performs an effect [e] at the handler [h] *)

  module Contended : sig
    module Result : sig
      type 'p eff := 'p t

      type ('a, 'p, 'es) t =
        | Value : 'a @@ global aliased -> ('a, 'p, 'es) t
        | Exception : exn @@ global aliased -> ('a, 'p, 'es) t
        | Operation :
            ('o, 'p, 'p eff) ops @@ global aliased contended
            * ('o Modes.Portable.t, ('a, 'p, 'es) t, 'es) Continuation.t
            -> ('a, 'p, 'es) t
    end

    val fiber :
      ('a : value mod portable) 'b 'p.
      ('p t Handler.t @ local portable -> 'a @ contended -> 'b) @ once
      -> ('a, ('b, 'p, unit) Result.t, unit) Continuation.t @ unique
    (** [fiber f] works as the non-contended version, but provides
        a [portable] handler at the cost of requiring a [value mod portable]
        argument and returning a [Contended.Result.t]. *)

    val fiber_with :
      ('a : value mod portable) 'b 'p 'es.
      'es Handler.List.Length.t @ local
      -> (('p t * 'es) Handler.List.t @ local portable -> 'a @ contended -> 'b) @ once
      -> ('a, ('b, 'p, 'es) Result.t, 'es) Continuation.t @ unique
    (** [fiber_with l f] works as the non-contended version, but provides
        [portable] handlers at the cost of requiring a [value mod portable]
        argument and returning a [Contended.Result.t]. *)

    val run :
      ('p t Handler.t @ local portable -> 'a) @ once
      -> ('a, 'p, unit) Result.t @ unique
    (** [run f] works as the non-contended version, but provides
        a [portable] handler and returns a [Contended.Result.t]. *)

    val run_with :
      'es Handler.List.t @ local portable
      -> (('p t * 'es) Handler.List.t @ local portable -> 'a) @ once
      -> ('a, 'p, 'es) Result.t @ unique
    (** [run_with hs f] works as the non-contended version, but provides
        [portable] handlers and returns a [Contended.Result.t]. *)

    val perform :
      'p t Handler.t @ local contended ->
      ('a, 'p, 'p t) ops @ portable ->
      'a @ contended
    (** [perform h e] performs an effect [e] at the [contended] handler [h] *)
  end

<<<<<<< HEAD
  module Portable : sig
    module Result : sig
      type 'p eff := 'p t

      type ('a, 'p, 'es) t =
        | Value : 'a @@ global aliased -> ('a, 'p, 'es) t
        | Exception : exn @@ global aliased -> ('a, 'p, 'es) t
        | Operation :
            ('o, 'p, 'p eff) ops @@ global aliased
            * ('o, ('a, 'p, 'es) t, 'es) Continuation.t @@ portable
            -> ('a, 'p, 'es) t
    end

    val fiber :
      ('p t Handler.t @ local -> 'a -> 'b) @ once portable
      -> ('a, ('b, 'p, unit) Result.t, unit) Continuation.t @ portable unique
    (** [fiber f] works as the non-portable version, but takes a [portable]
        closure and creates a [portable] continuation. *)

    val fiber_with :
      'es Handler.List.Length.t @ local
      -> (('p t * 'es) Handler.List.t @ local -> 'a -> 'b) @ once portable
      -> ('a, ('b, 'p, 'es) Result.t, 'es) Continuation.t @ portable unique
    (** [fiber_with l f] works as the non-portable version, but takes a
        [portable] closure and creates a [portable] continuation. *)

    val run : ('p t Handler.t @ local -> 'a) @ once portable
      -> ('a, 'p, unit) Result.t @ unique
    (** [run f] works as the non-portable version, but takes a [portable] closure
        and returns [Portable.Result.t] which can contain [portable] continuations. *)

    val run_with :
      'es Handler.List.t @ local
      -> (('p t * 'es) Handler.List.t @ local -> 'a) @ once portable
      -> ('a, 'p, 'es) Result.t @ unique
    (** [run_with hs f] works as the non-portable version, but takes a
        [portable] closure and returns [Portable.Result.t] which can contain
        [portable] continuations. *)

    module Contended: sig
      module Result : sig
        type 'p eff := 'p t

        type ('a, 'p, 'es) t =
          | Value : 'a @@ global aliased -> ('a, 'p, 'es) t
          | Exception : exn @@ global aliased -> ('a, 'p, 'es) t
          | Operation :
              ('o, 'p, 'p eff) ops @@ global aliased contended
              * ('o Modes.Portable.t, ('a, 'p, 'es) t, 'es) Continuation.t @@ portable
              -> ('a, 'p, 'es) t
      end

      val fiber :
        ('a : value mod portable) 'b 'p.
        ('p t Handler.t @ local portable -> 'a @ contended -> 'b) @ once portable
        -> ('a, ('b, 'p, unit) Result.t, unit) Continuation.t @ portable unique
      (** [fiber f] works as the non-contended portable version, but provides
          a [portable] handler at the cost of requiring a [value mod portable]
          argument and returning a [Portable.Contended.Result.t]. *)

      val fiber_with :
        ('a : value mod portable) 'b 'p 'es.
        'es Handler.List.Length.t @ local
        -> (('p t * 'es) Handler.List.t @ local portable -> 'a @ contended -> 'b) @ once portable
        -> ('a, ('b, 'p, 'es) Result.t, 'es) Continuation.t @ portable unique
      (** [fiber_with l f] works as the non-contended portable version, but provides
          [portable] handlers at the cost of requiring a [value mod portable]
          argument and returning a [Portable.Contended.Result.t]. *)

      val run :
        ('p t Handler.t @ local portable -> 'a) @ once portable
        -> ('a, 'p, unit) Result.t @ unique
      (** [run f] works as the non-contended portable version, but provides
          a [portable] handler and returns a [Portable.Contended.Result.t]. *)

      val run_with :
        'es Handler.List.t @ local portable
        -> (('p t * 'es) Handler.List.t @ local portable -> 'a) @ once portable
        -> ('a, 'p, 'es) Result.t @ unique
      (** [run_with hs f] works as the non-contended portable version, but provides
          [portable] handlers and returns a [Portable.Contended.Result.t]. *)
    end
  end

=======
>>>>>>> ec686405
  module Handler : sig

    type nonrec 'p t = 'p t Handler.t

  end

  module Continuation : sig

    type ('a, 'b, 'p, 'es) t =
      ('a, ('b, 'p, 'es) Result.t, 'es) Continuation.t
  end
end

(** The signature for effects with two type parameters *)
module type S2 = sig
  @@ portable

  type ('p, 'q) t
  (** [('p, 'q) t] represents the effect. It only appears as the argument to
      [Handler.t]. *)

  type ('a, 'p, 'q, 'e) ops
  (** [('a, 'p, 'q, 'e) ops] is the type of operations of effect [('p, 'q) t].
      ['a] is the return type of the given operation. ['e] will be filled in
      with [('p, 'q) t] to tie the knot on recursive operations. *)

  module Result : sig
    @@ portable

    type ('p, 'q) eff := ('p, 'q) t

    type ('a, 'p, 'q, 'es) t =
      | Value : 'a @@ global aliased -> ('a, 'p, 'q, 'es) t
      | Exception : exn @@ global aliased -> ('a, 'p, 'q, 'es) t
      | Operation :
          ('o, 'p, 'q, ('p, 'q) eff) ops @@ global aliased
          * ('o, ('a, 'p, 'q, 'es) t, 'es) Continuation.t
          -> ('a, 'p, 'q, 'es) t
    (** [('a, 'p, 'q, 'es) t] is the result of running a continuation until
        it either finishes and returns an ['a] value, raises an exception, or
        performs an operation. *)

    type ('a, 'p, 'q, 'es) handler =
      { handle :
          'o. ('o, 'p, 'q, ('p, 'q) eff) ops
          -> ('o, ('a, 'p, 'q, 'es) t, 'es) Continuation.t @ unique
          -> 'a }
      [@@unboxed]

    val handle : ('a, 'p, 'q, 'es) t @ unique -> ('a, 'p, 'q, 'es) handler -> 'a
    (** [handle r f] uses [f] to handle the [Operation] case of [r]. The [Value]
        and [Exception] cases are handled by returning and raising respectively. *)
  end

  type ('a, 'p, 'q, 'es) result = ('a, 'p, 'q, 'es) Result.t =
    | Value : 'a @@ global aliased -> ('a, 'p, 'q, 'es) result
    | Exception : exn @@ global aliased -> ('a, 'p, 'q, 'es) result
    | Operation :
        ('o, 'p, 'q, ('p, 'q) t) ops @@ global aliased
        * ('o, ('a, 'p, 'q, 'es) result, 'es) Continuation.t
        -> ('a, 'p, 'q, 'es) result

  val fiber :
    (('p, 'q) t Handler.t @ local -> 'a -> 'b) @ once
    -> ('a, ('b, 'p, 'q, unit) Result.t, unit) Continuation.t @ unique
  (** [fiber f] constructs a continuation that runs the computation [f]. [f]
      is passed a [t Handler.t] so that it can perform operations from effect
      [t]. *)

  val fiber_with :
    'es Handler.List.Length.t @ local
    -> ((('p, 'q) t * 'es) Handler.List.t @ local -> 'a -> 'b) @ once
    -> ('a, ('b, 'p, 'q, 'es) Result.t, 'es) Continuation.t @ unique
  (** [fiber_with l f] constructs a continuation that runs the computation [f],
      which requires handlers for [l] additional effects. [f] is passed a typed
      list of handlers so that it can perform operations from effect [t] as
      well as from the additional effects ['es]. *)

  val run :
    (('p, 'q) t Handler.t @ local -> 'a) @ once
    -> ('a, 'p, 'q, unit) Result.t @ unique
  (** [run f] constructs a continuation that runs the computation [f], and
      immediately continues it. *)

  val run_with :
    'es Handler.List.t @ local
    -> ((('p, 'q) t * 'es) Handler.List.t @ local -> 'a) @ once
    -> ('a, 'p, 'q, 'es) Result.t @ unique
  (** [run_with hs f] constructs a continuation that runs the computation [f],
      and immediately continues it with handlers [hs]. [f] is passed a typed list
      of handlers so that it can perform operations from effect [t] as well as
      from the additional effects ['es]. *)

  val perform :
    ('p, 'q) t Handler.t @ local
    -> ('a, 'p, 'q, ('p, 'q) t) ops
    -> 'a
  (** [perform h e] performs an effect [e] at the handler [h] *)

  module Contended : sig
    module Result : sig
      type ('p, 'q) eff := ('p, 'q) t

      type ('a, 'p, 'q, 'es) t =
        | Value : 'a @@ global aliased -> ('a, 'p, 'q, 'es) t
        | Exception : exn @@ global aliased -> ('a, 'p, 'q, 'es) t
        | Operation :
            ('o, 'p, 'q, ('p, 'q) eff) ops @@ global aliased contended
            * ('o Modes.Portable.t, ('a, 'p, 'q, 'es) t, 'es) Continuation.t
            -> ('a, 'p, 'q, 'es) t
    end

    val fiber :
      ('a : value mod portable) 'b 'p 'q.
      (('p, 'q) t Handler.t @ local portable -> 'a @ contended -> 'b) @ once
      -> ('a, ('b, 'p, 'q, unit) Result.t, unit) Continuation.t @ unique
    (** [fiber f] works as the non-contended version, but provides
        a [portable] handler at the cost of requiring a [value mod portable]
        argument and returning a [Contended.Result.t]. *)

    val fiber_with :
      ('a : value mod portable) 'b 'p 'q 'es.
      'es Handler.List.Length.t @ local
      -> ((('p, 'q) t * 'es) Handler.List.t @ local portable -> 'a @ contended -> 'b) @ once
      -> ('a, ('b, 'p, 'q, 'es) Result.t, 'es) Continuation.t @ unique
    (** [fiber_with l f] works as the non-contended version, but provides
        [portable] handlers at the cost of requiring a [value mod portable]
        argument and returning a [Contended.Result.t]. *)

    val run :
      (('p, 'q) t Handler.t @ local portable -> 'a) @ once
      -> ('a, 'p, 'q, unit) Result.t @ unique
    (** [run f] works as the non-contended version, but provides
        a [portable] handler and returns a [Contended.Result.t]. *)

    val run_with :
      'es Handler.List.t @ local portable
      -> ((('p, 'q) t * 'es) Handler.List.t @ local portable -> 'a) @ once
      -> ('a, 'p, 'q, 'es) Result.t @ unique
    (** [run_with hs f] works as the non-contended version, but provides
        [portable] handlers and returns a [Contended.Result.t]. *)

    val perform :
      ('p, 'q) t Handler.t @ local contended ->
      ('a, 'p, 'q, ('p, 'q) t) ops @ portable ->
      'a @ contended
    (** [perform h e] performs an effect [e] at the [contended] handler [h] *)
  end

<<<<<<< HEAD
  module Portable : sig
    module Result : sig
      type ('p, 'q) eff := ('p, 'q) t

      type ('a, 'p, 'q, 'es) t =
        | Value : 'a @@ global aliased -> ('a, 'p, 'q, 'es) t
        | Exception : exn @@ global aliased -> ('a, 'p, 'q, 'es) t
        | Operation :
            ('o, 'p, 'q, ('p, 'q) eff) ops @@ global aliased
            * ('o, ('a, 'p, 'q, 'es) t, 'es) Continuation.t @@ portable
            -> ('a, 'p, 'q, 'es) t
    end

    val fiber :
      (('p, 'q) t Handler.t @ local -> 'a -> 'b) @ once portable
      -> ('a, ('b, 'p, 'q, unit) Result.t, unit) Continuation.t @ portable unique
    (** [fiber f] works as the non-portable version, but takes a [portable]
        closure and creates a [portable] continuation. *)

    val fiber_with :
      'es Handler.List.Length.t @ local
      -> ((('p, 'q) t * 'es) Handler.List.t @ local -> 'a -> 'b) @ once portable
      -> ('a, ('b, 'p, 'q, 'es) Result.t, 'es) Continuation.t @ portable unique
    (** [fiber_with l f] works as the non-portable version, but takes a
        [portable] closure and creates a [portable] continuation. *)

    val run :
      (('p, 'q) t Handler.t @ local -> 'a) @ once portable
      -> ('a, 'p, 'q, unit) Result.t @ unique
    (** [run f] works as the non-portable version, but takes a [portable] closure
        and returns [Portable.Result.t] which can contain [portable] continuations. *)

    val run_with :
      'es Handler.List.t @ local
      -> ((('p, 'q) t * 'es) Handler.List.t @ local -> 'a) @ once portable
      -> ('a, 'p, 'q, 'es) Result.t @ unique
    (** [run_with hs f] works as the non-portable version, but takes a
        [portable] closure and returns [Portable.Result.t] which can contain
        [portable] continuations. *)

    module Contended : sig
      module Result : sig
        type ('p, 'q) eff := ('p, 'q) t

        type ('a, 'p, 'q, 'es) t =
          | Value : 'a @@ global aliased -> ('a, 'p, 'q, 'es) t
          | Exception : exn @@ global aliased -> ('a, 'p, 'q, 'es) t
          | Operation :
              ('o, 'p, 'q, ('p, 'q) eff) ops @@ global aliased contended
              * ('o Modes.Portable.t, ('a, 'p, 'q, 'es) t, 'es) Continuation.t @@ portable
              -> ('a, 'p, 'q, 'es) t
      end

      val fiber :
        ('a : value mod portable) 'b 'p 'q.
        (('p, 'q) t Handler.t @ local portable -> 'a @ contended -> 'b) @ once portable
        -> ('a, ('b, 'p, 'q, unit) Result.t, unit) Continuation.t @ portable unique
      (** [fiber f] works as the non-contended portable version, but provides
          a [portable] handler at the cost of requiring a [value mod portable]
          argument and returning a [Portable.Contended.Result.t]. *)

      val fiber_with :
        ('a : value mod portable) 'b 'p 'q 'es.
        'es Handler.List.Length.t @ local
        -> ((('p, 'q) t * 'es) Handler.List.t @ local portable -> 'a @ contended -> 'b) @ once portable
        -> ('a, ('b, 'p, 'q, 'es) Result.t, 'es) Continuation.t @ portable unique
      (** [fiber_with l f] works as the non-contended portable version, but provides
          [portable] handlers at the cost of requiring a [value mod portable]
          argument and returning a [Portable.Contended.Result.t]. *)

      val run :
        (('p, 'q) t Handler.t @ local portable -> 'a) @ once portable
        -> ('a, 'p, 'q, unit) Result.t @ unique
      (** [run f] works as the non-contended portable version, but provides
          a [portable] handler and returns a [Portable.Contended.Result.t]. *)

      val run_with :
        'es Handler.List.t @ local portable
        -> ((('p, 'q) t * 'es) Handler.List.t @ local portable -> 'a) @ once portable
        -> ('a, 'p, 'q, 'es) Result.t @ unique
      (** [run_with hs f] works as the non-contended portable version, but provides
          [portable] handlers and returns a [Portable.Contended.Result.t]. *)
    end
  end

=======
>>>>>>> ec686405
  module Handler : sig

    type nonrec ('p, 'q) t = ('p, 'q) t Handler.t

  end

  module Continuation : sig

    type ('a, 'b, 'p, 'q, 'es) t =
      ('a, ('b, 'p, 'q, 'es) Result.t, 'es) Continuation.t
  end
end

module type Operations = sig

  type 'a t

end

module type Operations_rec = sig

  type ('a, 'e) t

end

module type Operations1 = sig

  type ('a, 'p) t

end

module type Operations1_rec = sig

  type ('a, 'p, 'e) t

end

module type Operations2 = sig

  type ('a, 'p, 'q) t

end

module type Operations2_rec = sig

  type ('a, 'p, 'q, 'e) t

end

module Make (Ops : Operations) : S with type ('a, 'e) ops := 'a Ops.t

module Make_rec (Ops : Operations_rec)
  : S with type ('a, 'e) ops := ('a, 'e) Ops.t

module Make1 (Ops : Operations1)
  : S1 with type ('a, 'p, 'e) ops := ('a, 'p) Ops.t

module Make1_rec (Ops : Operations1_rec)
  : S1 with type ('a, 'p, 'e) ops := ('a, 'p, 'e) Ops.t

module Make2 (Ops : Operations2)
  : S2 with type ('a, 'p, 'q, 'e) ops := ('a, 'p, 'q) Ops.t

module Make2_rec (Ops : Operations2_rec)
  : S2 with type ('a, 'p, 'q, 'e) ops := ('a, 'p, 'q, 'e) Ops.t<|MERGE_RESOLUTION|>--- conflicted
+++ resolved
@@ -241,93 +241,6 @@
     (** [perform h e] performs an effect [e] at the [contended] handler [h] *)
   end
 
-<<<<<<< HEAD
-  module Portable : sig
-    module Result : sig
-      type eff := t
-
-      type ('a, 'es) t =
-        | Value : 'a @@ global aliased -> ('a, 'es) t
-        | Exception : exn @@ global aliased -> ('a, 'es) t
-        | Operation :
-            ('o, eff) ops @@ global aliased
-            * ('o, ('a, 'es) t, 'es) Continuation.t @@ portable
-            -> ('a, 'es) t
-    end
-
-    val fiber :
-      (t Handler.t @ local -> 'a -> 'b) @ once portable
-      -> ('a, ('b, unit) Result.t, unit) Continuation.t @ portable unique
-    (** [fiber f] works as the non-portable version, but takes a [portable]
-        closure and creates a [portable] continuation. *)
-
-    val fiber_with :
-      'es Handler.List.Length.t @ local
-      -> ((t * 'es) Handler.List.t @ local -> 'a -> 'b) @ once portable
-      -> ('a, ('b, 'es) Result.t, 'es) Continuation.t @ portable unique
-    (** [fiber_with l f] works as the non-portable version, but takes a
-        [portable] closure and creates a [portable] continuation. *)
-
-    val run : (t Handler.t @ local -> 'a) @ once portable
-      -> ('a, unit) Result.t @ unique
-    (** [run f] works as the non-portable version, but takes a [portable] closure
-        and returns [Portable.Result.t] which can contain [portable] continuations. *)
-
-    val run_with :
-      'es Handler.List.t @ local
-      -> ((t * 'es) Handler.List.t @ local -> 'a) @ once portable
-      -> ('a, 'es) Result.t @ unique
-    (** [run_with hs f] works as the non-portable version, but takes a
-        [portable] closure and returns [Portable.Result.t] which can contain
-        [portable] continuations. *)
-
-    module Contended : sig
-      module Result : sig
-        type eff := t
-
-        type ('a, 'es) t =
-          | Value : 'a @@ global aliased -> ('a, 'es) t
-          | Exception : exn @@ global aliased -> ('a, 'es) t
-          | Operation :
-              ('o, eff) ops @@ global aliased contended
-              * ('o Modes.Portable.t, ('a, 'es) t, 'es) Continuation.t @@ portable
-              -> ('a, 'es) t
-      end
-
-      val fiber :
-        ('a : value mod portable) 'b.
-        (t Handler.t @ local portable -> 'a @ contended -> 'b) @ once portable
-        -> ('a, ('b, unit) Result.t, unit) Continuation.t @ portable unique
-      (** [fiber f] works as the non-contended portable version, but provides
-          a [portable] handler at the cost of requiring a [value mod portable]
-          argument and returning a [Portable.Contended.Result.t]. *)
-
-      val fiber_with :
-        ('a : value mod portable) 'b 'es.
-        'es Handler.List.Length.t @ local
-        -> ((t * 'es) Handler.List.t @ local portable -> 'a @ contended -> 'b) @ once portable
-        -> ('a, ('b, 'es) Result.t, 'es) Continuation.t @ portable unique
-      (** [fiber_with l f] works as the non-contended portable version, but provides
-          [portable] handlers at the cost of requiring a [value mod portable]
-          argument and returning a [Portable.Contended.Result.t]. *)
-
-      val run :
-        (t Handler.t @ local portable -> 'a) @ once portable
-        -> ('a, unit) Result.t @ unique
-      (** [run f] works as the non-contended portable version, but provides
-          a [portable] handler and returns a [Portable.Contended.Result.t]. *)
-
-      val run_with :
-        'es Handler.List.t @ local portable
-        -> ((t * 'es) Handler.List.t @ local portable -> 'a) @ once portable
-        -> ('a, 'es) Result.t @ unique
-      (** [run_with hs f] works as the non-contended portable version, but provides
-          [portable] handlers and returns a [Portable.Contended.Result.t]. *)
-    end
-  end
-
-=======
->>>>>>> ec686405
   module Handler : sig
 
     type nonrec t = t Handler.t
@@ -478,93 +391,6 @@
     (** [perform h e] performs an effect [e] at the [contended] handler [h] *)
   end
 
-<<<<<<< HEAD
-  module Portable : sig
-    module Result : sig
-      type 'p eff := 'p t
-
-      type ('a, 'p, 'es) t =
-        | Value : 'a @@ global aliased -> ('a, 'p, 'es) t
-        | Exception : exn @@ global aliased -> ('a, 'p, 'es) t
-        | Operation :
-            ('o, 'p, 'p eff) ops @@ global aliased
-            * ('o, ('a, 'p, 'es) t, 'es) Continuation.t @@ portable
-            -> ('a, 'p, 'es) t
-    end
-
-    val fiber :
-      ('p t Handler.t @ local -> 'a -> 'b) @ once portable
-      -> ('a, ('b, 'p, unit) Result.t, unit) Continuation.t @ portable unique
-    (** [fiber f] works as the non-portable version, but takes a [portable]
-        closure and creates a [portable] continuation. *)
-
-    val fiber_with :
-      'es Handler.List.Length.t @ local
-      -> (('p t * 'es) Handler.List.t @ local -> 'a -> 'b) @ once portable
-      -> ('a, ('b, 'p, 'es) Result.t, 'es) Continuation.t @ portable unique
-    (** [fiber_with l f] works as the non-portable version, but takes a
-        [portable] closure and creates a [portable] continuation. *)
-
-    val run : ('p t Handler.t @ local -> 'a) @ once portable
-      -> ('a, 'p, unit) Result.t @ unique
-    (** [run f] works as the non-portable version, but takes a [portable] closure
-        and returns [Portable.Result.t] which can contain [portable] continuations. *)
-
-    val run_with :
-      'es Handler.List.t @ local
-      -> (('p t * 'es) Handler.List.t @ local -> 'a) @ once portable
-      -> ('a, 'p, 'es) Result.t @ unique
-    (** [run_with hs f] works as the non-portable version, but takes a
-        [portable] closure and returns [Portable.Result.t] which can contain
-        [portable] continuations. *)
-
-    module Contended: sig
-      module Result : sig
-        type 'p eff := 'p t
-
-        type ('a, 'p, 'es) t =
-          | Value : 'a @@ global aliased -> ('a, 'p, 'es) t
-          | Exception : exn @@ global aliased -> ('a, 'p, 'es) t
-          | Operation :
-              ('o, 'p, 'p eff) ops @@ global aliased contended
-              * ('o Modes.Portable.t, ('a, 'p, 'es) t, 'es) Continuation.t @@ portable
-              -> ('a, 'p, 'es) t
-      end
-
-      val fiber :
-        ('a : value mod portable) 'b 'p.
-        ('p t Handler.t @ local portable -> 'a @ contended -> 'b) @ once portable
-        -> ('a, ('b, 'p, unit) Result.t, unit) Continuation.t @ portable unique
-      (** [fiber f] works as the non-contended portable version, but provides
-          a [portable] handler at the cost of requiring a [value mod portable]
-          argument and returning a [Portable.Contended.Result.t]. *)
-
-      val fiber_with :
-        ('a : value mod portable) 'b 'p 'es.
-        'es Handler.List.Length.t @ local
-        -> (('p t * 'es) Handler.List.t @ local portable -> 'a @ contended -> 'b) @ once portable
-        -> ('a, ('b, 'p, 'es) Result.t, 'es) Continuation.t @ portable unique
-      (** [fiber_with l f] works as the non-contended portable version, but provides
-          [portable] handlers at the cost of requiring a [value mod portable]
-          argument and returning a [Portable.Contended.Result.t]. *)
-
-      val run :
-        ('p t Handler.t @ local portable -> 'a) @ once portable
-        -> ('a, 'p, unit) Result.t @ unique
-      (** [run f] works as the non-contended portable version, but provides
-          a [portable] handler and returns a [Portable.Contended.Result.t]. *)
-
-      val run_with :
-        'es Handler.List.t @ local portable
-        -> (('p t * 'es) Handler.List.t @ local portable -> 'a) @ once portable
-        -> ('a, 'p, 'es) Result.t @ unique
-      (** [run_with hs f] works as the non-contended portable version, but provides
-          [portable] handlers and returns a [Portable.Contended.Result.t]. *)
-    end
-  end
-
-=======
->>>>>>> ec686405
   module Handler : sig
 
     type nonrec 'p t = 'p t Handler.t
@@ -714,94 +540,6 @@
     (** [perform h e] performs an effect [e] at the [contended] handler [h] *)
   end
 
-<<<<<<< HEAD
-  module Portable : sig
-    module Result : sig
-      type ('p, 'q) eff := ('p, 'q) t
-
-      type ('a, 'p, 'q, 'es) t =
-        | Value : 'a @@ global aliased -> ('a, 'p, 'q, 'es) t
-        | Exception : exn @@ global aliased -> ('a, 'p, 'q, 'es) t
-        | Operation :
-            ('o, 'p, 'q, ('p, 'q) eff) ops @@ global aliased
-            * ('o, ('a, 'p, 'q, 'es) t, 'es) Continuation.t @@ portable
-            -> ('a, 'p, 'q, 'es) t
-    end
-
-    val fiber :
-      (('p, 'q) t Handler.t @ local -> 'a -> 'b) @ once portable
-      -> ('a, ('b, 'p, 'q, unit) Result.t, unit) Continuation.t @ portable unique
-    (** [fiber f] works as the non-portable version, but takes a [portable]
-        closure and creates a [portable] continuation. *)
-
-    val fiber_with :
-      'es Handler.List.Length.t @ local
-      -> ((('p, 'q) t * 'es) Handler.List.t @ local -> 'a -> 'b) @ once portable
-      -> ('a, ('b, 'p, 'q, 'es) Result.t, 'es) Continuation.t @ portable unique
-    (** [fiber_with l f] works as the non-portable version, but takes a
-        [portable] closure and creates a [portable] continuation. *)
-
-    val run :
-      (('p, 'q) t Handler.t @ local -> 'a) @ once portable
-      -> ('a, 'p, 'q, unit) Result.t @ unique
-    (** [run f] works as the non-portable version, but takes a [portable] closure
-        and returns [Portable.Result.t] which can contain [portable] continuations. *)
-
-    val run_with :
-      'es Handler.List.t @ local
-      -> ((('p, 'q) t * 'es) Handler.List.t @ local -> 'a) @ once portable
-      -> ('a, 'p, 'q, 'es) Result.t @ unique
-    (** [run_with hs f] works as the non-portable version, but takes a
-        [portable] closure and returns [Portable.Result.t] which can contain
-        [portable] continuations. *)
-
-    module Contended : sig
-      module Result : sig
-        type ('p, 'q) eff := ('p, 'q) t
-
-        type ('a, 'p, 'q, 'es) t =
-          | Value : 'a @@ global aliased -> ('a, 'p, 'q, 'es) t
-          | Exception : exn @@ global aliased -> ('a, 'p, 'q, 'es) t
-          | Operation :
-              ('o, 'p, 'q, ('p, 'q) eff) ops @@ global aliased contended
-              * ('o Modes.Portable.t, ('a, 'p, 'q, 'es) t, 'es) Continuation.t @@ portable
-              -> ('a, 'p, 'q, 'es) t
-      end
-
-      val fiber :
-        ('a : value mod portable) 'b 'p 'q.
-        (('p, 'q) t Handler.t @ local portable -> 'a @ contended -> 'b) @ once portable
-        -> ('a, ('b, 'p, 'q, unit) Result.t, unit) Continuation.t @ portable unique
-      (** [fiber f] works as the non-contended portable version, but provides
-          a [portable] handler at the cost of requiring a [value mod portable]
-          argument and returning a [Portable.Contended.Result.t]. *)
-
-      val fiber_with :
-        ('a : value mod portable) 'b 'p 'q 'es.
-        'es Handler.List.Length.t @ local
-        -> ((('p, 'q) t * 'es) Handler.List.t @ local portable -> 'a @ contended -> 'b) @ once portable
-        -> ('a, ('b, 'p, 'q, 'es) Result.t, 'es) Continuation.t @ portable unique
-      (** [fiber_with l f] works as the non-contended portable version, but provides
-          [portable] handlers at the cost of requiring a [value mod portable]
-          argument and returning a [Portable.Contended.Result.t]. *)
-
-      val run :
-        (('p, 'q) t Handler.t @ local portable -> 'a) @ once portable
-        -> ('a, 'p, 'q, unit) Result.t @ unique
-      (** [run f] works as the non-contended portable version, but provides
-          a [portable] handler and returns a [Portable.Contended.Result.t]. *)
-
-      val run_with :
-        'es Handler.List.t @ local portable
-        -> ((('p, 'q) t * 'es) Handler.List.t @ local portable -> 'a) @ once portable
-        -> ('a, 'p, 'q, 'es) Result.t @ unique
-      (** [run_with hs f] works as the non-contended portable version, but provides
-          [portable] handlers and returns a [Portable.Contended.Result.t]. *)
-    end
-  end
-
-=======
->>>>>>> ec686405
   module Handler : sig
 
     type nonrec ('p, 'q) t = ('p, 'q) t Handler.t
