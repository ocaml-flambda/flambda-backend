#**************************************************************************
#*                                                                        *
#*                                 OCaml                                  *
#*                                                                        *
#*            Sebastien Hinderer, projet Gallium, INRIA Paris             *
#*                                                                        *
#*   Copyright 2018 Institut National de Recherche en Informatique et     *
#*     en Automatique.                                                    *
#*                                                                        *
#*   All rights reserved.  This file is distributed under the terms of    *
#*   the GNU Lesser General Public License version 2.1, with the          *
#*   special exception on linking described in the file LICENSE.          *
#*                                                                        *
#**************************************************************************

# Process this file with autoconf to produce a configure script.

# Require Autoconf 2.69 for repeatability in CI
AC_PREREQ([2.69])
AC_INIT([OCaml],
        m4_esyscmd([head -n1 VERSION | tr -d '\r\n']),
        [caml-list@inria.fr],
        [ocaml],
        [http://www.ocaml.org])

AC_MSG_NOTICE([Configuring OCaml version AC_PACKAGE_VERSION])

# Configuration variables

## Command-line arguments passed to configure
CONFIGURE_ARGS="$*"

# Command-line tools section of the Unix manual
programs_man_section=1

# Library section of the Unix manual
libraries_man_section=3

# Command to build executalbes
# In general this command is supposed to use the CFLAGs- and LDFLAGS-
# related variables (OC_CFLAGS and OC_LDFLAGS for ocaml-specific
# flags, CFLAGS and LDFLAGS for generic flags chosen by the user), but
# at the moment they are not taken into account on Windows, because
# flexlink, which is used to build executables on this platform, can
# not handle them.
mkexe="\$(CC) \$(OC_CFLAGS) \$(CFLAGS) \$(OC_LDFLAGS) \$(LDFLAGS)"

# Flags for building executable files with debugging symbols
mkexedebugflag="-g"
common_cflags=""
common_cppflags=""
internal_cflags=""
internal_cppflags=""
ocamlc_cflags=""
ocamlc_cppflags=""
oc_ldflags=""
oc_dll_ldflags=""
with_sharedlibs=true
ostype="Unix"
iflexdir=""
SO="so"
toolchain="cc"
profinfo=false
profinfo_width=0
extralibs=
instrumented_runtime=true
force_instrumented_runtime=false
instrumented_runtime_libs=""

# Information about the package

## Source directory
AC_CONFIG_SRCDIR([runtime/interp.c])

## Directory containing auxiliary scripts used during build
AC_CONFIG_AUX_DIR([build-aux])

## Output variables

AC_SUBST([CONFIGURE_ARGS])
AC_SUBST([native_compiler])
AC_SUBST([VERSION], [AC_PACKAGE_VERSION])
AC_SUBST([CC])
# Note: This is present for the flexdll bootstrap where it exposed as the old
# TOOLPREF variable. It would be better if flexdll where updated to require
# WINDRES instead.
AC_SUBST([DIRECT_CPP])
AC_SUBST([ac_tool_prefix])
AC_SUBST([exeext])
AC_SUBST([OBJEXT])
AC_SUBST([libext])
AC_SUBST([S])
AC_SUBST([SO])
AC_SUBST([arch])
AC_SUBST([arch64])
AC_SUBST([model])
AC_SUBST([system])
AC_SUBST([systhread_support])
AC_SUBST([unix_or_win32])
AC_SUBST([unixlib])
AC_SUBST([outputexe])
AC_SUBST([outputobj])
AC_SUBST([syslib])
AC_SUBST([extralibs])
AC_SUBST([programs_man_section])
AC_SUBST([libraries_man_section])
AC_SUBST([fpic])
AC_SUBST([mkexe])
AC_SUBST([mkexedebugflag])
AC_SUBST([ccomptype])
AC_SUBST([toolchain])
AC_SUBST([oc_cflags])
AC_SUBST([oc_cppflags])
AC_SUBST([oc_ldflags])
AC_SUBST([oc_dll_ldflags])
AC_SUBST([bytecclibs])
AC_SUBST([nativecclibs])
AC_SUBST([ocamlc_cflags])
AC_SUBST([ocamlc_cppflags])
AC_SUBST([iflexdir])
AC_SUBST([long_shebang])
AC_SUBST([shebangscripts])
AC_SUBST([AR])
AC_SUBST([RANLIB])
AC_SUBST([RANLIBCMD])
AC_SUBST([mklib])
AC_SUBST([supports_shared_libraries])
AC_SUBST([natdynlink])
AC_SUBST([natdynlinkopts])
AC_SUBST([cmxs])
AC_SUBST([debug_runtime])
AC_SUBST([instrumented_runtime])
AC_SUBST([instrumented_runtime_libs])
AC_SUBST([has_monotonic_clock])
AC_SUBST([otherlibraries])
AC_SUBST([cc_has_debug_prefix_map])
AC_SUBST([as_has_debug_prefix_map])
AC_SUBST([with_debugger]) # TODO: rename this variable
AC_SUBST([with_camltex])
AC_SUBST([ocamldoc])
AC_SUBST([documentation_tool])
AC_SUBST([documentation_tool_cmd])
AC_SUBST([ocamltest])
AC_SUBST([ASPP])
AC_SUBST([endianness])
AC_SUBST([AS])
AC_SUBST([asm_cfi_supported])
AC_SUBST([sharedlib_cflags])
AC_SUBST([rpath])
AC_SUBST([mksharedlib])
AC_SUBST([mkmaindll])
AC_SUBST([mksharedlibrpath])
AC_SUBST([install_bytecode_programs])
AC_SUBST([install_source_artifacts])
AC_SUBST([profinfo])
AC_SUBST([profinfo_width])
AC_SUBST([frame_pointers])
AC_SUBST([flambda])
AC_SUBST([flambda_invariants])
AC_SUBST([cmm_invariants])
AC_SUBST([windows_unicode])
AC_SUBST([flat_float_array])
AC_SUBST([function_sections])
AC_SUBST([afl])
AC_SUBST([force_safe_string])
AC_SUBST([default_safe_string])
AC_SUBST([flexdll_chain])
AC_SUBST([flexlink_flags])
AC_SUBST([PACKLD])
AC_SUBST([stdlib_manpages])
AC_SUBST([compute_deps])
AC_SUBST([naked_pointers])
AC_SUBST([naked_pointers_checker])
AC_SUBST([force_instrumented_runtime])

## Generated files

AC_CONFIG_FILES([Makefile.build_config])
AC_CONFIG_FILES([Makefile.config])
AC_CONFIG_FILES([tools/eventlog_metadata])
AC_CONFIG_HEADERS([runtime/caml/m.h])
AC_CONFIG_HEADERS([runtime/caml/s.h])

# Checks for system types

AC_CANONICAL_BUILD
AC_CANONICAL_HOST
AC_CANONICAL_TARGET

AS_CASE([$host],
  [*-pc-windows],
    [CC=cl
    ccomptype=msvc
    S=asm
    SO=dll
    outputexe=-Fe
    syslib='$(1).lib'],
  [i386-*-solaris*],
    [AC_MSG_ERROR([Building for 32 bits target is not supported. \
If your host is 64 bits, you can try with './configure CC="gcc -m64"' \
(or "cc -m64" if you don't have GCC).])],
  [ccomptype=cc
  S=s
  SO=so
  outputexe='-o $(EMPTY)'
  syslib='-l$(1)'])

# Environment variables that are taken into account

AC_ARG_VAR([AS], [which assembler to use])
AC_ARG_VAR([ASPP], [which assembler (with preprocessor) to use])
AC_ARG_VAR([PARTIALLD], [how to build partial (relocatable) object files])

# Command-line arguments to configure

AC_ARG_ENABLE([debug-runtime],
  [AS_HELP_STRING([--disable-debug-runtime],
    [do not build runtime with debugging support])])

AC_ARG_ENABLE([debugger],
  [AS_HELP_STRING([--enable-debugger],
    [build the debugger @<:@default=auto@:>@])],
  [],
  [enable_debugger=auto])

AC_ARG_ENABLE([dependency-generation],
  [AS_HELP_STRING([--disable-dependency-generation],
    [do not compute dependency information for C sources])],
  [],
  [enable_dependency_generation=auto])

AC_ARG_VAR([DLLIBS],
  [which libraries to use (in addition to -ldl) to load dynamic libs])

AC_ARG_ENABLE([instrumented-runtime],
  [AS_HELP_STRING([--enable-instrumented-runtime],
    [build the instrumented runtime @<:@default=auto@:>@])],
  [],
  [enable_instrumented_runtime=auto])

AC_ARG_ENABLE([vmthreads], [],
  [AC_MSG_ERROR([The vmthreads library is no longer available. \
It was deleted in OCaml 4.09.])],
  [])

AC_ARG_ENABLE([systhreads],
  [AS_HELP_STRING([--disable-systhreads],
    [disable the Win32/POSIX threads library])])

AC_ARG_ENABLE([graph-lib], [],
  [AC_MSG_ERROR([The graphics library is no longer distributed with OCaml \
since version 4.09. It is now distributed as a separate "graphics" package: \
https://github.com/ocaml/graphics])],
  [])

AC_ARG_ENABLE([str-lib],
  [AS_HELP_STRING([--disable-str-lib],
    [do not build the str library])])

AC_ARG_ENABLE([unix-lib],
  [AS_HELP_STRING([--disable-unix-lib],
    [do not build the unix library])])

AC_ARG_ENABLE([bigarray-lib],
  [AS_HELP_STRING([--disable-bigarray-lib],
    [do not build the legacy separate bigarray library])])

AC_ARG_ENABLE([ocamldoc],
  [AS_HELP_STRING([--disable-ocamldoc],
    [do not build the ocamldoc documentation system])],
  [],
  [ocamldoc=auto])

AC_ARG_WITH([odoc],
  [AS_HELP_STRING([--with-odoc],
    [build documentation with odoc])])


AC_ARG_ENABLE([ocamltest],
  [AS_HELP_STRING([--disable-ocamltest],
    [do not build the ocamltest driver])])

AC_ARG_ENABLE([frame-pointers],
  [AS_HELP_STRING([--enable-frame-pointers],
    [use frame pointers in runtime and generated code])])

AC_ARG_ENABLE([naked-pointers], [],
  [AC_MSG_ERROR([Naked pointers are not allowed in OCaml Multicore.])],
  [AC_DEFINE([NO_NAKED_POINTERS])])

AC_ARG_ENABLE([naked-pointers-checker],
  [AS_HELP_STRING([--enable-naked-pointers-checker],
    [enable the naked pointers checker])])

AC_ARG_ENABLE([spacetime], [],
  [AC_MSG_ERROR([spacetime profiling was deleted in OCaml 4.12.])],
  [])

AC_ARG_ENABLE([cfi],
  [AS_HELP_STRING([--disable-cfi],
    [disable the CFI directives in assembly files])])

AC_ARG_ENABLE([installing-source-artifacts],
  [AS_HELP_STRING([--enable-installing-source-artifacts],
    [install *.cmt* and *.mli files])])
AC_ARG_ENABLE([installing-bytecode-programs],
  [AS_HELP_STRING([--enable-installing-bytecode-programs],
    [also install the bytecode versions of programs])])

AC_ARG_ENABLE([native-compiler],
  [AS_HELP_STRING([--disable-native-compiler],
    [do not build the native compiler])])

AC_ARG_ENABLE([flambda],
  [AS_HELP_STRING([--enable-flambda],
    [enable flambda optimizations])])

AC_ARG_ENABLE([flambda-invariants],
  [AS_HELP_STRING([--enable-flambda-invariants],
    [enable invariants checks in flambda])])

<<<<<<< HEAD
AC_ARG_ENABLE([force-instrumented-runtime],
  [AS_HELP_STRING([--force-instrumented-runtime],
    [force the usage of the instrumented runtime])])
=======
AC_ARG_ENABLE([cmm-invariants],
  [AS_HELP_STRING([--enable-cmm-invariants],
    [enable invariants checks in Cmm])])
>>>>>>> 099b86a0

AC_ARG_WITH([target-bindir],
  [AS_HELP_STRING([--with-target-bindir],
    [location of binary programs on target system])])

AC_ARG_ENABLE([reserved-header-bits],
  [AS_HELP_STRING([--enable-reserved-header-bits=BITS],
  [reserve BITS (between 0 and 31) bits in block headers for profiling info])],
  [AS_CASE([$enable_reserved_header_bits],
    [0],
      [with_profinfo=false
      profinfo_width=0],
    [[[1-9]]|[[1-2]][[0-9]]|3[[0-1]]],
      [with_profinfo=true
      profinfo_width="$enable_reserved_header_bits"],
    [AC_MSG_ERROR([invalid argument to --enable-reserved-header-bits])])])

AC_ARG_ENABLE([stdlib-manpages],
  [AS_HELP_STRING([--disable-stdlib-manpages],
    [do not build or install the library man pages])])

AC_ARG_ENABLE([warn-error],
  [AS_HELP_STRING([--enable-warn-error],
    [treat C compiler warnings as errors])])

AC_ARG_VAR([WINDOWS_UNICODE_MODE],
  [how to handle Unicode under Windows: ansi, compatible])

# There are two configure-time string safety options,
# --(enable|disable)-force-safe-string and
# DEFAULT_STRING=safe|unsafe that
# interact with a compile-time (un)safe-string option.
#
# If --enable-force-safe-string is set at configure time, then the compiler
# will always enforce that string and bytes are distinct: the
# compile-time -unsafe-string option is disabled. This lets us
# assume pervasive string immutability, for code optimizations and
# in the C layer.
#
# If --disable-force-safe-string is set at configure-time, the compiler
# will use the compile-time (un)safe-string option to decide whether
# string and bytes are compatible on a per-file basis. The
# configuration variable DEFAULT_STRING=safe|unsafe decides which
# setting will be chosen by default, if no compile-time option is
# explicitly passed.
#
# The configure-time behavior of OCaml 4.05 and older was equivalent
# to --disable-force-safe-string DEFAULT_STRING=unsafe. With OCaml 4.06
# and older was equivalent to --disable-force-safe-string DEFAULT_STRING=safe.
# With OCaml 4.10 and later use --enable-force-safe-string DEFAULT_STRING=safe.
# We expect the --disable-force-safe-string and DEFAULT_STRING=unsafe options
# to be removed in the future.

AC_ARG_ENABLE([force-safe-string],
  [AS_HELP_STRING([--disable-force-safe-string],
    [do not force strings to be safe])])

AC_ARG_VAR([DEFAULT_STRING],
  [whether strings should be safe (default) or unsafe])

AC_ARG_ENABLE([flat-float-array],
  [AS_HELP_STRING([--disable-flat-float-array],
    [do not use flat float arrays])])

AC_ARG_ENABLE([function-sections],
  [AS_HELP_STRING([--disable-function-sections],
    [do not emit each function in a separate section])],
  [],
  [enable_function_sections=auto])

AC_ARG_WITH([afl],
  [AS_HELP_STRING([--with-afl],
    [use the AFL fuzzer])])

AS_IF([test x"$enable_unix_lib" = "xno"],
  [AS_IF([test x"$enable_debugger" = "xyes"],
    [AC_MSG_ERROR([replay debugger requires the unix library])],
    [enable_debugger="no"])
   AS_IF([test x"$enable_bigarray_lib" = "xyes"],
    [AC_MSG_ERROR([legacy bigarray library requires the unix library])])])

AS_IF([test x"$enable_unix_lib" = "xno" -o x"$enable_str_lib" = "xno"],
  [AS_IF([test x"$enable_ocamldoc" = "xyes"],
    [AC_MSG_ERROR([ocamldoc requires the unix and str libraries])],
    [enable_ocamldoc="no"
     with_camltex=""])],
  [with_camltex="true"])

# Initialization of libtool
# Allow the MSVC linker to be found even if ld isn't installed.
# User-specified LD still takes precedence.
AC_CHECK_TOOLS([LD],[ld link])
# libtool expects host_os=mingw for native Windows
# Also, it has been observed that, on some platforms (e.g. msvc) LT_INIT
# alters the CFLAGS variable, so we save its value before calling the macro
# and restore it after the call
old_host_os=$host_os
AS_IF([test x"$host_os" = "xwindows"],[host_os=mingw])
saved_CFLAGS="$CFLAGS"
LT_INIT
CFLAGS="$saved_CFLAGS"
host_os=$old_host_os

AS_CASE([$host],
  [sparc-sun-solaris*],
    [DEP_CC="false"],
  [*-pc-windows],
    [AC_CHECK_TOOLS(
      [DEP_CC],
      [$DEP_CC gcc cc x86_64-w64-mingw32-gcc i686-w64-mingw32-gcc],
      [false])],
  [DEP_CC="$CC"])

AS_CASE([$enable_dependency_generation],
  [yes],
    [AS_IF([test "$DEP_CC" = "false"],
      [AC_MSG_ERROR(m4_normalize([The MSVC ports cannot generate dependency
        information. Install gcc (or another CC-like compiler)]))],
      [compute_deps=true])],
  [no], [compute_deps=false],
  [AS_IF([test -e .git],
    [AS_IF([test "$DEP_CC" = "false"],
      [compute_deps=false],
      [compute_deps=true])],
    [compute_deps=false])])

# Extracting information from libtool's configuration
AS_IF([test -n "$RANLIB" ],
  [RANLIBCMD="$RANLIB"],
  [RANLIB="$AR rs"; RANLIBCMD=""]
)

AS_CASE([$host],
  # In config/Makefile.mingw*, we had:
  # TARGET=i686-w64-mingw32 and x86_64-w64-mingw32
  # TOOLPREF=$(TARGET)-
  # ARCMD=$(TOOLPREF)ar
  # RANLIB=$(TOOLPREF)ranlib
  # RANLIBCMD=$(TOOLPREF)ranlib
  # However autoconf and libtool seem to use ar and ranlib
  # So we let them do, at the moment
  [*-pc-windows],
    [
      libext=lib
      AR=""; RANLIB=echo; RANLIBCMD=""
      AS_IF([test "$host_cpu" = "x86_64" ],
        [machine="-machine:AMD64 "],
        [machine=""])
      mklib="link -lib -nologo $machine /out:\$(1) \$(2)"
    ],
  [
    mklib="rm -f \$(1) && ${AR} rc \$(1) \$(2) && ${RANLIB} \$(1)"
  ])

## Find vendor of the C compiler
OCAML_CC_VENDOR

# Determine how to call the C preprocessor directly.
# Most of the time, calling the C preprocessor through the C compiler is
# desirable and even important.
# In some cases, though, we want to use the C preprocessor only to
# expand macros. In such cases, it is much more convenient to be able
# to invoke it directly rather than through the C compiler, for instance
# because, when invoked directly, the C preprocessor does not require
# to be invoked on a file with a '.c' extension
# We thus figure out how to invoke the C preprocessor directly but
# let the CPP variable untouched, except for the MSVC port where we set it
# manually to make sure the backward compatibility is preserved
AS_CASE([$ocaml_cv_cc_vendor],
  [xlc-*],
    [CPP="$CC -E -qnoppline"], # suppress incompatible XLC line directives
  [sunc-*],
    [CPP="$CC -E -Qn"], # suppress generation of Sun PRO ident string
  [msvc-*],
    [CPP="$CC -nologo -EP"];
#  TODO: why can we not use $CPP in multicore, fix this?
  [CPP="$CC -E -P"])

# Libraries to build depending on the host

AS_CASE([$host],
  [*-*-mingw32|*-pc-windows],
    [unix_or_win32="win32"
    unixlib="win32unix"
    ],
  [unix_or_win32="unix"
  unixlib="unix"])
AS_CASE([$host],
  [*-*-cygwin*|*-*-mingw32|*-pc-windows],
    [exeext=".exe"],
  [exeext=''])

otherlibraries="dynlink"
AS_IF([test x"$enable_unix_lib" != "xno"],
  [AS_IF([test x"$enable_bigarray_lib" != "xno"],
    [otherlibraries="$otherlibraries $unixlib bigarray"],
    [otherlibraries="$otherlibraries $unixlib"])])
AS_IF([test x"$enable_str_lib" != "xno"],
  [otherlibraries="$otherlibraries str"])

# Checks for system services

## Test whether #! scripts are supported
## TODO: have two values, one for host and one for target
AC_SYS_INTERPRETER

long_shebang=false
AS_IF(
  [test "x$interpval" = "xyes"],
    [AS_CASE([$host],
      [*-cygwin|*-*-mingw32|*-pc-windows],
        [shebangscripts=false],
      [shebangscripts=true
       prev_exec_prefix="$exec_prefix"
       AS_IF([test "x$exec_prefix" = "xNONE"],[exec_prefix="$prefix"])
       eval "expanded_bindir=\"$bindir\""
       exec_prefix="$prev_exec_prefix"
       # Assume maximum shebang is 128 chars; less #!, /ocamlrun, an optional
       # 1 char suffix and the \0 leaving 115 characters
       AS_IF([test "${#expanded_bindir}" -gt 115],[long_shebang=true])
      ]
    )],
  [shebangscripts=false]
)

# Are we building a cross-compiler

AS_IF(
  [test x"$host" = x"$target"],
    [cross_compiler=false],
    [cross_compiler=true])

# Checks for programs

## Check for the C compiler: done by libtool
## AC_PROG_CC

## Check for C99 support: done by libtool
## AC_PROG_CC_C99

## Determine which flags to use for the C compiler

AS_CASE([$ocaml_cv_cc_vendor],
  [xlc-*],
    [outputobj='-o $(EMPTY)'
    warn_error_flag=''
    cc_warnings='-qflag=i:i'], # all warnings enabled
  [sunc-*],
    [outputobj='-o $(EMPTY)'; cc_warnings=""],
  [msvc-*],
    [outputobj='-Fo'
    warn_error_flag='-WX'
    cc_warnings=''],
  [outputobj='-o $(EMPTY)'
  warn_error_flag='-Werror'
  cc_warnings='-Wall -Wdeclaration-after-statement'])

AS_CASE([$enable_warn_error,AC_PACKAGE_VERSION],
  [yes,*|,*+dev*|,*+domains*],
    [cc_warnings="$cc_warnings $warn_error_flag"])

# We select high optimization levels, provided we can turn off:
# - strict type-based aliasing analysis (too risky for the OCaml runtime)
# - strict no-overflow conditions on signed integer arithmetic
#   (the OCaml runtime assumes Java-style behavior of signed integer arith.)
# Concerning optimization level, -O3 is somewhat risky, so take -O2.
# Concerning language version, gnu99 is ISO C99 plus GNU extensions
# that are often used in standard headers.  Older GCC versions
# defaults to gnu89, which is not C99.  Clang defaults to gnu99 or
# gnu11, which is fine.

# Note: the vendor macro can not recognize MinGW because it calls the
# C preprocessor directly so no compiler specific macro like __MING32__
# is defined. We thus catch MinGW first by looking at host and examine
# the vendor only as a fall-back. We could put tis part of the logic
# in the macro itself, too
AS_CASE([$host],
  [*-*-mingw32],
    [AS_CASE([$ocaml_cv_cc_vendor],
      [gcc-[[01234]]-*],
        [AC_MSG_ERROR(m4_normalize([This version of Mingw GCC is too old.
          Please use GCC version 5 or above.]))],
      [gcc-*],
        [internal_cflags="-Wno-unused $cc_warnings \
-fexcess-precision=standard"
        # TODO: see whether the code can be fixed to avoid -Wno-unused
        common_cflags="-O2 -fno-strict-aliasing -fwrapv -mms-bitfields"
        internal_cppflags='-D__USE_MINGW_ANSI_STDIO=0 -DUNICODE -D_UNICODE'
        internal_cppflags="$internal_cppflags -DWINDOWS_UNICODE="
        internal_cppflags="${internal_cppflags}\$(WINDOWS_UNICODE)"],
      [AC_MSG_ERROR([Unsupported C compiler for a Mingw build])])],
  [AS_CASE([$ocaml_cv_cc_vendor],
    [clang-*],
      [common_cflags="-O2 -fno-strict-aliasing -fwrapv";
      internal_cflags="$cc_warnings -fno-common"],
    [gcc-[[012]]-*],
      # Some versions known to miscompile OCaml, e,g, 2.7.2.1, some 2.96.
      # Plus: C99 support unknown.
      [AC_MSG_ERROR(m4_normalize([This version of GCC is too old.
        Please use GCC version 4.2 or above.]))],
    [gcc-3-*|gcc-4-[[01]]],
      # No -fwrapv option before GCC 3.4.
      # Known problems with -fwrapv fixed in 4.2 only.
      [AC_MSG_WARN(m4_normalize([This version of GCC is rather old.
        Reducing optimization level."]));
      AC_MSG_WARN([Consider using GCC version 4.2 or above.]);
      common_cflags="-std=gnu99 -O";
      internal_cflags="$cc_warnings"],
    [gcc-4-[[234]]],
      # No -fexcess-precision option before GCC 4.5
      [common_cflags="-std=gnu99 -O2 -fno-strict-aliasing -fwrapv \
-fno-builtin-memcmp";
      internal_cflags="$cc_warnings"],
    [gcc-4-*],
      [common_cflags="-std=gnu99 -O2 -fno-strict-aliasing -fwrapv \
-fno-builtin-memcmp";
      internal_cflags="$cc_warnings -fexcess-precision=standard"],
    [gcc-*],
      [common_cflags="-O2 -fno-strict-aliasing -fwrapv";
      internal_cflags="$cc_warnings -fno-common \
-fexcess-precision=standard"],
    [msvc-*],
      [common_cflags="-nologo -O2 -Gy- -MD $cc_warnings"
      common_cppflags="-D_CRT_SECURE_NO_DEPRECATE"
      internal_cppflags='-DUNICODE -D_UNICODE'
      internal_cppflags="$internal_cppflags -DWINDOWS_UNICODE="
      internal_cppflags="${internal_cppflags}\$(WINDOWS_UNICODE)"],
    [xlc-*],
      [common_cflags="-O5 -qtune=balanced -qnoipa -qinline";
      internal_cflags="$cc_warnings"],
    [sunc-*], # Optimization should be >= O4 to inline functions
              # and prevent unresolved externals
      [common_cflags="-O4 -xc99=all -D_XPG6 $CFLAGS";
      internal_cflags="$cc_warnings"],
    [common_cflags="-O"])])

internal_cppflags="-DCAML_NAME_SPACE $internal_cppflags"

# Enable SSE2 on x86 mingw to avoid using 80-bit registers.
AS_CASE([$host],
  [i686-*-mingw32],
    [internal_cflags="$internal_cflags -mfpmath=sse -msse2"])

# Use 64-bit file offset if possible
# See also AC_SYS_LARGEFILE
# Problem: flags are added to CC rather than CPPFLAGS
AS_CASE([$host],
  [*-*-mingw32|*-pc-windows], [],
  [common_cppflags="$common_cppflags -D_FILE_OFFSET_BITS=64"])

# Adjust according to target

# On Windows we do not take $enable_shared because it does not seem
# to work. This should be better understood later
#AS_CASE([$target],
#  [*-pc-windows],
#    [enable_shared=yes])

AS_IF([test x"$enable_shared" = "xno"],[with_sharedlibs=false])

AS_CASE([$CC,$host],
  [*,*-*-darwin*],
    [mkexe="$mkexe -Wl,-no_compact_unwind";
    AC_DEFINE([HAS_ARCH_CODE32], [1])],
  [*,*-*-haiku*], [mathlib=""],
  [*,*-*-cygwin*],
    [AS_CASE([$target],
      [i686-*], [flavor=cygwin],
      [x86_64-*], [flavor=cygwin64],
      [AC_MSG_ERROR([unknown cygwin variant])])
    common_cppflags="$common_cppflags -U_WIN32"
    AS_IF([$with_sharedlibs],
      [flexlink="flexlink -chain $flavor -merge-manifest -stack 16777216"
      flexdir=`$flexlink -where | tr -d '\015'`
      AS_IF([test -z "$flexdir"],
        [AC_MSG_WARN(
          [flexlink not found: native shared libraries won't be available.]
        )
        with_sharedlibs=false],
        [iflexdir="-I\"$flexdir\""
        mkexe="$flexlink -exe"
        mkexedebugflag="-link -g"]
      )]
    )
    AS_IF([! $with_sharedlibs],
      [mkexe="$mkexe -Wl,--stack,16777216"
      oc_ldflags="-Wl,--stack,16777216"]
    )
    ostype="Cygwin"],
  [*,*-*-mingw32],
    [AS_IF([$with_sharedlibs],
      [AS_CASE([$host],
        [i686-*-*], [flexdll_chain="mingw"; oc_dll_ldflags="-static-libgcc"],
        [x86_64-*-*], [flexdll_chain="mingw64"])
      flexlink="flexlink -chain $flexdll_chain -merge-manifest -stack 16777216"
      flexdir=`$flexlink -where | tr -d '\015'`
      AS_IF([test -z "$flexdir"], [flexdir='$(ROOTDIR)/flexdll'])
      iflexdir="-I\"$flexdir\""
      mkexedebugflag="-link -g"])
    ostype="Win32"
    toolchain="mingw"
    mkexe='$(FLEXLINK) -exe $(if $(OC_LDFLAGS),-link "$(OC_LDFLAGS)")'
    oc_ldflags='-municode'
    SO="dll"],
  [*,*-pc-windows],
    [toolchain=msvc
    ostype="Win32"
    mkexe='$(FLEXLINK) -exe $(if $(OC_LDFLAGS),-link "$(OC_LDFLAGS)")'
    oc_ldflags='/ENTRY:wmainCRTStartup'
    AS_CASE([$host],
      [i686-pc-windows], [flexdll_chain=msvc],
      [x86_64-pc-windows], [flexdll_chain=msvc64])
    AS_IF([$with_sharedlibs],
      [flexlink="flexlink -chain $flexdll_chain -merge-manifest -stack 16777216"
      flexdir=`$flexlink -where | tr -d '\015'`
      AS_IF([test -z "$flexdir"], [flexdir='$(ROOTDIR)/flexdll'])
      iflexdir="-I\"$flexdir\""
      mkexedebugflag=''])],
  [*,x86_64-*-linux*],
    AC_DEFINE([HAS_ARCH_CODE32], [1]),
  [xlc*,powerpc-ibm-aix*],
    [mkexe="$mkexe "
     oc_ldflags="-brtl -bexpfull"
    AC_DEFINE([HAS_ARCH_CODE32], [1])],
  [gcc*,powerpc-*-linux*],
    [oc_ldflags="-mbss-plt"],
)


## Program to use to install files
AC_PROG_INSTALL

# Checks for libraries

## Mathematical library
AC_CHECK_LIB([m],[cos])

AS_IF([test "x$ac_cv_lib_m_cos" = xyes ], [mathlib="-lm"], [mathlib=""])

# Checks for header files

AC_CHECK_HEADER([math.h])
AC_CHECK_HEADERS([unistd.h],[AC_DEFINE([HAS_UNISTD])])
AC_CHECK_HEADER([stdint.h],[AC_DEFINE([HAS_STDINT_H])])
AC_CHECK_HEADER([dirent.h], [AC_DEFINE([HAS_DIRENT])], [],
  [#include <sys/types.h>])

AC_CHECK_HEADER([sys/select.h], [AC_DEFINE([HAS_SYS_SELECT_H])], [],
  [#include <sys/types.h>])

AC_CHECK_HEADER([stdatomic.h], [AC_DEFINE([HAS_STDATOMIC_H])])

# Checks for types

## off_t
AC_TYPE_OFF_T

# Checks for structures

# Checks for compiler characteristics

AC_CHECK_SIZEOF(int)
AC_CHECK_SIZEOF(long)
AC_CHECK_SIZEOF(long *)
AC_CHECK_SIZEOF(short)
AC_CHECK_SIZEOF(long long)

AS_IF(
  [test "x$ac_cv_sizeof_long_p" = "x4" ],
    [bits=32; arch64=false],
  [test "x$ac_cv_sizeof_long_p" = "x8" ],
    [bits=64; arch64=true
    AC_DEFINE([ARCH_SIXTYFOUR], [1])],
  [AC_MSG_ERROR([Neither 32 nor 64 bits architecture.])]
)

AS_IF([test "x$ac_cv_sizeof_int" != "x4" && test "x$ac_cv_sizeof_long" != "x4" \
       && test "x$ac_cv_sizeof_short" != "x4"],
  [AC_MSG_ERROR([Sorry, we can't find a 32-bit integer type.])]
)

AS_IF(
  [test "x$ac_cv_sizeof_long" != "x8" &&
   test "x$ac_cv_sizeof_long_long" != "x8"],
  [AC_MSG_ERROR([Sorry, we can't find a 64-bit integer type.])]
)

AC_DEFINE_UNQUOTED([SIZEOF_PTR], [$ac_cv_sizeof_long_p])
AC_DEFINE_UNQUOTED([SIZEOF_LONGLONG], [$ac_cv_sizeof_long_long])

AC_MSG_NOTICE([Target is a $bits bits architecture])

AC_C_BIGENDIAN(
  [
    AC_DEFINE([ARCH_BIG_ENDIAN], [1])
    [endianness="be"]
  ],
  [endianness="le"],
  [AC_MSG_ERROR([could not determine endianness.])],
  [AC_MSG_ERROR([unable to handle universal endianness])]
)

AC_CHECK_ALIGNOF([double])
AC_CHECK_ALIGNOF([long])
AC_CHECK_ALIGNOF([long long])

AS_IF([! $arch64],
  [AS_CASE([$target_cpu],
    [i686], [],
    [AS_IF([test "$ac_cv_alignof_double" -gt 4],
      [AC_DEFINE([ARCH_ALIGN_DOUBLE], [1])])
     AS_IF([test "x$ac_cv_sizeof_long" = "x8" &&
            test "$ac_cv_alignof_long" -gt 4],
      [AC_DEFINE([ARCH_ALIGN_INT64], [1])],
      [AS_IF([test "x$ac_cv_sizeof_long_long" = "x8" &&
              test "$ac_cv_alignof_long_long" -gt 4],
      [AC_DEFINE([ARCH_ALIGN_INT64], [1])])])
    ])])

# Shared library support

shared_libraries_supported=false
sharedlib_cflags=''
mksharedlib='shared-libs-not-available'
rpath=''
mksharedlibrpath=''
natdynlinkopts=""

AS_IF([test x"$enable_shared" != "xno"],
  [AS_CASE([$host],
    [*-apple-darwin*],
      [mksharedlib="$CC -shared \
                   -flat_namespace -undefined suppress -Wl,-no_compact_unwind \
                   \$(LDFLAGS)"
      shared_libraries_supported=true],
    [*-*-mingw32],
      [mksharedlib='$(FLEXLINK)'
      mkmaindll='$(FLEXLINK) -maindll'
      AS_IF([test -n "$oc_dll_ldflags"],[
        mksharedlib="$mksharedlib -link \"$oc_dll_ldflags\""
        mkmaindll="$mkmaindll -link \"$oc_dll_ldflags\""])
      shared_libraries_supported=$with_sharedlibs],
    [*-pc-windows],
      [mksharedlib='$(FLEXLINK)'
      mkmaindll='$(FLEXLINK) -maindll'
      shared_libraries_supported=$with_sharedlibs],
    [*-*-cygwin*],
      [mksharedlib="$flexlink"
      mkmaindll="$flexlink -maindll"
      shared_libraries_supported=true],
    [powerpc-ibm-aix*],
      [AS_CASE([$ocaml_cv_cc_vendor],
               [xlc*],
               [mksharedlib="$CC -qmkshrobj -G \$(LDFLAGS)"
                shared_libraries_supported=true])],
    [*-*-solaris*],
      [sharedlib_cflags="-fPIC"
      mksharedlib="$CC -shared"
      rpath="-Wl,-rpath,"
      mksharedlibrpath="-Wl,-rpath,"
      shared_libraries_supported=true],
    [[*-*-linux*|*-*-freebsd[3-9]*|*-*-freebsd[1-9][0-9]*\
    |*-*-openbsd*|*-*-netbsd*|*-*-dragonfly*|*-*-gnu*|*-*-haiku*]],
      [sharedlib_cflags="-fPIC"
       AS_CASE([$CC,$host],
           [gcc*,powerpc-*-linux*],
           [mksharedlib="$CC -shared -mbss-plt \$(LDFLAGS)"],
           [mksharedlib="$CC -shared \$(LDFLAGS)"])
      oc_ldflags="$oc_ldflags -Wl,-E"
      rpath="-Wl,-rpath,"
      mksharedlibrpath="-Wl,-rpath,"
      natdynlinkopts="-Wl,-E"
      shared_libraries_supported=true])])

AS_IF([test -z "$mkmaindll"], [mkmaindll=$mksharedlib])

# Configure native dynlink

natdynlink=false

AS_IF([test x"$enable_shared" != "xno"],
  [AS_CASE(["$host"],
    [*-*-cygwin*], [natdynlink=true],
    [*-*-mingw32], [natdynlink=true],
    [*-pc-windows], [natdynlink=true],
    [[i[3456]86-*-linux*]], [natdynlink=true],
    [[i[3456]86-*-gnu*]], [natdynlink=true],
    [[x86_64-*-linux*]], [natdynlink=true],
    [arm64-*-darwin*], [natdynlink=true],
    [aarch64-*-darwin*], [natdynlink=true],
    [x86_64-*-darwin*], [natdynlink=true],
    [s390x*-*-linux*], [natdynlink=true],
    [powerpc*-*-linux*], [natdynlink=true],
    [x86_64-*-solaris*], [natdynlink=true],
    [i686-*-kfreebsd*], [natdynlink=true],
    [x86_64-*-kfreebsd*], [natdynlink=true],
    [x86_64-*-dragonfly*], [natdynlink=true],
    [[i[3456]86-*-freebsd*]], [natdynlink=true],
    [x86_64-*-freebsd*], [natdynlink=true],
    [[i[3456]86-*-openbsd*]], [natdynlink=true],
    [x86_64-*-openbsd*], [natdynlink=true],
    [[i[3456]86-*-netbsd*]], [natdynlink=true],
    [x86_64-*-netbsd*], [natdynlink=true],
    [i386-*-gnu0.3], [natdynlink=true],
    [[i[3456]86-*-haiku*]], [natdynlink=true],
    [arm*-*-linux*], [natdynlink=true],
    [arm*-*-freebsd*], [natdynlink=true],
    [earm*-*-netbsd*], [natdynlink=true],
    [aarch64-*-linux*], [natdynlink=true],
    [aarch64-*-freebsd*], [natdynlink=true],
    [riscv*-*-linux*], [natdynlink=true])])

# Try to work around the Skylake/Kaby Lake processor bug.
AS_CASE(["$CC,$host"],
  [*gcc*,x86_64-*|*gcc*,i686-*],
    [OCAML_CC_HAS_FNO_TREE_VRP
    AS_IF([$cc_has_fno_tree_vrp],
      [internal_cflags="$internal_cflags -fno-tree-vrp"])])

OCAML_CC_SUPPORTS_ALIGNED

## Check whether __attribute__((optimize("tree-vectorize")))) is supported
OCAML_CC_SUPPORTS_TREE_VECTORIZE

# Configure the native-code compiler

arch=none
model=default
system=unknown

AS_CASE([$host],
  [[i[3456]86-*-linux*]],
    [arch=i386; system=linux_elf],
  [[i[3456]86-*-*bsd*]],
    [arch=i386; system=bsd_elf],
  [[i[3456]86-*-haiku*]],
    [arch=i386; system=beos],
  [[i[3456]86-*-cygwin]],
    [arch=i386; system=cygwin],
  [[i[3456]86-*-gnu*]],
    [arch=i386; system=gnu],
  [[i[3456]86-*-mingw32]],
    [arch=i386; system=mingw],
  [i686-pc-windows],
    [arch=i386; system=win32],
  [x86_64-pc-windows],
    [arch=amd64; system=win64],
  [[powerpc64le*-*-linux*]],
    [arch=power; model=ppc64le; system=elf],
  [[powerpc*-*-linux*]],
    [arch=power; AS_IF([$arch64],[model=ppc64],[model=ppc]); system=elf],
  [[s390x*-*-linux*]],
    [arch=s390x; model=z10; system=elf],
  [armv6*-*-linux-gnueabihf],
    [arch=arm; model=armv6; system=linux_eabihf],
  [armv7*-*-linux-gnueabihf],
    [arch=arm; model=armv7; system=linux_eabihf],
  [armv8*-*-linux-gnueabihf],
    [arch=arm; model=armv8; system=linux_eabihf],
  [armv8*-*-linux-gnueabi],
    [arch=arm; model=armv8; system=linux_eabi],
  [armv7*-*-linux-gnueabi],
    [arch=arm; model=armv7; system=linux_eabi],
  [armv6t2*-*-linux-gnueabi],
    [arch=arm; model=armv6t2; system=linux_eabi],
  [armv6*-*-linux-gnueabi],
    [arch=arm; model=armv6; system=linux_eabi],
  [armv6*-*-freebsd*],
    [arch=arm; model=armv6; system=freebsd],
  [earmv6*-*-netbsd*],
    [arch=arm; model=armv6; system=netbsd],
  [earmv7*-*-netbsd*],
    [arch=arm; model=armv7; system=netbsd],
  [armv5te*-*-linux-gnueabi],
    [arch=arm; model=armv5te; system=linux_eabi],
  [armv5*-*-linux-gnueabi],
    [arch=arm; model=armv5; system=linux_eabi],
  [arm*-*-linux-gnueabihf],
    [arch=arm; system=linux_eabihf],
  [arm*-*-linux-gnueabi],
    [arch=arm; system=linux_eabi],
  [arm*-*-openbsd*],
    [arch=arm; system=bsd],
  [zaurus*-*-openbsd*],
    [arch=arm; system=bsd],
  [x86_64-*-linux*],
    [arch=amd64; system=linux],
  [x86_64-*-gnu*],
    [arch=amd64; system=gnu],
  [x86_64-*-dragonfly*],
    [arch=amd64; system=dragonfly],
  [x86_64-*-solaris*],
    [arch=amd64; system=solaris],
  [x86_64-*-freebsd*],
    [arch=amd64; system=freebsd],
  [x86_64-*-netbsd*],
    [arch=amd64; system=netbsd],
  [x86_64-*-openbsd*],
    [arch=amd64; system=openbsd],
  [arm64-*-darwin*],
    [arch=arm64; system=macosx],
  [aarch64-*-darwin*],
    [arch=arm64; system=macosx],
  [x86_64-*-darwin*],
    [arch=amd64; system=macosx],
  [x86_64-*-mingw32],
    [arch=amd64; system=mingw64],
  [aarch64-*-linux*],
    [arch=arm64; system=linux],
  [aarch64-*-freebsd*],
    [arch=arm64; system=freebsd],
  [x86_64-*-cygwin*],
    [arch=amd64; system=cygwin],
  [riscv64-*-linux*],
    [arch=riscv; model=riscv64; system=linux]
)

AS_IF([test x"$enable_native_compiler" = "xno"],
  [native_compiler=false
  AC_MSG_NOTICE([the native compiler is disabled])],
  [native_compiler=true])

AS_IF([! $native_compiler], [natdynlink=false])

AS_IF([$natdynlink], [cmxs="cmxs"], [cmxs="cmx"])

AC_DEFINE_UNQUOTED([OCAML_OS_TYPE], ["$ostype"])

AC_CHECK_TOOL([DIRECT_LD],[ld])
AS_IF([test -z "$PARTIALLD"],
  [AS_CASE(["$arch,$CC,$system,$model"],
    [amd64,gcc*,macosx,*], [PACKLD_FLAGS=' -arch x86_64'],
    [power,gcc*,elf,ppc], [PACKLD_FLAGS=' -m elf32ppclinux'],
    [power,gcc*,elf,ppc64], [PACKLD_FLAGS=' -m elf64ppc'],
    [power,gcc*,elf,ppc64le], [PACKLD_FLAGS=' -m elf64lppc'],
    [PACKLD_FLAGS=''])
  # The string for PACKLD must be capable of being concatenated with the
  # output filename. Don't assume that all C compilers understand GNU -ofoo
  # form, so ensure that the definition includes a space at the end (which is
  # achieved using the $(EMPTY) expansion trick).
   AS_IF([test x"$CC" = "xcl"],
    # For the Microsoft C compiler there must be no space at the end of the
    # string.
    [PACKLD="link -lib -nologo $machine -out:"],
    [PACKLD="$DIRECT_LD -r$PACKLD_FLAGS -o \$(EMPTY)"])],
  [PACKLD="$PARTIALLD -o \$(EMPTY)"])

# Disable PIE at link time when ocamlopt does not produce position-independent
# code and the system produces PIE executables by default and demands PIC
# object files to do so.
# This issue does not affect amd64 (x86_64) and s390x (Z systems),
# since ocamlopt produces PIC object files by default.
# Currently the problem is known for Alpine Linux on platforms other
# than amd64 and s390x (issue #7562), and probably affects all Linux
# distributions that use the musl standard library and dynamic loader.
# Other systems have PIE by default but can cope with non-PIC object files,
# e.g. Ubuntu >= 17.10 for i386, which uses the glibc dynamic loader.

AS_CASE([$arch],
  [amd64|s390x|none],
    # ocamlopt generates PIC code or doesn't generate code at all
    [],
  [AS_CASE([$host],
    [*-linux-musl],
       # Alpine and other musl-based Linux distributions
       [common_cflags="-no-pie $common_cflags"],
    [])])

# Assembler

AS_IF([test -n "$target_alias"],
  [toolpref="${target_alias}-"
  as_target="$target"
  as_cpu="$target_cpu"],
  [AS_IF([test -n "$host_alias"],
    [toolpref="${host_alias}-"
    as_target="$host"
    as_cpu="$host_cpu"],
    [toolpref=""
    as_target="$build"
    as_cpu="$build_cpu"])])

# Finding the assembler
# The OCaml build system distinguishes two different assemblers:
# 1. AS, used to assemble the code generated by the ocamlopt native compiler
# 2. ASPP, to assemble other assembly files that may require preprocessing
# In general, "$CC -c" is used as a default value for both AS and ASPP.
# On a few platforms (Windows) both values are overriden.
# On other platforms, (Linux with GCC) the assembler AS is called directly
# to avoiding forking a C compiler process for each compilation by ocamlopt.
# Both AS and ASPP can be overriden by the user.

default_as="$CC -c"
default_aspp="$CC -c"

AS_CASE([$as_target,$ocaml_cv_cc_vendor],
  [*-*-linux*,gcc-*],
    [AS_CASE([$as_cpu],
      [x86_64|arm*|aarch64*|i[[3-6]]86|riscv*],
        [default_as="${toolpref}as"])],
  [i686-pc-windows,*],
    [default_as="ml -nologo -coff -Cp -c -Fo"
    default_aspp="$default_as"],
  [x86_64-pc-windows,*],
    [default_as="ml64 -nologo -Cp -c -Fo"
    default_aspp="$default_as"],
  [*-*-darwin*,clang-*],
    [default_as="$default_as -Wno-trigraphs"
    default_aspp="$default_as"],
  [])

AS_IF([test "$with_pic"],
  [fpic=true
  AC_DEFINE([CAML_WITH_FPIC])
  internal_cflags="$internal_cflags $sharedlib_cflags"
  default_as="$default_as $sharedlib_cflags"
  default_aspp="$default_aspp $sharedlib_cflags"],
  [fpic=false])

AS_IF([test -z "$AS"], [AS="$default_as"])

AS_IF([test -z "$ASPP"], [ASPP="$default_aspp"])

# Utilities
AC_CHECK_PROG([rlwrap],[rlwrap],[rlwrap])
AS_CASE([$rlwrap,$system],
  [rlwrap,win*|rlwrap,mingw*],
    [AC_MSG_NOTICE([rlwrap doesn't work with native win32 - disabling])
     rlwrap=''])

# Checks for library functions

## Check the semantics of signal handlers
OCAML_SIGNAL_HANDLERS_SEMANTICS

## Check for C99 float ops

# Note: this was disabled on Windows but the autoconf-generated script
# does find the function it is looking for.
# however the fma test does not pass so we disable the feature
# for the moment, to be backward-compatible

AS_CASE([$host],
  [*-*-mingw32|*-pc-windows], [],
  [has_c99_float_ops=true
  AC_CHECK_FUNC([expm1], [], [has_c99_float_ops=false])
  AS_IF([$has_c99_float_ops],
    [AC_CHECK_FUNC([log1p], [], [has_c99_float_ops=false])])
  AS_IF([$has_c99_float_ops],
    [AC_CHECK_FUNC([hypot], [], [has_c99_float_ops=false])])
  AS_IF([$has_c99_float_ops],
    [AC_CHECK_FUNC([fma], [
      AS_CASE([$target],[x86_64-*-cygwin],[],[AC_DEFINE([HAS_WORKING_FMA])])],
      [has_c99_float_ops=false])])
  AS_IF([$has_c99_float_ops],
    [AC_CHECK_FUNC([copysign], [AC_DEFINE([HAS_C99_FLOAT_OPS])])])])

## getrusage
AC_CHECK_FUNC([getrusage], [AC_DEFINE([HAS_GETRUSAGE])])

## times
AC_CHECK_FUNC([times], [AC_DEFINE([HAS_TIMES])])

## secure_getenv and __secure_getenv

saved_CPPFLAGS="$CPPFLAGS"
CPPFLAGS="-D_GNU_SOURCE $CPPFLAGS"

AC_CHECK_FUNC([secure_getenv],
  [AC_DEFINE([HAS_SECURE_GETENV])],
  [AC_CHECK_FUNC([__secure_getenv], [AC_DEFINE([HAS___SECURE_GETENV])])])

CPPFLAGS="$saved_CPPFLAGS"

## issetugid

AC_CHECK_FUNC([issetugid], [AC_DEFINE([HAS_ISSETUGID])])

## Checking for monotonic clock source
## On Windows MSVC, QueryPerformanceCounter and QueryPerformanceFrequency
## are always available.
## On Unix platforms, we check for the appropriate POSIX feature-test macros.
## On MacOS clock_gettime's CLOCK_MONOTONIC flag is not actually monotonic.
## mach_timebase_info and mach_absolute_time are used instead.

AS_CASE([$host],
  [*-*-windows],
    [has_monotonic_clock=true],
  [*-apple-darwin*], [
    AC_CHECK_FUNCS([mach_timebase_info mach_absolute_time],
      [
        has_monotonic_clock=true
        AC_DEFINE([HAS_MACH_ABSOLUTE_TIME])
      ],
      [has_monotonic_clock=false])],
  [AC_COMPILE_IFELSE([AC_LANG_SOURCE([[
    #include <unistd.h>
    #include <time.h>
    int main(void)
    {
      #if !(defined(_POSIX_TIMERS) && defined(_POSIX_MONOTONIC_CLOCK)   \
         && _POSIX_MONOTONIC_CLOCK != (-1))
        #error "no monotonic clock source"
      #endif
        return 0;
     }
    ]])],
    [
      has_monotonic_clock=true
      AC_DEFINE([HAS_POSIX_MONOTONIC_CLOCK])
    ],
    [has_monotonic_clock=false])
  ]
)

AS_IF([test "x$enable_force_instrumented_runtime" = "xyes"],
  [force_instrumented_runtime=true]
)

# The instrumented runtime is built by default
# if the proper clock source is found.
# If asked via --enable-instrumented-runtime, configuration fails if the proper
# clock source is missing.
AS_IF([test "x$enable_instrumented_runtime" != "xno" ],
  [
    AS_CASE([$host],
    [sparc-sun-solaris*],
      [instrumented_runtime=false],
    [*-*-windows],
      [instrumented_runtime=true],
    [*-apple-darwin*], [
      AS_CASE([$enable_instrumented_runtime,$has_monotonic_clock],
        [*,true],
          [instrumented_runtime=true],
        [yes,false], [
          AC_MSG_ERROR([Instrumented runtime support requested \
but no proper monotonic clock source was found.])
        ],
        [auto,false],
          [instrumented_runtime=false]
    )],
    [AC_SEARCH_LIBS([clock_gettime], [rt],
      [has_clock_gettime=true],
      [has_clock_gettime=false])
      AS_CASE(
        [$enable_instrumented_runtime,$has_clock_gettime,$has_monotonic_clock],
        [auto,false,*], [instrumented_runtime=false],
        [auto,*,false], [instrumented_runtime=false],
        [*,true,true],
          [
            instrumented_runtime=true
            AS_IF([test "x$ac_cv_search_clock_gettime" = "xnone required"],
              [instrumented_runtime_libs=""],
              [instrumented_runtime_libs=$ac_cv_search_clock_gettime]
            )
          ],
        [yes,false,*],
          [
           AC_MSG_ERROR([Instrumented runtime support requested \
but clock_gettime is missing.])
          ],
        [yes,*,false],
          [
           AC_MSG_ERROR([Instrumented runtime support requested \
but no proper monotonic clock source was found.])
          ]
      )]
    )]
)

## Sockets

## TODO: check whether the different libraries are really useful

sockets=true

AS_CASE([$host],
  [*-*-mingw32|*-pc-windows],
    [cclibs="$cclibs -lws2_32"
    AC_SEARCH_LIBS([socket], [ws2_32])],
  [*-*-haiku],
    [cclibs="$cclibs -lnetwork"
    AC_SEARCH_LIBS([socket], [network])],
  [*-*-solaris*],
    [cclibs="$cclibs -lsocket -lnsl"
    AC_SEARCH_LIBS([socket], [socket])
    AC_SEARCH_LIBS([inet_ntop], [nsl])],
  [
    AC_CHECK_FUNCS(
      [socket socketpair bind listen accept connect],
      [],
      [sockets=false])
  ]
)

AS_IF([$sockets], [AC_DEFINE([HAS_SOCKETS])])

## socklen_t

AS_CASE([$host],
  [*-*-mingw32|*-pc-windows],
    [AC_CHECK_TYPE([socklen_t], [AC_DEFINE([HAS_SOCKLEN_T])], [],
      [#include <ws2tcpip.h>])],
  [AC_CHECK_TYPE([socklen_t], [AC_DEFINE([HAS_SOCKLEN_T])], [],
    [#include <sys/socket.h>])])

AC_CHECK_FUNC([inet_aton], [AC_DEFINE([HAS_INET_ATON])])

## IPv6 support

ipv6=true

AS_CASE([$host],
  [*-*-mingw32|*-pc-windows],
    [AC_CHECK_TYPE(
      [struct sockaddr_in6], [], [ipv6=false], [#include <ws2tcpip.h>])],
  [AC_CHECK_TYPE(
    [struct sockaddr_in6], [], [ipv6=false],
[
#include <sys/types.h>
#include <sys/socket.h>
#include <netinet/in.h>
]
  )]
)

AS_IF([$ipv6],
  [AC_CHECK_FUNC([getaddrinfo], [], [ipv6=false])])

AS_IF([$ipv6],
  [AC_CHECK_FUNC([getnameinfo], [], [ipv6=false])])

AS_IF([$ipv6],
  [AC_CHECK_FUNC([inet_pton], [], [ipv6=false])])

AS_IF([$ipv6],
  [AC_CHECK_FUNC([inet_ntop], [AC_DEFINE([HAS_IPV6])])])

AC_CHECK_FUNC([rewinddir], [AC_DEFINE([HAS_REWINDDIR])])

AC_CHECK_FUNC([lockf], [AC_DEFINE([HAS_LOCKF])])

AC_CHECK_FUNC([mkfifo], [AC_DEFINE([HAS_MKFIFO])])

AC_CHECK_FUNC([getcwd], [AC_DEFINE([HAS_GETCWD])])

AC_CHECK_DECL([system], [AC_DEFINE([HAS_SYSTEM])], [], [[#include <stdlib.h>]])

## utime
## Note: this was defined in config/s-nt.h but the autoconf macros do not
# seem to detect it properly on Windows so we hardcode the definition
# of HAS_UTIME on Windows but this will probably need to be clarified
AS_CASE([$host],
  [*-*-mingw32|*-pc-windows], [AC_DEFINE([HAS_UTIME])],
  [AC_CHECK_HEADER([sys/types.h],
    [AC_CHECK_HEADER([utime.h],
      [AC_CHECK_FUNC([utime], [AC_DEFINE([HAS_UTIME])])])])])

AC_CHECK_FUNC([utimes], [AC_DEFINE([HAS_UTIMES])])

AC_CHECK_FUNC([fchmod],
  [AC_CHECK_FUNC([fchown], [AC_DEFINE([HAS_FCHMOD])])])

AC_CHECK_FUNC([truncate],
  [AC_CHECK_FUNC([ftruncate], [AC_DEFINE([HAS_TRUNCATE])])])

## select
AC_CHECK_FUNC([select],
  [AC_CHECK_TYPE([fd_set],
    [AC_DEFINE([HAS_SELECT])
    select=true], [select=false], [
#include <sys/types.h>
#include <sys/select.h>
  ])])

AC_CHECK_FUNC([nanosleep], [AC_DEFINE([HAS_NANOSLEEP])])

AC_CHECK_FUNC([symlink],
  [AC_CHECK_FUNC([readlink],
    [AC_CHECK_FUNC([lstat], [AC_DEFINE([HAS_SYMLINK])])])])

AC_CHECK_FUNC([realpath], [AC_DEFINE([HAS_REALPATH])])

# wait
AC_CHECK_FUNC(
  [waitpid],
  [
    wait=true
    AC_DEFINE([HAS_WAITPID])
  ],
  [wait=false])

AC_CHECK_FUNC(
  [wait4],
  [
    has_wait=true
    AC_DEFINE([HAS_WAIT4])
  ])

## getgroups
AC_CHECK_FUNC([getgroups], [AC_DEFINE([HAS_GETGROUPS])])

## setgroups
AC_CHECK_FUNC([setgroups], [AC_DEFINE([HAS_SETGROUPS])])

## initgroups
AC_CHECK_FUNC([initgroups], [AC_DEFINE([HAS_INITGROUPS])])

## termios

AC_CHECK_HEADER([termios.h],
  [AC_CHECK_FUNC([tcgetattr],
    [AC_CHECK_FUNC([tcsetattr],
      [AC_CHECK_FUNC([tcsendbreak],
        [AC_CHECK_FUNC([tcflush],
          [AC_CHECK_FUNC([tcflow], [AC_DEFINE([HAS_TERMIOS])])])])])])])

## setitimer

AC_CHECK_FUNC([setitimer],
  [
    setitimer=true
    AC_DEFINE([HAS_SETITIMER])
  ],
  [setitimer=false])

## gethostname
# Note: detection fails on Windows so hardcoding the result
# (should be debugged later)
AS_CASE([$host],
  [*-*-mingw32|*-pc-windows], [AC_DEFINE([HAS_GETHOSTNAME])],
  [AC_CHECK_FUNC([gethostname], [AC_DEFINE([HAS_GETHOSTNAME])])])

## uname

AC_CHECK_HEADER([sys/utsname.h],
  [AC_CHECK_FUNC([uname], [AC_DEFINE([HAS_UNAME])])])

## gettimeofday

AC_CHECK_FUNC([gettimeofday],
  [
    gettimeofday=true
    AC_DEFINE([HAS_GETTIMEOFDAY])
  ],
  [gettimeofday=false])

## mktime

AC_CHECK_FUNC([mktime], [AC_DEFINE([HAS_MKTIME])])

## setsid

AS_CASE([$host],
  [*-cygwin|*-*-mingw32|*-pc-windows], [],
  [AC_CHECK_FUNC([setsid], [AC_DEFINE([HAS_SETSID])])])

## putenv

AC_CHECK_FUNC([putenv], [AC_DEFINE([HAS_PUTENV])])

## setenv and unsetenv

AC_CHECK_FUNC([setenv],
  [AC_CHECK_FUNC([unsetenv], [AC_DEFINE([HAS_SETENV_UNSETENV])])])

## newlocale() and <locale.h>
# Note: the detection fails on msvc so we hardcode the result
# (should be debugged later)
AS_CASE([$host],
  [*-pc-windows], [AC_DEFINE([HAS_LOCALE_H])],
  [AC_CHECK_HEADER([locale.h],
    [AC_CHECK_FUNC([newlocale],
      [AC_CHECK_FUNC([freelocale],
        [AC_CHECK_FUNC([uselocale], [AC_DEFINE([HAS_LOCALE_H])])])])])])

AC_CHECK_HEADER([xlocale.h],
  [AC_CHECK_FUNC([newlocale],
    [AC_CHECK_FUNC([freelocale],
      [AC_CHECK_FUNC([uselocale], [AC_DEFINE([HAS_XLOCALE_H])])])])])

## strtod_l
# Note: not detected on MSVC so hardcoding the result
# (should be debugged later)
AS_CASE([$host],
  [*-pc-windows], [AC_DEFINE([HAS_STRTOD_L])],
  [AC_CHECK_FUNC([strtod_l], [AC_DEFINE([HAS_STRTOD_L])])])

## shared library support
AS_IF([$shared_libraries_supported],
  [AS_CASE([$host],
    [*-*-mingw32|*-pc-windows],
      [supports_shared_libraries=$shared_libraries_supported; DLLIBS=""],
    [AC_CHECK_FUNC([dlopen],
      [supports_shared_libraries=true DLLIBS=""],
      [AC_CHECK_LIB([dl], [dlopen],
        [supports_shared_libraries=true DLLIBS="-ldl $DLLIBS"],
        [supports_shared_libraries=false])])])],
  [supports_shared_libraries=false])

AS_IF([$supports_shared_libraries],
  [AC_MSG_NOTICE([Dynamic loading of shared libraries is supported.])
  AC_DEFINE([SUPPORT_DYNAMIC_LINKING])],
  [AC_MSG_NOTICE([Dynamic loading of shared libraries is not supported.])])

## mmap

AC_CHECK_HEADER([sys/mman.h],
  [AC_CHECK_FUNC([mmap],
    [AC_CHECK_FUNC([munmap], [AC_DEFINE([HAS_MMAP])])])])

## pwrite

AC_CHECK_FUNC([pwrite], [AC_DEFINE([HAS_PWRITE])])

## -fdebug-prefix-map support by the C compiler
AS_CASE([$ocaml_cv_cc_vendor,$host],
  [*,*-*-mingw32], [cc_has_debug_prefix_map=false],
  [*,*-pc-windows], [cc_has_debug_prefix_map=false],
  [xlc*,powerpc-ibm-aix*], [cc_has_debug_prefix_map=false],
  [sunc*,sparc-sun-*], [cc_has_debug_prefix_map=false],
  [OCAML_CC_HAS_DEBUG_PREFIX_MAP])

## Does stat support nanosecond precision

AC_CHECK_MEMBER([struct stat.st_atim.tv_nsec],
  [stat_has_ns_precision=true
  AC_DEFINE([HAS_NANOSECOND_STAT], [1])],
  [],
  [
    AC_INCLUDES_DEFAULT
    #include <sys/stat.h>
  ])


AS_IF([! $stat_has_ns_precision],
  [AC_CHECK_MEMBER([struct stat.st_atimespec.tv_nsec],
    [stat_has_ns_precision=true
    AC_DEFINE([HAS_NANOSECOND_STAT], [2])],
    [],
    [
      AC_INCLUDES_DEFAULT
      #include <sys/stat.h>
    ])])

AS_IF([! $stat_has_ns_precision],
  [AC_CHECK_MEMBER([struct stat.st_atimensec],
    [stat_has_ns_precision=true
    AC_DEFINE([HAS_NANOSECOND_STAT], [3])],
    [],
    [
      AC_INCLUDES_DEFAULT
      #include <sys/stat.h>
    ])])

AS_IF([$stat_has_ns_precision],
  [AC_MSG_NOTICE([stat supports nanosecond precision])],
  [AC_MSG_NOTICE([stat does not support nanosecond precision])])

# Number of arguments of gethostbyname_r

AX_FUNC_WHICH_GETHOSTBYNAME_R

AS_CASE([$ac_cv_func_which_gethostbyname_r],
  [six], [AC_DEFINE([HAS_GETHOSTBYNAME_R],[6])],
  [five], [AC_DEFINE([HAS_GETHOSTBYNAME_R],[5])],
  [three], [AC_MSG_WARN([OCaml does not support this variant])])

# Number of arguments of gethostbyaddr_r

AX_FUNC_WHICH_GETHOSTBYADDR_R

AS_CASE([$ac_cv_func_which_gethostbyaddr_r],
  [eight], [AC_DEFINE([HAS_GETHOSTBYADDR_R],[8])],
  [seven], [AC_DEFINE([HAS_GETHOSTBYADDR_R],[7])])

## mkstemp

AC_CHECK_FUNC([mkstemp], [AC_DEFINE([HAS_MKSTEMP])])

## nice

AC_CHECK_FUNC([nice], [AC_DEFINE([HAS_NICE])])

## dup3

AC_CHECK_FUNC([dup3], [AC_DEFINE([HAS_DUP3])])

## pipe2

AC_CHECK_FUNC([pipe2], [AC_DEFINE([HAS_PIPE2])])

## accept4

AC_CHECK_FUNC([accept4], [AC_DEFINE([HAS_ACCEPT4])])

## getauxval

AC_CHECK_FUNC([getauxval], [AC_DEFINE([HAS_GETAUXVAL])])

## shmat
AC_CHECK_HEADER([sys/shm.h],
  [
    AC_DEFINE([HAS_SYS_SHM_H])
    AC_CHECK_FUNC([shmat], [AC_DEFINE([HAS_SHMAT])])
  ])

## execvpe

AC_CHECK_FUNC([execvpe], [AC_DEFINE([HAS_EXECVPE])])

## posix_spawn

AC_CHECK_HEADER([spawn.h],
  [AC_CHECK_FUNC([posix_spawn],
    [AC_CHECK_FUNC([posix_spawnp], [AC_DEFINE([HAS_POSIX_SPAWN])])])])

## ffs or _BitScanForward

AC_CHECK_FUNC([ffs], [AC_DEFINE([HAS_FFS])])
AC_CHECK_FUNC([_BitScanForward], [AC_DEFINE([HAS_BITSCANFORWARD])])

## Determine whether the debugger should/can be built

AS_CASE([$enable_debugger],
  [no],
    [with_debugger=""
    AC_MSG_NOTICE([replay debugger disabled])],
  [AS_IF([$sockets],
    [with_debugger="ocamldebugger"
    AC_MSG_NOTICE([replay debugger supported])],
    [with_debugger=""
    AC_MSG_NOTICE([replay debugger not supported])])
  ])

## Should the runtime with debugging support be built
AS_CASE([$enable_debug_runtime],
  [no], [debug_runtime=false],
  [debug_runtime=true])

## Determine if system stack overflows can be detected

AC_MSG_CHECKING([whether stack overflows can be detected])

AS_CASE([$arch,$system],
  [i386,linux_elf|amd64,linux|amd64,macosx \
    |amd64,openbsd|i386,bsd_elf],
    [AC_DEFINE([HAS_STACK_OVERFLOW_DETECTION])
    AC_MSG_RESULT([yes])],
  [AC_MSG_RESULT([no])])

## Determine if the POSIX threads library is supported

AS_IF([test x"$enable_systhreads" = "xno"],
  [systhread_support=false
  AC_MSG_NOTICE([the Win32/POSIX threads library is disabled])],
  [AS_CASE([$host],
    [*-*-mingw32|*-pc-windows],
      [systhread_support=true
      otherlibraries="$otherlibraries systhreads"
      AC_MSG_NOTICE([the Win32 threads library is supported])],
    [AX_PTHREAD(
      [systhread_support=true
      otherlibraries="$otherlibraries systhreads"
      common_cflags="$common_cflags $PTHREAD_CFLAGS"
      AC_MSG_NOTICE([the POSIX threads library is supported])
      saved_CFLAGS="$CFLAGS"
      saved_LIBS="$LIBS"
      CFLAGS="$CFLAGS $PTHREAD_CFLAGS"
      LIBS="$LIBS $PTHREAD_LIBS"
      AC_CHECK_FUNC([sigwait], [AC_DEFINE([HAS_SIGWAIT])])
      LIBS="$saved_LIBS"
      CFLAGS="$saved_CFLAGS"],
      [AS_IF([test x"$enable_systhreads" = "xyes"],
        [AC_MSG_ERROR([the POSIX thread library is not available])],
        [systhread_support=false
        AC_MSG_NOTICE([the POSIX threads library is not supported])])])])])

## Does the assembler support debug prefix map and CFI directives
as_has_debug_prefix_map=false
asm_cfi_supported=false
AS_IF([$native_compiler],
  [AS_CASE([$host],
    [*-*-mingw32|*-pc-windows], [],
    [OCAML_AS_HAS_DEBUG_PREFIX_MAP
    OCAML_AS_HAS_CFI_DIRECTIVES])])

## Frame pointers

AS_IF([test x"$enable_frame_pointers" = "xyes"],
  [AS_CASE(["$host,$CC"],
    [x86_64-*-linux*,gcc*|x86_64-*-linux*,clang*],
      [common_cflags="$common_cflags -g  -fno-omit-frame-pointer"
      frame_pointers=true
      AC_DEFINE([WITH_FRAME_POINTERS])
      AC_MSG_NOTICE([using frame pointers])],
    [AC_MSG_ERROR([frame pointers not supported on this platform])]
  )],
  [AC_MSG_NOTICE([not using frame pointers])
  frame_pointers=false])

AS_IF([test x"$enable_naked_pointers_checker" = "xyes" ],
  [AS_IF([test x"$enable_naked_pointers" = "xno" ],
         [AC_MSG_ERROR(m4_normalize([
               --enable-naked-pointers-checker and --disable-naked-pointers
               are incompatible]))])
   AS_CASE(["$arch","$system"],
    [amd64,linux|amd64,macosx \
    |amd64,openbsd|amd64,win64 \
    |amd64,freebsd|amd64,solaris],
      [naked_pointers_checker=true
      AC_DEFINE([NAKED_POINTERS_CHECKER])],
    [*],
      [AC_MSG_ERROR([naked pointers checker not supported on this platform])]
  )],
  [naked_pointers_checker=false])

## Check for mmap support for huge pages and contiguous heap
OCAML_MMAP_SUPPORTS_HUGE_PAGES

AC_DEFINE_UNQUOTED([PROFINFO_WIDTH], [$profinfo_width])
AS_IF([$profinfo], [AC_DEFINE([WITH_PROFINFO])])

AS_IF([test x"$enable_installing_bytecode_programs" = "xno"],
  [install_bytecode_programs=false],
  [install_bytecode_programs=true])

AS_IF([test x"$enable_installing_source_artifacts" = "xno"],
  [install_source_artifacts=false],
  [install_source_artifacts=true])

AS_IF([test x"$enable_ocamldoc" = "xno"],
  [ocamldoc=""],
  [ocamldoc=ocamldoc])

documentation_tool_cmd=''
AC_ARG_WITH([odoc],
  [AS_HELP_STRING([--with-odoc])],
  [AS_CASE([$withval],
    [yes],[documentation_tool='odoc'],
    [no],[documentation_tool='ocamldoc'],
    [documentation_tool_cmd="$withval"
    documentation_tool='odoc'])],
  [documentation_tool='ocamldoc'])
AS_IF([test "x$documentation_tool_cmd" = 'x']
 [documentation_tool_cmd="$documentation_tool"])


## always enable ocamltest with multicore
AS_CASE([$enable_ocamltest,AC_PACKAGE_VERSION],
  [yes,*|,*+dev*],[ocamltest='ocamltest'],
  [ocamltest='ocamltest'])

AS_IF([test x"$enable_flambda" = "xyes"],
  [flambda=true
  AS_IF([test x"$enable_flambda_invariants" = "xyes"],
    [flambda_invariants=true],
    [flambda_invariants=false])],
  [flambda=false
  flambda_invariants=false])

AS_IF([test x"$enable_cmm_invariants" = "xyes"],
  [cmm_invariants=true],
  [cmm_invariants=false])

AS_IF([test x"$enable_flat_float_array" = "xno"],
  [flat_float_array=false],
  [AC_DEFINE([FLAT_FLOAT_ARRAY])
  flat_float_array=true])

AS_IF([test x"$enable_function_sections" = "xno"],
  [function_sections=false],
  [AS_CASE([$arch],
    [amd64|i386|arm64], # not supported on arm32, see issue #9124.
     [AS_CASE([$target],
        [*-cygwin*|*-mingw*|*-windows|*-apple-darwin*],
          [function_sections=false;
           AC_MSG_NOTICE([No support for function sections on $target.])],
        [*],
          [AS_CASE([$ocaml_cv_cc_vendor],
            [gcc-[0123]-*|gcc-4-[01234567]],
              [function_sections=false;
              AC_MSG_NOTICE([Function sections are not
              supported in GCC prior to version 4.8.])],
            [clang-[012]-*|clang-3-[01234]],
              [function_sections=false;
              AC_MSG_NOTICE([Function sections are not supported
              in Clang prior to version 3.5.])],
            [gcc-*|clang-*],
              [function_sections=true;
              internal_cflags="$internal_cflags -ffunction-sections";
              AC_DEFINE([FUNCTION_SECTIONS])],
            [*],
              [function_sections=false;
              AC_MSG_NOTICE([Function sections are not supported by
              $ocaml_cv_cc_vendor.])])])],
    [function_sections=false]);
  AS_IF([test x"$function_sections" = "xfalse"],
    [AS_IF([test x"$enable_function_sections" = "xyes"],
      [AC_MSG_ERROR([Function sections are not supported.])],
      [AC_MSG_NOTICE([Disabling function sections.])])],
    [])])

AS_IF([test x"$with_afl" = "xyes"],
  [afl=true],
  [afl=false])

AS_IF([test x"$enable_force_safe_string" = "xno"],
  [force_safe_string=false],
  [AC_DEFINE([CAML_SAFE_STRING])
   force_safe_string=true])

AS_IF([test x"$DEFAULT_STRING" = "xunsafe"],
  [default_safe_string=false],
  [default_safe_string=true])

oc_cflags="$common_cflags $internal_cflags"
oc_cppflags="$common_cppflags $internal_cppflags"
ocamlc_cflags="$common_cflags $sharedlib_cflags \$(CFLAGS)"
ocamlc_cppflags="$common_cppflags \$(CPPFLAGS)"
cclibs="$cclibs $mathlib"

AC_CHECK_LIB(execinfo, backtrace, cclibs="$cclibs -lexecinfo",[])

AS_CASE([$host],
  [*-*-mingw32],
    [bytecclibs="-lws2_32 -lversion"
    nativecclibs="-lws2_32 -lversion"],
  [*-pc-windows],
    [bytecclibs="advapi32.lib ws2_32.lib version.lib"
    nativecclibs="advapi32.lib ws2_32.lib version.lib"],
  [bytecclibs="$cclibs $DLLIBS $PTHREAD_LIBS"
  nativecclibs="$cclibs $DLLIBS $PTHREAD_LIBS"])

AS_IF([test x"$libdir" = x'${exec_prefix}/lib'],
  [libdir="$libdir"/ocaml])

AS_IF([test x"$mandir" = x'${datarootdir}/man'],
  [mandir='${prefix}/man'])

AS_CASE([$host],
  [*-*-mingw32|*-pc-windows],
    [AS_CASE([$WINDOWS_UNICODE_MODE],
      [ansi],
        [windows_unicode=0],
      [compatible|""],
        [windows_unicode=1],
      [AC_MSG_ERROR([unexpected windows unicode mode])])],
  [windows_unicode=0])

# Define flexlink chain and flags correctly for the different Windows ports
AS_CASE([$host],
  [i686-w64-mingw32],
    [flexdll_chain='mingw'
    flexlink_flags="-chain $flexdll_chain -stack 16777216"],
  [x86_64-w64-mingw32],
    [flexdll_chain='mingw64'
    flexlink_flags="-chain $flexdll_chain -stack 33554432"],
  [i686-pc-windows],
    [flexdll_chain='msvc'
    flexlink_flags="-merge-manifest -stack 16777216"],
  [x86_64-pc-windows],
    [flexdll_chain='msvc64'
    flexlink_flags="-x64 -merge-manifest -stack 33554432"])

# Define default prefix correctly for the different Windows ports
AS_IF([test x"$prefix" = "xNONE"],
  [AS_CASE([$host],
    [i686-w64-mingw32], [prefix='C:/ocamlmgw'],
    [x86_64-w64-mingw32], [prefix='C:/ocamlmgw64'],
    [i686-pc-windows], [prefix='C:/ocamlms'],
    [x86_64-pc-windows], [prefix='C:/ocamlms64'])],
  [AS_IF([test x"$unix_or_win32" = "xwin32" \
          && test "$host_vendor-$host_os" != "$build_vendor-$build_os" ],
    [AS_CASE([$build],
      [*-pc-cygwin], [prefix=`cygpath -m "$prefix"`])])])

# Define a few macros that were defined in config/m-nt.h
# but whose value is not guessed properly by configure
# (all this should be understood and fixed)
AS_CASE([$host],
  [*-*-mingw32],
    [AC_DEFINE([HAS_BROKEN_PRINTF])
    AC_DEFINE([HAS_STRERROR])
    AC_DEFINE([HAS_NICE])],
  [*-pc-windows],
    [AC_DEFINE([HAS_BROKEN_PRINTF])
    AC_DEFINE([HAS_STRERROR])
    AC_DEFINE([HAS_IPV6])
    AC_DEFINE([HAS_NICE])],
  [*-*-solaris*],
    # This is required as otherwise floats are printed
    # as "Infinity" and "Inf" instead of the expected "inf"
    [AC_DEFINE([HAS_BROKEN_PRINTF])])

AS_IF([test x"$enable_stdlib_manpages" != "xno"],
  [stdlib_manpages=true],[stdlib_manpages=false])

AC_OUTPUT<|MERGE_RESOLUTION|>--- conflicted
+++ resolved
@@ -319,15 +319,13 @@
   [AS_HELP_STRING([--enable-flambda-invariants],
     [enable invariants checks in flambda])])
 
-<<<<<<< HEAD
 AC_ARG_ENABLE([force-instrumented-runtime],
   [AS_HELP_STRING([--force-instrumented-runtime],
     [force the usage of the instrumented runtime])])
-=======
+
 AC_ARG_ENABLE([cmm-invariants],
   [AS_HELP_STRING([--enable-cmm-invariants],
     [enable invariants checks in Cmm])])
->>>>>>> 099b86a0
 
 AC_ARG_WITH([target-bindir],
   [AS_HELP_STRING([--with-target-bindir],
