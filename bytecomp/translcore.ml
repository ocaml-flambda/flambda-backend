--- conflicted
+++ resolved
@@ -1,14 +1,4 @@
 (**************************************************************************)
-<<<<<<< HEAD
-(*                                                                     *)
-(*                                OCaml                                *)
-(*                                                                     *)
-(*            Xavier Leroy, projet Cristal, INRIA Rocquencourt         *)
-(*                                                                     *)
-(*  Copyright 1996 Institut National de Recherche en Informatique et   *)
-(*     en Automatique.                                                    *)
-(*                                                                     *)
-=======
 (*                                                                        *)
 (*                                 OCaml                                  *)
 (*                                                                        *)
@@ -17,7 +7,6 @@
 (*   Copyright 1996 Institut National de Recherche en Informatique et     *)
 (*     en Automatique.                                                    *)
 (*                                                                        *)
->>>>>>> 0c0884bd
 (*   All rights reserved.  This file is distributed under the terms of    *)
 (*   the GNU Lesser General Public License version 2.1, with the          *)
 (*   special exception on linking described in the file LICENSE.          *)
@@ -185,13 +174,9 @@
   "%loc_LINE", Ploc Loc_LINE;
   "%loc_POS", Ploc Loc_POS;
   "%loc_MODULE", Ploc Loc_MODULE;
-<<<<<<< HEAD
+  (* XXX KC: Conservative *)
   "%field0", Pfield(0, Pointer, Mutable);
   "%field1", Pfield(1, Pointer, Mutable);
-=======
-  "%field0", Pfield 0;
-  "%field1", Pfield 1;
->>>>>>> 0c0884bd
   "%setfield0", Psetfield(0, Pointer, Assignment);
   "%makeblock", Pmakeblock(0, Immutable, None);
   "%makemutable", Pmakeblock(0, Mutable, None);
@@ -369,21 +354,12 @@
   "%bswap_int64", Pbbswap(Pint64);
   "%bswap_native", Pbbswap(Pnativeint);
   "%int_as_pointer", Pint_as_pointer;
-<<<<<<< HEAD
   "%atomic_load", Patomic_load;
   "%atomic_store", Patomic_store;
   "%atomic_cas", Patomic_cas;
   "%opaque", Popaque;
 ]
 
-=======
-  "%opaque", Popaque;
-]
-
-let find_primitive prim_name =
-  Hashtbl.find primitives_table prim_name
-
->>>>>>> 0c0884bd
 let specialize_comparison table env ty =
   let (gencomp, intcomp, floatcomp, stringcomp, bytescomp,
            nativeintcomp, int32comp, int64comp, _) = table in
@@ -399,7 +375,6 @@
   | () when is_base_type env ty Predef.path_int64     -> int64comp
   | () -> gencomp
 
-<<<<<<< HEAD
 let find_primitive prim_name =
   match prim_name with
       "%revapply" -> Prevapply
@@ -415,11 +390,6 @@
 
 (* Specialize a primitive from available type information,
    raise Not_found if primitive is unknown  *)
-=======
-(* Specialize a primitive from available type information,
-   raise Not_found if primitive is unknown  *)
-
->>>>>>> 0c0884bd
 let specialize_primitive p env ty ~has_constant_constructor =
   try
     let table = Hashtbl.find comparisons_table p.prim_name in
@@ -448,20 +418,6 @@
     | (Parraysetu Pgenarray, p1 :: _) -> Parraysetu(array_type_kind env p1)
     | (Parrayrefs Pgenarray, p1 :: _) -> Parrayrefs(array_type_kind env p1)
     | (Parraysets Pgenarray, p1 :: _) -> Parraysets(array_type_kind env p1)
-<<<<<<< HEAD
-      | (Pbigarrayref(unsafe, n, Pbigarray_unknown, Pbigarray_unknown_layout),
-       p1 :: _) ->
-        let (k, l) = bigarray_type_kind_and_layout env p1 in
-            Pbigarrayref(unsafe, n, k, l)
-      | (Pbigarrayset(unsafe, n, Pbigarray_unknown, Pbigarray_unknown_layout),
-       p1 :: _) ->
-        let (k, l) = bigarray_type_kind_and_layout env p1 in
-            Pbigarrayset(unsafe, n, k, l)
-    | (Pmakeblock(tag, mut, None), fields) ->
-        let shape = List.map (Typeopt.value_kind env) fields in
-        Pmakeblock(tag, mut, Some shape)
-      | _ -> p
-=======
     | (Pbigarrayref(unsafe, n, Pbigarray_unknown, Pbigarray_unknown_layout),
        p1 :: _) ->
         let (k, l) = bigarray_type_kind_and_layout env p1 in
@@ -474,7 +430,6 @@
         let shape = List.map (Typeopt.value_kind env) fields in
         Pmakeblock(tag, mut, Some shape)
     | _ -> p
->>>>>>> 0c0884bd
 
 (* Eta-expand a primitive *)
 
@@ -653,24 +608,15 @@
              exp_desc = Texp_let
                (Nonrecursive, binds, ({exp_desc = Texp_function _} as e2))}}] ->
       push_defaults loc (Bind_value binds :: bindings)
-<<<<<<< HEAD
-                    [{c_lhs=pat; c_cont=None; c_guard=None; c_rhs=e2}]
-=======
-                   [{c_lhs=pat;c_guard=None;c_rhs=e2}]
->>>>>>> 0c0884bd
+                   [{c_lhs=pat; c_cont=None; c_guard=None; c_rhs=e2}]
                    partial
   | [{c_lhs=pat; c_guard=None;
       c_rhs={exp_attributes=[{txt="#modulepat"},_];
              exp_desc = Texp_letmodule
                (id, name, mexpr, ({exp_desc = Texp_function _} as e2))}}] ->
       push_defaults loc (Bind_module (id, name, mexpr) :: bindings)
-<<<<<<< HEAD
-                    [{c_lhs=pat;c_cont=None;c_guard=None;c_rhs=e2}]
-                    partial
-=======
-                   [{c_lhs=pat;c_guard=None;c_rhs=e2}]
+                   [{c_lhs=pat;c_cont=None;c_guard=None;c_rhs=e2}]
                    partial
->>>>>>> 0c0884bd
   | [case] ->
       let exp =
         List.fold_left
@@ -905,11 +851,7 @@
       event_after e
         (transl_apply ~should_be_tailcall ~inlined ~specialised
            (transl_exp funct) oargs e.exp_loc)
-<<<<<<< HEAD
   | Texp_match(arg, pat_expr_list, exn_pat_expr_list, [], partial) ->
-=======
-  | Texp_match(arg, pat_expr_list, exn_pat_expr_list, partial) ->
->>>>>>> 0c0884bd
     transl_match e arg pat_expr_list exn_pat_expr_list partial
   | Texp_match(arg, pat_expr_list, exn_pat_expr_list, eff_pat_expr_list, partial) ->
     transl_handler e arg (Some (pat_expr_list, partial)) exn_pat_expr_list eff_pat_expr_list
@@ -964,18 +906,13 @@
             Lprim(Pmakeblock(0, Immutable, None),
                   [Lconst(Const_base(Const_int tag)); lam], e.exp_loc)
       end
-<<<<<<< HEAD
   | Texp_record { fields; representation; extended_expression } ->
-=======
-  | Texp_record {fields; representation; extended_expression} ->
->>>>>>> 0c0884bd
       transl_record e.exp_loc e.exp_env fields representation
         extended_expression
   | Texp_field(arg, _, lbl) ->
       let targ = transl_exp arg in
       begin match lbl.lbl_repres with
           Record_regular | Record_inlined _ ->
-<<<<<<< HEAD
           Lprim (Pfield (lbl.lbl_pos, maybe_pointer e, lbl.lbl_mut),
                   [targ], e.exp_loc)
         | Record_unboxed _ -> targ
@@ -983,13 +920,6 @@
         | Record_extension ->
           Lprim (Pfield (lbl.lbl_pos + 1, maybe_pointer e, lbl.lbl_mut),
                   [targ], e.exp_loc)
-=======
-          Lprim (Pfield lbl.lbl_pos, [targ], e.exp_loc)
-        | Record_unboxed _ -> targ
-        | Record_float -> Lprim (Pfloatfield lbl.lbl_pos, [targ], e.exp_loc)
-        | Record_extension ->
-          Lprim (Pfield (lbl.lbl_pos + 1), [targ], e.exp_loc)
->>>>>>> 0c0884bd
       end
   | Texp_setfield(arg, _, lbl, newval) ->
       let access =
@@ -1035,21 +965,12 @@
             Lprim (Pduparray (kind, Mutable), [imm_array], e.exp_loc)
         | cl ->
             let imm_array =
-<<<<<<< HEAD
-          match kind with
-          | Paddrarray | Pintarray ->
-              Lconst(Const_block(0, cl))
-          | Pfloatarray ->
-              Lconst(Const_float_array(List.map extract_float cl))
-          | Pgenarray ->
-=======
               match kind with
               | Paddrarray | Pintarray ->
                   Lconst(Const_block(0, cl))
               | Pfloatarray ->
                   Lconst(Const_float_array(List.map extract_float cl))
               | Pgenarray ->
->>>>>>> 0c0884bd
                   raise Not_constant    (* can this really happen? *)
             in
             Lprim (Pduparray (kind, Mutable), [imm_array], e.exp_loc)
@@ -1087,12 +1008,8 @@
   | Texp_new (cl, {Location.loc=loc}, _) ->
       Lapply{ap_should_be_tailcall=false;
              ap_loc=loc;
-<<<<<<< HEAD
              ap_func=Lprim(Pfield (0, Pointer, Mutable),
                             [transl_path ~loc e.exp_env cl], loc);
-=======
-             ap_func=Lprim(Pfield 0, [transl_path ~loc e.exp_env cl], loc);
->>>>>>> 0c0884bd
              ap_args=[lambda_unit];
              ap_inlined=Default_inline;
              ap_specialised=Default_specialise}
@@ -1196,11 +1113,10 @@
 
 and transl_guard guard rhs =
   let expr = event_before rhs (transl_exp rhs) in
-<<<<<<< HEAD
-    match guard with
-    | None -> expr
-    | Some cond ->
-        event_before cond (Lifthenelse(transl_exp cond, expr, staticfail))
+  match guard with
+  | None -> expr
+  | Some cond ->
+      event_before cond (Lifthenelse(transl_exp cond, expr, staticfail))
 
 and transl_cont cont c_cont body =
   match cont, c_cont with
@@ -1216,20 +1132,6 @@
   let cases =
     List.filter (fun c -> c.c_rhs.exp_desc <> Texp_unreachable) cases in
   List.map (transl_case ?cont) cases
-=======
-  match guard with
-  | None -> expr
-  | Some cond ->
-      event_before cond (Lifthenelse(transl_exp cond, expr, staticfail))
-
-and transl_case {c_lhs; c_guard; c_rhs} =
-  c_lhs, transl_guard c_guard c_rhs
-
-and transl_cases cases =
-  let cases =
-    List.filter (fun c -> c.c_rhs.exp_desc <> Texp_unreachable) cases in
-  List.map transl_case cases
->>>>>>> 0c0884bd
 
 and transl_case_try {c_lhs; c_guard; c_rhs} =
   match c_lhs.pat_desc with
@@ -1410,27 +1312,18 @@
     let init_id = Ident.create "init" in
     let lv =
       Array.mapi
-<<<<<<< HEAD
-        (fun i (lbl, definition) ->
-=======
         (fun i (_, definition) ->
->>>>>>> 0c0884bd
            match definition with
-           | Kept typ ->
+           | Kept (typ, mut) ->
                let field_kind = value_kind env typ in
                let access =
                  match repres with
-<<<<<<< HEAD
-                   Record_regular | Record_inlined _ -> Pfield (i, maybe_pointer_type env typ, lbl.lbl_mut)
+                   Record_regular | Record_inlined _ ->
+                     Pfield (i, maybe_pointer_type env typ, mut)
                  | Record_unboxed _ -> assert false
-                 | Record_extension -> Pfield (i + 1, maybe_pointer_type env typ, lbl.lbl_mut)
-            | Record_float -> Pfloatfield i in
-=======
-                   Record_regular | Record_inlined _ -> Pfield i
-                 | Record_unboxed _ -> assert false
-                 | Record_extension -> Pfield (i + 1)
+                 | Record_extension ->
+                     Pfield (i + 1, maybe_pointer_type env typ, mut)
                  | Record_float -> Pfloatfield i in
->>>>>>> 0c0884bd
                Lprim(access, [Lvar init_id], loc), field_kind
            | Overridden (_lid, expr) ->
                let field_kind = value_kind expr.exp_env expr.exp_type in
@@ -1486,13 +1379,9 @@
     let copy_id = Ident.create "newrecord" in
     let update_field cont (lbl, definition) =
       match definition with
-      | Kept _type -> cont
+      | Kept _ -> cont
       | Overridden (_lid, expr) ->
-<<<<<<< HEAD
-      let upd =
-=======
           let upd =
->>>>>>> 0c0884bd
             match repres with
               Record_regular
             | Record_inlined _ ->
@@ -1628,11 +1517,7 @@
       fprintf ppf
         "Ancestor names can only be used to select inherited methods"
   | Unknown_builtin_primitive prim_name ->
-<<<<<<< HEAD
-    fprintf ppf  "Unknown builtin primitive \"%s\"" prim_name
-=======
       fprintf ppf "Unknown builtin primitive \"%s\"" prim_name
->>>>>>> 0c0884bd
   | Unreachable_reached ->
       fprintf ppf "Unreachable expression was reached"
 
