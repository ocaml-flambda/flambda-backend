#**************************************************************************
#*                                                                        *
#*                                 OCaml                                  *
#*                                                                        *
#*                 Xavier Clerc, SED, INRIA Rocquencourt                  *
#*                                                                        *
#*   Copyright 2010 Institut National de Recherche en Informatique et     *
#*     en Automatique.                                                    *
#*                                                                        *
#*   All rights reserved.  This file is distributed under the terms of    *
#*   the GNU Lesser General Public License version 2.1, with the          *
#*   special exception on linking described in the file LICENSE.          *
#*                                                                        *
#**************************************************************************

.NOTPARALLEL:

BASEDIR := $(shell pwd)

ROOTDIR = ..
include $(ROOTDIR)/Makefile.common

ifeq "$(UNIX_OR_WIN32)" "win32"
  CYGPATH=cygpath -m
  # Ensure that the test runners definitely use Cygwin's sort and not the
  # Windows sort command
  SORT=/usr/bin/sort
else
  CYGPATH=echo
  SORT=sort
endif

BASEDIR_HOST := $(shell $(CYGPATH) "$(BASEDIR)")
ROOTDIR_HOST := $(BASEDIR_HOST)/$(ROOTDIR)

OCAMLTESTDIR = $(BASEDIR_HOST)/$(DIR)/_ocamltest

failstamp := failure.stamp

TESTLOG ?= _log

ocamltest_directory := ../ocamltest

ocamltest_program := $(or \
  $(wildcard $(ocamltest_directory)/ocamltest.opt$(EXE)),\
  $(wildcard $(ocamltest_directory)/ocamltest$(EXE)))

ifeq "$(UNIX_OR_WIN32)" "unix"
  ifeq "$(SYSTEM)" "cygwin"
    find := /usr/bin/find
  else # Non-cygwin Unix
    find := find
  endif
else # Windows
  find := /usr/bin/find
endif

ifeq "$(BOOTSTRAPPING_FLEXDLL)" "false"
  FLEXLINK_ENV =
else
  # The testsuite needs an absolute path to the runtime, so override the
  # definition in Makefile.common
  FLEXLINK_DLL_LDFLAGS=$(if $(OC_DLL_LDFLAGS), -link "$(OC_DLL_LDFLAGS)")
  FLEXLINK_EXE_LDFLAGS=$(if $(OC_LDFLAGS), -link "$(OC_LDFLAGS)")
ifeq "$(wildcard $(ROOTDIR_HOST)/flexlink.opt$(EXE))" ""
  FLEXLINK_ENV = \
    OCAML_FLEXLINK="$(ROOTDIR_HOST)/boot/ocamlrun$(EXE) \
                    $(ROOTDIR_HOST)/boot/flexlink.byte$(EXE)"
  MKDLL=$(ROOTDIR_HOST)/boot/ocamlrun$(EXE) \
        $(ROOTDIR_HOST)/boot/flexlink.byte$(EXE) \
        $(FLEXLINK_FLAGS) $(FLEXLINK_DLL_LDFLAGS)
  MKEXE=$(ROOTDIR_HOST)/boot/ocamlrun$(EXE) \
        $(ROOTDIR_HOST)/boot/flexlink.byte$(EXE) \
        $(FLEXLINK_FLAGS) -exe $(FLEXLINK_EXE_LDFLAGS)
else
  FLEXLINK_ENV = \
    OCAML_FLEXLINK="$(ROOTDIR_HOST)/flexlink.opt$(EXE) \
      -I $(ROOTDIR_HOST)/stdlib/flexdll"
  MKDLL=$(ROOTDIR_HOST)/flexlink.opt$(EXE) -I $(ROOTDIR_HOST)/stdlib/flexdll \
        $(FLEXLINK_FLAGS) $(FLEXLINK_DLL_LDFLAGS)
  MKEXE=$(ROOTDIR_HOST)/flexlink.opt$(EXE) -I $(ROOTDIR_HOST)/stdlib/flexdll \
        $(FLEXLINK_FLAGS) -exe $(FLEXLINK_EXE_LDFLAGS)
endif # ifeq "$(wildcard $(ROOTDIR_HOST)/flexlink.opt$(EXE))" ""
endif # ifeq "$(BOOTSTRAPPING_FLEXDLL)" "false"

ifeq "$(ocamltest_program)" ""
  ocamltest = $(error ocamltest not found in $(ocamltest_directory))
else
<<<<<<< HEAD
  ifeq "$(FLEXLINK_ENV)" ""
    ocamltest := MKDLL="$(MKDLL)" SORT=$(SORT) MAKE=$(MAKE) $(ocamltest_program)
  else
    FLEXLINK_DLL_LDFLAGS=$(if $(OC_DLL_LDFLAGS), -link "$(OC_DLL_LDFLAGS)")
    MKDLL=$(WINTOPDIR)/boot/ocamlrun $(WINTOPDIR)/flexdll/flexlink.exe \
                                     $(FLEXLINK_FLAGS) $(FLEXLINK_DLL_LDFLAGS)

    ocamltest := $(FLEXLINK_ENV) MKDLL="$(MKDLL)" SORT=$(SORT) MAKE=$(MAKE) \
                                 $(ocamltest_program)
  endif
=======
  ocamltest := $(FLEXLINK_ENV) MKEXE="$(MKEXE)" MKDLL="$(MKDLL)" SORT=$(SORT) \
                               MAKE=$(MAKE) $(ocamltest_program)
>>>>>>> 679b5001
endif

# PROMOTE is only meant to be used internally in recursive calls;
# users should call the 'promote' target explicitly.
PROMOTE =
ifeq "$(PROMOTE)" ""
  OCAMLTEST_PROMOTE_FLAG :=
else
  OCAMLTEST_PROMOTE_FLAG := -promote
endif

# KEEP_TEST_DIR_ON_SUCCESS should be set by the user (to a non-empty value)
# if they want to pass the -keep-test-dir-on-success option to ocamltest,
# to preserve test data of successful tests.
KEEP_TEST_DIR_ON_SUCCESS ?=
ifeq "$(KEEP_TEST_DIR_ON_SUCCESS)" ""
  OCAMLTEST_KEEP_TEST_DIR_ON_SUCCESS_FLAG :=
else
  OCAMLTEST_KEEP_TEST_DIR_ON_SUCCESS_FLAG := -keep-test-dir-on-success
endif

TIMEOUT ?= 600 # 10 minutes

OCAMLTESTFLAGS := \
  -timeout $(TIMEOUT) \
  $(OCAMLTEST_PROMOTE_FLAG) \
  $(OCAMLTEST_KEEP_TEST_DIR_ON_SUCCESS_FLAG)

# Make sure USE_RUNTIME is defined
USE_RUNTIME ?=

ifneq ($(USE_RUNTIME),)
# Check USE_RUNTIME value
ifeq ($(findstring $(USE_RUNTIME),d i),)
$(error If set, USE_RUNTIME must be equal to "d" (debug runtime) \
        or "i" (instrumented runtime))
endif
# When using the debug or instrumented runtime,
# set the runtime's verbosity to 0 by default
export OCAMLRUNPARAM?=v=0
endif

.PHONY: default
default:
	@echo "Available targets:"
	@echo "  all             launch all tests"
	@echo "  all-foo         launch all tests beginning with foo"
	@echo "  parallel        launch all tests using GNU parallel"
	@echo "  parallel-foo    launch all tests beginning with foo using \
	GNU parallel"
	@echo "  one TEST=f      launch just this single test"
	@echo "  one DIR=p       launch the tests located in path p"
	@echo "  one LIST=f      launch the tests listed in f (one per line)"
	@echo "  promote TEST=f  promote the output for this single test"
	@echo "  promote DIR=p   promote the output for the tests located in path p"
	@echo "  promote LIST=f  promote the output for the tests listed in f (one \
	per line)"
	@echo "  lib             build library modules"
	@echo "  tools           build test tools"
	@echo "  clean           delete generated files"
	@echo "  report          print the report for the last execution"
	@echo
	@echo "all*, parallel* and list can automatically re-run failed test"
	@echo "directories if MAX_TESTSUITE_DIR_RETRIES permits"
	@echo "(default value = $(MAX_TESTSUITE_DIR_RETRIES))"

.PHONY: all
all:
	@$(MAKE) --no-print-directory new-without-report
	@$(MAKE) --no-print-directory report

.PHONY: new-without-report
new-without-report: lib tools
	@rm -f $(failstamp)
	@(IFS=$$(printf "\r\n"); \
	$(ocamltest) -find-test-dirs tests | while IFS='' read -r dir; do \
	  echo Running tests from \'$$dir\' ... ; \
	  $(MAKE) exec-ocamltest DIR=$$dir \
	    OCAMLTESTENV=""; \
	done || echo outer loop >> $(failstamp)) 2>&1 | tee $(TESTLOG)
	@$(MAKE) check-failstamp

.PHONY: check-failstamp
check-failstamp:
	@if [ -f $(failstamp) ]; then \
	  echo 'Unexpected error in the test infrastructure:'; \
	  cat $(failstamp); \
	  rm $(failstamp); \
	  exit 1; \
	fi

.PHONY: all-%
all-%: lib tools
	@for dir in tests/$**; do \
	  $(MAKE) --no-print-directory exec-one DIR=$$dir; \
	done 2>&1 | tee $(TESTLOG)
	@$(MAKE) report

# The targets below use GNU parallel to parallelize tests
# 'make all' and 'make parallel' should be equivalent
#
# parallel uses specific logic to make sure the output of the commands
# run in parallel are not mangled. By default, it will reproduce
# the output of each completed command atomically, in order of completion.
#
# With the --keep-order option, we ask it to save the completed output
# and replay them in invocation order instead. In theory this costs
# a tiny bit of performance, but I could not measure any difference.
# In theory again, the reporting logic works fine with test outputs
# coming in in arbitrary order (so we should not need --keep-order),
# but keeping the output deterministic is guaranteed to make
# someone's life easier at least once in the future.
#
# Finally, note that the command we run has a 2>&1 redirection, as
# in the other make targets. If we removed the quoting around
# "$(MAKE) ... 2>&1", the rediction would apply to the complete output
# of parallel, and have a slightly different behavior: by default parallel
# cleanly separates the stdout and stderr output of each completed command,
# printing stderr first then stdout second (for each command).
# I chose to keep the previous behavior exactly unchanged,
# but the demangling separation is arguably nicer behavior that we might
# want to implement at the exec-one level to also have it in the 'all' target.
.PHONY: parallel-%
parallel-%: lib tools
	@echo | parallel >/dev/null 2>/dev/null \
	 || (echo "Unable to run the GNU parallel tool;";\
	     echo "You should install it before using the parallel* targets.";\
	     exit 1)
	@echo | parallel --gnu --no-notice >/dev/null 2>/dev/null \
	 || (echo "Your 'parallel' tool seems incompatible with GNU parallel.";\
	     echo "This target requires GNU parallel.";\
	     exit 1)
	@for dir in tests/$**; do echo $$dir; done \
	 | parallel --gnu --no-notice --keep-order \
	     "$(MAKE) --no-print-directory exec-one DIR={} 2>&1" \
	 | tee $(TESTLOG)
	@$(MAKE) report

.PHONY: parallel
parallel: parallel-*

.PHONY: list
list: lib tools
	@if [ -z "$(FILE)" ]; \
    then echo "No value set for variable 'FILE'."; \
    exit 1; \
  fi
	@$(MAKE) --no-print-directory one LIST="$(FILE)"

.PHONY: list-parallel
list-parallel: lib tools
	@if [ -z "$(FILE)" ]; \
	  then echo "No value set for variable 'FILE'."; \
	  exit 1; \
	fi
	@echo | parallel >/dev/null 2>/dev/null \
	 || (echo "Unable to run the GNU parallel tool;";\
	     echo "You should install it before using the parallel* targets.";\
	     exit 1)
	@echo | parallel --gnu --no-notice >/dev/null 2>/dev/null \
	 || (echo "Your 'parallel' tool seems incompatible with GNU parallel.";\
	     echo "This target requires GNU parallel.";\
	     exit 1)
	@cat $(FILE) \
	 | parallel --gnu --no-notice --keep-order \
	   "$(MAKE) $(NO_PRINT) exec-one DIR={} 2>&1" \
	 | tee $(TESTLOG)
	@$(MAKE) report

.PHONY: one
one: lib tools
	@case "$(words $(DIR) $(LIST) $(TEST))" in \
   0) echo 'No value set for variable DIR, LIST or TEST'>&2; exit 1;; \
   1) exit 0;; \
   *) echo 'Please specify exactly one of DIR, LIST or TEST'>&2; exit 1;; \
   esac
	@if [ -n '$(DIR)' ] && [ ! -d '$(DIR)' ]; then \
    echo "Directory '$(DIR)' does not exist."; exit 1; \
  fi
	@if [ -n '$(TEST)' ] && [ ! -e '$(TEST)' ]; then \
    echo "Test '$(TEST)' does not exist."; exit 1; \
  fi
	@if [ -n '$(LIST)' ] && [ ! -e '$(LIST)' ]; then \
    echo "File '$(LIST)' does not exist."; exit 1; \
  fi
	@if [ -n '$(DIR)' ] ; then \
    $(MAKE) --no-print-directory exec-one DIR=$(DIR) \
      2>&1 | tee $(TESTLOG).one ; \
   fi
	@if [ -n '$(TEST)' ] ; then \
    TERM=dumb $(OCAMLTESTENV) $(ocamltest) $(OCAMLTESTFLAGS) $(TEST) \
     2>&1 | tee $(TESTLOG).one; fi
	@if [ -n '$(LIST)' ] ; then \
     while IFS='' read -r LINE; do \
<<<<<<< HEAD
       $(MAKE) --no-print-directory exec-one DIR="`echo $$LINE | sed 's/^ *//g'`" ; \
     done < $$LIST 2>&1 | tee $(TESTLOG) ; \
     $(MAKE) report ; fi
=======
       $(MAKE) --no-print-directory exec-one DIR=$$LINE ; \
     done < $$LIST 2>&1 | tee $(TESTLOG).one ; \
   fi
	@$(MAKE) check-failstamp
	@$(MAKE) TESTLOG=$(TESTLOG).one report
>>>>>>> 679b5001

.PHONY: exec-one
exec-one:
	@if $(ocamltest) -list-tests $(DIR) >/dev/null 2>&1; then \
	  echo "Running tests from '$$DIR' ..."; \
	  $(MAKE) exec-ocamltest DIR=$(DIR) \
	    OCAMLTESTENV="OCAMLTESTDIR=$(OCAMLTESTDIR)"; \
	else \
	  for dir in $(DIR)/*; do \
	    if [ -d $$dir ]; then \
	      $(MAKE) exec-one DIR=$$dir; \
	    fi; \
	  done; \
	fi

.PHONY: exec-ocamltest
exec-ocamltest:
	@if [ -z "$(DIR)" ]; then exit 1; fi
	@if [ ! -d "$(DIR)" ]; then exit 1; fi
	@(IFS=$$(printf "\r\n"); \
	$(ocamltest) -list-tests $(DIR) | while IFS='' read -r testfile; do \
	   TERM=dumb $(OCAMLTESTENV) \
	     $(ocamltest) $(OCAMLTESTFLAGS) $(DIR)/$$testfile || \
	   echo " ... testing '$$testfile' => unexpected error"; \
	done) || echo directory "$(DIR)" >>$(failstamp)

.PHONY: clean-one
clean-one:
	@if [ ! -f $(DIR)/Makefile ]; then \
	  for dir in $(DIR)/*; do \
	    if [ -d $$dir ]; then \
	      $(MAKE) clean-one DIR=$$dir; \
	    fi; \
	  done; \
	else \
	  cd $(DIR) && $(MAKE) TERM=dumb BASEDIR=$(BASEDIR) clean; \
	fi

.PHONY: promote
<<<<<<< HEAD
promote: lib tools
	@$(MAKE) one PROMOTE=true
=======
promote:
	@if [ -z "$(DIR)" ]; then \
	  echo "No value set for variable 'DIR'."; \
	  exit 1; \
	fi
	@if [ ! -d $(DIR) ]; then \
	  echo "Directory '$(DIR)' does not exist."; \
	  exit 1; \
	fi
	@if $(ocamltest) -list-tests $(DIR) >/dev/null 2>&1; then \
	  $(MAKE) exec-ocamltest DIR=$(DIR) \
	    OCAMLTESTENV="OCAMLTESTDIR=$(OCAMLTESTDIR)" \
	    PROMOTE="true"; \
	else \
	  cd $(DIR) && $(MAKE) TERM=dumb BASEDIR=$(BASEDIR) promote; \
	fi
>>>>>>> 679b5001

.PHONY: lib
lib:
	@$(MAKE) -s -C lib

.PHONY: tools
tools:
	@cd tools && $(MAKE) -s BASEDIR=$(BASEDIR)

.PHONY: clean
clean:
	@$(MAKE) -C lib clean
	@cd tools && $(MAKE) BASEDIR=$(BASEDIR) clean
	find . -name '*_ocamltest*' | xargs rm -rf
	rm -f $(failstamp)

.PHONY: report
report:
	@if [ ! -f $(TESTLOG) ]; then echo "No $(TESTLOG) file."; exit 1; fi
	@$(AWK) -f ./summarize.awk < $(TESTLOG)<|MERGE_RESOLUTION|>--- conflicted
+++ resolved
@@ -86,21 +86,8 @@
 ifeq "$(ocamltest_program)" ""
   ocamltest = $(error ocamltest not found in $(ocamltest_directory))
 else
-<<<<<<< HEAD
-  ifeq "$(FLEXLINK_ENV)" ""
-    ocamltest := MKDLL="$(MKDLL)" SORT=$(SORT) MAKE=$(MAKE) $(ocamltest_program)
-  else
-    FLEXLINK_DLL_LDFLAGS=$(if $(OC_DLL_LDFLAGS), -link "$(OC_DLL_LDFLAGS)")
-    MKDLL=$(WINTOPDIR)/boot/ocamlrun $(WINTOPDIR)/flexdll/flexlink.exe \
-                                     $(FLEXLINK_FLAGS) $(FLEXLINK_DLL_LDFLAGS)
-
-    ocamltest := $(FLEXLINK_ENV) MKDLL="$(MKDLL)" SORT=$(SORT) MAKE=$(MAKE) \
-                                 $(ocamltest_program)
-  endif
-=======
   ocamltest := $(FLEXLINK_ENV) MKEXE="$(MKEXE)" MKDLL="$(MKDLL)" SORT=$(SORT) \
                                MAKE=$(MAKE) $(ocamltest_program)
->>>>>>> 679b5001
 endif
 
 # PROMOTE is only meant to be used internally in recursive calls;
@@ -295,17 +282,11 @@
      2>&1 | tee $(TESTLOG).one; fi
 	@if [ -n '$(LIST)' ] ; then \
      while IFS='' read -r LINE; do \
-<<<<<<< HEAD
        $(MAKE) --no-print-directory exec-one DIR="`echo $$LINE | sed 's/^ *//g'`" ; \
-     done < $$LIST 2>&1 | tee $(TESTLOG) ; \
-     $(MAKE) report ; fi
-=======
-       $(MAKE) --no-print-directory exec-one DIR=$$LINE ; \
      done < $$LIST 2>&1 | tee $(TESTLOG).one ; \
    fi
 	@$(MAKE) check-failstamp
 	@$(MAKE) TESTLOG=$(TESTLOG).one report
->>>>>>> 679b5001
 
 .PHONY: exec-one
 exec-one:
@@ -345,27 +326,8 @@
 	fi
 
 .PHONY: promote
-<<<<<<< HEAD
 promote: lib tools
 	@$(MAKE) one PROMOTE=true
-=======
-promote:
-	@if [ -z "$(DIR)" ]; then \
-	  echo "No value set for variable 'DIR'."; \
-	  exit 1; \
-	fi
-	@if [ ! -d $(DIR) ]; then \
-	  echo "Directory '$(DIR)' does not exist."; \
-	  exit 1; \
-	fi
-	@if $(ocamltest) -list-tests $(DIR) >/dev/null 2>&1; then \
-	  $(MAKE) exec-ocamltest DIR=$(DIR) \
-	    OCAMLTESTENV="OCAMLTESTDIR=$(OCAMLTESTDIR)" \
-	    PROMOTE="true"; \
-	else \
-	  cd $(DIR) && $(MAKE) TERM=dumb BASEDIR=$(BASEDIR) promote; \
-	fi
->>>>>>> 679b5001
 
 .PHONY: lib
 lib:
