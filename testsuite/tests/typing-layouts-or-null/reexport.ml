(* TEST
 flags = "-extension layouts_alpha";
 expect;
*)

(* CR layouts v3.5: ['a or_null] can't be re-exported normally,
   because users can't define their own [Null]-like constructors. *)
module Or_null = struct
  type ('a : value) t : value_or_null = 'a or_null =
    | Null
    | This of 'a
end

[%%expect{|
Lines 2-4, characters 2-16:
2 | ..type ('a : value) t : value_or_null = 'a or_null =
3 |     | Null
4 |     | This of 'a
<<<<<<< HEAD
Error: The kind of type "'a or_null" is value_or_null
         because it is the primitive value_or_null type or_null.
       But the kind of type "'a or_null" must be a subkind of immutable_data
         with 'a
         because of the definition of t at lines 2-4, characters 2-16.
=======
Error: This variant or record definition does not match that of type
         "'a or_null"
       Their internal representations differ:
       the original definition has a null constructor.
>>>>>>> 9e9e914b
|}]

module Or_null = struct
  type ('a : value) t : value_or_null = 'a or_null
end

[%%expect{|
module Or_null : sig type 'a t = 'a or_null end
|}]

(* Omitting the type representation leaves constructors unexported. *)

let n = Or_null.Null

[%%expect{|
Line 1, characters 8-20:
1 | let n = Or_null.Null
            ^^^^^^^^^^^^
Error: Unbound constructor "Or_null.Null"
|}]

let t v = Or_null.This v

[%%expect{|
Line 1, characters 10-22:
1 | let t v = Or_null.This v
              ^^^^^^^^^^^^
Error: Unbound constructor "Or_null.This"
|}]

(* [@@or_null_reexport] re-exports those constructors. *)

module Or_null = struct
  type ('a : value) t : value_or_null = 'a or_null [@@or_null_reexport]
end
let n = Or_null.Null
let t v = Or_null.This v

[%%expect{|
module Or_null :
  sig type 'a t = 'a or_null = Null | This of 'a [@@or_null_reexport] end
val n : 'a Or_null.t = Or_null.Null
val t : 'a -> 'a Or_null.t = <fun>
|}]

(* The jkind of [Or_null] is still correctly [value_or_null]. *)
let fail = Or_null.This (Or_null.This 5)

[%%expect{|
Line 1, characters 24-40:
1 | let fail = Or_null.This (Or_null.This 5)
                            ^^^^^^^^^^^^^^^^
Error: This expression has type "'a Or_null.t" = "'a or_null"
       but an expression was expected of type "('b : value)"
       The kind of 'a Or_null.t is value_or_null
         because it is the primitive value_or_null type or_null.
       But the kind of 'a Or_null.t must be a subkind of value
         because of the definition of t at line 2, characters 2-71.
|}]

(* Type annotations are not required. *)

module Or_null = struct
  type 'a t = 'a or_null [@@or_null_reexport]
end
let fail = Or_null.This (Or_null.This 5)

[%%expect{|
module Or_null :
  sig type 'a t = 'a or_null = Null | This of 'a [@@or_null_reexport] end
Line 4, characters 24-40:
4 | let fail = Or_null.This (Or_null.This 5)
                            ^^^^^^^^^^^^^^^^
Error: This expression has type "'a Or_null.t" = "'a or_null"
       but an expression was expected of type "('b : value)"
       The kind of 'a Or_null.t is value_or_null
         because it is the primitive value_or_null type or_null.
       But the kind of 'a Or_null.t must be a subkind of value
         because of the definition of t at line 2, characters 2-45.
|}]

(* Incorrect annotations still cause errors. *)

type 'a t : value = 'a or_null [@@or_null_reexport]

[%%expect{|
Line 1, characters 0-51:
1 | type 'a t : value = 'a or_null [@@or_null_reexport]
    ^^^^^^^^^^^^^^^^^^^^^^^^^^^^^^^^^^^^^^^^^^^^^^^^^^^
Error: The kind of type "t" is value_or_null
         because it is the primitive value_or_null type or_null.
       But the kind of type "t" must be a subkind of value
         because of the annotation on the declaration of the type t.
|}]

type 'a t : float64 = 'a or_null [@@or_null_reexport]

[%%expect{|
Line 1, characters 0-53:
1 | type 'a t : float64 = 'a or_null [@@or_null_reexport]
    ^^^^^^^^^^^^^^^^^^^^^^^^^^^^^^^^^^^^^^^^^^^^^^^^^^^^^
Error: The layout of type "t" is value
         because it is the primitive value_or_null type or_null.
       But the layout of type "t" must be a sublayout of float64
         because of the annotation on the declaration of the type t.
|}]

type ('a : float64) t = 'a or_null [@@or_null_reexport]

[%%expect{|
Line 1, characters 24-26:
1 | type ('a : float64) t = 'a or_null [@@or_null_reexport]
                            ^^
Error: This type "('a : float64)" should be an instance of type "('b : value)"
       The layout of 'a is float64
         because of the annotation on 'a in the declaration of the type t.
       But the layout of 'a must overlap with value
         because the type argument of or_null has layout value.
|}]

(* The behavior here is correct but confusing: ['a] is restricted to [value],
   which is a subjkind of [value_or_null]. *)

module Or_null = struct
  type ('a : value_or_null) t = 'a or_null [@@or_null_reexport]
end
let fail = Or_null.This (Or_null.This 5)

[%%expect{|
module Or_null :
  sig type 'a t = 'a or_null = Null | This of 'a [@@or_null_reexport] end
Line 4, characters 24-40:
4 | let fail = Or_null.This (Or_null.This 5)
                            ^^^^^^^^^^^^^^^^
Error: This expression has type "'a Or_null.t" = "'a or_null"
       but an expression was expected of type "('b : value)"
       The kind of 'a Or_null.t is value_or_null
         because it is the primitive value_or_null type or_null.
       But the kind of 'a Or_null.t must be a subkind of value
         because of the definition of t at line 2, characters 2-63.
|}]

(* This fails, just as [type t = int option = None | Some of int] would. *)

type t = int or_null [@@or_null_reexport]

[%%expect{|
Line 1, characters 0-41:
1 | type t = int or_null [@@or_null_reexport]
    ^^^^^^^^^^^^^^^^^^^^^^^^^^^^^^^^^^^^^^^^^
Error: This variant or record definition does not match that of type
         "int or_null"
       They have different arities.
|}]

(* [@@or_null_reexport] requires a manifest. *)

type 'a t [@@or_null_reexport]

[%%expect{|
Line 1, characters 0-30:
1 | type 'a t [@@or_null_reexport]
    ^^^^^^^^^^^^^^^^^^^^^^^^^^^^^^
Error: Invalid reexport declaration.
       Type t must be defined equal to the primitive type or_null.
|}]

(* CR layouts v3: This would be nice to accept, but it's somewhat complicated
   to implement. So we won't unless we encounter a use-case. *)
module M : sig
  type 'a t [@@or_null_reexport]
end = struct
  type 'a t = 'a or_null [@@or_null_reexport]
end

[%%expect{|
Line 2, characters 2-32:
2 |   type 'a t [@@or_null_reexport]
      ^^^^^^^^^^^^^^^^^^^^^^^^^^^^^^
Error: Invalid reexport declaration.
       Type t must be defined equal to the primitive type or_null.
|}]

(* [@@or_null_reexport] forbids explicit representation. *)

type 'a t = 'a or_null = Null | This of 'a [@@or_null_reexport]

[%%expect{|
Line 1, characters 0-63:
1 | type 'a t = 'a or_null = Null | This of 'a [@@or_null_reexport]
    ^^^^^^^^^^^^^^^^^^^^^^^^^^^^^^^^^^^^^^^^^^^^^^^^^^^^^^^^^^^^^^^
Error: Invalid reexport declaration.
       Type t must not define an explicit representation.
|}]

(* [@@or_null_reexport] requires the type to be equal to ['a null]. *)

type 'a t = 'a option [@@or_null_reexport]

[%%expect{|
Line 1, characters 0-42:
1 | type 'a t = 'a option [@@or_null_reexport]
    ^^^^^^^^^^^^^^^^^^^^^^^^^^^^^^^^^^^^^^^^^^
Error: Invalid reexport declaration.
       Type t must be defined equal to the primitive type or_null.
|}]

(* [@@or_null_reexport] behaves sanely in corner cases. *)

type 'a t = 'a or_null [@@or_null_reexport]
and t' = int or_null

[%%expect{|
type 'a t = 'a or_null = Null | This of 'a [@@or_null_reexport]
and t' = int or_null
|}]

type 'a t = 'b or_null constraint 'b = int * 'a [@@or_null_reexport]

[%%expect{|
Line 1, characters 0-68:
1 | type 'a t = 'b or_null constraint 'b = int * 'a [@@or_null_reexport]
    ^^^^^^^^^^^^^^^^^^^^^^^^^^^^^^^^^^^^^^^^^^^^^^^^^^^^^^^^^^^^^^^^^^^^
Error: This variant or record definition does not match that of type
         "(int * 'a) or_null"
       Their parameters differ:
       The type "int * 'a" is not equal to the type "'a"
|}]

(* [@@or_null_reexport] expands the type on the right. *)

type 'a t1 = 'a or_null [@@or_null_reexport]

type 'a t2 = 'a t1 [@@or_null_reexport]

[%%expect{|
type 'a t1 = 'a or_null = Null | This of 'a [@@or_null_reexport]
type 'a t2 = 'a t1 = Null | This of 'a [@@or_null_reexport]
|}]

(* Correct injectivity and variance annotations are accepted. *)

type !'a t = 'a or_null [@@or_null_reexport]

type +'a t = 'a or_null [@@or_null_reexport]

[%%expect{|
type 'a t = 'a or_null = Null | This of 'a [@@or_null_reexport]
type 'a t = 'a or_null = Null | This of 'a [@@or_null_reexport]
|}]

(* Incorrect variance annotation fails. *)

type -'a t = 'a or_null [@@or_null_reexport]

[%%expect{|
Line 1, characters 0-44:
1 | type -'a t = 'a or_null [@@or_null_reexport]
    ^^^^^^^^^^^^^^^^^^^^^^^^^^^^^^^^^^^^^^^^^^^^
Error: In this definition, expected parameter variances are not satisfied.
       The 1st type parameter was expected to be contravariant,
       but it is injective covariant.
|}]

(* The type's arity must be exactly the same. *)

type ('a, 'b) t = 'b or_null [@@or_null_reexport]

[%%expect{|
Line 1, characters 0-49:
1 | type ('a, 'b) t = 'b or_null [@@or_null_reexport]
    ^^^^^^^^^^^^^^^^^^^^^^^^^^^^^^^^^^^^^^^^^^^^^^^^^
Error: This variant or record definition does not match that of type
         "'b or_null"
       They have different arities.
|}]

(* The type parameter must be actually used. *)

type 'a t = int or_null [@@or_null_reexport]
[%%expect{|
Line 1, characters 0-44:
1 | type 'a t = int or_null [@@or_null_reexport]
    ^^^^^^^^^^^^^^^^^^^^^^^^^^^^^^^^^^^^^^^^^^^^
Error: This variant or record definition does not match that of type
         "int or_null"
       Their parameters differ:
       The type "int" is not equal to the type "'a"
|}]


(* [@@or_null_reexport] handles shadowing correctly. *)

type 'a or_null : value = Null | This of 'a

type 'a t = 'a or_null [@@or_null_reexport]

(* CR layouts v3: this error message is somewhat confusing. *)

[%%expect{|
type 'a or_null = Null | This of 'a
Line 3, characters 0-43:
3 | type 'a t = 'a or_null [@@or_null_reexport]
    ^^^^^^^^^^^^^^^^^^^^^^^^^^^^^^^^^^^^^^^^^^^
Error: Invalid reexport declaration.
       Type t must be defined equal to the primitive type or_null.
|}]

(* Misplaced attribute warnings are not printed in toplevel. *)

let[@or_null_reexport] foo = 5

[%%expect{|
val foo : int = 5
|}]

(* [private] re-export fails. *)

module Or_null = struct
  type ('a : value) t : value_or_null = private 'a or_null [@@or_null_reexport]
end

[%%expect{|
Line 2, characters 2-79:
2 |   type ('a : value) t : value_or_null = private 'a or_null [@@or_null_reexport]
      ^^^^^^^^^^^^^^^^^^^^^^^^^^^^^^^^^^^^^^^^^^^^^^^^^^^^^^^^^^^^^^^^^^^^^^^^^^^^^
Error: Invalid reexport declaration.
       Type t must be defined equal to the primitive type or_null.
|}]<|MERGE_RESOLUTION|>--- conflicted
+++ resolved
@@ -16,18 +16,10 @@
 2 | ..type ('a : value) t : value_or_null = 'a or_null =
 3 |     | Null
 4 |     | This of 'a
-<<<<<<< HEAD
-Error: The kind of type "'a or_null" is value_or_null
-         because it is the primitive value_or_null type or_null.
-       But the kind of type "'a or_null" must be a subkind of immutable_data
-         with 'a
-         because of the definition of t at lines 2-4, characters 2-16.
-=======
 Error: This variant or record definition does not match that of type
          "'a or_null"
        Their internal representations differ:
        the original definition has a null constructor.
->>>>>>> 9e9e914b
 |}]
 
 module Or_null = struct
