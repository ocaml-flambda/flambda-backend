(* TEST
   flags += "-extension-universe alpha ";
   flags += "-dlambda";
   expect;
*)

(* This file tests the lambda code that is generated for projections out of unique values.
   We need to ensure that if an allocation is used uniquely, all projections out of
   this allocation happen before the unique use and are not pushed down beyond that point.
*)

type record = { x : string; y : string @@ many aliased }
[%%expect{|
0
type record = { x : string; y : string @@ many aliased; }
|}]

let aliased_use x = x
[%%expect{|
<<<<<<< HEAD
(let (aliased_use/282 = (function {nlocal = 0} x/284 x/284))
  (apply (field_imm 1 (global Toploop!)) "aliased_use" aliased_use/282))
val aliased_use : ('a : value_or_null). 'a -> 'a @@ global many = <fun>
=======
(let (aliased_use/280 = (function {nlocal = 0} x/282 x/282))
  (apply (field_imm 1 (global Toploop!)) "aliased_use" aliased_use/280))
val aliased_use : ('a : value_or_null). 'a -> 'a = <fun>
>>>>>>> e356f624
|}]

let unique_use (unique_ x) = x
[%%expect{|
<<<<<<< HEAD
(let (unique_use/285 = (function {nlocal = 0} x/287 x/287))
  (apply (field_imm 1 (global Toploop!)) "unique_use" unique_use/285))
val unique_use : ('a : value_or_null). 'a @ unique -> 'a @@ global many =
  <fun>
=======
(let (unique_use/283 = (function {nlocal = 0} x/285 x/285))
  (apply (field_imm 1 (global Toploop!)) "unique_use" unique_use/283))
val unique_use : ('a : value_or_null). 'a @ unique -> 'a = <fun>
>>>>>>> e356f624
|}]

(* This output is fine with overwriting: The [r.y] is not pushed down. *)
let proj_aliased r =
  let y = r.y in
  let r = aliased_use r in
  (r, y)
[%%expect{|
(let
  (aliased_use/282 = (apply (field_imm 0 (global Toploop!)) "aliased_use")
   proj_aliased/288 =
     (function {nlocal = 0} r/290[(consts ()) (non_consts ([0: *, *]))]
       [(consts ())
        (non_consts ([0: [(consts ()) (non_consts ([0: *, *]))], *]))]
       (let
<<<<<<< HEAD
         (y/291 = (field_imm 1 r/290)
          r/292 =[(consts ()) (non_consts ([0: *, *]))]
            (apply aliased_use/282 r/290))
         (makeblock 0 ([(consts ()) (non_consts ([0: *, *]))],*) r/292 y/291))))
  (apply (field_imm 1 (global Toploop!)) "proj_aliased" proj_aliased/288))
val proj_aliased : record -> record * string @@ global many = <fun>
=======
         (y/289 = (field_imm 1 r/288)
          r/290 =[(consts ()) (non_consts ([0: *, *]))]
            (apply aliased_use/280 r/288))
         (makeblock 0 ([(consts ()) (non_consts ([0: *, *]))],*) r/290 y/289))))
  (apply (field_imm 1 (global Toploop!)) "proj_aliased" proj_aliased/286))
val proj_aliased : record -> record * string = <fun>
>>>>>>> e356f624
|}]

let proj_unique r =
  let y = r.y in
  let r = unique_use r in
  (r, y)
[%%expect{|
(let
  (unique_use/285 = (apply (field_imm 0 (global Toploop!)) "unique_use")
   proj_unique/293 =
     (function {nlocal = 0} r/295[(consts ()) (non_consts ([0: *, *]))]
       [(consts ())
        (non_consts ([0: [(consts ()) (non_consts ([0: *, *]))], *]))]
       (let
<<<<<<< HEAD
         (y/296 = (field_mut 1 r/295)
          r/297 =[(consts ()) (non_consts ([0: *, *]))]
            (apply unique_use/285 r/295))
         (makeblock 0 ([(consts ()) (non_consts ([0: *, *]))],*) r/297 y/296))))
  (apply (field_imm 1 (global Toploop!)) "proj_unique" proj_unique/293))
val proj_unique : record @ unique -> record * string @@ global many = <fun>
=======
         (y/294 = (field_mut 1 r/293)
          r/295 =[(consts ()) (non_consts ([0: *, *]))]
            (apply unique_use/283 r/293))
         (makeblock 0 ([(consts ()) (non_consts ([0: *, *]))],*) r/295 y/294))))
  (apply (field_imm 1 (global Toploop!)) "proj_unique" proj_unique/291))
val proj_unique : record @ unique -> record * string = <fun>
>>>>>>> e356f624
|}]

(* This output would be unsound if [aliased_use] was able to overwrite [r]
   because the [field_imm 1 r] read happens after calling [aliased_use]. *)
let match_aliased r =
  match r with
  | { y } ->
    let r = aliased_use r in
    (r, y)
[%%expect{|
(let
  (aliased_use/282 = (apply (field_imm 0 (global Toploop!)) "aliased_use")
   match_aliased/298 =
     (function {nlocal = 0} r/300[(consts ()) (non_consts ([0: *, *]))]
       [(consts ())
        (non_consts ([0: [(consts ()) (non_consts ([0: *, *]))], *]))]
       (let
<<<<<<< HEAD
         (r/302 =[(consts ()) (non_consts ([0: *, *]))]
            (apply aliased_use/282 r/300))
         (makeblock 0 ([(consts ()) (non_consts ([0: *, *]))],*) r/302
           (field_imm 1 r/300)))))
  (apply (field_imm 1 (global Toploop!)) "match_aliased" match_aliased/298))
val match_aliased : record -> record * string @@ global many = <fun>
=======
         (r/300 =[(consts ()) (non_consts ([0: *, *]))]
            (apply aliased_use/280 r/298))
         (makeblock 0 ([(consts ()) (non_consts ([0: *, *]))],*) r/300
           (field_imm 1 r/298)))))
  (apply (field_imm 1 (global Toploop!)) "match_aliased" match_aliased/296))
val match_aliased : record -> record * string = <fun>
>>>>>>> e356f624
|}]

(* This is sound since we bind [y] before the [unique_use] *)
let match_unique r =
  match r with
  | { y } ->
    let r = unique_use r in
    (r, y)
[%%expect{|
(let
  (unique_use/285 = (apply (field_imm 0 (global Toploop!)) "unique_use")
   match_unique/304 =
     (function {nlocal = 0} r/306[(consts ()) (non_consts ([0: *, *]))]
       [(consts ())
        (non_consts ([0: [(consts ()) (non_consts ([0: *, *]))], *]))]
       (let
<<<<<<< HEAD
         (y/307 =o (field_mut 1 r/306)
          r/308 =[(consts ()) (non_consts ([0: *, *]))]
            (apply unique_use/285 r/306))
         (makeblock 0 ([(consts ()) (non_consts ([0: *, *]))],*) r/308 y/307))))
  (apply (field_imm 1 (global Toploop!)) "match_unique" match_unique/304))
val match_unique : record @ unique -> record * string @@ global many = <fun>
=======
         (y/305 =o (field_mut 1 r/304)
          r/306 =[(consts ()) (non_consts ([0: *, *]))]
            (apply unique_use/283 r/304))
         (makeblock 0 ([(consts ()) (non_consts ([0: *, *]))],*) r/306 y/305))))
  (apply (field_imm 1 (global Toploop!)) "match_unique" match_unique/302))
val match_unique : record @ unique -> record * string = <fun>
>>>>>>> e356f624
|}]

(* Similarly, this would be unsound since Lambda performs a mini ANF pass. *)
let match_mini_anf_aliased r =
  let y, _ =
    match r with
    | { y } -> (y, 1)
  in
  let r = aliased_use r in
  (r, y)
[%%expect{|
(let
  (aliased_use/282 = (apply (field_imm 0 (global Toploop!)) "aliased_use")
   match_mini_anf_aliased/310 =
     (function {nlocal = 0} r/312[(consts ()) (non_consts ([0: *, *]))]
       [(consts ())
        (non_consts ([0: [(consts ()) (non_consts ([0: *, *]))], *]))]
       (let
         (*match*/318 =[int] 1
          r/315 =[(consts ()) (non_consts ([0: *, *]))]
            (apply aliased_use/282 r/312))
         (makeblock 0 ([(consts ()) (non_consts ([0: *, *]))],*) r/315
           (field_imm 1 r/312)))))
  (apply (field_imm 1 (global Toploop!)) "match_mini_anf_aliased"
<<<<<<< HEAD
    match_mini_anf_aliased/310))
val match_mini_anf_aliased : record -> record * string @@ global many = <fun>
=======
    match_mini_anf_aliased/308))
val match_mini_anf_aliased : record -> record * string = <fun>
>>>>>>> e356f624
|}]

(* This is sound since we bind [y] before the [unique_use] *)
let match_mini_anf_unique r =
  let y, _ =
    match r with
    | { y } -> (y, 1)
  in
  let r = unique_use r in
  (r, y)
[%%expect{|
(let
  (unique_use/285 = (apply (field_imm 0 (global Toploop!)) "unique_use")
   match_mini_anf_unique/320 =
     (function {nlocal = 0} r/322[(consts ()) (non_consts ([0: *, *]))]
       [(consts ())
        (non_consts ([0: [(consts ()) (non_consts ([0: *, *]))], *]))]
       (let
         (y/324 =o (field_mut 1 r/322)
          *match*/328 =[int] 1
          r/325 =[(consts ()) (non_consts ([0: *, *]))]
            (apply unique_use/285 r/322))
         (makeblock 0 ([(consts ()) (non_consts ([0: *, *]))],*) r/325 y/324))))
  (apply (field_imm 1 (global Toploop!)) "match_mini_anf_unique"
<<<<<<< HEAD
    match_mini_anf_unique/320))
val match_mini_anf_unique : record @ unique -> record * string @@ global many =
  <fun>
=======
    match_mini_anf_unique/318))
val match_mini_anf_unique : record @ unique -> record * string = <fun>
>>>>>>> e356f624
|}]

let match_anf_aliased r =
  let y, _ =
    match r with
    | { y } when y == "" -> (y, 0)
    | { y } -> (y, 1)
  in
  let r = aliased_use r in
  (r, y)
[%%expect{|
(let
  (aliased_use/282 = (apply (field_imm 0 (global Toploop!)) "aliased_use")
   match_anf_aliased/330 =
     (function {nlocal = 0} r/332[(consts ()) (non_consts ([0: *, *]))]
       [(consts ())
        (non_consts ([0: [(consts ()) (non_consts ([0: *, *]))], *]))]
       (catch
         (let (y/334 =a (field_imm 1 r/332))
           (if (== y/334 "") (let (*match*/341 =[int] 0) (exit 8 y/334))
             (let (*match*/339 =[int] 1) (exit 8 (field_imm 1 r/332)))))
        with (8 y/333)
         (let
           (r/336 =[(consts ()) (non_consts ([0: *, *]))]
              (apply aliased_use/282 r/332))
           (makeblock 0 ([(consts ()) (non_consts ([0: *, *]))],*) r/336
             y/333)))))
  (apply (field_imm 1 (global Toploop!)) "match_anf_aliased"
<<<<<<< HEAD
    match_anf_aliased/330))
val match_anf_aliased : record -> record * string @@ global many = <fun>
=======
    match_anf_aliased/328))
val match_anf_aliased : record -> record * string = <fun>
>>>>>>> e356f624
|}]

(* This is sound since we bind [y] using [field_mut] *)
let match_anf_unique r =
  let y, _ =
    match r with
    | { y } when y == "" -> (y, 0)
    | { y } -> (y, 1)
  in
  let r = unique_use r in
  (r, y)
[%%expect{|
(let
  (unique_use/285 = (apply (field_imm 0 (global Toploop!)) "unique_use")
   match_anf_unique/342 =
     (function {nlocal = 0} r/344[(consts ()) (non_consts ([0: *, *]))]
       [(consts ())
        (non_consts ([0: [(consts ()) (non_consts ([0: *, *]))], *]))]
       (catch
         (let (y/346 =o (field_mut 1 r/344))
           (if (== y/346 "") (let (*match*/353 =[int] 0) (exit 14 y/346))
             (let (y/347 =o (field_mut 1 r/344) *match*/351 =[int] 1)
               (exit 14 y/347))))
        with (14 y/345)
         (let
           (r/348 =[(consts ()) (non_consts ([0: *, *]))]
              (apply unique_use/285 r/344))
           (makeblock 0 ([(consts ()) (non_consts ([0: *, *]))],*) r/348
             y/345)))))
  (apply (field_imm 1 (global Toploop!)) "match_anf_unique"
<<<<<<< HEAD
    match_anf_unique/342))
val match_anf_unique : record @ unique -> record * string @@ global many =
  <fun>
=======
    match_anf_unique/340))
val match_anf_unique : record @ unique -> record * string = <fun>
>>>>>>> e356f624
|}]

type tree =
  | Leaf
  | Node of { l : tree; x : int; r : tree }
[%%expect{|
0
type tree = Leaf | Node of { l : tree; x : int; r : tree; }
|}]

(* This output would be unsound with overwriting:
   If we naively replaced makeblock with reuseblock,
   then we would first overwrite r to have left child lr.
   But then, the overwrite of l still has to read the left child of r
   (as field_imm 0 *match*/329). But this value has been overwritten and so in fact,
   this code drops the rl and sets lr to be the inner child of both l and r.
*)
let swap_inner (t : tree) =
  match t with
  | Node ({ l = Node ({ r = lr } as l); r = Node ({ l = rl } as r) } as t) ->
    Node { t with l = Node { l with r = rl; }; r = Node { r with l = lr; }}
  | _ -> t
[%%expect{|
(let
  (swap_inner/360 =
     (function {nlocal = 0}
       t/362[(consts (0))
             (non_consts ([0: [(consts (0)) (non_consts ([0: *, [int], *]))],
                           [int],
                           [(consts (0)) (non_consts ([0: *, [int], *]))]]))]
       [(consts (0))
        (non_consts ([0: [(consts (0)) (non_consts ([0: *, [int], *]))],
                      [int], [(consts (0)) (non_consts ([0: *, [int], *]))]]))]
       (catch
         (if t/362
           (let (*match*/371 =a (field_imm 0 t/362))
             (if *match*/371
               (let (*match*/375 =a (field_imm 2 t/362))
                 (if *match*/375
                   (makeblock 0 ([(consts (0))
                                  (non_consts ([0:
                                                [(consts (0))
                                                 (non_consts ([0: *, [int],
                                                               *]))], [int],
                                                [(consts (0))
                                                 (non_consts ([0: *, [int],
                                                               *]))]]))],int,
                     [(consts (0))
                      (non_consts ([0:
                                    [(consts (0))
                                     (non_consts ([0: *, [int], *]))], [int],
                                    [(consts (0))
                                     (non_consts ([0: *, [int], *]))]]))])
                     (makeblock 0 ([(consts (0))
                                    (non_consts ([0:
                                                  [(consts (0))
                                                   (non_consts ([0: *, [int],
                                                                 *]))],
                                                  [int],
                                                  [(consts (0))
                                                   (non_consts ([0: *, [int],
                                                                 *]))]]))],int,
                       [(consts (0))
                        (non_consts ([0:
                                      [(consts (0))
                                       (non_consts ([0: *, [int], *]))],
                                      [int],
                                      [(consts (0))
                                       (non_consts ([0: *, [int], *]))]]))])
                       (field_imm 0 *match*/371) (field_int 1 *match*/371)
                       (field_imm 0 *match*/375))
                     (field_int 1 t/362)
                     (makeblock 0 ([(consts (0))
                                    (non_consts ([0:
                                                  [(consts (0))
                                                   (non_consts ([0: *, [int],
                                                                 *]))],
                                                  [int],
                                                  [(consts (0))
                                                   (non_consts ([0: *, [int],
                                                                 *]))]]))],int,
                       [(consts (0))
                        (non_consts ([0:
                                      [(consts (0))
                                       (non_consts ([0: *, [int], *]))],
                                      [int],
                                      [(consts (0))
                                       (non_consts ([0: *, [int], *]))]]))])
                       (field_imm 2 *match*/371) (field_int 1 *match*/375)
                       (field_imm 2 *match*/375)))
                   (exit 19)))
               (exit 19)))
           (exit 19))
<<<<<<< HEAD
        with (19) t/362)))
  (apply (field_imm 1 (global Toploop!)) "swap_inner" swap_inner/360))
val swap_inner : tree -> tree @@ global many = <fun>
=======
        with (19) t/360)))
  (apply (field_imm 1 (global Toploop!)) "swap_inner" swap_inner/358))
val swap_inner : tree -> tree = <fun>
>>>>>>> e356f624
|}]

(* CR uniqueness: Update this test once overwriting is fully implemented.
   let swap_inner (t : tree) =
   match t with
   | Node { l = Node { r = lr } as l; r = Node { l = rl } as r } as t ->
   overwrite_ t with
   Node { l = overwrite_ l with Node { r = rl; };
   r = overwrite_ r with Node { l = lr; }}
   | _ -> t
   [%%expect{|

   |}]
*)

(***********************)
(* Barriers for guards *)

let match_guard r =
  match r with
  | { y } when String.equal y "" ->
    let r = aliased_use r in
    (r, y)
  | { y } ->
    let r = unique_use r in
    (r, y)
[%%expect{|
(let
  (unique_use/285 = (apply (field_imm 0 (global Toploop!)) "unique_use")
   aliased_use/282 = (apply (field_imm 0 (global Toploop!)) "aliased_use")
   match_guard/378 =
     (function {nlocal = 0} r/380[(consts ()) (non_consts ([0: *, *]))]
       [(consts ())
        (non_consts ([0: [(consts ()) (non_consts ([0: *, *]))], *]))]
       (let (y/381 =o (field_mut 1 r/380))
         (if (apply (field_imm 8 (global Stdlib__String!)) y/381 "")
           (let
             (r/452 =[(consts ()) (non_consts ([0: *, *]))]
                (apply aliased_use/282 r/380))
             (makeblock 0 ([(consts ()) (non_consts ([0: *, *]))],*) r/452
               y/381))
           (let
<<<<<<< HEAD
             (y/382 =o (field_mut 1 r/380)
              r/453 =[(consts ()) (non_consts ([0: *, *]))]
                (apply unique_use/285 r/380))
             (makeblock 0 ([(consts ()) (non_consts ([0: *, *]))],*) r/453
               y/382))))))
  (apply (field_imm 1 (global Toploop!)) "match_guard" match_guard/378))
val match_guard : record @ unique -> record * string @@ global many = <fun>
=======
             (y/380 =o (field_mut 1 r/378)
              r/451 =[(consts ()) (non_consts ([0: *, *]))]
                (apply unique_use/283 r/378))
             (makeblock 0 ([(consts ()) (non_consts ([0: *, *]))],*) r/451
               y/380))))))
  (apply (field_imm 1 (global Toploop!)) "match_guard" match_guard/376))
val match_guard : record @ unique -> record * string = <fun>
>>>>>>> e356f624
|}]

let match_guard_unique (unique_ r) =
  match r with
  | { y } when String.equal ((unique_use r).x) "" -> y
  | _ -> ""
[%%expect{|
Line 3, characters 4-9:
3 |   | { y } when String.equal ((unique_use r).x) "" -> y
        ^^^^^
Error: This value is read from here, but it is already being used as unique:
Line 3, characters 41-42:
3 |   | { y } when String.equal ((unique_use r).x) "" -> y
                                             ^

|}]

(********************************************)
(* Global allocations in overwritten fields *)

type option_record = { x : string option; y : string option }
[%%expect{|
0
type option_record = { x : string option; y : string option; }
|}]

let check_heap_alloc_in_overwrite (unique_ r : option_record) =
  overwrite_ r with { x = Some "" }
[%%expect{|
Line 2, characters 2-35:
2 |   overwrite_ r with { x = Some "" }
      ^^^^^^^^^^^^^^^^^^^^^^^^^^^^^^^^^
Alert Translcore: Overwrite not implemented.
Uncaught exception: File "parsing/location.ml", line 1107, characters 2-8: Assertion failed

|}]

let check_heap_alloc_in_overwrite (local_ unique_ r : option_record) =
  overwrite_ r with { x = Some "" }
[%%expect{|
Line 2, characters 2-35:
2 |   overwrite_ r with { x = Some "" }
      ^^^^^^^^^^^^^^^^^^^^^^^^^^^^^^^^^
Alert Translcore: Overwrite not implemented.
Uncaught exception: File "parsing/location.ml", line 1107, characters 2-8: Assertion failed

|}]

(*******************************)
(* Overwrite of mutable fields *)

type mutable_record = { mutable x : string; y : string }
[%%expect{|
0
type mutable_record = { mutable x : string; y : string; }
|}]

let update (unique_ r : mutable_record) =
  let x = overwrite_ r with { x = "foo" } in
  x.x
[%%expect{|
Line 2, characters 10-41:
2 |   let x = overwrite_ r with { x = "foo" } in
              ^^^^^^^^^^^^^^^^^^^^^^^^^^^^^^^
Alert Translcore: Overwrite not implemented.
Uncaught exception: File "parsing/location.ml", line 1107, characters 2-8: Assertion failed

|}]

let update (unique_ r : mutable_record) =
  let x = overwrite_ r with { y = "foo" } in
  x.x
[%%expect{|
Line 2, characters 10-41:
2 |   let x = overwrite_ r with { y = "foo" } in
              ^^^^^^^^^^^^^^^^^^^^^^^^^^^^^^^
Alert Translcore: Overwrite not implemented.
Uncaught exception: File "parsing/location.ml", line 1107, characters 2-8: Assertion failed

|}]<|MERGE_RESOLUTION|>--- conflicted
+++ resolved
@@ -17,29 +17,16 @@
 
 let aliased_use x = x
 [%%expect{|
-<<<<<<< HEAD
 (let (aliased_use/282 = (function {nlocal = 0} x/284 x/284))
   (apply (field_imm 1 (global Toploop!)) "aliased_use" aliased_use/282))
-val aliased_use : ('a : value_or_null). 'a -> 'a @@ global many = <fun>
-=======
-(let (aliased_use/280 = (function {nlocal = 0} x/282 x/282))
-  (apply (field_imm 1 (global Toploop!)) "aliased_use" aliased_use/280))
 val aliased_use : ('a : value_or_null). 'a -> 'a = <fun>
->>>>>>> e356f624
 |}]
 
 let unique_use (unique_ x) = x
 [%%expect{|
-<<<<<<< HEAD
 (let (unique_use/285 = (function {nlocal = 0} x/287 x/287))
   (apply (field_imm 1 (global Toploop!)) "unique_use" unique_use/285))
-val unique_use : ('a : value_or_null). 'a @ unique -> 'a @@ global many =
-  <fun>
-=======
-(let (unique_use/283 = (function {nlocal = 0} x/285 x/285))
-  (apply (field_imm 1 (global Toploop!)) "unique_use" unique_use/283))
 val unique_use : ('a : value_or_null). 'a @ unique -> 'a = <fun>
->>>>>>> e356f624
 |}]
 
 (* This output is fine with overwriting: The [r.y] is not pushed down. *)
@@ -55,21 +42,12 @@
        [(consts ())
         (non_consts ([0: [(consts ()) (non_consts ([0: *, *]))], *]))]
        (let
-<<<<<<< HEAD
          (y/291 = (field_imm 1 r/290)
           r/292 =[(consts ()) (non_consts ([0: *, *]))]
             (apply aliased_use/282 r/290))
          (makeblock 0 ([(consts ()) (non_consts ([0: *, *]))],*) r/292 y/291))))
   (apply (field_imm 1 (global Toploop!)) "proj_aliased" proj_aliased/288))
-val proj_aliased : record -> record * string @@ global many = <fun>
-=======
-         (y/289 = (field_imm 1 r/288)
-          r/290 =[(consts ()) (non_consts ([0: *, *]))]
-            (apply aliased_use/280 r/288))
-         (makeblock 0 ([(consts ()) (non_consts ([0: *, *]))],*) r/290 y/289))))
-  (apply (field_imm 1 (global Toploop!)) "proj_aliased" proj_aliased/286))
 val proj_aliased : record -> record * string = <fun>
->>>>>>> e356f624
 |}]
 
 let proj_unique r =
@@ -84,21 +62,12 @@
        [(consts ())
         (non_consts ([0: [(consts ()) (non_consts ([0: *, *]))], *]))]
        (let
-<<<<<<< HEAD
          (y/296 = (field_mut 1 r/295)
           r/297 =[(consts ()) (non_consts ([0: *, *]))]
             (apply unique_use/285 r/295))
          (makeblock 0 ([(consts ()) (non_consts ([0: *, *]))],*) r/297 y/296))))
   (apply (field_imm 1 (global Toploop!)) "proj_unique" proj_unique/293))
-val proj_unique : record @ unique -> record * string @@ global many = <fun>
-=======
-         (y/294 = (field_mut 1 r/293)
-          r/295 =[(consts ()) (non_consts ([0: *, *]))]
-            (apply unique_use/283 r/293))
-         (makeblock 0 ([(consts ()) (non_consts ([0: *, *]))],*) r/295 y/294))))
-  (apply (field_imm 1 (global Toploop!)) "proj_unique" proj_unique/291))
 val proj_unique : record @ unique -> record * string = <fun>
->>>>>>> e356f624
 |}]
 
 (* This output would be unsound if [aliased_use] was able to overwrite [r]
@@ -116,21 +85,12 @@
        [(consts ())
         (non_consts ([0: [(consts ()) (non_consts ([0: *, *]))], *]))]
        (let
-<<<<<<< HEAD
          (r/302 =[(consts ()) (non_consts ([0: *, *]))]
             (apply aliased_use/282 r/300))
          (makeblock 0 ([(consts ()) (non_consts ([0: *, *]))],*) r/302
            (field_imm 1 r/300)))))
   (apply (field_imm 1 (global Toploop!)) "match_aliased" match_aliased/298))
-val match_aliased : record -> record * string @@ global many = <fun>
-=======
-         (r/300 =[(consts ()) (non_consts ([0: *, *]))]
-            (apply aliased_use/280 r/298))
-         (makeblock 0 ([(consts ()) (non_consts ([0: *, *]))],*) r/300
-           (field_imm 1 r/298)))))
-  (apply (field_imm 1 (global Toploop!)) "match_aliased" match_aliased/296))
 val match_aliased : record -> record * string = <fun>
->>>>>>> e356f624
 |}]
 
 (* This is sound since we bind [y] before the [unique_use] *)
@@ -147,21 +107,12 @@
        [(consts ())
         (non_consts ([0: [(consts ()) (non_consts ([0: *, *]))], *]))]
        (let
-<<<<<<< HEAD
          (y/307 =o (field_mut 1 r/306)
           r/308 =[(consts ()) (non_consts ([0: *, *]))]
             (apply unique_use/285 r/306))
          (makeblock 0 ([(consts ()) (non_consts ([0: *, *]))],*) r/308 y/307))))
   (apply (field_imm 1 (global Toploop!)) "match_unique" match_unique/304))
-val match_unique : record @ unique -> record * string @@ global many = <fun>
-=======
-         (y/305 =o (field_mut 1 r/304)
-          r/306 =[(consts ()) (non_consts ([0: *, *]))]
-            (apply unique_use/283 r/304))
-         (makeblock 0 ([(consts ()) (non_consts ([0: *, *]))],*) r/306 y/305))))
-  (apply (field_imm 1 (global Toploop!)) "match_unique" match_unique/302))
 val match_unique : record @ unique -> record * string = <fun>
->>>>>>> e356f624
 |}]
 
 (* Similarly, this would be unsound since Lambda performs a mini ANF pass. *)
@@ -186,13 +137,8 @@
          (makeblock 0 ([(consts ()) (non_consts ([0: *, *]))],*) r/315
            (field_imm 1 r/312)))))
   (apply (field_imm 1 (global Toploop!)) "match_mini_anf_aliased"
-<<<<<<< HEAD
     match_mini_anf_aliased/310))
-val match_mini_anf_aliased : record -> record * string @@ global many = <fun>
-=======
-    match_mini_anf_aliased/308))
 val match_mini_anf_aliased : record -> record * string = <fun>
->>>>>>> e356f624
 |}]
 
 (* This is sound since we bind [y] before the [unique_use] *)
@@ -217,14 +163,8 @@
             (apply unique_use/285 r/322))
          (makeblock 0 ([(consts ()) (non_consts ([0: *, *]))],*) r/325 y/324))))
   (apply (field_imm 1 (global Toploop!)) "match_mini_anf_unique"
-<<<<<<< HEAD
     match_mini_anf_unique/320))
-val match_mini_anf_unique : record @ unique -> record * string @@ global many =
-  <fun>
-=======
-    match_mini_anf_unique/318))
 val match_mini_anf_unique : record @ unique -> record * string = <fun>
->>>>>>> e356f624
 |}]
 
 let match_anf_aliased r =
@@ -253,13 +193,8 @@
            (makeblock 0 ([(consts ()) (non_consts ([0: *, *]))],*) r/336
              y/333)))))
   (apply (field_imm 1 (global Toploop!)) "match_anf_aliased"
-<<<<<<< HEAD
     match_anf_aliased/330))
-val match_anf_aliased : record -> record * string @@ global many = <fun>
-=======
-    match_anf_aliased/328))
 val match_anf_aliased : record -> record * string = <fun>
->>>>>>> e356f624
 |}]
 
 (* This is sound since we bind [y] using [field_mut] *)
@@ -290,14 +225,8 @@
            (makeblock 0 ([(consts ()) (non_consts ([0: *, *]))],*) r/348
              y/345)))))
   (apply (field_imm 1 (global Toploop!)) "match_anf_unique"
-<<<<<<< HEAD
     match_anf_unique/342))
-val match_anf_unique : record @ unique -> record * string @@ global many =
-  <fun>
-=======
-    match_anf_unique/340))
 val match_anf_unique : record @ unique -> record * string = <fun>
->>>>>>> e356f624
 |}]
 
 type tree =
@@ -391,15 +320,9 @@
                    (exit 19)))
                (exit 19)))
            (exit 19))
-<<<<<<< HEAD
         with (19) t/362)))
   (apply (field_imm 1 (global Toploop!)) "swap_inner" swap_inner/360))
-val swap_inner : tree -> tree @@ global many = <fun>
-=======
-        with (19) t/360)))
-  (apply (field_imm 1 (global Toploop!)) "swap_inner" swap_inner/358))
 val swap_inner : tree -> tree = <fun>
->>>>>>> e356f624
 |}]
 
 (* CR uniqueness: Update this test once overwriting is fully implemented.
@@ -442,23 +365,13 @@
              (makeblock 0 ([(consts ()) (non_consts ([0: *, *]))],*) r/452
                y/381))
            (let
-<<<<<<< HEAD
              (y/382 =o (field_mut 1 r/380)
               r/453 =[(consts ()) (non_consts ([0: *, *]))]
                 (apply unique_use/285 r/380))
              (makeblock 0 ([(consts ()) (non_consts ([0: *, *]))],*) r/453
                y/382))))))
   (apply (field_imm 1 (global Toploop!)) "match_guard" match_guard/378))
-val match_guard : record @ unique -> record * string @@ global many = <fun>
-=======
-             (y/380 =o (field_mut 1 r/378)
-              r/451 =[(consts ()) (non_consts ([0: *, *]))]
-                (apply unique_use/283 r/378))
-             (makeblock 0 ([(consts ()) (non_consts ([0: *, *]))],*) r/451
-               y/380))))))
-  (apply (field_imm 1 (global Toploop!)) "match_guard" match_guard/376))
 val match_guard : record @ unique -> record * string = <fun>
->>>>>>> e356f624
 |}]
 
 let match_guard_unique (unique_ r) =
