(* TEST
 expect;
*)

(* mode crossing during inclusion check is according to the written type, not
the inferred type. *)

(* In this example, the inferred type does not allow mode crossing, but the
written type does. *)
module M : sig
    val f : int @ nonportable -> int @ portable
end = struct
    let f (x @ portable) = (x : _ @ nonportable)
end
[%%expect{|
module M : sig val f : int -> int @ portable end
|}]

(* In this example, the inferred type allows crossing to portable, but the
written type does not. *)
module M : sig
    val f : unit -> [`A | `B of 'a -> 'a] @ portable
end = struct
    let f () = (`A : _ @ nonportable)
end
[%%expect{|
Lines 3-5, characters 6-3:
3 | ......struct
4 |     let f () = (`A : _ @ nonportable)
5 | end
Error: Signature mismatch:
       Modules do not match:
         sig val f : unit -> [> `A ] end
       is not included in
         sig val f : unit -> [ `A | `B of 'a -> 'a ] @ portable end
       Values do not match:
         val f : unit -> [> `A ]
       is not included in
         val f : unit -> [ `A | `B of 'a -> 'a ] @ portable
       The type "unit -> [ `A | `B of 'a -> 'a ]"
       is not compatible with the type
         "unit -> [ `A | `B of 'a -> 'a ] @ portable"
|}]

(* In this example, the inferred type does not allow crossing portability, but
the written type does. *)
module M : sig
    val f : [`A] @ nonportable -> unit
end = struct
    let f (x : [< `A | `B of string -> string] @ portable) =
        match x with
        | `A -> ()
        | `B f -> ()
end
[%%expect{|
module M : sig val f : [ `A ] -> unit end
|}]

module M : sig
    val f : unit -> int
end = struct
    let f () = exclave_ 42
end
[%%expect{|
Lines 3-5, characters 6-3:
3 | ......struct
4 |     let f () = exclave_ 42
5 | end
Error: Signature mismatch:
       Modules do not match:
         sig val f : unit -> local_ int end
       is not included in
         sig val f : unit -> int end
       Values do not match:
         val f : unit -> local_ int
       is not included in
         val f : unit -> int
       The type "unit -> local_ int" is not compatible with the type
         "unit -> int"
|}]

module M : sig
    val f : local_ int -> int
end = struct
    let f (_ @ global) = 42
end
[%%expect{|
module M : sig val f : local_ int -> int end
|}]

(* Check all the mode crossing coercions *)

type cross_global : value mod global
type cross_local : value mod local
type cross_many : value mod many
type cross_once : value mod once
type cross_portable : value mod portable
type cross_nonportable : value mod nonportable
type cross_unyielding : value mod unyielding
type cross_yielding : value mod yielding
type cross_aliased : value mod aliased
type cross_unique : value mod unique
type cross_contended : value mod contended
type cross_shared : value mod shared
type cross_uncontended : value mod uncontended
[%%expect{|
type cross_global : value mod global
type cross_local
type cross_many : value mod many
type cross_once
type cross_portable : value mod portable
type cross_nonportable
type cross_unyielding : value mod unyielding
type cross_yielding
type cross_aliased : value mod aliased
type cross_unique
type cross_contended : value mod contended
type cross_shared : value mod shared
type cross_uncontended
|}]

let cross_global (x : cross_global @ local) : _ @ global = x
[%%expect{|
val cross_global : local_ cross_global -> cross_global = <fun>
|}]

let cross_local (x : cross_local @ local) : _ @ global = x
[%%expect{|
Line 1, characters 57-58:
1 | let cross_local (x : cross_local @ local) : _ @ global = x
                                                             ^
Error: This value escapes its region.
|}]

let cross_many (x : cross_many @ once) : _ @ many = x
[%%expect{|
val cross_many : cross_many @ once -> cross_many = <fun>
|}]

let cross_once (x : cross_once @ once) : _ @ many = x
[%%expect{|
Line 1, characters 52-53:
1 | let cross_once (x : cross_once @ once) : _ @ many = x
                                                        ^
Error: This value is "once" but expected to be "many".
|}]

let cross_portable (x : cross_portable @ nonportable) : _ @ portable = x
[%%expect{|
val cross_portable : cross_portable -> cross_portable @ portable = <fun>
|}]

let cross_nonportable (x : cross_nonportable @ nonportable) : _ @ portable = x
[%%expect{|
Line 1, characters 77-78:
1 | let cross_nonportable (x : cross_nonportable @ nonportable) : _ @ portable = x
                                                                                 ^
Error: This value is "nonportable" but expected to be "portable".
|}]

let cross_unyielding (x : cross_unyielding @ yielding) : _ @ unyielding = x
[%%expect{|
val cross_unyielding : cross_unyielding @ yielding -> cross_unyielding =
  <fun>
|}]

let cross_yielding (x : cross_yielding @ yielding) : _ @ unyielding = x
[%%expect{|
Line 1, characters 70-71:
1 | let cross_yielding (x : cross_yielding @ yielding) : _ @ unyielding = x
                                                                          ^
Error: This value is "yielding" but expected to be "unyielding".
|}]

let cross_aliased (x : cross_aliased @ aliased) : _ @ unique = x
[%%expect{|
val cross_aliased : cross_aliased -> cross_aliased @ unique = <fun>
|}]

let cross_unique (x : cross_unique @ aliased) : _ @ unique = x
[%%expect{|
Line 1, characters 61-62:
1 | let cross_unique (x : cross_unique @ aliased) : _ @ unique = x
                                                                 ^
Error: This value is "aliased" but expected to be "unique".
|}]

let cross_contended1 (x : cross_contended @ shared) : _ @ uncontended = x
[%%expect{|
val cross_contended1 : cross_contended @ shared -> cross_contended = <fun>
|}]

let cross_contended2 (x : cross_contended @ contended) : _ @ shared = x
[%%expect{|
val cross_contended2 :
  cross_contended @ contended -> cross_contended @ shared = <fun>
|}]

let cross_shared1 (x : cross_shared @ shared) : _ @ uncontended = x
[%%expect{|
val cross_shared1 : cross_shared @ shared -> cross_shared = <fun>
|}]

let cross_shared2 (x : cross_shared @ contended) : _ @ shared = x
[%%expect{|
<<<<<<< HEAD
Line 1, characters 66-67:
1 | let cross_shared2 (x : cross_shared @@ contended) : _ @@ shared = x
                                                                      ^
Error: This value is "contended" but expected to be "shared" or "uncontended".
=======
Line 1, characters 64-65:
1 | let cross_shared2 (x : cross_shared @ contended) : _ @ shared = x
                                                                    ^
Error: This value is "contended" but expected to be "shared".
>>>>>>> 82e4553f
|}]

let cross_uncontended1 (x : cross_uncontended @ shared) : _ @ uncontended = x
[%%expect{|
Line 1, characters 76-77:
1 | let cross_uncontended1 (x : cross_uncontended @ shared) : _ @ uncontended = x
                                                                                ^
Error: This value is "shared" but expected to be "uncontended".
|}]

let cross_uncontended2 (x : cross_uncontended @ contended) : _ @ shared = x
[%%expect{|
<<<<<<< HEAD
Line 1, characters 76-77:
1 | let cross_uncontended2 (x : cross_uncontended @@ contended) : _ @@ shared = x
                                                                                ^
Error: This value is "contended" but expected to be "shared" or "uncontended".
=======
Line 1, characters 74-75:
1 | let cross_uncontended2 (x : cross_uncontended @ contended) : _ @ shared = x
                                                                              ^
Error: This value is "contended" but expected to be "shared".
>>>>>>> 82e4553f
|}]

(* Check that all modalities cross modes *)

type t
type s : value mod global = { v : t @@ global } [@@unboxed]
[%%expect{|
type t
type s = { global_ v : t; } [@@unboxed]
|}]
type s : value mod many = { v : t @@ many } [@@unboxed]
[%%expect{|
type s = { v : t @@ many; } [@@unboxed]
|}]
type s : value mod portable = { v : t @@ portable } [@@unboxed]
[%%expect{|
type s = { v : t @@ portable; } [@@unboxed]
|}]
type s : value mod unyielding = { v : t @@ unyielding } [@@unboxed]
[%%expect{|
type s = { v : t @@ unyielding; } [@@unboxed]
|}]
type s : value mod aliased = { v : t @@ aliased } [@@unboxed]
[%%expect{|
type s = { v : t @@ aliased; } [@@unboxed]
|}]
type s : value mod contended = { v : t @@ contended } [@@unboxed]
[%%expect{|
type s = { v : t @@ contended; } [@@unboxed]
|}]
type s : value = { v : t @@ shared } [@@unboxed]
(* CR layouts: Ideally, this should have a better jkind than [value], but we
   don't yet support the interaction between middle modes (like [shared]) and
   modal kinds. *)
[%%expect{|
type s = { v : t @@ shared; } [@@unboxed]
|}]<|MERGE_RESOLUTION|>--- conflicted
+++ resolved
@@ -203,17 +203,10 @@
 
 let cross_shared2 (x : cross_shared @ contended) : _ @ shared = x
 [%%expect{|
-<<<<<<< HEAD
-Line 1, characters 66-67:
-1 | let cross_shared2 (x : cross_shared @@ contended) : _ @@ shared = x
-                                                                      ^
-Error: This value is "contended" but expected to be "shared" or "uncontended".
-=======
 Line 1, characters 64-65:
 1 | let cross_shared2 (x : cross_shared @ contended) : _ @ shared = x
                                                                     ^
-Error: This value is "contended" but expected to be "shared".
->>>>>>> 82e4553f
+Error: This value is "contended" but expected to be "shared" or "uncontended".
 |}]
 
 let cross_uncontended1 (x : cross_uncontended @ shared) : _ @ uncontended = x
@@ -226,17 +219,10 @@
 
 let cross_uncontended2 (x : cross_uncontended @ contended) : _ @ shared = x
 [%%expect{|
-<<<<<<< HEAD
-Line 1, characters 76-77:
-1 | let cross_uncontended2 (x : cross_uncontended @@ contended) : _ @@ shared = x
-                                                                                ^
-Error: This value is "contended" but expected to be "shared" or "uncontended".
-=======
 Line 1, characters 74-75:
 1 | let cross_uncontended2 (x : cross_uncontended @ contended) : _ @ shared = x
                                                                               ^
-Error: This value is "contended" but expected to be "shared".
->>>>>>> 82e4553f
+Error: This value is "contended" but expected to be "shared" or "uncontended".
 |}]
 
 (* Check that all modalities cross modes *)
