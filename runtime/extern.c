--- conflicted
+++ resolved
@@ -482,11 +482,6 @@
 
 /* Marshal the given value in the output buffer */
 
-<<<<<<< HEAD
-int caml_extern_allow_out_of_heap = 0; /* TODO: not implemented in multicore */
-
-=======
->>>>>>> 86c8a98f
 static void extern_rec(value v)
 {
   struct extern_item * sp;
@@ -498,7 +493,6 @@
 
   while(1) {
   if (Is_long(v)) {
-<<<<<<< HEAD
     intnat n = Long_val(v);
     if (n >= 0 && n < 0x40) {
       write(PREFIX_SMALL_INT + n);
@@ -518,16 +512,6 @@
     goto next_item;
   } else {
     /* NB: in multicore we do not guard for extern_allow_out_of_heap */
-=======
-    extern_int(Long_val(v));
-  }
-  else if (! (Is_in_value_area(v))) {
-    /* Naked pointer outside the heap: try to marshal it as a code pointer,
-       otherwise fail. */
-    extern_code_pointer((char *) v);
-  }
-  else {
->>>>>>> 86c8a98f
     header_t hd = Hd_val(v);
     tag_t tag = Tag_hd(hd);
     mlsize_t sz = Wosize_hd(hd);
