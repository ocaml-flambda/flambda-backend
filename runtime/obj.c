/**************************************************************************/
/*                                                                        */
/*                                 OCaml                                  */
/*                                                                        */
/*             Xavier Leroy, projet Cristal, INRIA Rocquencourt           */
/*                                                                        */
/*   Copyright 1996 Institut National de Recherche en Informatique et     */
/*     en Automatique.                                                    */
/*                                                                        */
/*   All rights reserved.  This file is distributed under the terms of    */
/*   the GNU Lesser General Public License version 2.1, with the          */
/*   special exception on linking described in the file LICENSE.          */
/*                                                                        */
/**************************************************************************/

#define CAML_INTERNALS

/* Operations on objects */

#include <string.h>
#include "caml/camlatomic.h"
#include "caml/alloc.h"
#include "caml/fail.h"
#include "caml/gc.h"
#include "caml/interp.h"
#include "caml/major_gc.h"
#include "caml/memory.h"
#include "caml/minor_gc.h"
#include "caml/misc.h"
#include "caml/mlvalues.h"
#include "caml/prims.h"
#include "caml/platform.h"
#include "caml/spacetime.h"

/* unused since GPR#427 */
CAMLprim value caml_obj_is_block(value arg)
{
  return Val_bool(Is_block(arg));
}

CAMLprim value caml_obj_tag(value arg)
{
  if (Is_long (arg)){
    return Val_int (1000);   /* int_tag */
  }else if ((long) arg & (sizeof (value) - 1)){
    return Val_int (1002);   /* unaligned_tag */
  }else{
    return Val_int(Tag_val(arg));
  }
}

CAMLprim value caml_obj_set_tag (value arg, value new_tag)
{
  Tag_val (arg) = Int_val (new_tag);
  return Val_unit;
}

static int obj_update_tag (value blk, int old_tag, int new_tag)
{
  header_t hd;
  tag_t tag;

  SPIN_WAIT {
    hd = Hd_val(blk);
    tag = Tag_hd(hd);

    if (tag != old_tag) return 0;
    if (caml_domain_alone()) {
      Tag_val (blk) = new_tag;
      return 1;
    }

    if (atomic_compare_exchange_strong(Hp_atomic_val(blk), &hd,
                                       (hd & ~0xFF) | new_tag))
      return 1;
  }
}

CAMLprim value caml_obj_update_tag (value blk, value old_tag, value new_tag)
{
  if (obj_update_tag(blk, Int_val(old_tag), Int_val(new_tag)))
    return Val_true;
  return Val_false;
}

CAMLprim value caml_obj_make_forward (value blk, value fwd)
{
  /* Modify field before setting tag */
  caml_modify_field(blk, 0, fwd);

  /* This function is only called on Lazy_tag objects. The only racy write to
   * this object is by the GC threads. */
  CAMLassert (Tag_val(blk) == Forcing_tag);
  obj_update_tag (blk, Forcing_tag, Forward_tag);

  return Val_unit;
}

/* [size] is a value encoding a number of blocks */
CAMLprim value caml_obj_block(value tag, value size)
{
<<<<<<< HEAD
  return caml_alloc(Long_val(size), Long_val(tag));
=======
  value res;
  mlsize_t sz;
  tag_t tg;

  sz = Long_val(size);
  tg = Long_val(tag);

  /* It is difficult to correctly use custom objects allocated through
   * [Obj.new_block]. The first field of a custom object must contain a valid
   * pointer to a block of custom operations. Without initialisation, hashing,
   * finalising or serialising this custom object will lead to crashes. See
   * GPR#9513 for more details.
   */
  if (tg == Custom_tag)
    caml_invalid_argument ("Obj.new_block");

  /* When [tg < No_scan_tag], [caml_alloc] returns an object whose fields are
   * initialised to [Val_unit]. Otherwise, the fields are uninitialised. We aim
   * to avoid inconsistent states in other cases.
   *
   * For [Abstract_tag], [Double_tag] and [Double_array_tag], the initial
   * content is irrelevant. [Custom_tag] objects are disallowed.
   *
   * For [String_tag], the initial contents do no matter. However, the length
   * of the string is encoded using the last byte of the block. For this
   * reason, the blocks with [String_tag] cannot be of size [0]. We initialise
   * the last byte to [0] such that the length returned by [String.length] and
   * [Bytes.length] is non-negative number.
   */
  res = caml_alloc(sz, tg);

  if (tg == String_tag) {
    if (sz == 0) caml_invalid_argument ("Obj.new_block");
    Field (res, sz - 1) = 0;
  }

  return res;
>>>>>>> f2587c1f
}

/* Spacetime profiling assumes that this function is only called from OCaml. */
CAMLprim value caml_obj_with_tag(value new_tag_v, value arg)
{
  CAMLparam2 (new_tag_v, arg);
  CAMLlocal2 (res, x);
  mlsize_t sz, i;
  tag_t tg;

  sz = Wosize_val(arg);
  tg = (tag_t)Long_val(new_tag_v);
  if (sz == 0) CAMLreturn (Atom(tg));
  if (tg >= No_scan_tag) {
    res = caml_alloc(sz, tg);
    memcpy(Bp_val(res), Bp_val(arg), sz * sizeof(value));
  } else if (sz <= Max_young_wosize) {
    uintnat profinfo;
    Get_my_profinfo_with_cached_backtrace(profinfo, sz);
    res = caml_alloc_small_with_my_or_given_profinfo(sz, tg, profinfo);
    for (i = 0; i < sz; i++) Field(res, i) = Field(arg, i);
  } else {
    res = caml_alloc(sz, tg);
    for (i = 0; i < sz; i++) {
      caml_read_field(arg, i, &x);
      caml_initialize_field(res, i, x);
    }
  }

  CAMLreturn (res);
}

/* Spacetime profiling assumes that this function is only called from OCaml. */
CAMLprim value caml_obj_dup(value arg)
{
  return caml_obj_with_tag(Val_long(Tag_val(arg)), arg);
}

/* Shorten the given block to the given size and return void.
   Raise Invalid_argument if the given size is less than or equal
   to 0 or greater than the current size.

   algorithm:
   Change the length field of the header.  Make up a black object
   with the leftover part of the object: this is needed in the major
   heap and harmless in the minor heap. The object cannot be white
   because there may still be references to it in the ref table. By
   using a black object we ensure that the ref table will be emptied
   before the block is reallocated (since there must be a minor
   collection within each major cycle).

   [newsize] is a value encoding a number of fields (words, except
   for float arrays on 32-bit architectures).
*/
CAMLprim value caml_obj_truncate (value v, value newsize)
{
  caml_failwith("Obj.truncate not supported");
}

CAMLprim value caml_obj_add_offset (value v, value offset)
{
  return v + (unsigned long) Int32_val (offset);
}

CAMLprim value caml_obj_compare_and_swap (value v, value f, value oldv, value newv)
{
  int res = caml_atomic_cas_field(v, Int_val(f), oldv, newv);
  caml_check_urgent_gc(Val_unit);
  return Val_int(res);
}

/* caml_promote_to(obj, upto) may promote obj to be as least as shared as upto.
   Skips promotion if there is only a single domain. This should only be used in
   situations where there is a performance need to 'front-load' the promotion
   across domains, such as for queues. If you need to guarantee promotion to the
   major heap for correctness, use caml_obj_force_promote_to*/
CAMLprim value caml_obj_promote_to (value obj, value upto)
{
  /* ctk21: now no-op */
  return obj;
}

/* caml_force_promote_to(obj, upto) force promotes obj to be as least as shared as upto */
CAMLprim value caml_obj_force_promote_to (value obj, value upto)
{
  /* ctk21: now no-op */
  return obj;
}

CAMLprim value caml_obj_is_shared (value obj)
{
  return Val_int(Is_long(obj) || !Is_young(obj));
}

/* The following functions are used in stdlib/lazy.ml.
   They are not written in OCaml because they must be atomic with respect
   to the GC.
 */

CAMLprim value caml_lazy_follow_forward (value v)
{
  if (Is_block (v) && Tag_val (v) == Forward_tag){
    return Forward_val (v);
  }else{
    return v;
  }
}

CAMLprim value caml_lazy_make_forward (value v)
{
  CAMLparam1 (v);
  CAMLlocal1 (res);

  res = caml_alloc_small (1, Forward_tag);
  Field (res, 0) = v;
  CAMLreturn (res);
}

/* For mlvalues.h and camlinternalOO.ml
   See also GETPUBMET in interp.c
 */

CAMLprim value caml_get_public_method (value obj, value tag)
{
  value meths = Field(obj, 0);
  int li = 3, hi = Field(meths,0), mi;
  while (li < hi) {
    mi = ((li+hi) >> 1) | 1;
    if (tag < Field(meths,mi)) hi = mi-2;
    else li = mi;
  }
  /* return 0 if tag is not there */
  return (tag == Field(meths,li) ? Field (meths, li-1) : 0);
}

/* Allocate OO ids in chunks, to avoid contention */
#define Id_chunk 1024

static atomic_uintnat oo_next_id;

CAMLprim value caml_fresh_oo_id (value v) {
  if (Caml_state->oo_next_id_local % Id_chunk == 0) {
    Caml_state->oo_next_id_local =
      atomic_fetch_add(&oo_next_id, Id_chunk);
  }
  v = Val_long(Caml_state->oo_next_id_local++);
  return v;
}

CAMLprim value caml_set_oo_id (value obj) {
  value v = Val_unit;
  Op_val(obj)[1] = caml_fresh_oo_id(v);
  return obj;
}

CAMLprim value caml_int_as_pointer (value n) {
  return n - 1;
}

/* Compute how many words in the heap are occupied by blocks accessible
   from a given value */

#define ENTRIES_PER_QUEUE_CHUNK 4096
struct queue_chunk {
  struct queue_chunk *next;
  value entries[ENTRIES_PER_QUEUE_CHUNK];
};


CAMLprim value caml_obj_reachable_words(value v)
{
  return Val_int(0);
#if 0
  static struct queue_chunk first_chunk;
  struct queue_chunk *read_chunk, *write_chunk;
  int write_pos, read_pos, i;

  intnat size = 0;
  header_t hd;
  mlsize_t sz;

  if (Is_long(v) || !Is_in_heap_or_young(v)) return Val_int(0);
  if (Tag_hd(Hd_val(v)) == Infix_tag) v -= Infix_offset_hd(Hd_val(v));
  hd = Hd_val(v);
  sz = Wosize_hd(hd);

  read_chunk = write_chunk = &first_chunk;
  read_pos = 0;
  write_pos = 1;
  write_chunk->entries[0] = v | Colornum_hd(hd);
  Hd_val(v) = Bluehd_hd(hd);

  /* We maintain a queue of "interesting" blocks that have been seen.
     An interesting block is a block in the heap which does not
     represent an infix pointer. Infix pointers are normalized to the
     beginning of their block.  Blocks in the static data area are excluded.

     The function maintains a queue of block pointers.  Concretely,
     the queue is stored as a linked list of chunks, each chunk
     holding a number of pointers to interesting blocks.  Initially,
     it contains only the "root" value.  The first chunk of the queue
     is allocated statically.  More chunks can be allocated as needed
     and released before this function exits.

     When a block is inserted in the queue, it is marked as blue.
     This mark is used to avoid a second visit of the same block.
     The real color is stored in the last 2 bits of the pointer in the
     queue.  (Same technique as in extern.c.)

     Note: we make the assumption that there is no pointer
     from the static data area to the heap.
  */

  /* First pass: mark accessible blocks and compute their total size */
  while (read_pos != write_pos || read_chunk != write_chunk) {
    /* Pop the next element from the queue */
    if (read_pos == ENTRIES_PER_QUEUE_CHUNK) {
      read_pos = 0;
      read_chunk = read_chunk->next;
    }
    v = read_chunk->entries[read_pos++] & ~3;

    hd = Hd_val(v);
    sz = Wosize_hd(hd);

    size += Whsize_wosize(sz);

    if (Tag_hd(hd) < No_scan_tag) {
      /* Push the interesting fields on the queue */
      for (i = 0; i < sz; i++) {
        value v2 = Field(v, i);
        if (Is_block(v2) && Is_in_heap_or_young(v2)) {
          if (Tag_hd(Hd_val(v2)) == Infix_tag){
            v2 -= Infix_offset_hd(Hd_val(v2));
          }
          hd = Hd_val(v2);
          if (Color_hd(hd) != Caml_blue) {
            if (write_pos == ENTRIES_PER_QUEUE_CHUNK) {
              struct queue_chunk *new_chunk =
                malloc(sizeof(struct queue_chunk));
              if (new_chunk == NULL) {
                size = (-1);
                goto release;
              }
              write_chunk->next = new_chunk;
              write_pos = 0;
              write_chunk = new_chunk;
            }
            write_chunk->entries[write_pos++] = v2 | Colornum_hd(hd);
            Hd_val(v2) = Bluehd_hd(hd);
          }
        }
      }
    }
  }

  /* Second pass: restore colors and free extra queue chunks */
 release:
  read_pos = 0;
  read_chunk = &first_chunk;
  while (read_pos != write_pos || read_chunk != write_chunk) {
    color_t colornum;
    if (read_pos == ENTRIES_PER_QUEUE_CHUNK) {
      struct queue_chunk *prev = read_chunk;
      read_pos = 0;
      read_chunk = read_chunk->next;
      if (prev != &first_chunk) free(prev);
    }
    v = read_chunk->entries[read_pos++];
    colornum = v & 3;
    v &= ~3;
    Hd_val(v) = Coloredhd_hd(Hd_val(v), colornum);
  }
  if (read_chunk != &first_chunk) free(read_chunk);

  if (size < 0)
    caml_raise_out_of_memory();
  return Val_int(size);
#endif /* 0 */
}<|MERGE_RESOLUTION|>--- conflicted
+++ resolved
@@ -99,9 +99,6 @@
 /* [size] is a value encoding a number of blocks */
 CAMLprim value caml_obj_block(value tag, value size)
 {
-<<<<<<< HEAD
-  return caml_alloc(Long_val(size), Long_val(tag));
-=======
   value res;
   mlsize_t sz;
   tag_t tg;
@@ -139,7 +136,6 @@
   }
 
   return res;
->>>>>>> f2587c1f
 }
 
 /* Spacetime profiling assumes that this function is only called from OCaml. */
