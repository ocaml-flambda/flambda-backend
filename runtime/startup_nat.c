/**************************************************************************/
/*                                                                        */
/*                                 OCaml                                  */
/*                                                                        */
/*          Xavier Leroy and Damien Doligez, INRIA Rocquencourt           */
/*                                                                        */
/*   Copyright 1996 Institut National de Recherche en Informatique et     */
/*     en Automatique.                                                    */
/*                                                                        */
/*   All rights reserved.  This file is distributed under the terms of    */
/*   the GNU Lesser General Public License version 2.1, with the          */
/*   special exception on linking described in the file LICENSE.          */
/*                                                                        */
/**************************************************************************/

#define CAML_INTERNALS

/* Start-up code */

#include <stdio.h>
#include <stdlib.h>
#include "caml/callback.h"
#include "caml/custom.h"
#include "caml/codefrag.h"
#include "caml/debugger.h"
#include "caml/eventlog.h"
#include "caml/fiber.h"
#include "caml/fail.h"
#include "caml/gc.h"
#include "caml/gc_ctrl.h"
#include "caml/intext.h"
#include "caml/memory.h"
#include "caml/misc.h"
#include "caml/mlvalues.h"
#include "caml/osdeps.h"
#include "caml/printexc.h"
#include "caml/stack.h"
#include "caml/startup_aux.h"
#include "caml/sys.h"
#ifdef HAS_UI
#include "caml/ui.h"
#endif

extern int caml_parser_trace;
extern char caml_system__code_begin, caml_system__code_end;

/* Initialize the static data and code area limits. */

struct segment { char * begin; char * end; };

static void init_segments(void)
{
  extern struct segment caml_code_segments[];
  char * caml_code_area_start, * caml_code_area_end;
  int i;

  caml_code_area_start = caml_code_segments[0].begin;
  caml_code_area_end = caml_code_segments[0].end;
  for (i = 1; caml_code_segments[i].begin != 0; i++) {
    if (caml_code_segments[i].begin < caml_code_area_start)
      caml_code_area_start = caml_code_segments[i].begin;
    if (caml_code_segments[i].end > caml_code_area_end)
      caml_code_area_end = caml_code_segments[i].end;
  }
  /* Register the code in the table of code fragments */
  caml_register_code_fragment(caml_code_area_start,
                              caml_code_area_end,
                              DIGEST_LATER, NULL);
  /* Also register the glue code written in assembly */
  caml_register_code_fragment(&caml_system__code_begin,
                              &caml_system__code_end,
                              DIGEST_IGNORE, NULL);
}

/* These are termination hooks used by the systhreads library */
struct longjmp_buffer caml_termination_jmpbuf;
void (*caml_termination_hook)(void *) = NULL;

extern value caml_start_program (caml_domain_state*);
extern void caml_init_signals (void);
#ifdef _WIN32
extern void caml_win32_overflow_detection (void);
#endif

#if defined(_MSC_VER) && __STDC_SECURE_LIB__ >= 200411L

/* PR 4887: avoid crash box of windows runtime on some system calls */
extern void caml_install_invalid_parameter_handler();

#endif

value caml_startup_common(char_os **argv, int pooling)
{
  char_os * exe_name, * proc_self_exe;

  /* Initialize the domain */
  CAML_INIT_DOMAIN_STATE;

  /* Determine options */
  caml_parse_ocamlrunparam();
#ifdef DEBUG
  caml_gc_message (-1, "### OCaml runtime: debug mode ###\n");
#endif
  if (caml_params->cleanup_on_exit)
    pooling = 1;
  if (!caml_startup_aux(pooling))
    return Val_unit;

<<<<<<< HEAD
  caml_init_codefrag();

=======
  caml_increase_native_stack_size();
  caml_init_frame_descriptors();
>>>>>>> edf00758
  caml_init_locale();
#if defined(_MSC_VER) && __STDC_SECURE_LIB__ >= 200411L
  caml_install_invalid_parameter_handler();
#endif
  caml_init_custom_operations();
  caml_init_gc ();

  init_segments();
  caml_init_signals();
#ifdef _WIN32
  caml_win32_overflow_detection();
#endif
  caml_debugger_init (); /* force debugger.o stub to be linked */
  exe_name = argv[0];
  if (exe_name == NULL) exe_name = T("");
  proc_self_exe = caml_executable_name();
  if (proc_self_exe != NULL)
    exe_name = proc_self_exe;
  else
    exe_name = caml_search_exe_in_path(exe_name);
  caml_sys_init(exe_name, argv);
  if (sigsetjmp(caml_termination_jmpbuf.buf, 0)) {
    if (caml_termination_hook != NULL) caml_termination_hook(NULL);
    return Val_unit;
  }
  caml_maybe_expand_stack();
  return caml_start_program(Caml_state);
}

value caml_startup_exn(char_os **argv)
{
  return caml_startup_common(argv, /* pooling */ 0);
}

void caml_startup(char_os **argv)
{
  value res = caml_startup_exn(argv);
  if (Is_exception_result(res))
    caml_fatal_uncaught_exception(Extract_exception(res));
}

void caml_main(char_os **argv)
{
  caml_startup(argv);
}

value caml_startup_pooled_exn(char_os **argv)
{
  return caml_startup_common(argv, /* pooling */ 1);
}

void caml_startup_pooled(char_os **argv)
{
  value res = caml_startup_pooled_exn(argv);
  if (Is_exception_result(res))
    caml_fatal_uncaught_exception(Extract_exception(res));
}<|MERGE_RESOLUTION|>--- conflicted
+++ resolved
@@ -106,13 +106,8 @@
   if (!caml_startup_aux(pooling))
     return Val_unit;
 
-<<<<<<< HEAD
+  caml_increase_native_stack_size();
   caml_init_codefrag();
-
-=======
-  caml_increase_native_stack_size();
-  caml_init_frame_descriptors();
->>>>>>> edf00758
   caml_init_locale();
 #if defined(_MSC_VER) && __STDC_SECURE_LIB__ >= 200411L
   caml_install_invalid_parameter_handler();
