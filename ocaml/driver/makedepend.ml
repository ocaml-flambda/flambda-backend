--- conflicted
+++ resolved
@@ -129,14 +129,6 @@
       []
   in
   let rec find_in_path = function
-<<<<<<< HEAD
-    [] -> raise Not_found
-  | (dir, contents) :: rem ->
-      match find_in_array contents 0 with
-        Some truename ->
-          if dir = "." then truename else Filename.concat dir truename
-      | None -> find_in_path rem in
-=======
     | [] -> raise Not_found
     | (dir, contents) :: rem ->
         let mem s = List.mem s names || List.mem s unames
@@ -146,7 +138,6 @@
             if dir = Filename.current_dir_name then truename
             else Filename.concat dir truename
         | None -> find_in_path rem in
->>>>>>> ddd4663e
   find_in_path !load_path
 
 let find_dependency target_kind modname (byt_deps, opt_deps) =
