;**************************************************************************
;*                                                                        *
;*                                 OCaml                                  *
;*                                                                        *
;*                Diana Kalinichenko, Jane Street, New York               *
;*                                                                        *
;*   Copyright 2024 Jane Street Group LLC                                 *
;*                                                                        *
;*   All rights reserved.  This file is distributed under the terms of    *
;*   the GNU Lesser General Public License version 2.1, with the          *
;*   special exception on linking described in the file LICENSE.          *
;*                                                                        *
;**************************************************************************

;; [stable] was renamed to [stdlib_stable]. This library clones [stdlib_stable]
;; until we move all existing uses of [stable] to [stdlib_stable].

(library
 (name stable)
 (public_name ocaml.stable)
 (modes byte native)
 (flags
  (-strict-sequence
   -principal
   -absname
   -w
   +a-4-9-40-41-42-44-45-48-66
   -warn-error
   A
   -bin-annot
   -safe-string
   -strict-formats
   -extension-universe
   stable))
 (ocamlopt_flags
  (:include %{project_root}/ocamlopt_flags.sexp))
 (library_flags
  (:standard -linkall)))

;; We clone files from [stdlib_stable] instead of re-exporting the library
;; to avoid adding a new transitive dependency to builds.

(rule
 (deps
  (glob_files ../stdlib_stable/*.{ml,mli}))
<<<<<<< HEAD
 (targets stable.ml stable.mli)
=======
 (targets
  float_u.ml
  float_u.mli
  iarray.ml
  iarray.mli
  iarrayLabels.ml
  iarrayLabels.mli
  int32_u.ml
  int32_u.mli
  int64_u.ml
  int64_u.mli
  nativeint_u.ml
  nativeint_u.mli
  stable.ml
  stable.mli)
>>>>>>> 456fadfa
 (action
  (bash
   "cp ../stdlib_stable/*.{ml,mli} .; mv stdlib_stable.ml stable.ml; mv stdlib_stable.mli stable.mli")))

(rule
 (deps
  (:first-dep ../to_install.sh)
  (glob_files *.mli))
 (action
  (with-stdout-to
   to_install.sexp
   (run "%{first-dep}" "stable"))))<|MERGE_RESOLUTION|>--- conflicted
+++ resolved
@@ -43,25 +43,13 @@
 (rule
  (deps
   (glob_files ../stdlib_stable/*.{ml,mli}))
-<<<<<<< HEAD
- (targets stable.ml stable.mli)
-=======
  (targets
-  float_u.ml
-  float_u.mli
   iarray.ml
   iarray.mli
   iarrayLabels.ml
   iarrayLabels.mli
-  int32_u.ml
-  int32_u.mli
-  int64_u.ml
-  int64_u.mli
-  nativeint_u.ml
-  nativeint_u.mli
   stable.ml
   stable.mli)
->>>>>>> 456fadfa
  (action
   (bash
    "cp ../stdlib_stable/*.{ml,mli} .; mv stdlib_stable.ml stable.ml; mv stdlib_stable.mli stable.mli")))
