;**************************************************************************
;*                                                                        *
;*                                 OCaml                                  *
;*                                                                        *
;*           Mark Shinwell and Thomas Refis, Jane Street Europe           *
;*                                                                        *
;*   Copyright 2018--2020 Jane Street Group LLC                           *
;*                                                                        *
;*   All rights reserved.  This file is distributed under the terms of    *
;*   the GNU Lesser General Public License version 2.1, with the          *
;*   special exception on linking described in the file LICENSE.          *
;*                                                                        *
;**************************************************************************

(rule
  (targets dynlink_internal_byte.ml)
  (deps byte/dynlink.ml)
  (action (copy %{deps} %{targets})))

(library
 (name dynlink_internal_byte)
 (wrapped false)
 (modes byte native)
 (modules dynlink_internal_byte)
 (libraries dynlink_compilerlibs dynlink_internal_common))

(rule
  (targets dynlink_internal_native.ml)
  (deps native/dynlink.ml)
  (action (copy %{deps} %{targets})))

(library
 (name dynlink_internal_native)
 (wrapped false)
 (modes byte native)
 (modules dynlink_internal_native)
 (libraries dynlink_compilerlibs dynlink_internal_common))

(library
  (name dynlink_compilerlibs)
  (wrapped true)
  (modes byte native)
  (flags (
    -strict-sequence -principal -absname -w +a-4-9-40-41-42-44-45-48-66-70
    -warn-error A -bin-annot -safe-string -strict-formats
  ))
  (ocamlopt_flags (:include %{project_root}/ocamlopt_flags.sexp))
  (modules
    binutils
    local_store
    config
    build_path_prefix_map
    misc
    identifiable
    numbers
    arg_helper
    zero_alloc_annotations
    clflags
    debug
    language_extension_kernel
    language_extension
    profile
    consistbl
    terminfo
    warnings
    load_path
    int_replace_polymorphic_compare
    location
    longident
    docstrings
    printast
    syntaxerr
    jane_asttypes
    jane_syntax_parsing
    jane_syntax
    ast_iterator
    ast_helper
    ast_mapper
    attr_helper
    builtin_attributes
    ident
    path
    shape
    shape_reduce
    solver_intf
    solver
    mode_intf
    mode
    typemode
    jkind_intf
    jkind_types
    primitive
    types
<<<<<<< HEAD
    jkind
=======
    value_rec_types
>>>>>>> 973adf5c
    btype
    lazy_backtrack
    zero_alloc_utils
    subst
    predef
    datarepr
    cmi_format
    persistent_env
    env
    debuginfo
    lambda
    runtimedef
    runtimetags
    instruct
    opcodes
    bytesections
    dll
    meta
    symtable
    asttypes
    parsetree
    typedtree
    outcometree
    cmo_format
    cmxs_format
    debug_event
    compilation_unit
    import_info
    symbol
    linkage_name)
  (modules_without_implementation
    asttypes
    parsetree
    outcometree
    cmo_format
    cmxs_format
    debug_event
    solver_intf
    mode_intf
    value_rec_types
    ))

;(install
;  (files
;    dynlink_compilerlibs.cma
;    dynlink_compilerlibs.cmxa
;    dynlink_compilerlibs.a
;  )
;  (section lib)
;  (package ocaml))

;; .ml:
(copy_files ../../utils/runtimetags.ml)
(copy_files ../../utils/binutils.ml)
(copy_files ../../utils/local_store.ml)
(copy_files ../../utils/config.ml)
(copy_files ../../utils/build_path_prefix_map.ml)
(copy_files ../../utils/misc.ml)
(copy_files ../../utils/identifiable.ml)
(copy_files ../../utils/numbers.ml)
(copy_files ../../utils/arg_helper.ml)
(copy_files ../../utils/zero_alloc_annotations.ml)
(copy_files ../../utils/clflags.ml)
(copy_files ../../utils/debug.ml)
(copy_files ../../utils/language_extension_kernel.ml)
(copy_files ../../utils/language_extension.ml)
(copy_files ../../utils/profile.ml)
(copy_files ../../utils/consistbl.ml)
(copy_files ../../utils/terminfo.ml)
(copy_files ../../utils/warnings.ml)
(copy_files ../../utils/load_path.ml)
(copy_files ../../utils/int_replace_polymorphic_compare.ml)
(copy_files ../../utils/compilation_unit.ml)
(copy_files ../../utils/import_info.ml)
(copy_files ../../utils/symbol.ml)
(copy_files ../../utils/linkage_name.ml)
(copy_files ../../utils/lazy_backtrack.ml)
(copy_files ../../utils/zero_alloc_utils.ml)
(copy_files ../../parsing/location.ml)
(copy_files ../../parsing/longident.ml)
(copy_files ../../parsing/docstrings.ml)
(copy_files ../../parsing/printast.ml)
(copy_files ../../parsing/syntaxerr.ml)
(copy_files ../../parsing/jane_asttypes.ml)
(copy_files ../../parsing/jane_syntax_parsing.ml)
(copy_files ../../parsing/jane_syntax.ml)
(copy_files ../../parsing/ast_iterator.ml)
(copy_files ../../parsing/ast_helper.ml)
(copy_files ../../parsing/ast_mapper.ml)
(copy_files ../../parsing/attr_helper.ml)
(copy_files ../../parsing/builtin_attributes.ml)
(copy_files ../../typing/ident.ml)
(copy_files ../../typing/path.ml)
(copy_files ../../typing/jkind.ml)
(copy_files ../../typing/jkind_intf.ml)
(copy_files ../../typing/jkind_types.ml)
(copy_files ../../typing/primitive.ml)
(copy_files ../../typing/shape.ml)
(copy_files ../../typing/solver.ml)
(copy_files ../../typing/shape_reduce.ml)
(copy_files ../../typing/mode.ml)
(copy_files ../../typing/typemode.ml)
(copy_files ../../typing/types.ml)
(copy_files ../../typing/btype.ml)
(copy_files ../../typing/subst.ml)
(copy_files ../../typing/predef.ml)
(copy_files ../../typing/datarepr.ml)
(copy_files ../../typing/typedtree.ml)
(copy_files ../../file_formats/cmi_format.ml)
(copy_files ../../typing/persistent_env.ml)
(copy_files ../../typing/env.ml)
(copy_files ../../lambda/debuginfo.ml)
(copy_files ../../lambda/lambda.ml)
(copy_files ../../lambda/runtimedef.ml)
(copy_files ../../bytecomp/instruct.ml)
(copy_files ../../bytecomp/opcodes.ml)
(copy_files ../../bytecomp/bytesections.ml)
(copy_files ../../bytecomp/dll.ml)
(copy_files ../../bytecomp/meta.ml)
(copy_files ../../bytecomp/symtable.ml)

;; .mli:
(copy_files ../../utils/runtimetags.mli)
(copy_files ../../utils/binutils.mli)
(copy_files ../../utils/local_store.mli)
(copy_files ../../utils/config.mli)
(copy_files ../../utils/build_path_prefix_map.mli)
(copy_files ../../utils/misc.mli)
(copy_files ../../utils/identifiable.mli)
(copy_files ../../utils/numbers.mli)
(copy_files ../../utils/arg_helper.mli)
(copy_files ../../utils/zero_alloc_annotations.mli)
(copy_files ../../utils/clflags.mli)
(copy_files ../../utils/debug.mli)
(copy_files ../../utils/language_extension_kernel.mli)
(copy_files ../../utils/language_extension.mli)
(copy_files ../../utils/profile.mli)
(copy_files ../../utils/consistbl.mli)
(copy_files ../../utils/terminfo.mli)
(copy_files ../../utils/warnings.mli)
(copy_files ../../utils/load_path.mli)
(copy_files ../../utils/int_replace_polymorphic_compare.mli)
(copy_files ../../utils/compilation_unit.mli)
(copy_files ../../utils/import_info.mli)
(copy_files ../../utils/symbol.mli)
(copy_files ../../utils/linkage_name.mli)
(copy_files ../../utils/lazy_backtrack.mli)
(copy_files ../../utils/zero_alloc_utils.mli)
(copy_files ../../parsing/location.mli)
(copy_files ../../parsing/longident.mli)
(copy_files ../../parsing/docstrings.mli)
(copy_files ../../parsing/printast.mli)
(copy_files ../../parsing/syntaxerr.mli)
(copy_files ../../parsing/jane_asttypes.mli)
(copy_files ../../parsing/jane_syntax_parsing.mli)
(copy_files ../../parsing/jane_syntax.mli)
(copy_files ../../parsing/ast_iterator.mli)
(copy_files ../../parsing/ast_helper.mli)
(copy_files ../../parsing/ast_mapper.mli)
(copy_files ../../parsing/attr_helper.mli)
(copy_files ../../parsing/builtin_attributes.mli)
(copy_files ../../typing/ident.mli)
(copy_files ../../typing/path.mli)
(copy_files ../../typing/jkind.mli)
(copy_files ../../typing/jkind_intf.mli)
(copy_files ../../typing/jkind_types.mli)
(copy_files ../../typing/primitive.mli)
(copy_files ../../typing/shape.mli)
(copy_files ../../typing/solver.mli)
(copy_files ../../typing/shape_reduce.mli)
(copy_files ../../typing/mode.mli)
(copy_files ../../typing/typemode.mli)
(copy_files ../../typing/types.mli)
(copy_files ../../typing/btype.mli)
(copy_files ../../typing/subst.mli)
(copy_files ../../typing/predef.mli)
(copy_files ../../typing/datarepr.mli)
(copy_files ../../typing/typedtree.mli)
(copy_files ../../typing/value_rec_types.mli)
(copy_files ../../file_formats/cmi_format.mli)
(copy_files ../../typing/persistent_env.mli)
(copy_files ../../typing/env.mli)
(copy_files ../../lambda/debuginfo.mli)
(copy_files ../../lambda/lambda.mli)
(copy_files ../../lambda/runtimedef.mli)
(copy_files ../../bytecomp/instruct.mli)
(copy_files ../../bytecomp/opcodes.mli)
(copy_files ../../bytecomp/bytesections.mli)
(copy_files ../../bytecomp/dll.mli)
(copy_files ../../bytecomp/meta.mli)
(copy_files ../../bytecomp/symtable.mli)
(copy_files ../../bytecomp/debug_event.mli)

; .mli-only:
(copy_files ../../parsing/asttypes.mli)
(copy_files ../../parsing/parsetree.mli)
(copy_files ../../typing/solver_intf.mli)
(copy_files ../../typing/mode_intf.mli)
(copy_files ../../typing/outcometree.mli)
(copy_files ../../file_formats/cmo_format.mli)
(copy_files ../../file_formats/cmxs_format.mli)

; We need support in dune for including all modules from another library
; (in this case Dynlink_compilerlibs) inside a library currently being
; built (in this case Dynlink); or a way that dynlink.cmxa can have an
; inbuilt dependency upon dynlink_compilerlibs.cmxa (which isn't possible
; at the moment, apparently Buenzli is working on this).
; We use a workaround for the moment.

(library
  (name dynlink_internal_common)
  (wrapped false)
  (modes byte native)
  (modules dynlink_common dynlink_types dynlink_platform_intf)
  (libraries dynlink_compilerlibs))

; Deps within the compiler tree must be on dynlink_internal not dynlink.
(library
  (name dynlink_internal)
  (wrapped false)
  (modes byte native)
  (modules dynlink)
  (libraries dynlink_compilerlibs dynlink_internal_byte
    dynlink_internal_native dynlink_internal_common))

; The non-installed version of dynlink.cmi is needed to build other parts
; of the tree.
(rule
  (targets dynlink.cmi)
  (deps .dynlink_internal.objs/byte/dynlink.cmi)
  (action (copy %{deps} %{targets})))

(rule
  (targets dynlink.cma)
  (action
    (run %{ocamlc}
      -g -a
      -ccopt %{read:natdynlinkops}
      -o dynlink.cma
      %{deps}))
  (deps
      ; NOTE: Be sure to keep these arguments in dependency order!
      .dynlink_compilerlibs.objs/byte/dynlink_compilerlibs__Runtimetags.cmo
      .dynlink_compilerlibs.objs/byte/dynlink_compilerlibs__Int_replace_polymorphic_compare.cmo
      .dynlink_compilerlibs.objs/byte/dynlink_compilerlibs__Binutils.cmo
      .dynlink_compilerlibs.objs/byte/dynlink_compilerlibs__Local_store.cmo
      .dynlink_compilerlibs.objs/byte/dynlink_compilerlibs__Build_path_prefix_map.cmo
      .dynlink_compilerlibs.objs/byte/dynlink_compilerlibs__Config.cmo
      .dynlink_compilerlibs.objs/byte/dynlink_compilerlibs__Misc.cmo
      .dynlink_compilerlibs.objs/byte/dynlink_compilerlibs__Warnings.cmo
      .dynlink_compilerlibs.objs/byte/dynlink_compilerlibs__Arg_helper.cmo
      .dynlink_compilerlibs.objs/byte/dynlink_compilerlibs__Identifiable.cmo
      .dynlink_compilerlibs.objs/byte/dynlink_compilerlibs__Numbers.cmo
      .dynlink_compilerlibs.objs/byte/dynlink_compilerlibs__Profile.cmo
      .dynlink_compilerlibs.objs/byte/dynlink_compilerlibs__Clflags.cmo
      .dynlink_compilerlibs.objs/byte/dynlink_compilerlibs__Debug.cmo
      .dynlink_compilerlibs.objs/byte/dynlink_compilerlibs__Language_extension_kernel.cmo
      .dynlink_compilerlibs.objs/byte/dynlink_compilerlibs__Language_extension.cmo
      .dynlink_compilerlibs.objs/byte/dynlink_compilerlibs__Terminfo.cmo
      .dynlink_compilerlibs.objs/byte/dynlink_compilerlibs__Location.cmo
      .dynlink_compilerlibs.objs/byte/dynlink_compilerlibs__Ident.cmo
      .dynlink_compilerlibs.objs/byte/dynlink_compilerlibs__Longident.cmo
      .dynlink_compilerlibs.objs/byte/dynlink_compilerlibs__Compilation_unit.cmo
      .dynlink_compilerlibs.objs/byte/dynlink_compilerlibs__Import_info.cmo
      .dynlink_compilerlibs.objs/byte/dynlink_compilerlibs__Linkage_name.cmo
      .dynlink_compilerlibs.objs/byte/dynlink_compilerlibs__Symbol.cmo
      .dynlink_compilerlibs.objs/byte/dynlink_compilerlibs__Path.cmo
      .dynlink_compilerlibs.objs/byte/dynlink_compilerlibs__Docstrings.cmo
      .dynlink_compilerlibs.objs/byte/dynlink_compilerlibs__Printast.cmo
      .dynlink_compilerlibs.objs/byte/dynlink_compilerlibs__Syntaxerr.cmo
      .dynlink_compilerlibs.objs/byte/dynlink_compilerlibs__Lazy_backtrack.cmo
      .dynlink_compilerlibs.objs/byte/dynlink_compilerlibs__Zero_alloc_utils.cmo
      .dynlink_compilerlibs.objs/byte/dynlink_compilerlibs__Ast_helper.cmo
      .dynlink_compilerlibs.objs/byte/dynlink_compilerlibs__Jane_asttypes.cmo
      .dynlink_compilerlibs.objs/byte/dynlink_compilerlibs__Jane_syntax_parsing.cmo
      .dynlink_compilerlibs.objs/byte/dynlink_compilerlibs__Jane_syntax.cmo
      .dynlink_compilerlibs.objs/byte/dynlink_compilerlibs__Ast_iterator.cmo
      .dynlink_compilerlibs.objs/byte/dynlink_compilerlibs__Builtin_attributes.cmo
      .dynlink_compilerlibs.objs/byte/dynlink_compilerlibs__Load_path.cmo
      .dynlink_compilerlibs.objs/byte/dynlink_compilerlibs__Ast_mapper.cmo
      .dynlink_compilerlibs.objs/byte/dynlink_compilerlibs__Solver.cmo
      .dynlink_compilerlibs.objs/byte/dynlink_compilerlibs__Mode.cmo
      .dynlink_compilerlibs.objs/byte/dynlink_compilerlibs__Typemode.cmo
      .dynlink_compilerlibs.objs/byte/dynlink_compilerlibs__Jkind_intf.cmo
      .dynlink_compilerlibs.objs/byte/dynlink_compilerlibs__Jkind_types.cmo
      .dynlink_compilerlibs.objs/byte/dynlink_compilerlibs__Types.cmo
      .dynlink_compilerlibs.objs/byte/dynlink_compilerlibs__Attr_helper.cmo
      .dynlink_compilerlibs.objs/byte/dynlink_compilerlibs__Primitive.cmo
      .dynlink_compilerlibs.objs/byte/dynlink_compilerlibs__Jkind.cmo
      .dynlink_compilerlibs.objs/byte/dynlink_compilerlibs__Btype.cmo
      .dynlink_compilerlibs.objs/byte/dynlink_compilerlibs__Subst.cmo
      .dynlink_compilerlibs.objs/byte/dynlink_compilerlibs__Bytesections.cmo
      .dynlink_compilerlibs.objs/byte/dynlink_compilerlibs__Cmi_format.cmo
      .dynlink_compilerlibs.objs/byte/dynlink_compilerlibs__Debuginfo.cmo
      .dynlink_compilerlibs.objs/byte/dynlink_compilerlibs__Consistbl.cmo
      .dynlink_compilerlibs.objs/byte/dynlink_compilerlibs__Shape.cmo
      .dynlink_compilerlibs.objs/byte/dynlink_compilerlibs__Datarepr.cmo
      .dynlink_compilerlibs.objs/byte/dynlink_compilerlibs__Persistent_env.cmo
      .dynlink_compilerlibs.objs/byte/dynlink_compilerlibs__Predef.cmo
      .dynlink_compilerlibs.objs/byte/dynlink_compilerlibs__Env.cmo
      .dynlink_compilerlibs.objs/byte/dynlink_compilerlibs__Lambda.cmo
      .dynlink_compilerlibs.objs/byte/dynlink_compilerlibs__Dll.cmo
      .dynlink_compilerlibs.objs/byte/dynlink_compilerlibs__Instruct.cmo
      .dynlink_compilerlibs.objs/byte/dynlink_compilerlibs__Meta.cmo
      .dynlink_compilerlibs.objs/byte/dynlink_compilerlibs__Runtimedef.cmo
      .dynlink_compilerlibs.objs/byte/dynlink_compilerlibs__Symtable.cmo
      .dynlink_compilerlibs.objs/byte/dynlink_compilerlibs__Opcodes.cmo
      .dynlink_internal_common.objs/byte/dynlink_types.cmo
      .dynlink_internal_common.objs/byte/dynlink_platform_intf.cmo
      .dynlink_internal_common.objs/byte/dynlink_common.cmo
      .dynlink_internal_byte.objs/byte/dynlink_internal_byte.cmo
      .dynlink_internal_native.objs/byte/dynlink_internal_native.cmo
      .dynlink_internal.objs/byte/dynlink.cmo
    )
)

(rule
  (targets dynlink.cmxa dynlink.a)
  (action
    (run %{ocamlopt}
      -g -a
      -ccopt %{read:natdynlinkops}
      -o dynlink.cmxa
      %{deps}))
  (deps
      ; NOTE: Be sure to keep these arguments in dependency order!
      .dynlink_compilerlibs.objs/native/dynlink_compilerlibs__Runtimetags.cmx
      .dynlink_compilerlibs.objs/native/dynlink_compilerlibs__Int_replace_polymorphic_compare.cmx
      .dynlink_compilerlibs.objs/native/dynlink_compilerlibs__Binutils.cmx
      .dynlink_compilerlibs.objs/native/dynlink_compilerlibs__Local_store.cmx
      .dynlink_compilerlibs.objs/native/dynlink_compilerlibs__Build_path_prefix_map.cmx
      .dynlink_compilerlibs.objs/native/dynlink_compilerlibs__Config.cmx
      .dynlink_compilerlibs.objs/native/dynlink_compilerlibs__Misc.cmx
      .dynlink_compilerlibs.objs/native/dynlink_compilerlibs__Warnings.cmx
      .dynlink_compilerlibs.objs/native/dynlink_compilerlibs__Arg_helper.cmx
      .dynlink_compilerlibs.objs/native/dynlink_compilerlibs__Identifiable.cmx
      .dynlink_compilerlibs.objs/native/dynlink_compilerlibs__Numbers.cmx
      .dynlink_compilerlibs.objs/native/dynlink_compilerlibs__Profile.cmx
      .dynlink_compilerlibs.objs/native/dynlink_compilerlibs__Clflags.cmx
      .dynlink_compilerlibs.objs/native/dynlink_compilerlibs__Debug.cmx
      .dynlink_compilerlibs.objs/native/dynlink_compilerlibs__Language_extension_kernel.cmx
      .dynlink_compilerlibs.objs/native/dynlink_compilerlibs__Language_extension.cmx
      .dynlink_compilerlibs.objs/native/dynlink_compilerlibs__Terminfo.cmx
      .dynlink_compilerlibs.objs/native/dynlink_compilerlibs__Location.cmx
      .dynlink_compilerlibs.objs/native/dynlink_compilerlibs__Ident.cmx
      .dynlink_compilerlibs.objs/native/dynlink_compilerlibs__Longident.cmx
      .dynlink_compilerlibs.objs/native/dynlink_compilerlibs__Compilation_unit.cmx
      .dynlink_compilerlibs.objs/native/dynlink_compilerlibs__Import_info.cmx
      .dynlink_compilerlibs.objs/native/dynlink_compilerlibs__Linkage_name.cmx
      .dynlink_compilerlibs.objs/native/dynlink_compilerlibs__Symbol.cmx
      .dynlink_compilerlibs.objs/native/dynlink_compilerlibs__Path.cmx
      .dynlink_compilerlibs.objs/native/dynlink_compilerlibs__Lazy_backtrack.cmx
      .dynlink_compilerlibs.objs/native/dynlink_compilerlibs__Zero_alloc_utils.cmx
      .dynlink_compilerlibs.objs/native/dynlink_compilerlibs__Docstrings.cmx
      .dynlink_compilerlibs.objs/native/dynlink_compilerlibs__Printast.cmx
      .dynlink_compilerlibs.objs/native/dynlink_compilerlibs__Syntaxerr.cmx
      .dynlink_compilerlibs.objs/native/dynlink_compilerlibs__Ast_helper.cmx
      .dynlink_compilerlibs.objs/native/dynlink_compilerlibs__Jane_asttypes.cmx
      .dynlink_compilerlibs.objs/native/dynlink_compilerlibs__Jane_syntax_parsing.cmx
      .dynlink_compilerlibs.objs/native/dynlink_compilerlibs__Jane_syntax.cmx
      .dynlink_compilerlibs.objs/native/dynlink_compilerlibs__Load_path.cmx
      .dynlink_compilerlibs.objs/native/dynlink_compilerlibs__Ast_iterator.cmx
      .dynlink_compilerlibs.objs/native/dynlink_compilerlibs__Builtin_attributes.cmx
      .dynlink_compilerlibs.objs/native/dynlink_compilerlibs__Ast_mapper.cmx
      .dynlink_compilerlibs.objs/native/dynlink_compilerlibs__Solver.cmx
      .dynlink_compilerlibs.objs/native/dynlink_compilerlibs__Mode.cmx
      .dynlink_compilerlibs.objs/native/dynlink_compilerlibs__Typemode.cmx
      .dynlink_compilerlibs.objs/native/dynlink_compilerlibs__Jkind_intf.cmx
      .dynlink_compilerlibs.objs/native/dynlink_compilerlibs__Jkind_types.cmx
      .dynlink_compilerlibs.objs/native/dynlink_compilerlibs__Types.cmx
      .dynlink_compilerlibs.objs/native/dynlink_compilerlibs__Attr_helper.cmx
      .dynlink_compilerlibs.objs/native/dynlink_compilerlibs__Primitive.cmx
      .dynlink_compilerlibs.objs/native/dynlink_compilerlibs__Jkind.cmx
      .dynlink_compilerlibs.objs/native/dynlink_compilerlibs__Btype.cmx
      .dynlink_compilerlibs.objs/native/dynlink_compilerlibs__Subst.cmx
      .dynlink_compilerlibs.objs/native/dynlink_compilerlibs__Bytesections.cmx
      .dynlink_compilerlibs.objs/native/dynlink_compilerlibs__Cmi_format.cmx
      .dynlink_compilerlibs.objs/native/dynlink_compilerlibs__Debuginfo.cmx
      .dynlink_compilerlibs.objs/native/dynlink_compilerlibs__Consistbl.cmx
      .dynlink_compilerlibs.objs/native/dynlink_compilerlibs__Shape.cmx
      .dynlink_compilerlibs.objs/native/dynlink_compilerlibs__Datarepr.cmx
      .dynlink_compilerlibs.objs/native/dynlink_compilerlibs__Persistent_env.cmx
      .dynlink_compilerlibs.objs/native/dynlink_compilerlibs__Predef.cmx
      .dynlink_compilerlibs.objs/native/dynlink_compilerlibs__Env.cmx
      .dynlink_compilerlibs.objs/native/dynlink_compilerlibs__Lambda.cmx
      .dynlink_compilerlibs.objs/native/dynlink_compilerlibs__Dll.cmx
      .dynlink_compilerlibs.objs/native/dynlink_compilerlibs__Instruct.cmx
      .dynlink_compilerlibs.objs/native/dynlink_compilerlibs__Meta.cmx
      .dynlink_compilerlibs.objs/native/dynlink_compilerlibs__Runtimedef.cmx
      .dynlink_compilerlibs.objs/native/dynlink_compilerlibs__Symtable.cmx
      .dynlink_compilerlibs.objs/native/dynlink_compilerlibs__Opcodes.cmx
      .dynlink_internal_common.objs/native/dynlink_types.cmx
      .dynlink_internal_common.objs/native/dynlink_platform_intf.cmx
      .dynlink_internal_common.objs/native/dynlink_common.cmx
      .dynlink_internal_byte.objs/native/dynlink_internal_byte.cmx
      .dynlink_internal_native.objs/native/dynlink_internal_native.cmx
      .dynlink_internal.objs/native/dynlink.cmx
    )
)

(install
  (files
    (.dynlink_internal.objs/byte/dynlink.cmti as dynlink/dynlink.cmti)
    (.dynlink_internal.objs/byte/dynlink.cmt as dynlink/dynlink.cmt)
    (.dynlink_internal_common.objs/native/dynlink_common.cmx
    as
    dynlink/dynlink_common.cmx)
    (.dynlink_internal_common.objs/native/dynlink_platform_intf.cmx
    as
    dynlink/dynlink_platform_intf.cmx)
    (.dynlink_internal_common.objs/native/dynlink_types.cmx
    as
    dynlink/dynlink_types.cmx)
    (.dynlink_internal.objs/native/dynlink.cmx as dynlink/dynlink.cmx)
    (.dynlink_internal_byte.objs/native/dynlink_internal_byte.cmx
    as
    dynlink/dynlink_internal_byte.cmx)
    (.dynlink_internal_native.objs/native/dynlink_internal_native.cmx
    as
    dynlink/dynlink_internal_native.cmx)

    (dynlink.cma as dynlink/dynlink.cma)
    (dynlink.cmxa as dynlink/dynlink.cmxa)
    (dynlink.a as dynlink/dynlink.a)
;    (dynlink.cmxs as dynlink/dynlink.cmxs)
    (dynlink.mli as dynlink/dynlink.mli)
    (dynlink.cmi as dynlink/dynlink.cmi)

    .dynlink_compilerlibs.objs/native/dynlink_compilerlibs__Misc.cmx

    (META as dynlink/META)
  )
  (section lib)
  (package ocaml))<|MERGE_RESOLUTION|>--- conflicted
+++ resolved
@@ -91,11 +91,8 @@
     jkind_types
     primitive
     types
-<<<<<<< HEAD
     jkind
-=======
     value_rec_types
->>>>>>> 973adf5c
     btype
     lazy_backtrack
     zero_alloc_utils
