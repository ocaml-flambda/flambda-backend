(**************************************************************************)
(*                                                                        *)
(*                                 OCaml                                  *)
(*                                                                        *)
(*             Xavier Leroy, projet Cristal, INRIA Rocquencourt           *)
(*                                                                        *)
(*   Copyright 1996 Institut National de Recherche en Informatique et     *)
(*     en Automatique.                                                    *)
(*                                                                        *)
(*   All rights reserved.  This file is distributed under the terms of    *)
(*   the GNU Lesser General Public License version 2.1, with the          *)
(*   special exception on linking described in the file LICENSE.          *)
(*                                                                        *)
(**************************************************************************)

(* Introduction of closures, uncurrying, recognition of direct calls *)

open Misc
open Asttypes
open Primitive
open Lambda
open Switch
open Clambda
module P = Clambda_primitives

module Int = Numbers.Int
module Storer =
  Switch.Store
    (struct
      type t = lambda
      type key = lambda
      let make_key =  Lambda.make_key
      let compare_key = Stdlib.compare
    end)

module V = Backend_var
module VP = Backend_var.With_provenance

(* The current backend *)

let no_phantom_lets () =
  Misc.fatal_error "Closure does not support phantom let generation"

(* Auxiliaries for compiling functions *)

let rec split_list n l =
  if n <= 0 then ([], l) else begin
    match l with
      [] -> fatal_error "Closure.split_list"
    | a::l -> let (l1, l2) = split_list (n-1) l in (a::l1, l2)
  end

let rec build_closure_env env_param pos = function
    [] -> V.Map.empty
  | id :: rem ->
      V.Map.add id
        (Uprim(P.Pfield pos, [Uvar env_param], Debuginfo.none))
          (build_closure_env env_param (pos+1) rem)

(* Auxiliary for accessing globals.  We change the name of the global
   to the name of the corresponding asm symbol.  This is done here
   and no longer in Cmmgen so that approximations stored in .cmx files
   contain the right names if the -for-pack option is active. *)

let getsymbol dbg symbol =
  let symbol = Symbol.linkage_name symbol |> Linkage_name.to_string in
  Uprim (P.Pread_symbol symbol, [], dbg)

<<<<<<< HEAD
let region policy ulam =
=======
let getglobal dbg cu =
  getsymbol dbg (Symbol.for_compilation_unit cu)

let getpredef dbg id =
  getsymbol dbg (Symbol.for_predef_ident id)

let region ulam =
>>>>>>> 6fffa029
  let is_trivial =
    match ulam with
    | Uvar _ | Uconst _ -> true
    | _ -> false
  in
  if is_trivial then ulam
  else Uregion (policy, ulam)

let tail ulam =
  let is_trivial =
    match ulam with
    | Uvar _ | Uconst _ -> true
    | _ -> false
  in
  if is_trivial then ulam
  else Utail ulam

(* Check if a variable occurs in a [clambda] term. *)

let occurs_var var u =
  let rec occurs = function
      Uvar v -> v = var
    | Uconst _ -> false
    | Udirect_apply(_lbl, args, _, _, _) -> List.exists occurs args
    | Ugeneric_apply(funct, args, _, _) ->
        occurs funct || List.exists occurs args
    | Uclosure(_fundecls, clos) -> List.exists occurs clos
    | Uoffset(u, _ofs) -> occurs u
    | Ulet(_str, _kind, _id, def, body) -> occurs def || occurs body
    | Uphantom_let _ -> no_phantom_lets ()
    | Uletrec(decls, body) ->
        List.exists (fun (_id, u) -> occurs u) decls || occurs body
    | Uprim(_p, args, _) -> List.exists occurs args
    | Uswitch(arg, s, _dbg) ->
        occurs arg ||
        occurs_array s.us_actions_consts || occurs_array s.us_actions_blocks
    | Ustringswitch(arg,sw,d) ->
        occurs arg ||
        List.exists (fun (_,e) -> occurs e) sw ||
        (match d with None -> false | Some d -> occurs d)
    | Ustaticfail (_, args) -> List.exists occurs args
    | Ucatch(_, _, body, hdlr) -> occurs body || occurs hdlr
    | Utrywith(body, _exn, hdlr) -> occurs body || occurs hdlr
    | Uifthenelse(cond, ifso, ifnot) ->
        occurs cond || occurs ifso || occurs ifnot
    | Usequence(u1, u2) -> occurs u1 || occurs u2
    | Uwhile(cond, body) -> occurs cond || occurs body
    | Ufor(_id, lo, hi, _dir, body) -> occurs lo || occurs hi || occurs body
    | Uassign(id, u) -> id = var || occurs u
    | Usend(_, met, obj, args, _, _) ->
        occurs met || occurs obj || List.exists occurs args
    | Uunreachable -> false
    | Uregion (_, e) -> occurs e
    | Utail e -> occurs e
  and occurs_array a =
    try
      for i = 0 to Array.length a - 1 do
        if occurs a.(i) then raise Exit
      done;
      false
    with Exit ->
      true
  in occurs u

(* Determine whether the estimated size of a clambda term is below
   some threshold *)

let prim_size prim args =
  let open Clambda_primitives in
  match prim with
  | Pread_symbol _ -> 1
  | Pmakeblock _ -> 5 + List.length args
  | Pfield _ -> 1
  | Psetfield(_f, isptr, init) ->
    begin match init with
    | Root_initialization -> 1  (* never causes a write barrier hit *)
    | Assignment _ | Heap_initialization ->
      match isptr with
      | Pointer -> 4
      | Immediate -> 1
    end
  | Pfloatfield _ -> 1
  | Psetfloatfield _ -> 1
  | Pduprecord _ -> 10 + List.length args
  | Pccall p -> (if p.prim_alloc then 10 else 4) + List.length args
  | Praise _ -> 4
  | Pstringlength -> 5
  | Pbyteslength -> 5
  | Pstringrefs  -> 6
  | Pbytesrefs | Pbytessets -> 6
  | Pmakearray _ -> 5 + List.length args
  | Parraylength kind -> if kind = Pgenarray then 6 else 2
  | Parrayrefu kind -> if kind = Pgenarray then 12 else 2
  | Parraysetu kind -> if kind = Pgenarray then 16 else 4
  | Parrayrefs kind -> if kind = Pgenarray then 18 else 8
  | Parraysets kind -> if kind = Pgenarray then 22 else 10
  | Pbigarrayref(_, ndims, _, _) -> 4 + ndims * 6
  | Pbigarrayset(_, ndims, _, _) -> 4 + ndims * 6
  | Pprobe_is_enabled _ -> 4 (* Pgetglobal and a comparison *)
  | _ -> 2 (* arithmetic and comparisons *)

(* Very raw approximation of switch cost *)

let lambda_smaller lam threshold =
  let size = ref 0 in
  let rec lambda_size lam =
    if !size > threshold then raise Exit;
    match lam with
      Uvar _ -> ()
    | Uconst _ -> incr size
    | Udirect_apply(_, args, None, _, _) ->
        size := !size + 4; lambda_list_size args
    | Udirect_apply _ -> ()
    (* We aim for probe points to not affect inlining decisions.
       Actual cost is either 1, 5 or 6 bytes, depending on their kind,
       on x86-64. *)
    | Ugeneric_apply(fn, args, _, _) ->
        size := !size + 6; lambda_size fn; lambda_list_size args
    | Uclosure _ ->
        raise Exit (* inlining would duplicate function definitions *)
    | Uoffset(lam, _ofs) ->
        incr size; lambda_size lam
    | Ulet(_str, _kind, _id, lam, body) ->
        lambda_size lam; lambda_size body
    | Uphantom_let _ -> no_phantom_lets ()
    | Uletrec _ ->
        raise Exit (* usually too large *)
    | Uprim(prim, args, _) ->
        size := !size + prim_size prim args;
        lambda_list_size args
    | Uswitch(lam, cases, _dbg) ->
        if Array.length cases.us_actions_consts > 1 then size := !size + 5 ;
        if Array.length cases.us_actions_blocks > 1 then size := !size + 5 ;
        lambda_size lam;
        lambda_array_size cases.us_actions_consts ;
        lambda_array_size cases.us_actions_blocks
    | Ustringswitch (lam,sw,d) ->
        lambda_size lam ;
       (* as ifthenelse *)
        List.iter
          (fun (_,lam) ->
            size := !size+2 ;
            lambda_size lam)
          sw ;
        Option.iter lambda_size d
    | Ustaticfail (_,args) -> lambda_list_size args
    | Ucatch(_, _, body, handler) ->
        incr size; lambda_size body; lambda_size handler
    | Utrywith(body, _id, handler) ->
        size := !size + 8; lambda_size body; lambda_size handler
    | Uifthenelse(cond, ifso, ifnot) ->
        size := !size + 2;
        lambda_size cond; lambda_size ifso; lambda_size ifnot
    | Usequence(lam1, lam2) ->
        lambda_size lam1; lambda_size lam2
    | Uwhile(cond, body) ->
        size := !size + 2; lambda_size cond; lambda_size body
    | Ufor(_id, low, high, _dir, body) ->
        size := !size + 4; lambda_size low; lambda_size high; lambda_size body
    | Uassign(_id, lam) ->
        incr size;  lambda_size lam
    | Usend(_, met, obj, args, _, _) ->
        size := !size + 8;
        lambda_size met; lambda_size obj; lambda_list_size args
    | Uunreachable -> ()
    | Uregion (_, e) ->
        size := !size + 2;
        lambda_size e
    | Utail e ->
        lambda_size e
  and lambda_list_size l = List.iter lambda_size l
  and lambda_array_size a = Array.iter lambda_size a in
  try
    lambda_size lam; !size <= threshold
  with Exit ->
    false

let is_pure_prim p =
  let open Semantics_of_primitives in
  match Semantics_of_primitives.for_primitive p with
  | (No_effects | Only_generative_effects), _ -> true
  | Arbitrary_effects, _ -> false

(* Check if a clambda term is ``pure'',
   that is without side-effects *and* not containing function definitions
   (Pure terms may still read mutable state) *)

let rec is_pure = function
    Uvar _ -> true
  | Uconst _ -> true
  | Uprim(p, args, _) -> is_pure_prim p && List.for_all is_pure args
  | Uoffset(arg, _) -> is_pure arg
  | Ulet(Immutable, _, _var, def, body) ->
      is_pure def && is_pure body
  | Uregion (_, body) -> is_pure body
  | Utail body -> is_pure body
  | _ -> false

(* Simplify primitive operations on known arguments *)

let make_const c = (Uconst c, Value_const c)
let make_const_ref c =
  make_const(Uconst_ref(Compilenv.new_structured_constant ~shared:true c,
    Some c))
let make_const_int n = make_const (Uconst_int n)
let make_const_bool b = make_const_int(if b then 1 else 0)

let make_integer_comparison cmp x y =
  let open Clambda_primitives in
  make_const_bool
    (match cmp with
       Ceq -> x = y
     | Cne -> x <> y
     | Clt -> x < y
     | Cgt -> x > y
     | Cle -> x <= y
     | Cge -> x >= y)

let make_float_comparison cmp x y =
  make_const_bool
    (match cmp with
     | CFeq -> x = y
     | CFneq -> not (x = y)
     | CFlt -> x < y
     | CFnlt -> not (x < y)
     | CFgt -> x > y
     | CFngt -> not (x > y)
     | CFle -> x <= y
     | CFnle -> not (x <= y)
     | CFge -> x >= y
     | CFnge -> not (x >= y))

let make_const_float n = make_const_ref (Uconst_float n)
let make_const_natint n = make_const_ref (Uconst_nativeint n)
let make_const_int32 n = make_const_ref (Uconst_int32 n)
let make_const_int64 n = make_const_ref (Uconst_int64 n)

(* The [fpc] parameter is true if constant propagation of
   floating-point computations is allowed *)

let simplif_arith_prim_pure ~backend fpc p (args, approxs) dbg =
  let module B = (val backend : Backend_intf.S) in
  let open Clambda_primitives in
  let default = (Uprim(p, args, dbg), Value_unknown) in
  match approxs with
  (* int (or enumerated type) *)
  | [ Value_const(Uconst_int n1) ] ->
      begin match p with
      | Pnot -> make_const_bool (n1 = 0)
      | Pnegint -> make_const_int (- n1)
      | Poffsetint n -> make_const_int (n + n1)
      | Pfloatofint _ when fpc -> make_const_float (float_of_int n1)
      | Pbintofint (Pnativeint,_) -> make_const_natint (Nativeint.of_int n1)
      | Pbintofint (Pint32,_) -> make_const_int32 (Int32.of_int n1)
      | Pbintofint (Pint64,_) -> make_const_int64 (Int64.of_int n1)
      | Pbswap16 -> make_const_int (((n1 land 0xff) lsl 8)
                                    lor ((n1 land 0xff00) lsr 8))
      | _ -> default
      end
  (* int (or enumerated type), int (or enumerated type) *)
  | [ Value_const(Uconst_int n1);
      Value_const(Uconst_int n2) ] ->
      begin match p with
      | Psequand -> make_const_bool (n1 <> 0 && n2 <> 0)
      | Psequor -> make_const_bool (n1 <> 0 || n2 <> 0)
      | Paddint -> make_const_int (n1 + n2)
      | Psubint -> make_const_int (n1 - n2)
      | Pmulint -> make_const_int (n1 * n2)
      | Pdivint _ when n2 <> 0 -> make_const_int (n1 / n2)
      | Pmodint _ when n2 <> 0 -> make_const_int (n1 mod n2)
      | Pandint -> make_const_int (n1 land n2)
      | Porint -> make_const_int (n1 lor n2)
      | Pxorint -> make_const_int (n1 lxor n2)
      | Plslint when 0 <= n2 && n2 < 8 * B.size_int ->
          make_const_int (n1 lsl n2)
      | Plsrint when 0 <= n2 && n2 < 8 * B.size_int ->
          make_const_int (n1 lsr n2)
      | Pasrint when 0 <= n2 && n2 < 8 * B.size_int ->
          make_const_int (n1 asr n2)
      | Pintcomp c -> make_integer_comparison c n1 n2
      | _ -> default
      end
  (* float *)
  | [Value_const(Uconst_ref(_, Some (Uconst_float n1)))] when fpc ->
      begin match p with
      | Pintoffloat -> make_const_int (int_of_float n1)
      | Pnegfloat _ -> make_const_float (-. n1)
      | Pabsfloat _ -> make_const_float (abs_float n1)
      | _ -> default
      end
  (* float, float *)
  | [Value_const(Uconst_ref(_, Some (Uconst_float n1)));
     Value_const(Uconst_ref(_, Some (Uconst_float n2)))] when fpc ->
      begin match p with
      | Paddfloat _ -> make_const_float (n1 +. n2)
      | Psubfloat _ -> make_const_float (n1 -. n2)
      | Pmulfloat _ -> make_const_float (n1 *. n2)
      | Pdivfloat _ -> make_const_float (n1 /. n2)
      | Pfloatcomp c  -> make_float_comparison c n1 n2
      | _ -> default
      end
  (* nativeint *)
  | [Value_const(Uconst_ref(_, Some (Uconst_nativeint n)))] ->
      begin match p with
      | Pintofbint Pnativeint -> make_const_int (Nativeint.to_int n)
      | Pcvtbint(Pnativeint, Pint32, _) -> make_const_int32 (Nativeint.to_int32 n)
      | Pcvtbint(Pnativeint, Pint64, _) -> make_const_int64 (Int64.of_nativeint n)
      | Pnegbint (Pnativeint,_) -> make_const_natint (Nativeint.neg n)
      | _ -> default
      end
  (* nativeint, nativeint *)
  | [Value_const(Uconst_ref(_, Some (Uconst_nativeint n1)));
     Value_const(Uconst_ref(_, Some (Uconst_nativeint n2)))] ->
      begin match p with
      | Paddbint (Pnativeint,_) -> make_const_natint (Nativeint.add n1 n2)
      | Psubbint (Pnativeint,_) -> make_const_natint (Nativeint.sub n1 n2)
      | Pmulbint (Pnativeint,_) -> make_const_natint (Nativeint.mul n1 n2)
      | Pdivbint {size=Pnativeint} when n2 <> 0n ->
          make_const_natint (Nativeint.div n1 n2)
      | Pmodbint {size=Pnativeint} when n2 <> 0n ->
          make_const_natint (Nativeint.rem n1 n2)
      | Pandbint (Pnativeint,_) -> make_const_natint (Nativeint.logand n1 n2)
      | Porbint (Pnativeint,_) ->  make_const_natint (Nativeint.logor n1 n2)
      | Pxorbint (Pnativeint,_) -> make_const_natint (Nativeint.logxor n1 n2)
      | Pbintcomp(Pnativeint, c)  -> make_integer_comparison c n1 n2
      | _ -> default
      end
  (* nativeint, int *)
  | [Value_const(Uconst_ref(_, Some (Uconst_nativeint n1)));
     Value_const(Uconst_int n2)] ->
      begin match p with
      | Plslbint (Pnativeint,_) when 0 <= n2 && n2 < 8 * B.size_int ->
          make_const_natint (Nativeint.shift_left n1 n2)
      | Plsrbint (Pnativeint,_) when 0 <= n2 && n2 < 8 * B.size_int ->
          make_const_natint (Nativeint.shift_right_logical n1 n2)
      | Pasrbint (Pnativeint,_) when 0 <= n2 && n2 < 8 * B.size_int ->
          make_const_natint (Nativeint.shift_right n1 n2)
      | _ -> default
      end
  (* int32 *)
  | [Value_const(Uconst_ref(_, Some (Uconst_int32 n)))] ->
      begin match p with
      | Pintofbint Pint32 -> make_const_int (Int32.to_int n)
      | Pcvtbint(Pint32, Pnativeint,_) -> make_const_natint (Nativeint.of_int32 n)
      | Pcvtbint(Pint32, Pint64,_) -> make_const_int64 (Int64.of_int32 n)
      | Pnegbint(Pint32,_) -> make_const_int32 (Int32.neg n)
      | _ -> default
      end
  (* int32, int32 *)
  | [Value_const(Uconst_ref(_, Some (Uconst_int32 n1)));
     Value_const(Uconst_ref(_, Some (Uconst_int32 n2)))] ->
      begin match p with
      | Paddbint(Pint32,_) -> make_const_int32 (Int32.add n1 n2)
      | Psubbint(Pint32,_) -> make_const_int32 (Int32.sub n1 n2)
      | Pmulbint(Pint32,_) -> make_const_int32 (Int32.mul n1 n2)
      | Pdivbint {size=Pint32} when n2 <> 0l ->
          make_const_int32 (Int32.div n1 n2)
      | Pmodbint {size=Pint32} when n2 <> 0l ->
          make_const_int32 (Int32.rem n1 n2)
      | Pandbint(Pint32,_) -> make_const_int32 (Int32.logand n1 n2)
      | Porbint(Pint32,_) -> make_const_int32 (Int32.logor n1 n2)
      | Pxorbint(Pint32,_) -> make_const_int32 (Int32.logxor n1 n2)
      | Pbintcomp(Pint32, c) -> make_integer_comparison c n1 n2
      | _ -> default
      end
  (* int32, int *)
  | [Value_const(Uconst_ref(_, Some (Uconst_int32 n1)));
     Value_const(Uconst_int n2)] ->
      begin match p with
      | Plslbint(Pint32,_) when 0 <= n2 && n2 < 32 ->
          make_const_int32 (Int32.shift_left n1 n2)
      | Plsrbint(Pint32,_) when 0 <= n2 && n2 < 32 ->
          make_const_int32 (Int32.shift_right_logical n1 n2)
      | Pasrbint(Pint32,_) when 0 <= n2 && n2 < 32 ->
          make_const_int32 (Int32.shift_right n1 n2)
      | _ -> default
      end
  (* int64 *)
  | [Value_const(Uconst_ref(_, Some (Uconst_int64 n)))] ->
      begin match p with
      | Pintofbint Pint64 -> make_const_int (Int64.to_int n)
      | Pcvtbint(Pint64, Pint32,_) -> make_const_int32 (Int64.to_int32 n)
      | Pcvtbint(Pint64, Pnativeint,_) -> make_const_natint (Int64.to_nativeint n)
      | Pnegbint(Pint64,_) -> make_const_int64 (Int64.neg n)
      | _ -> default
      end
  (* int64, int64 *)
  | [Value_const(Uconst_ref(_, Some (Uconst_int64 n1)));
     Value_const(Uconst_ref(_, Some (Uconst_int64 n2)))] ->
      begin match p with
      | Paddbint(Pint64,_) -> make_const_int64 (Int64.add n1 n2)
      | Psubbint(Pint64,_) -> make_const_int64 (Int64.sub n1 n2)
      | Pmulbint(Pint64,_) -> make_const_int64 (Int64.mul n1 n2)
      | Pdivbint {size=Pint64} when n2 <> 0L ->
          make_const_int64 (Int64.div n1 n2)
      | Pmodbint {size=Pint64} when n2 <> 0L ->
          make_const_int64 (Int64.rem n1 n2)
      | Pandbint(Pint64,_) -> make_const_int64 (Int64.logand n1 n2)
      | Porbint(Pint64,_) -> make_const_int64 (Int64.logor n1 n2)
      | Pxorbint(Pint64,_) -> make_const_int64 (Int64.logxor n1 n2)
      | Pbintcomp(Pint64, c) -> make_integer_comparison c n1 n2
      | _ -> default
      end
  (* int64, int *)
  | [Value_const(Uconst_ref(_, Some (Uconst_int64 n1)));
     Value_const(Uconst_int n2)] ->
      begin match p with
      | Plslbint(Pint64,_) when 0 <= n2 && n2 < 64 ->
          make_const_int64 (Int64.shift_left n1 n2)
      | Plsrbint(Pint64,_) when 0 <= n2 && n2 < 64 ->
          make_const_int64 (Int64.shift_right_logical n1 n2)
      | Pasrbint(Pint64,_) when 0 <= n2 && n2 < 64 ->
          make_const_int64 (Int64.shift_right n1 n2)
      | _ -> default
      end
  (* TODO: Pbbswap *)
  (* Catch-all *)
  | _ ->
     default

let field_approx n = function
  | Value_tuple (_,a) when n < Array.length a -> a.(n)
  | Value_const (Uconst_ref(_, Some (Uconst_block(_, l))))
    when n < List.length l ->
      Value_const (List.nth l n)
  | _ -> Value_unknown

let simplif_prim_pure ~backend fpc p (args, approxs) dbg =
  let open Clambda_primitives in
  match p, args, approxs with
  (* Block construction *)
  | Pmakeblock(tag, Immutable, _kind, mode), _, _ ->
      let field = function
        | Value_const c -> c
        | _ -> raise Exit
      in
      begin try
        let cst = Uconst_block (tag, List.map field approxs) in
        let name =
          Compilenv.new_structured_constant cst ~shared:true
        in
        make_const (Uconst_ref (name, Some cst))
      with Exit ->
        (Uprim(p, args, dbg), Value_tuple (mode, Array.of_list approxs))
      end
  (* Field access *)
  | Pfield n, _, [ Value_const(Uconst_ref(_, Some (Uconst_block(_, l)))) ]
    when n < List.length l ->
      make_const (List.nth l n)
  | Pfield n, [ Uprim(P.Pmakeblock _, ul, _) ], [approx]
    when n < List.length ul ->
      (* This case is particularly useful for removing allocations
         for optional parameters *)
      (List.nth ul n, field_approx n approx)
  (* Strings *)
  | (Pstringlength | Pbyteslength),
     _,
     [ Value_const(Uconst_ref(_, Some (Uconst_string s))) ] ->
      make_const_int (String.length s)
  (* Kind test *)
  | Pisint, [ Uprim(P.Pmakeblock _, _, _) ], _ ->
      (* This case is particularly useful for removing allocations
         for optional parameters *)
      make_const_bool false
  | Pisint, _, [a1] ->
      begin match a1 with
      | Value_const(Uconst_int _) -> make_const_bool true
      | Value_const(Uconst_ref _) -> make_const_bool false
      | Value_closure _ | Value_tuple _ -> make_const_bool false
      | _ -> (Uprim(p, args, dbg), Value_unknown)
      end
  (* Catch-all *)
  | _ ->
      simplif_arith_prim_pure ~backend fpc p (args, approxs) dbg

let simplif_prim ~backend fpc p (args, approxs as args_approxs) dbg =
  if List.for_all is_pure args
  then simplif_prim_pure ~backend fpc p args_approxs dbg
  else
    (* XXX : always return the same approxs as simplif_prim_pure? *)
    let approx =
      match p with
      | P.Pmakeblock(_, Immutable, _kind, mode) ->
          Value_tuple (mode, Array.of_list approxs)
      | _ ->
          Value_unknown
    in
    (Uprim(p, args, dbg), approx)

(* Substitute variables in a [ulambda] term (a body of an inlined function)
   and perform some more simplifications on integer primitives.
   Also perform alpha-conversion on let-bound identifiers to avoid
   clashes with locally-generated identifiers, and refresh raise counts
   in order to avoid clashes with inlined code from other modules.
   The variables must not be assigned in the term.
   This is used to substitute "trivial" arguments for parameters
   during inline expansion, and also for the translation of let rec
   over functions. *)

let approx_ulam = function
    Uconst c -> Value_const c
  | _ -> Value_unknown

let find_action idxs acts tag =
  if 0 <= tag && tag < Array.length idxs then begin
    let idx = idxs.(tag) in
    assert(0 <= idx && idx < Array.length acts);
    Some acts.(idx)
  end else
    (* Can this happen? *)
    None

let subst_debuginfo loc dbg =
  if !Clflags.debug then
    Debuginfo.inline loc dbg
  else
    dbg

let rec substitute loc ((backend, fpc) as st) sb rn ulam =
  match ulam with
    Uvar v ->
      begin try V.Map.find v sb with Not_found -> ulam end
  | Uconst _ -> ulam
  | Udirect_apply(lbl, args, probe, kind, dbg) ->
      let dbg = subst_debuginfo loc dbg in
      Udirect_apply(lbl, List.map (substitute loc st sb rn) args,
                    probe, kind, dbg)
  | Ugeneric_apply(fn, args, kind, dbg) ->
      let dbg = subst_debuginfo loc dbg in
      Ugeneric_apply(substitute loc st sb rn fn,
                     List.map (substitute loc st sb rn) args, kind, dbg)
  | Uclosure(defs, env) ->
      (* Question: should we rename function labels as well?  Otherwise,
         there is a risk that function labels are not globally unique.
         This should not happen in the current system because:
         - Inlined function bodies contain no Uclosure nodes
           (cf. function [lambda_smaller])
         - When we substitute offsets for idents bound by let rec
           in [close], case [Lletrec], we discard the original
           let rec body and use only the substituted term. *)
      Uclosure(defs, List.map (substitute loc st sb rn) env)
  | Uoffset(u, ofs) -> Uoffset(substitute loc st sb rn u, ofs)
  | Ulet(str, kind, id, u1, u2) ->
      let id' = VP.rename id in
      Ulet(str, kind, id', substitute loc st sb rn u1,
           substitute loc st
             (V.Map.add (VP.var id) (Uvar (VP.var id')) sb) rn u2)
  | Uphantom_let _ -> no_phantom_lets ()
  | Uletrec(bindings, body) ->
      let bindings1 =
        List.map (fun (id, rhs) ->
          (VP.var id, VP.rename id, rhs)) bindings
      in
      let sb' =
        List.fold_right (fun (id, id', _) s ->
            V.Map.add id (Uvar (VP.var id')) s)
          bindings1 sb
      in
      Uletrec(
        List.map
           (fun (_id, id', rhs) -> (id', substitute loc st sb' rn rhs))
           bindings1,
        substitute loc st sb' rn body)
  | Uprim(p, args, dbg) ->
      let sargs = List.map (substitute loc st sb rn) args in
      let dbg = subst_debuginfo loc dbg in
      let (res, _) =
        simplif_prim ~backend fpc p (sargs, List.map approx_ulam sargs) dbg in
      res
  | Uswitch(arg, sw, dbg) ->
      let sarg = substitute loc st sb rn arg in
      let action =
        (* Unfortunately, we cannot easily deal with the
           case of a constructed block (makeblock) bound to a local
           identifier.  This would require to keep track of
           local let bindings (at least their approximations)
           in this substitute function.
        *)
        match sarg with
        | Uconst (Uconst_ref (_,  Some (Uconst_block (tag, _)))) ->
            find_action sw.us_index_blocks sw.us_actions_blocks tag
        | Uconst (Uconst_int tag) ->
            find_action sw.us_index_consts sw.us_actions_consts tag
        | _ -> None
      in
      begin match action with
      | Some u -> substitute loc st sb rn u
      | None ->
          Uswitch(sarg,
                  { sw with
                    us_actions_consts =
                      Array.map (substitute loc st sb rn) sw.us_actions_consts;
                    us_actions_blocks =
                      Array.map (substitute loc st sb rn) sw.us_actions_blocks;
                  },
                  dbg)
      end
  | Ustringswitch(arg,sw,d) ->
      Ustringswitch
        (substitute loc st sb rn arg,
         List.map (fun (s,act) -> s,substitute loc st sb rn act) sw,
         Option.map (substitute loc st sb rn) d)
  | Ustaticfail (nfail, args) ->
      let nfail =
        match rn with
        | Some rn ->
          begin try
            Int.Map.find nfail rn
          with Not_found ->
            fatal_errorf "Closure.split_list: invalid nfail (%d)" nfail
          end
        | None -> nfail in
      Ustaticfail (nfail, List.map (substitute loc st sb rn) args)
  | Ucatch(nfail, ids, u1, u2) ->
      let nfail, rn =
        match rn with
        | Some rn ->
          let new_nfail = next_raise_count () in
          new_nfail, Some (Int.Map.add nfail new_nfail rn)
        | None -> nfail, rn in
      let ids' = List.map (fun (id, k) -> VP.rename id, k) ids in
      let sb' =
        List.fold_right2
          (fun (id, _) (id', _) s ->
             V.Map.add (VP.var id) (Uvar (VP.var id')) s
          )
          ids ids' sb
      in
      Ucatch(nfail, ids', substitute loc st sb rn u1,
                          substitute loc st sb' rn u2)
  | Utrywith(u1, id, u2) ->
      let id' = VP.rename id in
      Utrywith(substitute loc st sb rn u1, id',
               substitute loc st
                 (V.Map.add (VP.var id) (Uvar (VP.var id')) sb) rn u2)
  | Uifthenelse(u1, u2, u3) ->
      begin match substitute loc st sb rn u1 with
        Uconst (Uconst_int n) ->
          if n <> 0 then
            substitute loc st sb rn u2
          else
            substitute loc st sb rn u3
      | su1 ->
          Uifthenelse(su1, substitute loc st sb rn u2,
                           substitute loc st sb rn u3)
      end
  | Usequence(u1, u2) ->
      Usequence(substitute loc st sb rn u1, substitute loc st sb rn u2)
  | Uwhile(u1, u2) ->
      Uwhile(substitute loc st sb rn u1, substitute loc st sb rn u2)
  | Ufor(id, u1, u2, dir, u3) ->
      let id' = VP.rename id in
      Ufor(id', substitute loc st sb rn u1, substitute loc st sb rn u2, dir,
           substitute loc st
           (V.Map.add (VP.var id) (Uvar (VP.var id')) sb) rn u3)
  | Uassign(id, u) ->
      let id' =
        try
          match V.Map.find id sb with Uvar i -> i | _ -> assert false
        with Not_found ->
          id in
      Uassign(id', substitute loc st sb rn u)
  | Usend(k, u1, u2, ul, pos, dbg) ->
      let dbg = subst_debuginfo loc dbg in
      Usend(k, substitute loc st sb rn u1, substitute loc st sb rn u2,
            List.map (substitute loc st sb rn) ul, pos, dbg)
  | Uunreachable ->
      Uunreachable
  | Uregion (p, e) ->
      region p (substitute loc st sb rn e)
  | Utail e ->
      tail (substitute loc st sb rn e)

type env = {
  backend : (module Backend_intf.S);
  cenv : ulambda V.Map.t;
  fenv : value_approximation V.Map.t;
  mutable_vars : V.Set.t;
}

(* Perform an inline expansion:

   If [f p = body], substitute [f a] by [let p = a in body].

   Under certain conditions, further simplifications are possible (we use the
   terminology of [Semantics_of_primitives], applied to terms of the Clambda
   language):

   - [f a] is equivalent to [body[a/p]] if [a] has no effects and no coeffects.
     However, we only want to do this rewriting if [body[a/p]] does not increase
     the size of [body]. Since this is hard to decide in general, as an
     approximation, only consider the case when [a] is an immutable variable or
     a constant.

   - [f a] is equivalent to [body] if [p] does not occur in [body] and [a] has
     only generative effects.

   - In general [f a] is equivalent to [a; body] if [p] does not occur in
     [body].
*)

(* Approximates "no effects and no coeffects" *)
let rec is_substituable ~mutable_vars = function
  | Uvar v -> not (V.Set.mem v mutable_vars)
  | Uconst _ -> true
  | Uoffset(arg, _) -> is_substituable ~mutable_vars arg
  | _ -> false

(* Approximates "only generative effects" *)
let is_erasable = function
  | Uclosure _ -> true
  | u -> is_pure u

let bind_params { backend; mutable_vars; _ } loc fdesc params args funct body =
  let fpc = fdesc.fun_float_const_prop in
  let rec aux subst pl al body =
    match (pl, al) with
      ([], []) -> substitute (Debuginfo.from_location loc) (backend, fpc)
                    subst (Some Int.Map.empty) body
    | (p1 :: pl, a1 :: al) ->
        if is_substituable ~mutable_vars a1 then
          aux (V.Map.add (VP.var p1) a1 subst) pl al body
        else begin
          let p1' = VP.rename p1 in
          let u1, u2 =
            match VP.name p1, a1 with
            | "*opt*", Uprim(P.Pmakeblock(0, Immutable, kind, mode), [a], dbg) ->
                (* This parameter corresponds to an optional parameter,
                   and although it is used twice pushing the expression down
                   actually allows us to remove the allocation as it will
                   appear once under a Pisint primitive and once under a Pfield
                   primitive (see [simplif_prim_pure]) *)
                a, Uprim(P.Pmakeblock(0, Immutable, kind, mode),
                         [Uvar (VP.var p1')], dbg)
            | _ ->
                a1, Uvar (VP.var p1')
          in
          let body' = aux (V.Map.add (VP.var p1) u2 subst) pl al body in
          if occurs_var (VP.var p1) body then
            Ulet(Immutable, Pgenval, p1', u1, body')
          else if is_erasable a1 then body'
          else Usequence(a1, body')
        end
    | (_, _) -> assert false
  in
  (* Reverse parameters and arguments to preserve right-to-left
     evaluation order (PR#2910). *)
  let params, args = List.rev params, List.rev args in
  let params, args, body =
    (* Ensure funct is evaluated after args *)
    match params with
    | my_closure :: params when not fdesc.fun_closed ->
       (params @ [my_closure]), (args @ [funct]), body
    | _ ->
       params, args, (if is_pure funct then body else Usequence (funct, body))
  in
  aux V.Map.empty params args body

let warning_if_forced_inlined ~loc ~attribute warning =
  if attribute = Always_inlined then
    Location.prerr_warning (Debuginfo.Scoped_location.to_location loc)
      (Warnings.Inlining_impossible warning)

let fail_if_probe ~probe msg =
  match probe with
  | None -> ()
  | Some {name} ->
    Misc.fatal_errorf "Closure probe %s handler: %s" name msg

(* Generate a direct application *)

let direct_apply env fundesc ufunct uargs pos mode ~probe ~loc ~attribute =
  match fundesc.fun_inline, attribute with
  | _, Never_inlined
  | None, _ ->
     let dbg = Debuginfo.from_location loc in
     let kind = (pos, mode) in
     warning_if_forced_inlined ~loc ~attribute
       "Function information unavailable";
     if not fundesc.fun_closed then begin
       fail_if_probe ~probe "Not closed"
     end;
     begin match probe, attribute with
     | None, _ -> ()
     | Some _, Never_inlined -> ()
     | Some _, _ ->
       fail_if_probe ~probe "Erroneously marked to be inlined"
     end;
     if fundesc.fun_closed && is_pure ufunct then
       Udirect_apply(fundesc.fun_label, uargs, probe, kind, dbg)
     else if not fundesc.fun_closed &&
               is_substituable ~mutable_vars:env.mutable_vars ufunct then
       Udirect_apply(fundesc.fun_label, uargs @ [ufunct], probe, kind, dbg)
     else begin
       let args = List.map (fun arg ->
         if is_substituable ~mutable_vars:env.mutable_vars arg then
           None, arg
         else
           let id = V.create_local "arg" in
           Some (VP.create id, arg), Uvar id) uargs in
       let app_args = List.map snd args in
       List.fold_left (fun app (binding,_) ->
           match binding with
           | None -> app
           | Some (v, e) -> Ulet(Immutable, Pgenval, v, e, app))
         (if fundesc.fun_closed then
            Usequence (ufunct,
                       Udirect_apply (fundesc.fun_label, app_args,
                                      probe, kind, dbg))
          else
            let clos = V.create_local "clos" in
            Ulet(Immutable, Pgenval, VP.create clos, ufunct,
                 Udirect_apply(fundesc.fun_label, app_args @ [Uvar clos],
                               probe, kind, dbg)))
         args
       end
  | Some(params, body), _  ->
     let body =
       match pos with
       | Rc_normal | Rc_nontail -> body
       | Rc_close_at_apply -> tail body
     in
     bind_params env loc fundesc params uargs ufunct body

(* Add [Value_integer] info to the approximation of an application *)

let strengthen_approx appl approx =
  match approx_ulam appl with
    (Value_const _) as intapprox ->
      intapprox
  | _ -> approx

(* If a term has approximation Value_integer and is pure,
   replace it by an integer constant *)

let check_constant_result ulam approx =
  match approx with
    Value_const c when is_pure ulam -> make_const c
  | Value_global_field (id, i) when is_pure ulam ->
      begin match ulam with
      | Uprim(P.Pfield _, [Uprim(P.Pread_symbol _, _, _)], _) -> (ulam, approx)
      | _ ->
          let glb =
            Uprim(P.Pread_symbol id, [], Debuginfo.none)
          in
          Uprim(P.Pfield i, [glb], Debuginfo.none), approx
      end
  | _ -> (ulam, approx)

(* Evaluate an expression with known value for its side effects only,
   or discard it if it's pure *)

let sequence_constant_expr ulam1 (ulam2, approx2 as res2) =
  if is_pure ulam1 then res2 else (Usequence(ulam1, ulam2), approx2)

(* Maintain the approximation of the global structure being defined *)

let global_approx = ref([||] : value_approximation array)

(* Maintain the nesting depth for functions *)

let function_nesting_depth = ref 0
let excessive_function_nesting_depth = 5

(* Uncurry an expression and explicitate closures.
   Also return the approximation of the expression.
   The approximation environment [fenv] maps idents to approximations.
   Idents not bound in [fenv] approximate to [Value_unknown].
   The closure environment [cenv] maps idents to [ulambda] terms.
   It is used to substitute environment accesses for free identifiers. *)

exception NotClosed

let close_approx_var { fenv; cenv } id =
  let approx = try V.Map.find id fenv with Not_found -> Value_unknown in
  match approx with
    Value_const c -> make_const c
  | approx ->
      let subst = try V.Map.find id cenv with Not_found -> Uvar id in
      (subst, approx)

let close_var env id =
  let (ulam, _app) = close_approx_var env id in ulam

let rec close ({ backend; fenv; cenv ; mutable_vars } as env) lam =
  let module B = (val backend : Backend_intf.S) in
  match lam with
  | Lvar id ->
     close_approx_var env id
  | Lmutvar id -> (Uvar id, Value_unknown)
  | Lconst cst ->
      let str ?(shared = true) cst =
        let name =
          Compilenv.new_structured_constant cst ~shared
        in
        Uconst_ref (name, Some cst)
      in
      let rec transl = function
        | Const_base(Const_int n) -> Uconst_int n
        | Const_base(Const_char c) -> Uconst_int (Char.code c)
        | Const_block (tag, fields) ->
            str (Uconst_block (tag, List.map transl fields))
        | Const_float_block sl ->
            (* CR mshinwell: Add [Uconst_float_block]? *)
            str (Uconst_float_array (List.map float_of_string sl))
        | Const_float_array sl ->
            (* constant float arrays are really immutable *)
            str (Uconst_float_array (List.map float_of_string sl))
        | Const_immstring s ->
            str (Uconst_string s)
        | Const_base (Const_string (s, _, _)) ->
              (* Strings (even literal ones) must be assumed to be mutable...
                 except when OCaml has been configured with
                 -safe-string.  Passing -safe-string at compilation
                 time is not enough, since the unit could be linked
                 with another one compiled without -safe-string, and
                 that one could modify our string literal.  *)
            str ~shared:Config.safe_string (Uconst_string s)
        | Const_base(Const_float x) -> str (Uconst_float (float_of_string x))
        | Const_base(Const_int32 x) -> str (Uconst_int32 x)
        | Const_base(Const_int64 x) -> str (Uconst_int64 x)
        | Const_base(Const_nativeint x) -> str (Uconst_nativeint x)
      in
      make_const (transl cst)
  | Lfunction _ as funct ->
      close_one_function env (Ident.create_local "fun") funct

    (* We convert [f a] to [let a' = a in let f' = f in fun b c -> f' a' b c]
       when fun_arity > nargs *)
  | Lapply{ap_func = funct; ap_args = args; ap_region_close=pos; ap_mode=mode;
           ap_probe = probe; ap_loc = loc;
           ap_inlined = attribute} ->
      let nargs = List.length args in
      if nargs = 0 && probe = None then
        Misc.fatal_errorf "Closure: 0-ary application at %a"
          Location.print_loc (Debuginfo.Scoped_location.to_location loc);
      assert (nargs > 0);
      begin match (close env funct, close_list env args) with
        ((ufunct, Value_closure(_,
                                ({fun_arity=(Tupled, nparams)} as fundesc),
                                approx_res)),
         [Uprim(P.Pmakeblock _, uargs, _)])
        when List.length uargs = nparams ->
          let app =
            direct_apply env ~loc ~attribute fundesc ufunct uargs
              pos mode ~probe in
          (app, strengthen_approx app approx_res)
      | ((ufunct, Value_closure(_,
                                ({fun_arity=(Curried _, nparams)} as fundesc),
                                approx_res)), uargs)
        when nargs = nparams ->
          let app =
            direct_apply env ~loc ~attribute fundesc ufunct uargs
              pos mode ~probe in
          (app, strengthen_approx app approx_res)

      | ((ufunct, (Value_closure(
            clos_mode,
            ({fun_arity=(Curried {nlocal}, nparams)} as fundesc),
            _) as fapprox)), uargs)
          when nargs < nparams ->
        let first_args = List.map (fun arg ->
          (V.create_local "arg", arg) ) uargs in
        let final_args =
          Array.to_list (Array.init (nparams - nargs)
                                    (fun _ -> V.create_local "arg")) in
        let rec iter args body =
          match args with
              [] -> body
            | (arg1, arg2) :: args ->
              iter args
                (Ulet (Immutable, Pgenval, VP.create arg1, arg2, body))
        in
        let internal_args =
          (List.map (fun (arg1, _arg2) -> Lvar arg1) first_args)
          @ (List.map (fun arg -> Lvar arg ) final_args)
        in
        let funct_var = V.create_local "funct" in
        let fenv = V.Map.add funct_var fapprox fenv in
        let new_clos_mode, kind =
          (* If the closure has a local suffix, and we've supplied
             enough args to hit it, then the closure must be local
             (because the args or closure might be). *)
          assert (nparams >= nlocal);
          let heap_params = nparams - nlocal in
          if nargs <= heap_params then
            alloc_heap, Curried {nlocal}
          else
            let supplied_local_args = nargs - heap_params in
            alloc_local, Curried {nlocal = nlocal - supplied_local_args}
        in
        if Lambda.is_local_mode clos_mode then
          assert (Lambda.is_local_mode new_clos_mode);
        let ret_mode =
          if fundesc.fun_region then alloc_heap else alloc_local
        in
        let (new_fun, approx) = close { backend; fenv; cenv; mutable_vars }
          (lfunction
             ~kind
             ~return:Pgenval
             ~params:(List.map (fun v -> v, Pgenval) final_args)
             ~body:(Lapply{
                ap_loc=loc;
                ap_func=(Lvar funct_var);
                ap_args=internal_args;
                ap_region_close=Rc_normal;
                ap_mode=ret_mode;
                ap_tailcall=Default_tailcall;
                ap_inlined=Default_inlined;
                ap_specialised=Default_specialise;
                ap_probe=None;
              })
             ~loc
             ~mode:new_clos_mode
             ~region:fundesc.fun_region
             ~attr:default_function_attribute)
        in
        let new_fun =
          iter first_args
            (Ulet (Immutable, Pgenval, VP.create funct_var, ufunct, new_fun))
        in
        warning_if_forced_inlined ~loc ~attribute "Partial application";
        fail_if_probe ~probe "Partial application";
        (new_fun, approx)

      | ((ufunct, Value_closure(_, ({fun_arity = (Curried _, nparams)} as fundesc),
                                _approx_res)), uargs)
        when nargs > nparams ->
          let args = List.map (fun arg -> V.create_local "arg", arg) uargs in
          let (first_args, rem_args) = split_list nparams args in
          let first_args = List.map (fun (id, _) -> Uvar id) first_args in
          let rem_args = List.map (fun (id, _) -> Uvar id) rem_args in
          let dbg = Debuginfo.from_location loc in
          warning_if_forced_inlined ~loc ~attribute "Over-application";
          fail_if_probe ~probe "Over-application";
          let mode' = if fundesc.fun_region then alloc_heap else alloc_local in
          let body =
            Ugeneric_apply(direct_apply env ~loc ~attribute
                              fundesc ufunct first_args
                              Rc_normal mode'
                              ~probe,
                           rem_args, (Rc_normal, mode), dbg)
          in
          let body =
            match mode, fundesc.fun_region with
            | Alloc_heap, false -> region May_drop_tail body
            | _ -> body
          in
          let body =
            match pos with
            | Rc_normal | Rc_nontail -> body
            | Rc_close_at_apply -> tail body
          in
          let result =
            List.fold_left (fun body (id, defining_expr) ->
                Ulet (Immutable, Pgenval, VP.create id, defining_expr, body))
              body
              args
          in
          result, Value_unknown
      | ((ufunct, _), uargs) ->
          let dbg = Debuginfo.from_location loc in
          warning_if_forced_inlined ~loc ~attribute "Unknown function";
          fail_if_probe ~probe "Unknown function";
          (Ugeneric_apply(ufunct, uargs, (pos, mode), dbg), Value_unknown)
      end
  | Lsend(kind, met, obj, args, pos, mode, loc) ->
      let (umet, _) = close env met in
      let (uobj, _) = close env obj in
      let dbg = Debuginfo.from_location loc in
      (Usend(kind, umet, uobj, close_list env args, (pos,mode), dbg),
       Value_unknown)
  | Llet(str, kind, id, lam, body) ->
      let (ulam, alam) = close_named env id lam in
      begin match alam with
        Value_const _
           when str = Alias || is_pure ulam ->
         close { backend; fenv = (V.Map.add id alam fenv); cenv; mutable_vars }
           body
      | _ ->
         let (ubody, abody) =
           close
             { backend; fenv = (V.Map.add id alam fenv); cenv; mutable_vars }
             body
         in
         (Ulet(Immutable, kind, VP.create id, ulam, ubody), abody)
      end
  | Lmutlet(kind, id, lam, body) ->
     let (ulam, _) = close_named env id lam in
     let env = {env with mutable_vars = V.Set.add id env.mutable_vars} in
     let (ubody, abody) = close env body in
     (Ulet(Mutable, kind, VP.create id, ulam, ubody), abody)
  | Lletrec(defs, body) ->
      if List.for_all
           (function (_id, Lfunction _) -> true | _ -> false)
           defs
      then begin
        (* Simple case: only function definitions *)
        let (clos, infos) = close_functions env defs in
        let clos_ident = V.create_local "clos" in
        let fenv_body =
          List.fold_right
            (fun (id, _pos, approx) fenv -> V.Map.add id approx fenv)
            infos fenv in
        let (ubody, approx) =
          close { backend; fenv = fenv_body; cenv; mutable_vars } body in
        let sb =
          List.fold_right
            (fun (id, pos, _approx) sb ->
              V.Map.add id (Uoffset(Uvar clos_ident, pos)) sb)
            infos V.Map.empty in
        (Ulet(Immutable, Pgenval, VP.create clos_ident, clos,
              substitute Debuginfo.none (backend, !Clflags.float_const_prop) sb
                None ubody),
         approx)
      end else begin
        (* General case: recursive definition of values *)
        let rec clos_defs = function
          [] -> ([], fenv)
        | (id, lam) :: rem ->
            let (udefs, fenv_body) = clos_defs rem in
            let (ulam, approx) = close_named env id lam in
            ((VP.create id, ulam) :: udefs, V.Map.add id approx fenv_body) in
        let (udefs, fenv_body) = clos_defs defs in
        let (ubody, approx) =
          close { backend; fenv = fenv_body; cenv; mutable_vars } body in
        (Uletrec(udefs, ubody), approx)
      end
  (* Compile-time constants *)
  | Lprim(Pctconst c, [arg], _loc) ->
      let cst, approx =
        match c with
        | Big_endian -> make_const_bool B.big_endian
        | Word_size -> make_const_int (8*B.size_int)
        | Int_size -> make_const_int (8*B.size_int - 1)
        | Max_wosize -> make_const_int ((1 lsl ((8*B.size_int) - 10)) - 1 )
        | Ostype_unix -> make_const_bool (Sys.os_type = "Unix")
        | Ostype_win32 -> make_const_bool (Sys.os_type = "Win32")
        | Ostype_cygwin -> make_const_bool (Sys.os_type = "Cygwin")
        | Backend_type ->
            make_const_int 0 (* tag 0 is the same as Native here *)
      in
      let arg, _approx = close env arg in
      let id = Ident.create_local "dummy" in
      Ulet(Immutable, Pgenval, VP.create id, arg, cst), approx
  | Lprim(Pignore, [arg], _loc) ->
      let expr, approx = make_const_int 0 in
      Usequence(fst (close env arg), expr), approx
  | Lprim((Pbytes_to_string | Pbytes_of_string | Pobj_magic),
          [arg], _loc) ->
      close env arg
  | Lprim(Pgetglobal cu, [], loc) ->
      let dbg = Debuginfo.from_location loc in
      check_constant_result (getglobal dbg cu)
                            (Compilenv.global_approx cu)
  | Lprim(Pgetpredef id, [], loc) ->
      let dbg = Debuginfo.from_location loc in
      getpredef dbg id, Value_unknown
  | Lprim(Pfield (n, _), [lam], loc) ->
      let (ulam, approx) = close env lam in
      let dbg = Debuginfo.from_location loc in
      check_constant_result (Uprim(P.Pfield n, [ulam], dbg))
                            (field_approx n approx)
  | Lprim(Psetfield(n, is_ptr, init),
          [Lprim(Pgetglobal cu, [], _); lam], loc) ->
      let (ulam, approx) = close env lam in
      if approx <> Value_unknown then
        (!global_approx).(n) <- approx;
      let dbg = Debuginfo.from_location loc in
      (Uprim(P.Psetfield(n, is_ptr, init), [getglobal dbg cu; ulam], dbg),
       Value_unknown)
  | Lprim(Praise k, [arg], loc) ->
      let (ulam, _approx) = close env arg in
      let dbg = Debuginfo.from_location loc in
      (Uprim(P.Praise k, [ulam], dbg),
       Value_unknown)
  | Lprim (Pmakearray _, [], _loc) -> make_const_ref (Uconst_block (0, []))
  | Lprim(p, args, loc) ->
      let p = Convert_primitives.convert p in
      let dbg = Debuginfo.from_location loc in
      simplif_prim ~backend !Clflags.float_const_prop
                   p (close_list_approx env args) dbg
  | Lswitch(arg, sw, dbg, _kind) ->
      let fn fail =
        let (uarg, _) = close env arg in
        let const_index, const_actions, fconst =
          close_switch env sw.sw_consts sw.sw_numconsts fail
        and block_index, block_actions, fblock =
          close_switch env sw.sw_blocks sw.sw_numblocks fail in
        let ulam =
          Uswitch
            (uarg,
             {us_index_consts = const_index;
              us_actions_consts = const_actions;
              us_index_blocks = block_index;
              us_actions_blocks = block_actions},
             Debuginfo.from_location dbg)
        in
        (fconst (fblock ulam),Value_unknown) in
(* NB: failaction might get copied, thus it should be some Lstaticraise *)
      let fail = sw.sw_failaction in
      begin match fail with
      | None|Some (Lstaticraise (_,_)) -> fn fail
      | Some lamfail ->
          if
            (sw.sw_numconsts - List.length sw.sw_consts) +
            (sw.sw_numblocks - List.length sw.sw_blocks) > 1
          then
            let i = next_raise_count () in
            let ubody,_ = fn (Some (Lstaticraise (i,[])))
            and uhandler,_ = close env lamfail in
            Ucatch (i,[],ubody,uhandler),Value_unknown
          else fn fail
      end
  | Lstringswitch(arg,sw,d,_,_kind) ->
      let uarg,_ = close env arg in
      let usw =
        List.map
          (fun (s,act) ->
            let uact,_ = close env act in
            s,uact)
          sw in
      let ud =
        Option.map
          (fun d ->
            let ud,_ = close env d in
            ud) d in
      Ustringswitch (uarg,usw,ud),Value_unknown
  | Lstaticraise (i, args) ->
      (Ustaticfail (i, close_list env args), Value_unknown)
  | Lstaticcatch(body, (i, vars), handler, _) ->
      let (ubody, _) = close env body in
      let (uhandler, _) = close env handler in
      let vars = List.map (fun (var, k) -> VP.create var, k) vars in
      (Ucatch(i, vars, ubody, uhandler), Value_unknown)
  | Ltrywith(body, id, handler, _kind) ->
      let (ubody, _) = close env body in
      let (uhandler, _) = close env handler in
      (Utrywith(ubody, VP.create id, uhandler), Value_unknown)
  | Lifthenelse(arg, ifso, ifnot, _kind) ->
      begin match close env arg with
        (uarg, Value_const (Uconst_int n)) ->
          sequence_constant_expr uarg
            (close env (if n = 0 then ifnot else ifso))
      | (uarg, _ ) ->
          let (uifso, _) = close env ifso in
          let (uifnot, _) = close env ifnot in
          (Uifthenelse(uarg, uifso, uifnot), Value_unknown)
      end
  | Lsequence(lam1, lam2) ->
      let (ulam1, _) = close env lam1 in
      let (ulam2, approx) = close env lam2 in
      (Usequence(ulam1, ulam2), approx)
  | Lwhile {wh_cond; wh_body} ->
      let (ucond, _) = close env wh_cond in
      let (ubody, _) = close env wh_body in
      (Uwhile(ucond, ubody), Value_unknown)
  | Lfor {for_id; for_from; for_to; for_dir; for_body} ->
      let (ulo, _) = close env for_from in
      let (uhi, _) = close env for_to in
      let (ubody, _) = close env for_body in
      (Ufor(VP.create for_id, ulo, uhi, for_dir, ubody), Value_unknown)
  | Lassign(id, lam) ->
      let (ulam, _) = close env lam in
      (Uassign(id, ulam), Value_unknown)
  | Levent(lam, _) ->
      close env lam
  | Lifused _ ->
      assert false
  | Lregion lam ->
      let ulam, approx = close env lam in
      region May_drop_tail ulam, approx

and close_list env = function
    [] -> []
  | lam :: rem ->
      let (ulam, _) = close env lam in
      ulam :: close_list env rem

and close_list_approx env = function
    [] -> ([], [])
  | lam :: rem ->
      let (ulam, approx) = close env lam in
      let (ulams, approxs) = close_list_approx env rem in
      (ulam :: ulams, approx :: approxs)

and close_named env id = function
    Lfunction _ as funct ->
      close_one_function env id funct
  | lam ->
      close env lam

(* Build a shared closure for a set of mutually recursive functions *)

and close_functions { backend; fenv; cenv; mutable_vars } fun_defs =
  let fun_defs =
    List.flatten
      (List.map
         (function
           | (id, Lfunction{kind; params; return; body; attr;
                            loc; mode; region}) ->
               Simplif.split_default_wrapper ~id ~kind ~params ~mode ~region
                 ~body ~attr ~loc ~return
           | _ -> assert false
         )
         fun_defs)
  in
  let inline_attribute = match fun_defs with
    | [_, Lfunction{attr = { inline; }}] -> inline
    | _ -> Default_inline (* recursive functions can't be inlined *)
  in
  (* Update and check nesting depth *)
  incr function_nesting_depth;
  let initially_closed =
    !function_nesting_depth < excessive_function_nesting_depth in
  (* Determine the free variables of the functions *)
  let fv =
    V.Set.elements (free_variables (Lletrec(fun_defs, lambda_unit))) in
  (* Build the function descriptors for the functions.
     Initially all functions are assumed not to need their environment
     parameter. *)
  let uncurried_defs =
    List.map
      (function
          (id, Lfunction {kind; params; return; body; loc; mode; region; attr}) ->
            let label =
              Symbol.for_local_ident id
              |> Symbol.linkage_name
              |> Linkage_name.to_string
            in
            let arity = List.length params in
            let fundesc =
              {fun_label = label;
               fun_arity = (kind, arity);
               fun_closed = initially_closed;
               fun_inline = None;
               fun_float_const_prop = !Clflags.float_const_prop;
               fun_region = region;
               fun_poll = attr.poll } in
            let dbg = Debuginfo.from_location loc in
            (id, params, return, body, mode, fundesc, dbg)
        | (_, _) -> fatal_error "Closure.close_functions")
      fun_defs in
  (* Build an approximate fenv for compiling the functions *)
  let fenv_rec =
    List.fold_right
      (fun (id, _params, _return, _body, mode, fundesc, _dbg) fenv ->
        V.Map.add id (Value_closure(mode, fundesc, Value_unknown)) fenv)
      uncurried_defs fenv in
  (* Determine the offsets of each function's closure in the shared block *)
  let env_pos = ref (-1) in
  let clos_offsets =
    List.map
      (fun (_id, _params, _return, _body, _mode, fundesc, _dbg) ->
        let pos = !env_pos + 1 in
        env_pos := !env_pos + 1 +
          (match fundesc.fun_arity with (Curried _, (0|1)) -> 2 | _ -> 3);
        pos)
      uncurried_defs in
  let fv_pos = !env_pos in
  (* This reference will be set to false if the hypothesis that a function
     does not use its environment parameter is invalidated. *)
  let useless_env = ref initially_closed in
  (* Translate each function definition *)
  let clos_fundef (id, params, return, body, mode, fundesc, dbg) env_pos =
    let env_param = V.create_local "env" in
    let cenv_fv =
      build_closure_env env_param (fv_pos - env_pos) fv in
    let cenv_body =
      List.fold_right2
        (fun (id, _params, _return, _body, _mode, _fundesc, _dbg) pos env ->
          V.Map.add id (Uoffset(Uvar env_param, pos - env_pos)) env)
        uncurried_defs clos_offsets cenv_fv in
    let (ubody, approx) =
      close { backend; fenv = fenv_rec; cenv = cenv_body; mutable_vars } body
    in
    if !useless_env && occurs_var env_param ubody then raise NotClosed;
    let fun_params =
      if !useless_env
      then params
      else params @ [env_param, Pgenval]
    in
    let f =
      {
        label  = fundesc.fun_label;
        arity  = fundesc.fun_arity;
        params = List.map (fun (var, kind) -> VP.create var, kind) fun_params;
        return;
        body   = ubody;
        dbg;
        env = Some env_param;
        mode;
        poll = fundesc.fun_poll
      }
    in
    (* give more chance of function with default parameters (i.e.
       their wrapper functions) to be inlined *)
    let n =
      List.fold_left
        (fun n (id, _) -> n + if V.name id = "*opt*" then 8 else 1)
        0
        fun_params
    in
    let threshold =
      match inline_attribute with
      | Default_inline ->
          let inline_threshold =
            Clflags.Float_arg_helper.get ~key:0 !Clflags.inline_threshold
          in
          let magic_scale_constant = 8. in
          int_of_float (inline_threshold *. magic_scale_constant) + n
      | Always_inline | Available_inline -> max_int
      | Never_inline -> min_int
      | Unroll _ -> assert false
    in
    let fun_params = List.map (fun (var, _) -> VP.create var) fun_params in
    if lambda_smaller ubody threshold
    then fundesc.fun_inline <- Some(fun_params, ubody);

    (f, (id, env_pos, Value_closure(mode, fundesc, approx))) in
  (* Translate all function definitions. *)
  let clos_info_list =
    if initially_closed then begin
      let snap = Compilenv.snapshot () in
      try List.map2 clos_fundef uncurried_defs clos_offsets
      with NotClosed ->
      (* If the hypothesis that the environment parameters are useless has been
         invalidated, then set [fun_closed] to false in all descriptions and
         recompile *)
        Compilenv.backtrack snap; (* PR#6337 *)
        List.iter
          (fun (_id, _params, _return, _body, _mode, fundesc, _dbg) ->
             fundesc.fun_closed <- false;
             fundesc.fun_inline <- None;
          )
          uncurried_defs;
        useless_env := false;
        List.map2 clos_fundef uncurried_defs clos_offsets
    end else
      (* Excessive closure nesting: assume environment parameter is used *)
        List.map2 clos_fundef uncurried_defs clos_offsets
    in
  (* Update nesting depth *)
  decr function_nesting_depth;
  (* Return the Uclosure node and the list of all identifiers defined,
     with offsets and approximations. *)
  let (clos, infos) = List.split clos_info_list in
  let fv = if !useless_env then [] else fv in
  (Uclosure(clos,
            List.map (close_var { backend; fenv; cenv; mutable_vars }) fv),
   infos)

(* Same, for one non-recursive function *)

and close_one_function env id funct =
  match close_functions env [id, funct] with
  | (clos, (i, _, approx) :: _) when id = i -> (clos, approx)
  | _ -> fatal_error "Closure.close_one_function"

(* Close a switch *)

and close_switch env cases num_keys default =
  let ncases = List.length cases in
  let index = Array.make num_keys 0
  and store = Storer.mk_store () in

  (* First default case *)
  begin match default with
  | Some def when ncases < num_keys ->
      assert (store.act_store () def = 0)
  | _ -> ()
  end ;
  (* Then all other cases *)
  List.iter
    (fun (key,lam) ->
     index.(key) <- store.act_store () lam)
    cases ;

  (*  Explicit sharing with catch/exit, as switcher compilation may
      later unshare *)
  let acts = store.act_get_shared () in
  let hs = ref (fun e -> e) in

  (* Compile actions *)
  let actions =
    Array.map
      (function
        | Single lam|Shared (Lstaticraise (_,[]) as lam) ->
            let ulam,_ = close env lam in
            ulam
        | Shared lam ->
            let ulam,_ = close env lam in
            let i = next_raise_count () in
(*
            let string_of_lambda e =
              Printlambda.lambda Format.str_formatter e ;
              Format.flush_str_formatter () in
            Printf.eprintf "SHARE CLOSURE %i [%s]\n%s\n" i
                (string_of_lambda arg)
                (string_of_lambda lam) ;
*)
            let ohs = !hs in
            hs := (fun e -> Ucatch (i,[],ohs e,ulam)) ;
            Ustaticfail (i,[]))
      acts in
  match actions with
  | [| |] -> [| |], [| |], !hs (* May happen when default is None *)
  | _     -> index, actions, !hs


(* Collect exported symbols for structured constants *)

let collect_exported_structured_constants a =
  let rec approx = function
    | Value_closure (_, fd, a) ->
        approx a;
        begin match fd.fun_inline with
        | Some (_, u) -> ulam u
        | None -> ()
        end
    | Value_tuple (_,a) -> Array.iter approx a
    | Value_const c -> const c
    | Value_unknown | Value_global_field _ -> ()
  and const = function
    | Uconst_ref (s, (Some c)) ->
        Compilenv.add_exported_constant s;
        structured_constant c
    | Uconst_ref (_s, None) -> assert false (* Cannot be generated *)
    | Uconst_int _ -> ()
  and structured_constant = function
    | Uconst_block (_, ul) -> List.iter const ul
    | Uconst_float _ | Uconst_int32 _
    | Uconst_int64 _ | Uconst_nativeint _
    | Uconst_float_array _ | Uconst_string _ -> ()
    | Uconst_closure _ -> assert false (* Cannot be generated *)
  and ulam = function
    | Uvar _ -> ()
    | Uconst c -> const c
    | Udirect_apply (_, ul, _, _, _) -> List.iter ulam ul
    | Ugeneric_apply (u, ul, _, _) -> ulam u; List.iter ulam ul
    | Uclosure (fl, ul) ->
        List.iter (fun f -> ulam f.body) fl;
        List.iter ulam ul
    | Uoffset(u, _) -> ulam u
    | Ulet (_str, _kind, _, u1, u2) -> ulam u1; ulam u2
    | Uphantom_let _ -> no_phantom_lets ()
    | Uletrec (l, u) -> List.iter (fun (_, u) -> ulam u) l; ulam u
    | Uprim (_, ul, _) -> List.iter ulam ul
    | Uswitch (u, sl, _dbg) ->
        ulam u;
        Array.iter ulam sl.us_actions_consts;
        Array.iter ulam sl.us_actions_blocks
    | Ustringswitch (u,sw,d) ->
        ulam u ;
        List.iter (fun (_,act) -> ulam act) sw ;
        Option.iter ulam d
    | Ustaticfail (_, ul) -> List.iter ulam ul
    | Ucatch (_, _, u1, u2)
    | Utrywith (u1, _, u2)
    | Usequence (u1, u2)
    | Uwhile (u1, u2)  -> ulam u1; ulam u2
    | Uifthenelse (u1, u2, u3)
    | Ufor (_, u1, u2, _, u3) -> ulam u1; ulam u2; ulam u3
    | Uassign (_, u) -> ulam u
    | Usend (_, u1, u2, ul, _, _) -> ulam u1; ulam u2; List.iter ulam ul
    | Uunreachable -> ()
    | Uregion (_, u) -> ulam u
    | Utail u -> ulam u
  in
  approx a

let reset () =
  global_approx := [||];
  function_nesting_depth := 0

(* The entry point *)

let intro ~backend ~size lam =
  reset ();
  let id =
    Symbol.for_current_unit ()
    |> Symbol.linkage_name
    |> Linkage_name.to_string
  in
  global_approx := Array.init size (fun i -> Value_global_field (id, i));
  Compilenv.set_global_approx(Value_tuple (alloc_heap, !global_approx));
  let (ulam, _approx) =
    close { backend; fenv = V.Map.empty;
            cenv = V.Map.empty; mutable_vars = V.Set.empty } lam
  in
  let opaque =
    !Clflags.opaque
    || Env.is_imported_opaque
         (Compilation_unit.name (Compilation_unit.get_current_exn ()))
  in
  if opaque
  then Compilenv.set_global_approx(Value_unknown)
  else collect_exported_structured_constants
         (Value_tuple (alloc_heap, !global_approx));
  global_approx := [||];
  ulam<|MERGE_RESOLUTION|>--- conflicted
+++ resolved
@@ -66,17 +66,13 @@
   let symbol = Symbol.linkage_name symbol |> Linkage_name.to_string in
   Uprim (P.Pread_symbol symbol, [], dbg)
 
-<<<<<<< HEAD
-let region policy ulam =
-=======
 let getglobal dbg cu =
   getsymbol dbg (Symbol.for_compilation_unit cu)
 
 let getpredef dbg id =
   getsymbol dbg (Symbol.for_predef_ident id)
 
-let region ulam =
->>>>>>> 6fffa029
+let region policy ulam =
   let is_trivial =
     match ulam with
     | Uvar _ | Uconst _ -> true
