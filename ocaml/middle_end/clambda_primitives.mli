(**************************************************************************)
(*                                                                        *)
(*                                 OCaml                                  *)
(*                                                                        *)
(*             Xavier Leroy, projet Cristal, INRIA Rocquencourt           *)
(*                                                                        *)
(*   Copyright 1996 Institut National de Recherche en Informatique et     *)
(*     en Automatique.                                                    *)
(*                                                                        *)
(*   All rights reserved.  This file is distributed under the terms of    *)
(*   the GNU Lesser General Public License version 2.1, with the          *)
(*   special exception on linking described in the file LICENSE.          *)
(*                                                                        *)
(**************************************************************************)

type mutable_flag = Lambda.mutable_flag

type immediate_or_pointer = Lambda.immediate_or_pointer

type initialization_or_assignment = Lambda.initialization_or_assignment

type is_safe = Lambda.is_safe

type boxed =
  | Boxed
  | Unboxed

type memory_access_size =
  | Sixteen
  | Thirty_two
  | Sixty_four

type alloc_mode = Lambda.alloc_mode

type modify_mode = Lambda.modify_mode

type primitive =
  | Pread_symbol of string
  (* Operations on heap blocks *)
  | Pmakeblock of int * mutable_flag * block_shape * alloc_mode
  | Pmakeufloatblock of mutable_flag * alloc_mode
  | Pmakemixedblock of mutable_flag * mixed_record_shape * alloc_mode
  | Pfield of int * layout * immediate_or_pointer * mutable_flag
  | Pfield_computed
  | Psetfield of int * immediate_or_pointer * initialization_or_assignment
  | Psetfield_computed of immediate_or_pointer * initialization_or_assignment
  | Pfloatfield of int * alloc_mode
  | Psetfloatfield of int * initialization_or_assignment
  | Pufloatfield of int
  | Psetufloatfield of int * initialization_or_assignment
  | Pabstractfield of int * flat_element * alloc_mode
  | Psetabstractfield of int * flat_element * initialization_or_assignment
  | Pduprecord of Types.record_representation * int
  (* Context switches *)
  | Prunstack
  | Pperform
  | Presume
  | Preperform
  (* External call *)
  | Pccall of Lambda.external_call_description
  (* Exceptions *)
  | Praise of raise_kind
  (* Boolean operations *)
  | Psequand | Psequor | Pnot
  (* Integer operations *)
  | Pnegint | Paddint | Psubint | Pmulint
  | Pdivint of is_safe | Pmodint of is_safe
  | Pandint | Porint | Pxorint
  | Plslint | Plsrint | Pasrint
  | Pintcomp of integer_comparison
  | Pcompare_ints
  | Pcompare_floats of boxed_float
  | Pcompare_bints of boxed_integer
  | Poffsetint of int
  | Poffsetref of int
  (* Float operations *)
  | Pintoffloat of boxed_float
  | Pfloatofint of boxed_float * alloc_mode
  | Pnegfloat of boxed_float * alloc_mode
  | Pabsfloat of boxed_float * alloc_mode
  | Paddfloat of boxed_float * alloc_mode
  | Psubfloat of boxed_float * alloc_mode
  | Pmulfloat of boxed_float * alloc_mode
  | Pdivfloat of boxed_float * alloc_mode
  | Pfloatcomp of boxed_float * float_comparison
  | Punboxed_float_comp of boxed_float * float_comparison
  (* String operations *)
  | Pstringlength | Pstringrefu  | Pstringrefs
  | Pbyteslength | Pbytesrefu | Pbytessetu | Pbytesrefs | Pbytessets
  (* Array operations *)
  | Pmakearray of array_kind * mutable_flag * alloc_mode
  (** For [Pmakearray], the list of arguments must not be empty.  The empty
      array should be represented by a distinguished constant in the middle
      end. *)
  | Pduparray of array_kind * mutable_flag
  (** For [Pduparray], the argument must be an immutable array.
      The arguments of [Pduparray] give the kind and mutability of the
      array being *produced* by the duplication. *)
  | Parraylength of array_kind
  | Parrayrefu of array_ref_kind
  | Parraysetu of array_set_kind
  | Parrayrefs of array_ref_kind
  | Parraysets of array_set_kind
  (* Test if the argument is a block or an immediate integer *)
  | Pisint
  (* Test if the (integer) argument is outside an interval *)
  | Pisout
  (* Operations on boxed integers (Nativeint.t, Int32.t, Int64.t) *)
  | Pbintofint of boxed_integer * alloc_mode
  | Pintofbint of boxed_integer
  | Pcvtbint of boxed_integer (*source*) * boxed_integer (*destination*)
                * alloc_mode
  | Pnegbint of boxed_integer * alloc_mode
  | Paddbint of boxed_integer * alloc_mode
  | Psubbint of boxed_integer * alloc_mode
  | Pmulbint of boxed_integer * alloc_mode
  | Pdivbint of { size : boxed_integer; is_safe : is_safe; mode: alloc_mode }
  | Pmodbint of { size : boxed_integer; is_safe : is_safe; mode: alloc_mode }
  | Pandbint of boxed_integer * alloc_mode
  | Porbint of boxed_integer * alloc_mode
  | Pxorbint of boxed_integer * alloc_mode
  | Plslbint of boxed_integer * alloc_mode
  | Plsrbint of boxed_integer * alloc_mode
  | Pasrbint of boxed_integer * alloc_mode
  | Pbintcomp of boxed_integer * integer_comparison
  | Punboxed_int_comp of unboxed_integer * integer_comparison
  (* Operations on big arrays: (unsafe, #dimensions, kind, layout) *)
  | Pbigarrayref of bool * int * bigarray_kind * bigarray_layout
  | Pbigarrayset of bool * int * bigarray_kind * bigarray_layout
  (* size of the nth dimension of a big array *)
  | Pbigarraydim of int
  (* load/set 16,32,64 bits from a string: (unsafe)*)
  | Pstring_load of (memory_access_size * is_safe * alloc_mode)
  | Pbytes_load of (memory_access_size * is_safe * alloc_mode)
  | Pbytes_set of (memory_access_size * is_safe)
  (* load/set 16,32,64 bits from a
     (char, int8_unsigned_elt, c_layout) Bigarray.Array1.t : (unsafe) *)
  | Pbigstring_load of (memory_access_size * is_safe * alloc_mode)
  | Pbigstring_set of (memory_access_size * is_safe)
  (* byte swap *)
  | Pbswap16
  | Pbbswap of boxed_integer * alloc_mode
  (* Integer to external pointer *)
  | Pint_as_pointer of alloc_mode
  (* Atomic operations *)
  | Patomic_load of {immediate_or_pointer : immediate_or_pointer}
  | Patomic_exchange
  | Patomic_cas
  | Patomic_fetch_add
  (* Inhibition of optimisation *)
  | Popaque
  (* Probes *)
  | Pprobe_is_enabled of { name : string }
  | Punbox_float of boxed_float
  | Pbox_float of boxed_float * alloc_mode
  | Punbox_int of boxed_integer
  | Pbox_int of boxed_integer * alloc_mode
  | Pget_header of alloc_mode
  (* Fetch domain-local state *)
  | Pdls_get


and integer_comparison = Lambda.integer_comparison =
    Ceq | Cne | Clt | Cgt | Cle | Cge

and float_comparison = Lambda.float_comparison =
    CFeq | CFneq | CFlt | CFnlt | CFgt | CFngt | CFle | CFnle | CFge | CFnge

and array_kind = Lambda.array_kind =
    Pgenarray | Paddrarray | Pintarray | Pfloatarray
  | Punboxedfloatarray of unboxed_float
  | Punboxedintarray of unboxed_integer

and array_ref_kind = Lambda.array_ref_kind =
  | Pgenarray_ref of alloc_mode
  | Paddrarray_ref
  | Pintarray_ref
  | Pfloatarray_ref of alloc_mode
  | Punboxedfloatarray_ref of unboxed_float
  | Punboxedintarray_ref of unboxed_integer

and array_set_kind = Lambda.array_set_kind =
  | Pgenarray_set of modify_mode
  | Paddrarray_set of modify_mode
  | Pintarray_set
  | Pfloatarray_set
  | Punboxedfloatarray_set of unboxed_float
  | Punboxedintarray_set of unboxed_integer

and value_kind = Lambda.value_kind =
  | Pgenval
  | Pintval
  | Pboxedfloatval of boxed_float
  | Pboxedintval of boxed_integer
  | Pvariant of {
      consts : int list;
      non_consts : (int * value_kind list) list;
    }
  | Parrayval of array_kind
  | Pboxedvectorval of boxed_vector

and layout = Lambda.layout =
  | Ptop
  | Pvalue of value_kind
  | Punboxed_float of boxed_float
  | Punboxed_int of boxed_integer
  | Punboxed_vector of boxed_vector
  | Punboxed_product of layout list
  | Pbottom

and block_shape = Lambda.block_shape

and boxed_float = Lambda.boxed_float =
  | Pfloat64
  | Pfloat32

and boxed_integer = Lambda.boxed_integer =
    Pnativeint | Pint32 | Pint64

<<<<<<< HEAD
and flat_element = Lambda.flat_element =
    Imm | Float | Float64
and mixed_record_shape = flat_element array
=======
and unboxed_float = boxed_float

and unboxed_integer = boxed_integer
>>>>>>> 47bba276

and vec128_type = Lambda.vec128_type =
  | Unknown128
  | Int8x16
  | Int16x8
  | Int32x4
  | Int64x2
  | Float32x4
  | Float64x2

and boxed_vector = Lambda.boxed_vector =
  | Pvec128 of vec128_type

and bigarray_kind = Lambda.bigarray_kind =
    Pbigarray_unknown
  | Pbigarray_float32 | Pbigarray_float64
  | Pbigarray_sint8 | Pbigarray_uint8
  | Pbigarray_sint16 | Pbigarray_uint16
  | Pbigarray_int32 | Pbigarray_int64
  | Pbigarray_caml_int | Pbigarray_native_int
  | Pbigarray_complex32 | Pbigarray_complex64

and bigarray_layout = Lambda.bigarray_layout =
    Pbigarray_unknown_layout
  | Pbigarray_c_layout
  | Pbigarray_fortran_layout

and raise_kind = Lambda.raise_kind =
  | Raise_regular
  | Raise_reraise
  | Raise_notrace

val equal : primitive -> primitive -> bool

val result_layout : primitive -> Lambda.layout<|MERGE_RESOLUTION|>--- conflicted
+++ resolved
@@ -48,6 +48,7 @@
   | Psetfloatfield of int * initialization_or_assignment
   | Pufloatfield of int
   | Psetufloatfield of int * initialization_or_assignment
+  (* CR mixed blocks: Pmixedfield *)
   | Pabstractfield of int * flat_element * alloc_mode
   | Psetabstractfield of int * flat_element * initialization_or_assignment
   | Pduprecord of Types.record_representation * int
@@ -217,15 +218,13 @@
 and boxed_integer = Lambda.boxed_integer =
     Pnativeint | Pint32 | Pint64
 
-<<<<<<< HEAD
 and flat_element = Lambda.flat_element =
     Imm | Float | Float64
 and mixed_record_shape = flat_element array
-=======
+
 and unboxed_float = boxed_float
 
 and unboxed_integer = boxed_integer
->>>>>>> 47bba276
 
 and vec128_type = Lambda.vec128_type =
   | Unknown128
