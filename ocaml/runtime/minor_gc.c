/**************************************************************************/
/*                                                                        */
/*                                 OCaml                                  */
/*                                                                        */
/*              Damien Doligez, projet Para, INRIA Rocquencourt           */
/*                                                                        */
/*   Copyright 1996 Institut National de Recherche en Informatique et     */
/*     en Automatique.                                                    */
/*                                                                        */
/*   All rights reserved.  This file is distributed under the terms of    */
/*   the GNU Lesser General Public License version 2.1, with the          */
/*   special exception on linking described in the file LICENSE.          */
/*                                                                        */
/**************************************************************************/

#define CAML_INTERNALS

#include <string.h>
#include <stdio.h>

#include "caml/config.h"
#include "caml/custom.h"
#include "caml/domain.h"
#include "caml/runtime_events.h"
#include "caml/fail.h"
#include "caml/fiber.h"
#include "caml/finalise.h"
#include "caml/gc.h"
#include "caml/gc_ctrl.h"
#include "caml/globroots.h"
#include "caml/major_gc.h"
#include "caml/memory.h"
#include "caml/minor_gc.h"
#include "caml/misc.h"
#include "caml/mlvalues.h"
#include "caml/platform.h"
#include "caml/roots.h"
#include "caml/shared_heap.h"
#include "caml/signals.h"
#include "caml/startup_aux.h"
#include "caml/weak.h"

extern value caml_ephe_none; /* See weak.c */
struct generic_table CAML_TABLE_STRUCT(char);

CAMLexport atomic_uintnat caml_minor_collections_count;
CAMLexport atomic_uintnat caml_major_slice_epoch;

static atomic_intnat domains_finished_minor_gc;

static atomic_uintnat caml_minor_cycles_started = 0;

/* [sz] and [rsv] are numbers of entries */
static void alloc_generic_table (struct generic_table *tbl, asize_t sz,
                                 asize_t rsv, asize_t element_size)
{
  void *new_table;

  tbl->size = sz;
  tbl->reserve = rsv;
  new_table = (void *) caml_stat_alloc_noexc((tbl->size + tbl->reserve) *
                                             element_size);
  if (new_table == NULL) caml_fatal_error ("not enough memory");
  if (tbl->base != NULL) caml_stat_free (tbl->base);
  tbl->base = new_table;
  tbl->ptr = tbl->base;
  tbl->threshold = tbl->base + tbl->size * element_size;
  tbl->limit = tbl->threshold;
  tbl->end = tbl->base + (tbl->size + tbl->reserve) * element_size;
}

void caml_alloc_table (struct caml_ref_table *tbl, asize_t sz, asize_t rsv)
{
  alloc_generic_table ((struct generic_table *) tbl, sz, rsv, sizeof (value *));
}

static void reset_table (struct generic_table *tbl)
{
  tbl->size = 0;
  tbl->reserve = 0;
  if (tbl->base != NULL) caml_stat_free (tbl->base);
  tbl->base = tbl->ptr = tbl->threshold = tbl->limit = tbl->end = NULL;
}

static void clear_table (struct generic_table *tbl,
                         asize_t element_size,
                         const char *name)
{
  asize_t maxsz = Caml_state->minor_heap_wsz;
  if (tbl->size <= maxsz) {
    tbl->ptr = tbl->base;
    tbl->limit = tbl->threshold;
  } else {
    caml_gc_message (0x08, "Shrinking %s to %ldk bytes\n",
                     name,
                     (long)((maxsz * element_size) / 1024));
    alloc_generic_table(tbl, Caml_state->minor_heap_wsz, 256, element_size);
  }
}

struct caml_minor_tables* caml_alloc_minor_tables(void)
{
  struct caml_minor_tables *r =
      caml_stat_alloc_noexc(sizeof(struct caml_minor_tables));
  if(r != NULL)
    memset(r, 0, sizeof(*r));
  return r;
}

static void reset_minor_tables(struct caml_minor_tables* r)
{
  reset_table((struct generic_table *)&r->major_ref);
  reset_table((struct generic_table *)&r->ephe_ref);
  reset_table((struct generic_table *)&r->custom);
}

void caml_free_minor_tables(struct caml_minor_tables* r)
{
  CAMLassert(r->major_ref.ptr == r->major_ref.base);

  reset_minor_tables(r);
  caml_stat_free(r);
}

#ifdef DEBUG
extern int caml_debug_is_minor(value val) {
  return Is_young(val);
}

extern int caml_debug_is_major(value val) {
  return Is_block(val) && !Is_young(val);
}
#endif

void caml_set_minor_heap_size (asize_t wsize)
{
  caml_domain_state* domain_state = Caml_state;
  struct caml_minor_tables *r = domain_state->minor_tables;

  if (domain_state->young_ptr != domain_state->young_end) {
    CAML_EV_COUNTER (EV_C_FORCE_MINOR_SET_MINOR_HEAP_SIZE, 1);
    // Don't call caml_minor_collection, since that can run the
    // caml_domain_external_interrupt_hook, which can allocate.
    caml_empty_minor_heaps_once();
  }
  CAMLassert (domain_state->young_ptr == domain_state->young_end);

  if(caml_reallocate_minor_heap(wsize) < 0) {
    caml_fatal_error("Fatal error: No memory for minor heap");
  }

  reset_minor_tables(r);
}

/*****************************************************************************/

struct oldify_state {
  value todo_list;
  uintnat live_bytes;
  caml_domain_state* domain;
};

static value alloc_shared(caml_domain_state* d,
                          mlsize_t wosize, tag_t tag, reserved_t reserved)
{
  void* mem = caml_shared_try_alloc(d->shared_heap, wosize, tag,
                                    reserved);
  d->allocated_words += Whsize_wosize(wosize);
  if (mem == NULL) {
    // CR nroberts: remove
    printf("HEADER_RESERVED_BITS: %d\n", HEADER_RESERVED_BITS);
    printf("wosize: %lu, tag: %u, reserved: %lu\n", wosize, tag, reserved);
    caml_fatal_error("allocation failure during minor GC");
  }
  return Val_hp(mem);
}

/* in progress updates are zeros except for the lowest color bit set to 1
   that is a header with: wosize == 0 && color == 1 && tag == 0 */
#define In_progress_update_val ((header_t)0x100)
#define Is_update_in_progress(hd) ((hd) == In_progress_update_val)

static void spin_on_header(value v) {
  SPIN_WAIT {
    if (atomic_load(Hp_atomic_val(v)) == 0)
      return;
  }
}

Caml_inline header_t get_header_val(value v) {
  header_t hd = atomic_load_acquire(Hp_atomic_val(v));
  if (!Is_update_in_progress(hd))
    return hd;

  spin_on_header(v);
  return 0;
}

header_t caml_get_header_val(value v) {
  return get_header_val(v);
}


static int try_update_object_header(value v, volatile value *p, value result,
                                    mlsize_t infix_offset) {
  int success = 0;

  if( caml_domain_alone() ) {
    *Hp_val (v) = 0;
    Field(v, 0) = result;
    success = 1;
  } else {
    header_t hd = atomic_load(Hp_atomic_val(v));
    if( hd == 0 ) {
      /* in this case this has been updated by another domain, throw away result
         and return the one in the object */
      result = Field(v, 0);
    } else if( Is_update_in_progress(hd) ) {
      /* here we've caught a domain in the process of moving a minor heap object
         we need to wait for it to finish */
      spin_on_header(v);
      /* Also throw away result and use the one from the other domain */
      result = Field(v, 0);
    } else {
      /* Here the header is neither zero nor an in-progress update */
      header_t desired_hd = In_progress_update_val;
      if( atomic_compare_exchange_strong(Hp_atomic_val(v), &hd, desired_hd) ) {
        /* Success. Now we can write the forwarding pointer. */
        atomic_store_relaxed(Op_atomic_val(v), result);
        /* And update header ('release' ensures after update of fwd pointer) */
        atomic_store_release(Hp_atomic_val(v), 0);
        /* Let the caller know we were responsible for the update */
        success = 1;
      } else {
        /* Updated by another domain. Spin for that update to complete and
           then throw away the result and use the one from the other domain. */
        spin_on_header(v);
        result = Field(v, 0);
      }
    }
  }

  *p = result + infix_offset;
  return success;
}

/* oldify_one is a no-op outside the minor heap. */
static scanning_action_flags oldify_scanning_flags =
  SCANNING_ONLY_YOUNG_VALUES;

/* Note that the tests on the tag depend on the fact that Infix_tag,
   Forward_tag, and No_scan_tag are contiguous. */
static void oldify_one (void* st_v, value v, volatile value *p)
{
  struct oldify_state* st = st_v;
  value result;
  header_t hd;
  mlsize_t sz, i;
  mlsize_t infix_offset;
  tag_t tag;

  tail_call:
  if (!(Is_block(v) && Is_young(v))) {
    /* not a minor block */
    *p = v;
    return;
  }

  infix_offset = 0;
  do {
    hd = get_header_val(v);
    if (hd == 0) {
      /* already forwarded, another domain is likely working on this. */
      *p = Field(v, 0) + infix_offset;
      return;
    }
    tag = Tag_hd (hd);
    if (tag == Infix_tag) {
      /* Infix header, retry with the real block */
      CAMLassert (infix_offset == 0);
      infix_offset = Infix_offset_hd (hd);
      CAMLassert(infix_offset > 0);
      v -= infix_offset;
    }
  } while (tag == Infix_tag);

  if (tag == Cont_tag) {
    value stack_value = Field(v, 0);
    CAMLassert(Wosize_hd(hd) == 1 && infix_offset == 0);
    result = alloc_shared(st->domain, 1, Cont_tag, Reserved_hd(hd));
    if( try_update_object_header(v, p, result, 0) ) {
      struct stack_info* stk = Ptr_val(stack_value);
      Field(result, 0) = Val_ptr(stk);
      if (stk != NULL) {
        caml_scan_stack(&oldify_one, oldify_scanning_flags, st,
                        stk, 0, NULL);
      }
    }
    else
    {
      /* Conflict - fix up what we allocated on the major heap */
      *Hp_val(result) = Make_header(1, No_scan_tag,
                                    caml_allocation_status());
      #ifdef DEBUG
      Field(result, 0) = Val_long(1);
      #endif
    }
  } else if (tag < Infix_tag) {
    value field0;
    sz = Wosize_hd (hd);
    st->live_bytes += Bhsize_hd(hd);
    result = alloc_shared(st->domain, sz, tag, Reserved_hd(hd));
    field0 = Field(v, 0);
    if( try_update_object_header(v, p, result, infix_offset) ) {
      if (sz > 1){
        Field(result, 0) = field0;
        Field(result, 1) = st->todo_list;
        st->todo_list = v;
      } else {
        CAMLassert (sz == 1);

        /* If it's a "mixed" block with a single field, the contents
           must not be a pointer so we *can* stop here, and might not be
           scannable so we *must* stop here.
         */
        if (Is_mixed_block_reserved(Reserved_hd(hd))) {
          CAMLassert(
            Mixed_block_scannable_wosize_reserved(Reserved_hd(hd)) == 0);
          Field(result, 0) = field0;
          return;
        }
        p = Op_val(result);
        v = field0;
        goto tail_call;
      }
    } else {
      /* Conflict - fix up what we allocated on the major heap */
      *Hp_val(result) = Make_header(sz, No_scan_tag,
                                    caml_allocation_status());
      #ifdef DEBUG
      {
        /* Don't need to check reserved bits for whether this is a mixed block;
           this is just uninitialized data for debugging.
         */
        int c;
        for( c = 0; c < sz ; c++ ) {
          Field(result, c) = Val_long(1);
        }
      }
      #endif
    }

  } else if (tag >= No_scan_tag) {
    sz = Wosize_hd (hd);
    st->live_bytes += Bhsize_hd(hd);
    result = alloc_shared(st->domain, sz, tag, Reserved_hd(hd));
    for (i = 0; i < sz; i++) {
      Field(result, i) = Field(v, i);
    }
    CAMLassert (infix_offset == 0);
    if( !try_update_object_header(v, p, result, 0) ) {
      /* Conflict */
      *Hp_val(result) = Make_header(sz, No_scan_tag,
                                    caml_allocation_status());
      #ifdef DEBUG
      for( i = 0; i < sz ; i++ ) {
        Field(result, i) = Val_long(1);
      }
      #endif
    }
  } else {
    value f;
    tag_t ft;
    CAMLassert (tag == Forward_tag);
    CAMLassert (infix_offset == 0);

    f = Forward_val (v);
    ft = 0;

    if (Is_block (f)) {
      ft = Tag_val (get_header_val(f) == 0 ? Field(f, 0) : f);
    }

    if (ft == Forward_tag || ft == Lazy_tag ||
        ft == Forcing_tag || ft == Double_tag) {
      /* Do not short-circuit the pointer.  Copy as a normal block. */
      CAMLassert (Wosize_hd (hd) == 1);
      st->live_bytes += Bhsize_hd(hd);
      result = alloc_shared(st->domain, 1, Forward_tag, Reserved_hd(hd));
      if( try_update_object_header(v, p, result, 0) ) {
        p = Op_val (result);
        v = f;
        goto tail_call;
      } else {
        *Hp_val(result) = Make_header(1, No_scan_tag,
                                      caml_allocation_status());
        #ifdef DEBUG
        Field(result, 0) = Val_long(1);
        #endif
      }
    } else {
      v = f;                        /* Follow the forwarding */
      goto tail_call;               /*  then oldify. */
    }
  }
}

/* Finish the work that was put off by [oldify_one].
   Note that [oldify_one] itself is called by oldify_mopup, so we
   have to be careful to remove the first entry from the list before
   oldifying its fields. */
static void oldify_mopup (struct oldify_state* st, int do_ephemerons)
{
  value v, new_v, f;
  mlsize_t i;
  caml_domain_state* domain_state = st->domain;
  struct caml_ephe_ref_table ephe_ref_table =
                                    domain_state->minor_tables->ephe_ref;
  struct caml_ephe_ref_elt *re;
  int redo;

again:
  redo = 0;

  while (st->todo_list != 0) {
    v = st->todo_list;                   /* Get the head. */
    CAMLassert (get_header_val(v) == 0); /* It must be forwarded. */
    new_v = Field(v, 0);                 /* Follow forward pointer. */
    st->todo_list = Field (new_v, 1);    /* Remove from list. */

    mlsize_t scannable_wosize =
      Is_mixed_block_reserved(Reserved_val(new_v))
      ? Mixed_block_scannable_wosize_reserved(Reserved_val(new_v))
      : Wosize_val(new_v);

    f = Field(new_v, 0);
    CAMLassert (scannable_wosize != 0 || !Is_debug_tag(f));
    if (scannable_wosize != 0 && Is_block (f) && Is_young(f)) {
      oldify_one (st, f, Op_val (new_v));
    }
<<<<<<< HEAD
    for (i = 1; i < scannable_wosize; i++){
=======
    mlsize_t new_v_size = Wosize_val (new_v);
    for (i = 1; i < new_v_size; i++){
>>>>>>> 47bba276
      f = Field(v, i);
      CAMLassert (!Is_debug_tag(f));
      if (Is_block (f) && Is_young(f)) {
        oldify_one (st, f, Op_val (new_v) + i);
      } else {
        Field(new_v, i) = f;
      }
    }

    if (i < Wosize_val(new_v)) {
      memcpy (Op_val(new_v) + i,
              Op_val(v)     + i,
              Bsize_wsize(Wosize_val(new_v) - i));
    }
    CAMLassert (Wosize_val(new_v));
  }

  /* Oldify the key and data in the minor heap of all ephemerons touched in this
     cycle. We are doing this to avoid introducing a barrier for the end of all
     domains promoting reachable objects and having to handle the complexity
     of determining which ephemerons are dead when they link across domains */
  if( do_ephemerons ) {
    for (re = ephe_ref_table.base;
         re < ephe_ref_table.ptr; re++) {
      volatile value *data = re->offset == CAML_EPHE_DATA_OFFSET
                           ? &Ephe_data(re->ephe)
                           : &Field(re->ephe, re->offset);
      value v = *data;
      if (v != caml_ephe_none && Is_block(v) && Is_young(v) ) {
        mlsize_t offs = Tag_val(v) == Infix_tag ? Infix_offset_val(v) : 0;
        v -= offs;
        if (get_header_val(v) == 0) { /* Value copied to major heap */
          *data = Field(v, 0) + offs;
        } else {
          oldify_one(st, *data, data);
          redo = 1; /* oldify_todo_list can still be 0 */
        }
      }
    }
  }

  if (redo) goto again;
}

void caml_empty_minor_heap_domain_clear(caml_domain_state* domain)
{
  struct caml_minor_tables *minor_tables = domain->minor_tables;

  caml_final_empty_young(domain);

  clear_table ((struct generic_table *)&minor_tables->major_ref,
               sizeof(value *),
               "major_ref");
  clear_table ((struct generic_table *)&minor_tables->ephe_ref,
               sizeof(struct caml_ephe_ref_elt),
               "ephe_ref");
  clear_table ((struct generic_table *)&minor_tables->custom,
               sizeof(struct caml_custom_elt),
               "custom");

  domain->extra_heap_resources_minor = 0.0;
}

void caml_empty_minor_heap_promote(caml_domain_state* domain,
                                   int participating_count,
                                   caml_domain_state** participating)
{
  struct caml_minor_tables *self_minor_tables = domain->minor_tables;
  value* young_ptr = domain->young_ptr;
  value* young_end = domain->young_end;
  uintnat minor_allocated_bytes = (uintnat)young_end - (uintnat)young_ptr;
  uintnat prev_alloc_words;
  struct oldify_state st = {0};
  value **r;
  intnat c, curr_idx;
  int remembered_roots = 0;
  scan_roots_hook scan_roots_hook;

  st.domain = domain;

  prev_alloc_words = domain->allocated_words;

  caml_gc_log ("Minor collection of domain %d starting", domain->id);
  CAML_EV_BEGIN(EV_MINOR);
  call_timing_hook(&caml_minor_gc_begin_hook);

  if( participating[0] == Caml_state ) {
    CAML_EV_BEGIN(EV_MINOR_GLOBAL_ROOTS);
    caml_scan_global_young_roots(oldify_one, &st);
    CAML_EV_END(EV_MINOR_GLOBAL_ROOTS);
  }

 CAML_EV_BEGIN(EV_MINOR_REMEMBERED_SET);

  if( participating_count > 1 ) {
    int participating_idx = -1;
    CAMLassert(domain == Caml_state);

    for( int i = 0; i < participating_count ; i++ ) {
      if( participating[i] == domain ) {
        participating_idx = i;
        break;
      }
    }

    CAMLassert(participating_idx != -1);

    /* We use this rather odd scheme because it better smoothes the remainder */
    for( curr_idx = 0, c = participating_idx;
         curr_idx < participating_count; curr_idx++) {
      caml_domain_state* foreign_domain = participating[c];

      struct caml_minor_tables* foreign_minor_tables =
                                                 foreign_domain->minor_tables;

      struct caml_ref_table* foreign_major_ref =
                                              &foreign_minor_tables->major_ref;

      /* calculate the size of the remembered set */
      intnat major_ref_size = foreign_major_ref->ptr - foreign_major_ref->base;

      /* number of remembered set entries each domain takes here */
      intnat refs_per_domain = (major_ref_size / participating_count);

      /* where to start in the remembered set */
      value** ref_start = foreign_major_ref->base
                          + (curr_idx * refs_per_domain);

      /* where to end in the remembered set */
      value** ref_end = foreign_major_ref->base
                        + ((curr_idx+1) * refs_per_domain);

      /* if we're the last domain this time, cover all the remaining refs */
      if( curr_idx == participating_count-1 ) {
        caml_gc_log("taking remainder");
        ref_end = foreign_major_ref->ptr;
      }

      caml_gc_log("idx: %d, foreign_domain: %d, ref_size: %"
        ARCH_INTNAT_PRINTF_FORMAT"d, refs_per_domain: %"
        ARCH_INTNAT_PRINTF_FORMAT"d, ref_base: %p, ref_ptr: %p, ref_start: %p"
        ", ref_end: %p",
        participating_idx, foreign_domain->id, major_ref_size, refs_per_domain,
        foreign_major_ref->base, foreign_major_ref->ptr, ref_start, ref_end);

      for( r = ref_start ; r < foreign_major_ref->ptr && r < ref_end ; r++ )
      {
        oldify_one (&st, **r, *r);
        remembered_roots++;
      }

      c = (c+1) % participating_count;
    }
  }
  else
  {
    /* If we're alone, we just do our own remembered set */
    for( r = self_minor_tables->major_ref.base ;
      r < self_minor_tables->major_ref.ptr ; r++ )
    {
      oldify_one (&st, **r, *r);
      remembered_roots++;
    }
  }

  #ifdef DEBUG
    caml_global_barrier();
    /* At this point all domains should have gone through all remembered set
       entries. We need to verify that all our remembered set entries are now in
       the major heap or promoted */
    for( r = self_minor_tables->major_ref.base ;
         r < self_minor_tables->major_ref.ptr ; r++ ) {
      /* Everything should be promoted */
      CAMLassert(!(Is_block(**r)) || !(Is_young(**r)));
    }
  #endif

  CAML_EV_BEGIN(EV_MINOR_FINALIZERS_OLDIFY);
  /* promote the finalizers unconditionally as we want to avoid barriers */
  caml_final_do_young_roots (&oldify_one, oldify_scanning_flags, &st,
                             domain, 0);
  CAML_EV_END(EV_MINOR_FINALIZERS_OLDIFY);

  CAML_EV_BEGIN(EV_MINOR_REMEMBERED_SET_PROMOTE);
  oldify_mopup (&st, 1); /* ephemerons promoted here */
  CAML_EV_END(EV_MINOR_REMEMBERED_SET_PROMOTE);
  CAML_EV_END(EV_MINOR_REMEMBERED_SET);
  caml_gc_log("promoted %d roots, %" ARCH_INTNAT_PRINTF_FORMAT "u bytes",
              remembered_roots, st.live_bytes);

#ifdef DEBUG
  caml_global_barrier();
  caml_gc_log("ref_base: %p, ref_ptr: %p",
    self_minor_tables->major_ref.base, self_minor_tables->major_ref.ptr);
  for (r = self_minor_tables->major_ref.base;
       r < self_minor_tables->major_ref.ptr; r++) {
    value vnew = **r;
    CAMLassert (!Is_block(vnew)
            || (get_header_val(vnew) != 0 && !Is_young(vnew)));
  }
#endif

  CAML_EV_BEGIN(EV_MINOR_LOCAL_ROOTS);
  caml_do_local_roots(
    &oldify_one, oldify_scanning_flags, &st,
    domain->local_roots, domain->current_stack, domain->gc_regs,
    caml_get_local_arenas(domain));

  scan_roots_hook = atomic_load(&caml_scan_roots_hook);
  if (scan_roots_hook != NULL)
    (*scan_roots_hook)(&oldify_one, oldify_scanning_flags, &st, domain);

  CAML_EV_BEGIN(EV_MINOR_LOCAL_ROOTS_PROMOTE);
  oldify_mopup (&st, 0);
  CAML_EV_END(EV_MINOR_LOCAL_ROOTS_PROMOTE);
  CAML_EV_END(EV_MINOR_LOCAL_ROOTS);

  domain->young_ptr = domain->young_end;
  /* Trigger a GC poll when half of the minor heap is filled. At that point, a
   * major slice is scheduled. */
  domain->young_trigger = domain->young_start
    + (domain->young_end - domain->young_start) / 2;
  caml_reset_young_limit(domain);

  if( participating_count > 1 ) {
    atomic_fetch_add_explicit
      (&domains_finished_minor_gc, 1, memory_order_release);
  }

  domain->stat_minor_words += Wsize_bsize (minor_allocated_bytes);
  domain->stat_promoted_words += domain->allocated_words - prev_alloc_words;

  call_timing_hook(&caml_minor_gc_end_hook);
  CAML_EV_COUNTER(EV_C_MINOR_PROMOTED,
                  Bsize_wsize(domain->allocated_words - prev_alloc_words));

  CAML_EV_COUNTER(EV_C_MINOR_ALLOCATED, minor_allocated_bytes);

  CAML_EV_END(EV_MINOR);
  caml_gc_log ("Minor collection of domain %d completed: %2.0f%% of %u KB live",
               domain->id,
               100.0 * (double)st.live_bytes / (double)minor_allocated_bytes,
               (unsigned)(minor_allocated_bytes + 512)/1024);
}

/* Finalize dead custom blocks and do the accounting for the live
   ones. This must be done right after leaving the barrier. At this
   point, all domains have finished minor GC, but this domain hasn't
   resumed running OCaml code. Other domains may have resumed OCaml
   code, but they cannot have any pointers into our minor heap. */
static void custom_finalize_minor (caml_domain_state * domain)
{
  struct caml_custom_elt *elt;
  for (elt = domain->minor_tables->custom.base;
       elt < domain->minor_tables->custom.ptr; elt++) {
    value *v = &elt->block;
    if (Is_block(*v) && Is_young(*v)) {
      if (get_header_val(*v) == 0) { /* value copied to major heap */
        caml_adjust_gc_speed(elt->mem, elt->max);
      } else {
        void (*final_fun)(value) = Custom_ops_val(*v)->finalize;
        if (final_fun != NULL) final_fun(*v);
      }
    }
  }
}

void caml_do_opportunistic_major_slice
  (caml_domain_state* domain_unused, void* unused)
{
  /* NB: need to put guard around the ev logs to prevent
    spam when we poll */
  if (caml_opportunistic_major_work_available()) {
    uintnat log_events = atomic_load_relaxed(&caml_verb_gc) & 0x40;
    if (log_events) CAML_EV_BEGIN(EV_MAJOR_MARK_OPPORTUNISTIC);
    caml_opportunistic_major_collection_slice(Major_slice_work_min);
    if (log_events) CAML_EV_END(EV_MAJOR_MARK_OPPORTUNISTIC);
  }
}

/* Make sure the minor heap is empty by performing a minor collection
   if needed.
*/
void caml_empty_minor_heap_setup(caml_domain_state* domain_unused) {
  atomic_store_release(&domains_finished_minor_gc, 0);
  /* Increment the total number of minor collections done in the program */
  atomic_fetch_add (&caml_minor_collections_count, 1);
}

/* must be called within a STW section */
static void
caml_stw_empty_minor_heap_no_major_slice(caml_domain_state* domain,
                                         void* unused,
                                         int participating_count,
                                         caml_domain_state** participating)
{
#ifdef DEBUG
  uintnat* initial_young_ptr = (uintnat*)domain->young_ptr;
  CAMLassert(caml_domain_is_in_stw());
#endif
  if (Caml_state->in_minor_collection)
    caml_fatal_error("Minor GC triggered recursively");
  Caml_state->in_minor_collection = 1;

  if( participating[0] == Caml_state ) {
    atomic_fetch_add(&caml_minor_cycles_started, 1);
  }

  caml_gc_log("running stw empty_minor_heap_promote");
  caml_empty_minor_heap_promote(domain, participating_count, participating);

  /* collect gc stats before leaving the barrier */
  caml_collect_gc_stats_sample(domain);

  if( participating_count > 1 ) {
    CAML_EV_BEGIN(EV_MINOR_LEAVE_BARRIER);
    {
      SPIN_WAIT {
        if (atomic_load_acquire(&domains_finished_minor_gc) ==
            participating_count) {
          break;
        }

        caml_do_opportunistic_major_slice(domain, 0);
      }
    }
    CAML_EV_END(EV_MINOR_LEAVE_BARRIER);
  }

  CAML_EV_BEGIN(EV_MINOR_FINALIZED);
  caml_gc_log("finalizing dead minor custom blocks");
  custom_finalize_minor(domain);
  CAML_EV_END(EV_MINOR_FINALIZED);

  CAML_EV_BEGIN(EV_MINOR_FINALIZERS_ADMIN);
  caml_gc_log("running finalizer data structure book-keeping");
  caml_final_update_last_minor(domain);
  CAML_EV_END(EV_MINOR_FINALIZERS_ADMIN);

  CAML_EV_BEGIN(EV_MINOR_CLEAR);
  caml_gc_log("running stw empty_minor_heap_domain_clear");
  caml_empty_minor_heap_domain_clear(domain);

#ifdef DEBUG
  {
    for (uintnat* p = initial_young_ptr; p < (uintnat*)domain->young_end; ++p)
      *p = Debug_free_minor;
  }
#endif

  CAML_EV_END(EV_MINOR_CLEAR);

  caml_gc_log("finished stw empty_minor_heap");
  CAMLassert(domain->young_ptr == domain->young_end);

  Caml_state->in_minor_collection = 0;
}

static void caml_stw_empty_minor_heap (caml_domain_state* domain, void* unused,
                                       int participating_count,
                                       caml_domain_state** participating)
{
  caml_stw_empty_minor_heap_no_major_slice(domain, unused,
                                           participating_count, participating);
}

/* must be called within a STW section  */
void caml_empty_minor_heap_no_major_slice_from_stw(caml_domain_state* domain,
                                            void* unused,
                                             int participating_count,
                                             caml_domain_state** participating)
{
  barrier_status b = caml_global_barrier_begin();
  if( caml_global_barrier_is_final(b) ) {
    caml_empty_minor_heap_setup(domain);
  }
  caml_global_barrier_end(b);

  /* if we are entering from within a major GC STW section then
     we do not schedule another major collection slice */
  caml_stw_empty_minor_heap_no_major_slice(domain, (void*)0,
                                           participating_count, participating);
}

/* must be called outside a STW section */
int caml_try_stw_empty_minor_heap_on_all_domains (void)
{
  #ifdef DEBUG
  CAMLassert(!caml_domain_is_in_stw());
  #endif

  caml_gc_log("requesting stw empty_minor_heap");
  return caml_try_run_on_all_domains_with_spin_work(
    1, /* synchronous */
    &caml_stw_empty_minor_heap, 0, /* stw handler */
    &caml_empty_minor_heap_setup, /* leader setup */
    &caml_do_opportunistic_major_slice, 0 /* enter spin work */);
    /* leaves when done by default*/
}

/* must be called outside a STW section, will retry until we have emptied our
   minor heap */
void caml_empty_minor_heaps_once (void)
{
  uintnat saved_minor_cycle = atomic_load(&caml_minor_cycles_started);

  #ifdef DEBUG
  CAMLassert(!caml_domain_is_in_stw());
  #endif

  /* To handle the case where multiple domains try to execute a minor gc
     STW section */
  do {
    caml_try_stw_empty_minor_heap_on_all_domains();
  } while (saved_minor_cycle == atomic_load(&caml_minor_cycles_started));
}

/* Called by minor allocations when [Caml_state->young_ptr] reaches
   [Caml_state->young_limit]. We may have to either call memprof or
   the gc. */
void caml_alloc_small_dispatch (caml_domain_state * dom_st,
                                intnat wosize, int flags,
                                int nallocs, unsigned char* encoded_alloc_lens)
{
  intnat whsize = Whsize_wosize(wosize);

  /* First, we un-do the allocation performed in [Alloc_small] */
  dom_st->young_ptr += whsize;

  while(1) {
    /* We might be here because of an async callback / urgent GC
       request. Take the opportunity to do what has been requested. */
    if (flags & CAML_FROM_CAML)
      /* In the case of allocations performed from OCaml, execute
         asynchronous callbacks. */
      (void) caml_raise_async_if_exception(caml_do_pending_actions_exn(),
        "minor GC");
    else {
      caml_handle_gc_interrupt();
      /* We might be here due to a recently-recorded signal, so we
         need to remember that we must run signal handlers. In
         addition, in the case of long-running C code that regularly
         polls with caml_process_pending_actions, we want to force a
         query of all callbacks at every minor collection or major
         slice (similarly to OCaml behaviour). */
      dom_st->action_pending = 1;
    }

    /* Now, there might be enough room in the minor heap to do our
       allocation. */
    if (dom_st->young_ptr - whsize >= dom_st->young_start)
      break;

    /* If not, then empty the minor heap, and check again for async
       callbacks. */
    CAML_EV_COUNTER(EV_C_FORCE_MINOR_ALLOC_SMALL, 1);
    caml_poll_gc_work();
  }

  /* Re-do the allocation: we now have enough space in the minor heap. */
  dom_st->young_ptr -= whsize;

#if 0
  /* Check if the allocated block has been sampled by memprof. */
  if (dom_st->young_ptr < caml_memprof_young_trigger) {
    if(flags & CAML_DO_TRACK) {
      caml_memprof_track_young(wosize, flags & CAML_FROM_CAML,
                               nallocs, encoded_alloc_lens);
      /* Until the allocation actually takes place, the heap is in an invalid
         state (see comments in [caml_memprof_track_young]). Hence, very little
         heap operations are allowed before the actual allocation.

         Moreover, [Caml_state->young_ptr] should not be modified before the
         allocation, because its value has been used as the pointer to
         the sampled block.
      */
    } else caml_memprof_renew_minor_sample();
  }
#endif
}

/* Request a minor collection and enter as if it were an interrupt.
*/
CAMLexport void caml_minor_collection (void)
{
  caml_request_minor_gc();
  caml_handle_gc_interrupt();
}

CAMLexport value caml_check_urgent_gc (value extra_root)
{
  if (Caml_check_gc_interrupt(Caml_state)) {
    CAMLparam1(extra_root);
    caml_handle_gc_interrupt();
    CAMLdrop;
  }
  return extra_root;
}

static void realloc_generic_table
(struct generic_table *tbl, asize_t element_size,
 ev_runtime_counter ev_counter_name,
 char *msg_threshold, char *msg_growing, char *msg_error)
{
  CAMLassert (tbl->ptr == tbl->limit);
  CAMLassert (tbl->limit <= tbl->end);
  CAMLassert (tbl->limit >= tbl->threshold);

  if (tbl->base == NULL){
    alloc_generic_table (tbl, Caml_state->minor_heap_wsz / 8, 256,
                         element_size);
  }else if (tbl->limit == tbl->threshold){
    CAML_EV_COUNTER (ev_counter_name, 1);
    caml_gc_message (0x08, msg_threshold, 0);
    tbl->limit = tbl->end;
    caml_request_minor_gc ();
  }else{
    asize_t sz;
    asize_t cur_ptr = tbl->ptr - tbl->base;

    tbl->size *= 2;
    sz = (tbl->size + tbl->reserve) * element_size;
    caml_gc_message (0x08, msg_growing, (intnat) sz/1024);
    tbl->base = caml_stat_resize_noexc (tbl->base, sz);
    if (tbl->base == NULL){
      caml_fatal_error ("%s", msg_error);
    }
    tbl->end = tbl->base + (tbl->size + tbl->reserve) * element_size;
    tbl->threshold = tbl->base + tbl->size * element_size;
    tbl->ptr = tbl->base + cur_ptr;
    tbl->limit = tbl->end;
  }
}

void caml_realloc_ref_table (struct caml_ref_table *tbl)
{
  realloc_generic_table
    ((struct generic_table *) tbl, sizeof (value *),
     EV_C_REQUEST_MINOR_REALLOC_REF_TABLE,
     "ref_table threshold crossed\n",
     "Growing ref_table to %" ARCH_INTNAT_PRINTF_FORMAT "dk bytes\n",
     "ref_table overflow");
}

void caml_realloc_ephe_ref_table (struct caml_ephe_ref_table *tbl)
{
  realloc_generic_table
    ((struct generic_table *) tbl, sizeof (struct caml_ephe_ref_elt),
     EV_C_REQUEST_MINOR_REALLOC_EPHE_REF_TABLE,
     "ephe_ref_table threshold crossed\n",
     "Growing ephe_ref_table to %" ARCH_INTNAT_PRINTF_FORMAT "dk bytes\n",
     "ephe_ref_table overflow");
}

void caml_realloc_custom_table (struct caml_custom_table *tbl)
{
  realloc_generic_table
    ((struct generic_table *) tbl, sizeof (struct caml_custom_elt),
     EV_C_REQUEST_MINOR_REALLOC_CUSTOM_TABLE,
     "custom_table threshold crossed\n",
     "Growing custom_table to %" ARCH_INTNAT_PRINTF_FORMAT "dk bytes\n",
     "custom_table overflow");
}<|MERGE_RESOLUTION|>--- conflicted
+++ resolved
@@ -438,12 +438,7 @@
     if (scannable_wosize != 0 && Is_block (f) && Is_young(f)) {
       oldify_one (st, f, Op_val (new_v));
     }
-<<<<<<< HEAD
     for (i = 1; i < scannable_wosize; i++){
-=======
-    mlsize_t new_v_size = Wosize_val (new_v);
-    for (i = 1; i < new_v_size; i++){
->>>>>>> 47bba276
       f = Field(v, i);
       CAMLassert (!Is_debug_tag(f));
       if (Is_block (f) && Is_young(f)) {
