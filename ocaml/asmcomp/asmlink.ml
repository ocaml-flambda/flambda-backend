--- conflicted
+++ resolved
@@ -65,17 +65,9 @@
         interfaces := name :: !interfaces;
         match crco with
           None -> ()
-<<<<<<< HEAD
         | Some crc ->
             let full_name = Import_info.Intf.impl import in
-            if CU.Name.equal name (CU.name unit.ui_unit)
-            then Cmi_consistbl.set crc_interfaces name full_name crc file_name
-            else
-              Cmi_consistbl.check crc_interfaces name full_name crc file_name)
-=======
-        | Some (full_name, crc) ->
             Cmi_consistbl.check crc_interfaces name full_name crc file_name)
->>>>>>> 294ad422
       unit.ui_imports_cmi
   with Cmi_consistbl.Inconsistency {
       unit_name = name;
