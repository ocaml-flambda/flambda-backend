(**************************************************************************)
(*                                                                        *)
(*                                 OCaml                                  *)
(*                                                                        *)
(*             Xavier Leroy, projet Cristal, INRIA Rocquencourt           *)
(*                                                                        *)
(*   Copyright 1996 Institut National de Recherche en Informatique et     *)
(*     en Automatique.                                                    *)
(*                                                                        *)
(*   All rights reserved.  This file is distributed under the terms of    *)
(*   the GNU Lesser General Public License version 2.1, with the          *)
(*   special exception on linking described in the file LICENSE.          *)
(*                                                                        *)
(**************************************************************************)

(* Translation from typed abstract syntax to lambda terms,
   for the module language *)

open Typedtree
open Lambda

type compilation_unit_style =
  | Plain_block (* Flambda *)
  | Set_global_to_block (* Bytecode *)
  | Set_individual_fields (* Closure *)

val transl_implementation:
      Compilation_unit.t -> structure * module_coercion * module_coercion option
        -> style:compilation_unit_style -> Lambda.program
val transl_store_phrases: Compilation_unit.t -> structure -> int * lambda

val transl_toplevel_definition: structure -> lambda

val transl_package:
      Compilation_unit.t option list -> Compilation_unit.t -> module_coercion
        -> style:compilation_unit_style -> int * lambda

val transl_instance:
      Compilation_unit.t -> runtime_params:Global.t list
        -> style:compilation_unit_style -> Lambda.program

val toplevel_name: Ident.t -> string
val nat_toplevel_name: Ident.t -> Compilation_unit.t * int

val primitive_declarations: Primitive.description list ref

type unsafe_component =
  | Unsafe_module_binding
  | Unsafe_functor
  | Unsafe_non_function
  | Unsafe_typext

type unsafe_info =
  | Unsafe of { reason:unsafe_component; loc:Location.t; subid:Ident.t }
  | Unnamed

type error =
  Circular_dependency of (Ident.t * unsafe_info) list
| Conflicting_inline_attributes
<<<<<<< HEAD
| Non_value_layout of Types.type_expr * Layouts.Layout.Violation.t
| Instantiating_packed of Compilation_unit.t
=======
| Non_value_jkind of Types.type_expr * Jkind.sort
>>>>>>> a4b0c825

exception Error of Location.t * error

val report_error: Location.t -> error -> Location.error

val reset: unit -> unit<|MERGE_RESOLUTION|>--- conflicted
+++ resolved
@@ -57,12 +57,8 @@
 type error =
   Circular_dependency of (Ident.t * unsafe_info) list
 | Conflicting_inline_attributes
-<<<<<<< HEAD
-| Non_value_layout of Types.type_expr * Layouts.Layout.Violation.t
+| Non_value_jkind of Types.type_expr * Jkind.sort
 | Instantiating_packed of Compilation_unit.t
-=======
-| Non_value_jkind of Types.type_expr * Jkind.sort
->>>>>>> a4b0c825
 
 exception Error of Location.t * error
 
