--- conflicted
+++ resolved
@@ -797,12 +797,13 @@
   | Lev_pseudo
 
 type runtime_param_descr =
-  | Rp_argument_block of Global.t       (* The argument block of a module compiled with
-                                           [-as-argument-for] *)
-  | Rp_dependency of Global.t           (* A parameterised module (not itself a
-                                           parameter) that this module depends on *)
-  | Rp_unit                             (* The unit value (only used when there are no
-                                           other parameters) *)
+  | Rp_argument_block of Global_module.t  (* The argument block of a module
+                                             compiled with [-as-argument-for] *)
+  | Rp_dependency of Global_module.t      (* A parameterised module (not itself a
+                                             parameter) that this module depends
+                                             on *)
+  | Rp_unit                               (* The unit value (only used when
+                                             there are no other parameters) *)
 
 type module_block_format =
   | Mb_record of { mb_size : int }      (* A block with [mb_size] fields *)
@@ -2032,21 +2033,6 @@
   | Paddrarray -> Paddrarray_set mode
   | Pintarray -> Pintarray_set
   | Pfloatarray -> Pfloatarray_set
-<<<<<<< HEAD
-
-let is_check_enabled ~opt property =
-  match property with
-  | Zero_alloc ->
-    match !Clflags.zero_alloc_check with
-    | No_check -> false
-    | Check_all -> true
-    | Check_default -> not opt
-    | Check_opt_only -> opt
-
-type arg_descr =
-  { arg_param: Global.Name.t;
-    arg_block_field: int; }
-=======
   | Punboxedintarray int_kind -> Punboxedintarray_set int_kind
   | Punboxedfloatarray float_kind -> Punboxedfloatarray_set float_kind
 
@@ -2108,4 +2094,7 @@
         (Primitive.Prim_global,Same_as_ocaml_repr Jkind.Sort.Value))
     ~native_repr_res:(Prim_global, Same_as_ocaml_repr Jkind.Sort.Value)
     ~is_layout_poly:false
->>>>>>> d0594b10
+
+type arg_descr =
+  { arg_param: Global_module.Name.t;
+    arg_block_field: int; }