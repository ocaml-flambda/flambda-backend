--- conflicted
+++ resolved
@@ -232,12 +232,8 @@
   | Pstring_load_64 of { unsafe : bool; index_kind : array_index_kind;
       mode : locality_mode; boxed : bool }
   | Pstring_load_128 of
-<<<<<<< HEAD
       { unsafe : bool; index_kind : array_index_kind;
-      mode : alloc_mode; boxed: bool }
-=======
-      { unsafe : bool; index_kind : array_index_kind; mode : locality_mode }
->>>>>>> 270d55ec
+      mode : locality_mode; boxed: bool }
   | Pbytes_load_16 of { unsafe : bool; index_kind : array_index_kind }
   | Pbytes_load_32 of { unsafe : bool; index_kind : array_index_kind;
       mode : locality_mode; boxed : bool }
@@ -246,12 +242,8 @@
   | Pbytes_load_64 of { unsafe : bool; index_kind : array_index_kind;
       mode : locality_mode; boxed : bool }
   | Pbytes_load_128 of
-<<<<<<< HEAD
       { unsafe : bool; index_kind : array_index_kind;
-      mode : alloc_mode; boxed : bool }
-=======
-      { unsafe : bool; index_kind : array_index_kind; mode : locality_mode }
->>>>>>> 270d55ec
+      mode : locality_mode; boxed : bool }
   | Pbytes_set_16 of { unsafe : bool; index_kind : array_index_kind }
   | Pbytes_set_32 of { unsafe : bool; index_kind : array_index_kind;
       boxed : bool }
@@ -282,15 +274,14 @@
   | Pbigstring_set_128 of { aligned : bool; unsafe : bool;
       index_kind : array_index_kind; boxed : bool }
   (* load/set SIMD vectors in GC-managed arrays *)
-<<<<<<< HEAD
-  | Pfloatarray_load_128 of { unsafe : bool; mode : alloc_mode; boxed : bool }
-  | Pfloat_array_load_128 of { unsafe : bool; mode : alloc_mode; boxed : bool }
-  | Pint_array_load_128 of { unsafe : bool; mode : alloc_mode; boxed : bool }
-  | Punboxed_float_array_load_128 of { unsafe : bool; mode : alloc_mode; boxed : bool }
-  | Punboxed_float32_array_load_128 of { unsafe : bool; mode : alloc_mode; boxed : bool }
-  | Punboxed_int32_array_load_128 of { unsafe : bool; mode : alloc_mode; boxed : bool }
-  | Punboxed_int64_array_load_128 of { unsafe : bool; mode : alloc_mode; boxed : bool }
-  | Punboxed_nativeint_array_load_128 of { unsafe : bool; mode : alloc_mode; boxed : bool }
+  | Pfloatarray_load_128 of { unsafe : bool; mode : locality_mode; boxed : bool }
+  | Pfloat_array_load_128 of { unsafe : bool; mode : locality_mode; boxed : bool }
+  | Pint_array_load_128 of { unsafe : bool; mode : locality_mode; boxed : bool }
+  | Punboxed_float_array_load_128 of { unsafe : bool; mode : locality_mode; boxed : bool }
+  | Punboxed_float32_array_load_128 of { unsafe : bool; mode : locality_mode; boxed : bool }
+  | Punboxed_int32_array_load_128 of { unsafe : bool; mode : locality_mode; boxed : bool }
+  | Punboxed_int64_array_load_128 of { unsafe : bool; mode : locality_mode; boxed : bool }
+  | Punboxed_nativeint_array_load_128 of { unsafe : bool; mode : locality_mode; boxed : bool }
   | Pfloatarray_set_128 of { unsafe : bool; boxed : bool }
   | Pfloat_array_set_128 of { unsafe : bool; boxed : bool }
   | Pint_array_set_128 of { unsafe : bool; boxed : bool }
@@ -299,24 +290,6 @@
   | Punboxed_int32_array_set_128 of { unsafe : bool; boxed : bool }
   | Punboxed_int64_array_set_128 of { unsafe : bool; boxed : bool }
   | Punboxed_nativeint_array_set_128 of { unsafe : bool; boxed : bool }
-=======
-  | Pfloatarray_load_128 of { unsafe : bool; mode : locality_mode }
-  | Pfloat_array_load_128 of { unsafe : bool; mode : locality_mode }
-  | Pint_array_load_128 of { unsafe : bool; mode : locality_mode }
-  | Punboxed_float_array_load_128 of { unsafe : bool; mode : locality_mode }
-  | Punboxed_float32_array_load_128 of { unsafe : bool; mode : locality_mode }
-  | Punboxed_int32_array_load_128 of { unsafe : bool; mode : locality_mode }
-  | Punboxed_int64_array_load_128 of { unsafe : bool; mode : locality_mode }
-  | Punboxed_nativeint_array_load_128 of { unsafe : bool; mode : locality_mode }
-  | Pfloatarray_set_128 of { unsafe : bool }
-  | Pfloat_array_set_128 of { unsafe : bool }
-  | Pint_array_set_128 of { unsafe : bool }
-  | Punboxed_float_array_set_128 of { unsafe : bool }
-  | Punboxed_float32_array_set_128 of { unsafe : bool }
-  | Punboxed_int32_array_set_128 of { unsafe : bool }
-  | Punboxed_int64_array_set_128 of { unsafe : bool }
-  | Punboxed_nativeint_array_set_128 of { unsafe : bool }
->>>>>>> 270d55ec
   (* Compile time constants *)
   | Pctconst of compile_time_constant
   (* byte swap *)
