(**************************************************************************)
(*                                                                        *)
(*                                 OCaml                                  *)
(*                                                                        *)
(*             Xavier Leroy, projet Cristal, INRIA Rocquencourt           *)
(*                                                                        *)
(*   Copyright 1996 Institut National de Recherche en Informatique et     *)
(*     en Automatique.                                                    *)
(*                                                                        *)
(*   All rights reserved.  This file is distributed under the terms of    *)
(*   the GNU Lesser General Public License version 2.1, with the          *)
(*   special exception on linking described in the file LICENSE.          *)
(*                                                                        *)
(**************************************************************************)

open Misc
open Asttypes

type constant = Typedtree.constant

type mutable_flag = Immutable | Immutable_unique | Mutable

type compile_time_constant =
  | Big_endian
  | Word_size
  | Int_size
  | Max_wosize
  | Ostype_unix
  | Ostype_win32
  | Ostype_cygwin
  | Backend_type
  | Runtime5

type immediate_or_pointer =
  | Immediate
  | Pointer

type is_safe =
  | Safe
  | Unsafe

type field_read_semantics =
  | Reads_agree
  | Reads_vary

include (struct

  type locality_mode =
    | Alloc_heap
    | Alloc_local

  type modify_mode =
    | Modify_heap
    | Modify_maybe_stack

  let alloc_heap = Alloc_heap

  let alloc_local =
    if Config.stack_allocation then Alloc_local
    else Alloc_heap

  let modify_heap = Modify_heap

  let modify_maybe_stack : modify_mode =
    if Config.stack_allocation then Modify_maybe_stack
    else Modify_heap

  let join_locality_mode a b =
    match a, b with
    | Alloc_local, _ | _, Alloc_local -> Alloc_local
    | Alloc_heap, Alloc_heap -> Alloc_heap
end : sig

  type locality_mode = private
    | Alloc_heap
    | Alloc_local

  type modify_mode = private
    | Modify_heap
    | Modify_maybe_stack

  val alloc_heap : locality_mode
  val alloc_local : locality_mode

  val modify_heap : modify_mode

  val modify_maybe_stack : modify_mode

  val join_locality_mode : locality_mode -> locality_mode -> locality_mode
end)

let is_local_mode = function
  | Alloc_heap -> false
  | Alloc_local -> true

let is_heap_mode = function
  | Alloc_heap -> true
  | Alloc_local -> false

let sub_locality_mode a b =
  match a, b with
  | Alloc_heap, _ -> true
  | _, Alloc_local -> true
  | Alloc_local, Alloc_heap -> false

let eq_locality_mode a b =
  match a, b with
  | Alloc_heap, Alloc_heap -> true
  | Alloc_local, Alloc_local -> true
  | Alloc_heap, Alloc_local -> false
  | Alloc_local, Alloc_heap -> false

type initialization_or_assignment =
  | Assignment of modify_mode
  | Heap_initialization
  | Root_initialization

type region_close =
  | Rc_normal
  | Rc_nontail
  | Rc_close_at_apply

type primitive =
  | Pbytes_to_string
  | Pbytes_of_string
  | Pignore
    (* Globals *)
  | Pgetglobal of Compilation_unit.t
  | Psetglobal of Compilation_unit.t
  | Pgetpredef of Ident.t
  (* Operations on heap blocks *)
  | Pmakeblock of int * mutable_flag * block_shape * locality_mode
  | Pmakefloatblock of mutable_flag * locality_mode
  | Pmakeufloatblock of mutable_flag * locality_mode
  | Pmakemixedblock of int * mutable_flag * mixed_block_shape * locality_mode
  | Pfield of int * immediate_or_pointer * field_read_semantics
  | Pfield_computed of field_read_semantics
  | Psetfield of int * immediate_or_pointer * initialization_or_assignment
  | Psetfield_computed of immediate_or_pointer * initialization_or_assignment
  | Pfloatfield of int * field_read_semantics * locality_mode
  | Pufloatfield of int * field_read_semantics
  | Pmixedfield of
      int * mixed_block_read * mixed_block_shape * field_read_semantics
  | Psetfloatfield of int * initialization_or_assignment
  | Psetufloatfield of int * initialization_or_assignment
  | Psetmixedfield of
      int * mixed_block_write * mixed_block_shape * initialization_or_assignment
  | Pduprecord of Types.record_representation * int
  (* Unboxed products *)
  | Pmake_unboxed_product of layout list
  | Punboxed_product_field of int * layout list
  (* Context switches *)
  | Prunstack
  | Pperform
  | Presume
  | Preperform
  (* External call *)
  | Pccall of external_call_description
  (* Exceptions *)
  | Praise of raise_kind
  (* Boolean operations *)
  | Psequand | Psequor | Pnot
  (* Integer operations *)
  | Pnegint | Paddint | Psubint | Pmulint
  | Pdivint of is_safe | Pmodint of is_safe
  | Pandint | Porint | Pxorint
  | Plslint | Plsrint | Pasrint
  | Pintcomp of integer_comparison
  | Pcompare_ints
  | Pcompare_floats of boxed_float
  | Pcompare_bints of boxed_integer
  | Poffsetint of int
  | Poffsetref of int
  (* Float operations *)
  | Pfloatoffloat32 of locality_mode
  | Pfloat32offloat of locality_mode
  | Pintoffloat of boxed_float
  | Pfloatofint of boxed_float * locality_mode
  | Pnegfloat of boxed_float * locality_mode
  | Pabsfloat of boxed_float * locality_mode
  | Paddfloat of boxed_float * locality_mode
  | Psubfloat of boxed_float * locality_mode
  | Pmulfloat of boxed_float * locality_mode
  | Pdivfloat of boxed_float * locality_mode
  | Pfloatcomp of boxed_float * float_comparison
  | Punboxed_float_comp of boxed_float * float_comparison
  (* String operations *)
  | Pstringlength | Pstringrefu  | Pstringrefs
  | Pbyteslength | Pbytesrefu | Pbytessetu | Pbytesrefs | Pbytessets
  (* Array operations *)
  | Pmakearray of array_kind * mutable_flag * locality_mode
  | Pduparray of array_kind * mutable_flag
  | Parraylength of array_kind
  | Parrayrefu of array_ref_kind * array_index_kind * mutable_flag
  | Parraysetu of array_set_kind * array_index_kind
  | Parrayrefs of array_ref_kind * array_index_kind * mutable_flag
  | Parraysets of array_set_kind * array_index_kind
  (* Test if the argument is a block or an immediate integer *)
  | Pisint of { variant_only : bool }
  (* Test if the (integer) argument is outside an interval *)
  | Pisout
  (* Operations on boxed integers (Nativeint.t, Int32.t, Int64.t) *)
  | Pbintofint of boxed_integer * locality_mode
  | Pintofbint of boxed_integer
  | Pcvtbint of boxed_integer (*source*) * boxed_integer (*destination*)
                * locality_mode
  | Pnegbint of boxed_integer * locality_mode
  | Paddbint of boxed_integer * locality_mode
  | Psubbint of boxed_integer * locality_mode
  | Pmulbint of boxed_integer * locality_mode
  | Pdivbint of { size : boxed_integer; is_safe : is_safe; mode: locality_mode }
  | Pmodbint of { size : boxed_integer; is_safe : is_safe; mode: locality_mode }
  | Pandbint of boxed_integer * locality_mode
  | Porbint of boxed_integer * locality_mode
  | Pxorbint of boxed_integer * locality_mode
  | Plslbint of boxed_integer * locality_mode
  | Plsrbint of boxed_integer * locality_mode
  | Pasrbint of boxed_integer * locality_mode
  | Pbintcomp of boxed_integer * integer_comparison
  | Punboxed_int_comp of unboxed_integer * integer_comparison
  (* Operations on Bigarrays: (unsafe, #dimensions, kind, layout) *)
  | Pbigarrayref of bool * int * bigarray_kind * bigarray_layout
  | Pbigarrayset of bool * int * bigarray_kind * bigarray_layout
  (* size of the nth dimension of a Bigarray *)
  | Pbigarraydim of int
  (* load/set 16,32,64,128 bits from a string: (unsafe)*)
  | Pstring_load_16 of { unsafe : bool; index_kind : array_index_kind }
  | Pstring_load_32 of { unsafe : bool; index_kind : array_index_kind;
      mode : locality_mode; boxed : bool }
  | Pstring_load_f32 of { unsafe : bool; index_kind : array_index_kind;
      mode : locality_mode; boxed : bool }
  | Pstring_load_64 of { unsafe : bool; index_kind : array_index_kind;
      mode : locality_mode; boxed : bool }
  | Pstring_load_128 of
      { unsafe : bool; index_kind : array_index_kind;
      mode : locality_mode; boxed: bool }
  | Pbytes_load_16 of { unsafe : bool; index_kind : array_index_kind }
  | Pbytes_load_32 of { unsafe : bool; index_kind : array_index_kind;
      mode : locality_mode; boxed : bool }
  | Pbytes_load_f32 of { unsafe : bool; index_kind : array_index_kind;
      mode : locality_mode; boxed : bool }
  | Pbytes_load_64 of { unsafe : bool; index_kind : array_index_kind;
      mode : locality_mode; boxed : bool }
  | Pbytes_load_128 of
      { unsafe : bool; index_kind : array_index_kind;
      mode : locality_mode; boxed : bool }
  | Pbytes_set_16 of { unsafe : bool; index_kind : array_index_kind }
  | Pbytes_set_32 of { unsafe : bool; index_kind : array_index_kind;
      boxed : bool }
  | Pbytes_set_f32 of { unsafe : bool; index_kind : array_index_kind;
      boxed : bool }
  | Pbytes_set_64 of { unsafe : bool; index_kind : array_index_kind;
      boxed : bool }
  | Pbytes_set_128 of { unsafe : bool; index_kind : array_index_kind;
      boxed : bool }
  (* load/set 16,32,64,128 bits from a
     (char, int8_unsigned_elt, c_layout) Bigarray.Array1.t : (unsafe) *)
  | Pbigstring_load_16 of { unsafe : bool; index_kind : array_index_kind }
  | Pbigstring_load_32 of { unsafe : bool; index_kind : array_index_kind;
      mode : locality_mode; boxed : bool }
  | Pbigstring_load_f32 of { unsafe : bool; index_kind : array_index_kind;
      mode : locality_mode; boxed : bool }
  | Pbigstring_load_64 of { unsafe : bool; index_kind : array_index_kind;
      mode : locality_mode; boxed : bool }
  | Pbigstring_load_128 of { aligned : bool; unsafe : bool;
      index_kind : array_index_kind; mode : locality_mode; boxed : bool }
  | Pbigstring_set_16 of { unsafe : bool; index_kind : array_index_kind }
  | Pbigstring_set_32 of { unsafe : bool; index_kind : array_index_kind;
      boxed : bool }
  | Pbigstring_set_f32 of { unsafe : bool; index_kind : array_index_kind;
      boxed : bool }
  | Pbigstring_set_64 of { unsafe : bool; index_kind : array_index_kind;
      boxed : bool }
  | Pbigstring_set_128 of { aligned : bool; unsafe : bool;
      index_kind : array_index_kind; boxed : bool }
  (* load/set SIMD vectors in GC-managed arrays *)
  | Pfloatarray_load_128 of { unsafe : bool; mode : locality_mode; boxed : bool }
  | Pfloat_array_load_128 of { unsafe : bool; mode : locality_mode; boxed : bool }
  | Pint_array_load_128 of { unsafe : bool; mode : locality_mode; boxed : bool }
  | Punboxed_float_array_load_128 of { unsafe : bool; mode : locality_mode; boxed : bool }
  | Punboxed_float32_array_load_128 of { unsafe : bool; mode : locality_mode; boxed : bool }
  | Punboxed_int32_array_load_128 of { unsafe : bool; mode : locality_mode; boxed : bool }
  | Punboxed_int64_array_load_128 of { unsafe : bool; mode : locality_mode; boxed : bool }
  | Punboxed_nativeint_array_load_128 of { unsafe : bool; mode : locality_mode; boxed : bool }
  | Pfloatarray_set_128 of { unsafe : bool; boxed : bool }
  | Pfloat_array_set_128 of { unsafe : bool; boxed : bool }
  | Pint_array_set_128 of { unsafe : bool; boxed : bool }
  | Punboxed_float_array_set_128 of { unsafe : bool; boxed : bool }
  | Punboxed_float32_array_set_128 of { unsafe : bool; boxed : bool }
  | Punboxed_int32_array_set_128 of { unsafe : bool; boxed : bool }
  | Punboxed_int64_array_set_128 of { unsafe : bool; boxed : bool }
  | Punboxed_nativeint_array_set_128 of { unsafe : bool; boxed : bool }
  (* Compile time constants *)
  | Pctconst of compile_time_constant
  (* byte swap *)
  | Pbswap16
  | Pbbswap of boxed_integer * locality_mode
  (* Integer to external pointer *)
  | Pint_as_pointer of locality_mode
  (* Atomic operations *)
  | Patomic_load of {immediate_or_pointer : immediate_or_pointer}
  | Patomic_exchange
  | Patomic_cas
  | Patomic_fetch_add
  (* Inhibition of optimisation *)
  | Popaque of layout
  (* Statically-defined probes *)
  | Pprobe_is_enabled of { name: string }
  (* Primitives for [Obj] *)
  | Pobj_dup
  | Pobj_magic of layout
  | Punbox_float of boxed_float
  | Pbox_float of boxed_float * locality_mode
  | Punbox_int of boxed_integer
  | Pbox_int of boxed_integer * locality_mode
  | Punbox_vector of boxed_vector
  | Pbox_vector of boxed_vector * locality_mode
  | Preinterpret_unboxed_int64_as_tagged_int63
  | Preinterpret_tagged_int63_as_unboxed_int64
  (* Jane Street extensions *)
  | Parray_to_iarray
  | Parray_of_iarray
  | Pget_header of locality_mode
  (* Fetching domain-local state *)
  | Pdls_get
  (* Poll for runtime actions *)
  | Ppoll

and extern_repr =
  | Same_as_ocaml_repr of Jkind.Sort.Const.t
  | Unboxed_float of boxed_float
  | Unboxed_vector of Primitive.boxed_vector
  | Unboxed_integer of Primitive.boxed_integer
  | Untagged_int

and external_call_description = extern_repr Primitive.description_gen

and integer_comparison =
    Ceq | Cne | Clt | Cgt | Cle | Cge

and float_comparison =
    CFeq | CFneq | CFlt | CFnlt | CFgt | CFngt | CFle | CFnle | CFge | CFnge

and value_kind =
  | Pgenval
  | Pintval
  | Pboxedfloatval of boxed_float
  | Pboxedintval of boxed_integer
  | Pvariant of {
      consts : int list;
      non_consts : (int * constructor_shape) list;
    }
  | Parrayval of array_kind
  | Pboxedvectorval of boxed_vector

and layout =
  | Ptop
  | Pvalue of value_kind
  | Punboxed_float of boxed_float
  | Punboxed_int of boxed_integer
  | Punboxed_vector of boxed_vector
  | Punboxed_product of layout list
  | Pbottom

and block_shape =
  value_kind list option

and flat_element = Types.flat_element =
  | Imm
  | Float_boxed
  | Float64
  | Float32
  | Bits32
  | Bits64
  | Vec128
  | Word

and flat_element_read =
  | Flat_read of flat_element (* invariant: not [Float] *)
  | Flat_read_float_boxed of locality_mode
and mixed_block_read =
  | Mread_value_prefix of immediate_or_pointer
  | Mread_flat_suffix of flat_element_read
and mixed_block_write =
  | Mwrite_value_prefix of immediate_or_pointer
  | Mwrite_flat_suffix of flat_element

and mixed_block_shape = Types.mixed_product_shape =
  { value_prefix_len : int;
    flat_suffix : flat_element array;
  }

and constructor_shape =
  | Constructor_uniform of value_kind list
  | Constructor_mixed of
      { value_prefix : value_kind list;
        flat_suffix : flat_element list;
      }

and array_kind =
    Pgenarray | Paddrarray | Pintarray | Pfloatarray
  | Punboxedfloatarray of unboxed_float
  | Punboxedintarray of unboxed_integer
  | Punboxedvectorarray of unboxed_vector

and array_ref_kind =
  | Pgenarray_ref of locality_mode
  | Paddrarray_ref
  | Pintarray_ref
  | Pfloatarray_ref of locality_mode
  | Punboxedfloatarray_ref of unboxed_float
  | Punboxedintarray_ref of unboxed_integer
  | Punboxedvectorarray_ref of unboxed_vector

and array_set_kind =
  | Pgenarray_set of modify_mode
  | Paddrarray_set of modify_mode
  | Pintarray_set
  | Pfloatarray_set
  | Punboxedfloatarray_set of unboxed_float
  | Punboxedintarray_set of unboxed_integer
  | Punboxedvectorarray_set of unboxed_vector

and array_index_kind =
  | Ptagged_int_index
  | Punboxed_int_index of unboxed_integer

and boxed_float = Primitive.boxed_float =
  | Pfloat64
  | Pfloat32

and boxed_integer = Primitive.boxed_integer =
    Pnativeint | Pint32 | Pint64

and boxed_vector = Primitive.boxed_vector =
  | Pvec128

and unboxed_float = boxed_float

and unboxed_integer = boxed_integer

and unboxed_vector = boxed_vector

and bigarray_kind =
    Pbigarray_unknown
  | Pbigarray_float16
  | Pbigarray_float32 | Pbigarray_float32_t
  | Pbigarray_float64
  | Pbigarray_sint8 | Pbigarray_uint8
  | Pbigarray_sint16 | Pbigarray_uint16
  | Pbigarray_int32 | Pbigarray_int64
  | Pbigarray_caml_int | Pbigarray_native_int
  | Pbigarray_complex32 | Pbigarray_complex64

and bigarray_layout =
    Pbigarray_unknown_layout
  | Pbigarray_c_layout
  | Pbigarray_fortran_layout

and raise_kind =
  | Raise_regular
  | Raise_reraise
  | Raise_notrace

let equal_boxed_integer = Primitive.equal_boxed_integer

let equal_boxed_float = Primitive.equal_boxed_float

let equal_boxed_vector = Primitive.equal_boxed_vector

let compare_boxed_vector = Stdlib.compare

let print_boxed_vector ppf t =
  match t with
  | Pvec128 -> Format.pp_print_string ppf "Vec128"

let rec equal_value_kind x y =
  match x, y with
  | Pgenval, Pgenval -> true
  | Pboxedfloatval f1, Pboxedfloatval f2 -> equal_boxed_float f1 f2
  | Pboxedintval bi1, Pboxedintval bi2 -> equal_boxed_integer bi1 bi2
  | Pboxedvectorval bv1, Pboxedvectorval bv2 -> equal_boxed_vector bv1 bv2
  | Pintval, Pintval -> true
  | Parrayval elt_kind1, Parrayval elt_kind2 -> elt_kind1 = elt_kind2
  | Pvariant { consts = consts1; non_consts = non_consts1; },
    Pvariant { consts = consts2; non_consts = non_consts2; } ->
    let consts1 = List.sort Int.compare consts1 in
    let consts2 = List.sort Int.compare consts2 in
    let compare_by_tag (tag1, _) (tag2, _) = Int.compare tag1 tag2 in
    let non_consts1 = List.sort compare_by_tag non_consts1 in
    let non_consts2 = List.sort compare_by_tag non_consts2 in
    List.equal Int.equal consts1 consts2
      && List.equal (fun (tag1, cstr1) (tag2, cstr2) ->
             Int.equal tag1 tag2
             && equal_constructor_shape cstr1 cstr2)
           non_consts1 non_consts2
  | (Pgenval | Pboxedfloatval _ | Pboxedintval _ | Pintval | Pvariant _
      | Parrayval _ | Pboxedvectorval _), _ -> false

and equal_constructor_shape x y =
  match x, y with
  | Constructor_uniform fields1, Constructor_uniform fields2 ->
      List.length fields1 = List.length fields2
      && List.for_all2 equal_value_kind fields1 fields2
  | Constructor_mixed { value_prefix = p1; flat_suffix = s1 },
    Constructor_mixed { value_prefix = p2; flat_suffix = s2 } ->
      List.length p1 = List.length p2
      && List.for_all2 equal_value_kind p1 p2
      && List.length s1 = List.length s2
      && List.for_all2 Types.equal_flat_element s1 s2
  | (Constructor_uniform _ | Constructor_mixed _), _ -> false

let equal_layout x y =
  match x, y with
  | Pvalue x, Pvalue y -> equal_value_kind x y
  | Ptop, Ptop -> true
  | Pbottom, Pbottom -> true
  | _, _ -> false

let rec compatible_layout x y =
  match x, y with
  | Pbottom, _
  | _, Pbottom -> true
  | Pvalue _, Pvalue _ -> true
  | Punboxed_float f1, Punboxed_float f2 -> equal_boxed_float f1 f2
  | Punboxed_int bi1, Punboxed_int bi2 -> equal_boxed_integer bi1 bi2
  | Punboxed_vector bi1, Punboxed_vector bi2 -> equal_boxed_vector bi1 bi2
  | Punboxed_product layouts1, Punboxed_product layouts2 ->
      List.compare_lengths layouts1 layouts2 = 0
      && List.for_all2 compatible_layout layouts1 layouts2
  | Ptop, Ptop -> true
  | Ptop, _ | _, Ptop -> false
  | (Pvalue _ | Punboxed_float _ | Punboxed_int _ | Punboxed_vector _ |
     Punboxed_product _), _ ->
      false

let must_be_value layout =
  match layout with
  | Pvalue v -> v
  | Pbottom ->
      (* Here, we want to get the [value_kind] corresponding to
         a [Pbottom] layout. Anything will do, we return [Pgenval]
         as a default. *)
      Pgenval
  | _ -> Misc.fatal_error "Layout is not a value"

type structured_constant =
    Const_base of constant
  | Const_block of int * structured_constant list
  | Const_mixed_block of int * mixed_block_shape * structured_constant list
  | Const_float_array of string list
  | Const_immstring of string
  | Const_float_block of string list

type tailcall_attribute =
  | Tailcall_expectation of bool
    (* [@tailcall] and [@tailcall true] have [true],
       [@tailcall false] has [false] *)
  | Default_tailcall (* no [@tailcall] attribute *)

type inline_attribute =
  | Always_inline (* [@inline] or [@inline always] *)
  | Never_inline (* [@inline never] *)
  | Available_inline (* [@inline available] *)
  | Unroll of int (* [@unroll x] *)
  | Default_inline (* no [@inline] attribute *)

type inlined_attribute =
  | Always_inlined (* [@inlined] or [@inlined always] *)
  | Never_inlined (* [@inlined never] *)
  | Hint_inlined (* [@inlined hint] *)
  | Unroll of int (* [@unroll x] *)
  | Default_inlined (* no [@inlined] attribute *)

let equal_inline_attribute (x : inline_attribute) (y : inline_attribute) =
  match x, y with
  | Always_inline, Always_inline
  | Never_inline, Never_inline
  | Available_inline, Available_inline
  | Default_inline, Default_inline
    ->
    true
  | Unroll u, Unroll v ->
    u = v
  | (Always_inline | Never_inline
    | Available_inline | Unroll _ | Default_inline), _ ->
    false

let equal_inlined_attribute (x : inlined_attribute) (y : inlined_attribute) =
  match x, y with
  | Always_inlined, Always_inlined
  | Never_inlined, Never_inlined
  | Hint_inlined, Hint_inlined
  | Default_inlined, Default_inlined
    ->
    true
  | Unroll u, Unroll v ->
    u = v
  | (Always_inlined | Never_inlined
    | Hint_inlined | Unroll _ | Default_inlined), _ ->
    false

type probe_desc = { name: string; enabled_at_init: bool; }
type probe = probe_desc option

type specialise_attribute =
  | Always_specialise (* [@specialise] or [@specialise always] *)
  | Never_specialise (* [@specialise never] *)
  | Default_specialise (* no [@specialise] attribute *)

let equal_specialise_attribute x y =
  match x, y with
  | Always_specialise, Always_specialise
  | Never_specialise, Never_specialise
  | Default_specialise, Default_specialise ->
    true
  | (Always_specialise | Never_specialise | Default_specialise), _ ->
    false

type local_attribute =
  | Always_local (* [@local] or [@local always] *)
  | Never_local (* [@local never] *)
  | Default_local (* [@local maybe] or no [@local] attribute *)

type poll_attribute =
  | Error_poll (* [@poll error] *)
  | Default_poll (* no [@poll] attribute *)

type zero_alloc_attribute =
  | Default_zero_alloc
  | Check of { strict: bool;
               loc: Location.t;
             }
  | Assume of { strict: bool;
                never_returns_normally: bool;
                never_raises: bool;
                loc: Location.t;
              }

type loop_attribute =
  | Always_loop (* [@loop] or [@loop always] *)
  | Never_loop (* [@loop never] *)
  | Default_loop (* no [@loop] attribute *)

type curried_function_kind = { nlocal : int } [@@unboxed]

type function_kind = Curried of curried_function_kind | Tupled

type let_kind = Strict | Alias | StrictOpt

type meth_kind = Self | Public | Cached

let equal_meth_kind x y =
  match x, y with
  | Self, Self -> true
  | Public, Public -> true
  | Cached, Cached -> true
  | (Self | Public | Cached), _ -> false

type shared_code = (int * int) list

type static_label = int

type function_attribute = {
  inline : inline_attribute;
  specialise : specialise_attribute;
  local: local_attribute;
  zero_alloc : zero_alloc_attribute;
  poll: poll_attribute;
  loop: loop_attribute;
  is_a_functor: bool;
  is_opaque: bool;
  stub: bool;
  tmc_candidate: bool;
  may_fuse_arity: bool;
  unbox_return: bool;
}

type scoped_location = Debuginfo.Scoped_location.t

type parameter_attribute = {
  unbox_param: bool;
}

type lparam = {
  name : Ident.t;
  layout : layout;
  attributes : parameter_attribute;
  mode : locality_mode
}

type pop_region =
  | Popped_region
  | Same_region

type lambda =
    Lvar of Ident.t
  | Lmutvar of Ident.t
  | Lconst of structured_constant
  | Lapply of lambda_apply
  | Lfunction of lfunction
  | Llet of let_kind * layout * Ident.t * lambda * lambda
  | Lmutlet of layout * Ident.t * lambda * lambda
  | Lletrec of rec_binding list * lambda
  | Lprim of primitive * lambda list * scoped_location
  | Lswitch of lambda * lambda_switch * scoped_location * layout
  | Lstringswitch of
      lambda * (string * lambda) list * lambda option * scoped_location * layout
  | Lstaticraise of static_label * lambda list
  | Lstaticcatch of
      lambda * (static_label * (Ident.t * layout) list) * lambda
      * pop_region * layout
  | Ltrywith of lambda * Ident.t * lambda * layout
  | Lifthenelse of lambda * lambda * lambda * layout
  | Lsequence of lambda * lambda
  | Lwhile of lambda_while
  | Lfor of lambda_for
  | Lassign of Ident.t * lambda
  | Lsend of
      meth_kind * lambda * lambda * lambda list
      * region_close * locality_mode * scoped_location * layout
  | Levent of lambda * lambda_event
  | Lifused of Ident.t * lambda
  | Lregion of lambda * layout
  | Lexclave of lambda

and rec_binding = {
  id : Ident.t;
  def : lfunction;
}

and lfunction =
  { kind: function_kind;
    params: lparam list;
    return: layout;
    body: lambda;
    attr: function_attribute; (* specified with [@inline] attribute *)
    loc: scoped_location;
    mode: locality_mode;
    ret_mode: locality_mode;
    region: bool; }

and lambda_while =
  { wh_cond : lambda;
    wh_body : lambda;
  }

and lambda_for =
  { for_id : Ident.t;
    for_loc : scoped_location;
    for_from : lambda;
    for_to : lambda;
    for_dir : direction_flag;
    for_body : lambda;
  }

and lambda_apply =
  { ap_func : lambda;
    ap_args : lambda list;
    ap_result_layout : layout;
    ap_region_close : region_close;
    ap_mode : locality_mode;
    ap_loc : scoped_location;
    ap_tailcall : tailcall_attribute;
    ap_inlined : inlined_attribute;
    ap_specialised : specialise_attribute;
    ap_probe : probe;
  }

and lambda_switch =
  { sw_numconsts: int;
    sw_consts: (int * lambda) list;
    sw_numblocks: int;
    sw_blocks: (int * lambda) list;
    sw_failaction : lambda option}

and lambda_event =
  { lev_loc: scoped_location;
    lev_kind: lambda_event_kind;
    lev_repr: int ref option;
    lev_env: Env.t }

and lambda_event_kind =
    Lev_before
  | Lev_after of Types.type_expr
  | Lev_function
  | Lev_pseudo

type runtime_param_descr =
  | Rp_argument_block of Global_module.t  (* The argument block of a module
                                             compiled with [-as-argument-for] *)
  | Rp_dependency of Global_module.t      (* A parameterised module (not itself a
                                             parameter) that this module depends
                                             on *)
  | Rp_unit                               (* The unit value (only used when
                                             there are no other parameters) *)

type module_block_format =
  | Mb_record of { mb_size : int }      (* A block with [mb_size] fields *)
  | Mb_wrapped_function of { mb_runtime_params : runtime_param_descr list;
                             mb_returned_size : int;
                           }
                                        (* A block with exactly one field:
                                           a function taking [mb_runtime_params] and
                                           returning a block with
                                           [mb_returned_size] fields *)

type program =
  { compilation_unit : Compilation_unit.t;
    module_block_format : module_block_format;
    arg_block_field : int option;
    required_globals : Compilation_unit.Set.t;
    code : lambda }

let const_int n = Const_base (Const_int n)

let const_unit = const_int 0

let dummy_constant = Lconst (const_int (0xBBBB / 2))

let max_arity () =
  if !Clflags.native_code then 126 else max_int
  (* 126 = 127 (the maximal number of parameters supported in C--)
           - 1 (the hidden parameter containing the environment) *)

let lfunction' ~kind ~params ~return ~body ~attr ~loc ~mode ~ret_mode ~region =
  assert (List.length params <= max_arity ());
  (* A curried function type with n parameters has n arrows. Of these,
     the first [n-nlocal] have return mode Heap, while the remainder
     have return mode Local, except possibly the final one.

     That is, after supplying the first [n-nlocal] arguments, further
     partial applications must be locally allocated.

     A curried function with no local parameters or returns has kind
     [Curried {nlocal=0}]. *)
  begin match mode, kind with
  | Alloc_heap, Tupled -> ()
  | Alloc_local, Tupled ->
     (* Tupled optimisation does not apply to local functions *)
     assert false
  | mode, Curried {nlocal} ->
     let nparams = List.length params in
     assert (0 <= nlocal);
     assert (nlocal <= nparams);
     if not region then assert (nlocal >= 1);
     if is_local_mode mode then assert (nlocal = nparams)
  end;
  { kind; params; return; body; attr; loc; mode; ret_mode; region }

let lfunction ~kind ~params ~return ~body ~attr ~loc ~mode ~ret_mode ~region =
  Lfunction
    (lfunction' ~kind ~params ~return ~body ~attr ~loc ~mode ~ret_mode ~region)

let lambda_unit = Lconst const_unit

let layout_unit = Pvalue Pintval
let layout_int = Pvalue Pintval
let layout_array kind = Pvalue (Parrayval kind)
let layout_block = Pvalue Pgenval
let layout_list =
  Pvalue (Pvariant { consts = [0] ;
                     non_consts = [0, Constructor_uniform [Pgenval; Pgenval]] })
let layout_tuple_element = Pvalue Pgenval
let layout_value_field = Pvalue Pgenval
let layout_tmc_field = Pvalue Pgenval
let layout_optional_arg = Pvalue Pgenval
let layout_variant_arg = Pvalue Pgenval
let layout_exception = Pvalue Pgenval
let layout_function = Pvalue Pgenval
let layout_object = Pvalue Pgenval
let layout_class = Pvalue Pgenval
let layout_module = Pvalue Pgenval
let layout_module_field = Pvalue Pgenval
let layout_functor = Pvalue Pgenval
let layout_boxed_float f = Pvalue (Pboxedfloatval f)
let layout_unboxed_float f = Punboxed_float f
let layout_unboxed_nativeint = Punboxed_int Pnativeint
let layout_unboxed_int32 = Punboxed_int Pint32
let layout_unboxed_int64 = Punboxed_int Pint64
let layout_string = Pvalue Pgenval
let layout_unboxed_int ubi = Punboxed_int ubi
let layout_boxedint bi = Pvalue (Pboxedintval bi)

let layout_unboxed_vector = function
  | Pvec128 -> Punboxed_vector Pvec128

let layout_boxed_vector = function
  | Pvec128 -> Pvalue (Pboxedvectorval Pvec128)

let layout_lazy = Pvalue Pgenval
let layout_lazy_contents = Pvalue Pgenval
let layout_any_value = Pvalue Pgenval
let layout_letrec = layout_any_value
let layout_probe_arg = Pvalue Pgenval
let layout_unboxed_product layouts = Punboxed_product layouts

(* CR ncourant: use [Ptop] or remove this as soon as possible. *)
let layout_top = layout_any_value
let layout_bottom = Pbottom

let default_function_attribute = {
  inline = Default_inline;
  specialise = Default_specialise;
  local = Default_local;
  zero_alloc = Default_zero_alloc ;
  poll = Default_poll;
  loop = Default_loop;
  is_a_functor = false;
  is_opaque = false;
  stub = false;
  tmc_candidate = false;
  (* Plain functions ([fun] and [function]) set [may_fuse_arity] to [false] so
     that runtime arity matches syntactic arity in more situations.

     Many things compile to functions without having a notion of syntactic arity
     that survives typechecking, e.g. functors. Multi-arg functors are compiled
     as nested unary functions, and rely on the arity fusion in simplif to make
     them multi-argument. So, we keep arity fusion turned on by default for now.
  *)
  may_fuse_arity = true;
  unbox_return = false;
}

let default_stub_attribute =
  { default_function_attribute with stub = true; zero_alloc = Default_zero_alloc }

let default_param_attribute = { unbox_param = false }

(* Build sharing keys *)
(*
   Those keys are later compared with Stdlib.compare.
   For that reason, they should not include cycles.
*)

let max_raw = 32

let make_key e =
  let exception Not_simple in
  let count = ref 0   (* Used for controlling size *)
  and make_key = Ident.make_key_generator () in
  (* make_key is used for normalizing let-bound variables *)
  let rec tr_rec env e =
    incr count ;
    if !count > max_raw then raise Not_simple ; (* Too big ! *)
    match e with
    | Lvar id
    | Lmutvar id ->
      begin
        try Ident.find_same id env
        with Not_found -> e
      end
    | Lconst  (Const_base (Const_string _)) ->
        (* Mutable constants are not shared *)
        raise Not_simple
    | Lconst _ -> e
    | Lapply ap ->
        Lapply {ap with ap_func = tr_rec env ap.ap_func;
                        ap_args = tr_recs env ap.ap_args;
                        ap_loc = Loc_unknown}
    | Llet (Alias,_k,x,ex,e) -> (* Ignore aliases -> substitute *)
        let ex = tr_rec env ex in
        tr_rec (Ident.add x ex env) e
    | Llet ((Strict | StrictOpt),_k,x,ex,Lvar v) when Ident.same v x ->
        tr_rec env ex
    | Llet (str,k,x,ex,e) ->
     (* Because of side effects, keep other lets with normalized names *)
        let ex = tr_rec env ex in
        let y = make_key x in
        Llet (str,k,y,ex,tr_rec (Ident.add x (Lvar y) env) e)
    | Lmutlet (k,x,ex,e) ->
        let ex = tr_rec env ex in
        let y = make_key x in
        Lmutlet (k,y,ex,tr_rec (Ident.add x (Lmutvar y) env) e)
    | Lprim (p,es,_) ->
        Lprim (p,tr_recs env es, Loc_unknown)
    | Lswitch (e,sw,loc,kind) ->
        Lswitch (tr_rec env e,tr_sw env sw,loc,kind)
    | Lstringswitch (e,sw,d,_,kind) ->
        Lstringswitch
          (tr_rec env e,
           List.map (fun (s,e) -> s,tr_rec env e) sw,
           tr_opt env d,
          Loc_unknown,kind)
    | Lstaticraise (i,es) ->
        Lstaticraise (i,tr_recs env es)
    | Lstaticcatch (e1,xs,e2, r, kind) ->
        Lstaticcatch (tr_rec env e1,xs,tr_rec env e2, r, kind)
    | Ltrywith (e1,x,e2,kind) ->
        Ltrywith (tr_rec env e1,x,tr_rec env e2,kind)
    | Lifthenelse (cond,ifso,ifnot,kind) ->
        Lifthenelse (tr_rec env cond,tr_rec env ifso,tr_rec env ifnot,kind)
    | Lsequence (e1,e2) ->
        Lsequence (tr_rec env e1,tr_rec env e2)
    | Lassign (x,e) ->
        Lassign (x,tr_rec env e)
    | Lsend (m,e1,e2,es,pos,mo,_loc,layout) ->
        Lsend (m,tr_rec env e1,tr_rec env e2,tr_recs env es,pos,mo,Loc_unknown,layout)
    | Lifused (id,e) -> Lifused (id,tr_rec env e)
    | Lregion (e,layout) -> Lregion (tr_rec env e,layout)
    | Lexclave e -> Lexclave (tr_rec env e)
    | Lletrec _|Lfunction _
    | Lfor _ | Lwhile _
(* Beware: (PR#6412) the event argument to Levent
   may include cyclic structure of type Type.typexpr *)
    | Levent _  ->
        raise Not_simple

  and tr_recs env es = List.map (tr_rec env) es

  and tr_sw env sw =
    { sw with
      sw_consts = List.map (fun (i,e) -> i,tr_rec env e) sw.sw_consts ;
      sw_blocks = List.map (fun (i,e) -> i,tr_rec env e) sw.sw_blocks ;
      sw_failaction = tr_opt env sw.sw_failaction ; }

  and tr_opt env = function
    | None -> None
    | Some e -> Some (tr_rec env e) in

  try
    Some (tr_rec Ident.empty e)
  with Not_simple -> None

(***************)

let name_lambda strict arg layout fn =
  match arg with
    Lvar id -> fn id
  | _ ->
      let id = Ident.create_local "let" in
      Llet(strict, layout, id, arg, fn id)

let name_lambda_list args fn =
  let rec name_list names = function
    [] -> fn (List.rev names)
  | (Lvar _ as arg, _) :: rem ->
      name_list (arg :: names) rem
  | (arg, layout) :: rem ->
      let id = Ident.create_local "let" in
      Llet(Strict, layout, id, arg, name_list (Lvar id :: names) rem) in
  name_list [] args


let iter_opt f = function
  | None -> ()
  | Some e -> f e

let shallow_iter ~tail ~non_tail:f = function
    Lvar _
  | Lmutvar _
  | Lconst _ -> ()
  | Lapply{ap_func = fn; ap_args = args} ->
      f fn; List.iter f args
  | Lfunction{body} ->
      f body
  | Llet(_, _k, _id, arg, body)
  | Lmutlet(_k, _id, arg, body) ->
      f arg; tail body
  | Lletrec(decl, body) ->
      tail body;
      List.iter (fun { def } -> f (Lfunction def)) decl
  | Lprim (Psequand, [l1; l2], _)
  | Lprim (Psequor, [l1; l2], _) ->
      f l1;
      tail l2
  | Lprim(_p, args, _loc) ->
      List.iter f args
  | Lswitch(arg, sw,_,_) ->
      f arg;
      List.iter (fun (_key, case) -> tail case) sw.sw_consts;
      List.iter (fun (_key, case) -> tail case) sw.sw_blocks;
      iter_opt tail sw.sw_failaction
  | Lstringswitch (arg,cases,default,_,_) ->
      f arg ;
      List.iter (fun (_,act) -> tail act) cases ;
      iter_opt tail default
  | Lstaticraise (_,args) ->
      List.iter f args
  | Lstaticcatch(e1, _, e2, _, _kind) ->
      tail e1; tail e2
  | Ltrywith(e1, _, e2,_) ->
      f e1; tail e2
  | Lifthenelse(e1, e2, e3,_) ->
      f e1; tail e2; tail e3
  | Lsequence(e1, e2) ->
      f e1; tail e2
  | Lwhile {wh_cond; wh_body} ->
      f wh_cond; f wh_body
  | Lfor {for_from; for_to; for_body} ->
      f for_from; f for_to; f for_body
  | Lassign(_, e) ->
      f e
  | Lsend (_k, met, obj, args, _, _, _, _) ->
      List.iter f (met::obj::args)
  | Levent (e, _evt) ->
      tail e
  | Lifused (_v, e) ->
      tail e
  | Lregion (e, _) ->
      f e
  | Lexclave e ->
      tail e

let iter_head_constructor f l =
  shallow_iter ~tail:f ~non_tail:f l

let rec free_variables = function
  | Lvar id
  | Lmutvar id -> Ident.Set.singleton id
  | Lconst _ -> Ident.Set.empty
  | Lapply{ap_func = fn; ap_args = args} ->
      free_variables_list (free_variables fn) args
  | Lfunction{body; params} ->
      Ident.Set.diff (free_variables body)
        (Ident.Set.of_list (List.map (fun p -> p.name) params))
  | Llet(_, _k, id, arg, body)
  | Lmutlet(_k, id, arg, body) ->
      Ident.Set.union
        (free_variables arg)
        (Ident.Set.remove id (free_variables body))
  | Lletrec(decl, body) ->
      let set =
        free_variables_list (free_variables body)
          (List.map (fun { def } -> Lfunction def) decl)
      in
      Ident.Set.diff set
        (Ident.Set.of_list (List.map (fun { id } -> id) decl))
  | Lprim(_p, args, _loc) ->
      free_variables_list Ident.Set.empty args
  | Lswitch(arg, sw,_,_) ->
      let set =
        free_variables_list
          (free_variables_list (free_variables arg)
             (List.map snd sw.sw_consts))
          (List.map snd sw.sw_blocks)
      in
      begin match sw.sw_failaction with
      | None -> set
      | Some failaction -> Ident.Set.union set (free_variables failaction)
      end
  | Lstringswitch (arg,cases,default,_,_) ->
      let set =
        free_variables_list (free_variables arg)
          (List.map snd cases)
      in
      begin match default with
      | None -> set
      | Some default -> Ident.Set.union set (free_variables default)
      end
  | Lstaticraise (_,args) ->
      free_variables_list Ident.Set.empty args
  | Lstaticcatch(body, (_, params), handler, _, _kind) ->
      Ident.Set.union
        (Ident.Set.diff
           (free_variables handler)
           (Ident.Set.of_list (List.map fst params)))
        (free_variables body)
  | Ltrywith(body, param, handler, _) ->
      Ident.Set.union
        (Ident.Set.remove
           param
           (free_variables handler))
        (free_variables body)
  | Lifthenelse(e1, e2, e3, _) ->
      Ident.Set.union
        (Ident.Set.union (free_variables e1) (free_variables e2))
        (free_variables e3)
  | Lsequence(e1, e2) ->
      Ident.Set.union (free_variables e1) (free_variables e2)
  | Lwhile {wh_cond; wh_body} ->
      Ident.Set.union (free_variables wh_cond) (free_variables wh_body)
  | Lfor {for_id; for_from; for_to; for_body} ->
      Ident.Set.union (free_variables for_from)
        (Ident.Set.union (free_variables for_to)
           (Ident.Set.remove for_id (free_variables for_body)))
  | Lassign(id, e) ->
      Ident.Set.add id (free_variables e)
  | Lsend (_k, met, obj, args, _, _, _, _) ->
      free_variables_list
        (Ident.Set.union (free_variables met) (free_variables obj))
        args
  | Levent (lam, _evt) ->
      free_variables lam
  | Lifused (_v, e) ->
      (* Shouldn't v be considered a free variable ? *)
      free_variables e
  | Lregion (e, _) ->
      free_variables e
  | Lexclave e ->
      free_variables e

and free_variables_list set exprs =
  List.fold_left (fun set expr -> Ident.Set.union (free_variables expr) set)
    set exprs

(* Check if an action has a "when" guard *)
let raise_count = ref 0

let next_raise_count () =
  incr raise_count ;
  !raise_count

(* Anticipated staticraise, for guards *)
let staticfail = Lstaticraise (0,[])

let rec is_guarded = function
  | Lifthenelse(_cond, _body, Lstaticraise (0,[]),_) -> true
  | Llet(_str, _k, _id, _lam, body) -> is_guarded body
  | Levent(lam, _ev) -> is_guarded lam
  | _ -> false

let rec patch_guarded patch = function
  | Lifthenelse (cond, body, Lstaticraise (0,[]), kind) ->
      Lifthenelse (cond, body, patch, kind)
  | Llet(str, k, id, lam, body) ->
      Llet (str, k, id, lam, patch_guarded patch body)
  | Levent(lam, ev) ->
      Levent (patch_guarded patch lam, ev)
  | _ -> fatal_error "Lambda.patch_guarded"

(* Translate an access path *)

let rec transl_address loc = function
  | Env.Aunit cu -> Lprim(Pgetglobal cu, [], loc)
  | Env.Alocal id ->
      if Ident.is_predef id
      then Lprim (Pgetpredef id, [], loc)
      else Lvar id
  | Env.Adot(addr, pos) ->
      Lprim(Pfield(pos, Pointer, Reads_agree),
                   [transl_address loc addr], loc)

let transl_path find loc env path =
  match find path env with
  | exception Not_found ->
      fatal_error ("Cannot find address for: " ^ (Path.name path))
  | addr -> transl_address loc addr

(* Translation of identifiers *)

let transl_module_path loc env path =
  transl_path Env.find_module_address loc env path

let transl_value_path loc env path =
  transl_path Env.find_value_address loc env path

let transl_extension_path loc env path =
  transl_path Env.find_constructor_address loc env path

let transl_class_path loc env path =
  transl_path Env.find_class_address loc env path

let transl_prim mod_name name =
  let pers = Ident.create_persistent mod_name in
  let env = Env.add_persistent_structure pers Env.empty in
  let lid = Longident.Ldot (Longident.Lident mod_name, name) in
  match Env.find_value_by_name lid env with
  | path, _ -> transl_value_path Loc_unknown env path
  | exception Not_found ->
      fatal_error ("Primitive " ^ name ^ " not found.")

let transl_mixed_product_shape : Types.mixed_product_shape -> mixed_block_shape =
  fun x -> x

type mixed_block_element = Types.mixed_product_element =
  | Value_prefix
  | Flat_suffix of flat_element

let get_mixed_block_element = Types.get_mixed_product_element

let flat_read_non_float flat_element =
  match flat_element with
  | Float_boxed -> Misc.fatal_error "flat_element_read_non_float Float_boxed"
  | Imm | Float64 | Float32 | Bits32 | Bits64 | Vec128 | Word as flat_element ->
      Flat_read flat_element

let flat_read_float_boxed locality_mode = Flat_read_float_boxed locality_mode

(* Compile a sequence of expressions *)

let rec make_sequence fn = function
    [] -> lambda_unit
  | [x] -> fn x
  | x::rem ->
      let lam = fn x in Lsequence(lam, make_sequence fn rem)

(* Apply a substitution to a lambda-term.
   Assumes that the image of the substitution is out of reach
   of the bound variables of the lambda-term (no capture). *)

type substitution_functions = {
  subst_lambda : lambda -> lambda;
  subst_lfunction : lfunction -> lfunction;
}

let build_substs update_env ?(freshen_bound_variables = false) s =
  (* [s] contains a partial substitution for the free variables of the
     input term.

     During our traversal of the term we maintain a second environment
     [l] with all the bound variables of the input term in the current
     scope, mapped to either themselves or freshened versions of
     themselves when [freshen_bound_variables] is set. *)
  let bind id l =
    let id' = if not freshen_bound_variables then id else Ident.rename id in
    id', Ident.Map.add id id' l
  in
  let bind_many ids l =
    List.fold_right (fun (id, rhs) (ids', l) ->
        let id', l = bind id l in
        ((id', rhs) :: ids' , l)
      ) ids ([], l)
  in
  let bind_params params l =
    List.fold_right (fun p (params', l) ->
        let name', l = bind p.name l in
        ({ p with name = name' } :: params' , l)
      ) params ([], l)
  in
  let bind_rec ids l =
    List.fold_right (fun rb (ids', l) ->
        let id', l = bind rb.id l in
        ({ rb with id = id' } :: ids' , l)
      ) ids ([], l)
  in
  let rec subst s l lam =
    match lam with
    | Lvar id as lam ->
        begin match Ident.Map.find id l with
          | id' -> Lvar id'
          | exception Not_found ->
             (* note: as this point we know [id] is not a bound
                variable of the input term, otherwise it would belong
                to [l]; it is a free variable of the input term. *)
             begin try Ident.Map.find id s with Not_found -> lam end
        end
    | Lmutvar id as lam ->
       begin match Ident.Map.find id l with
          | id' -> Lmutvar id'
          | exception Not_found ->
             (* Note: a mutable [id] should not appear in [s].
                Keeping the behavior of Lvar case for now. *)
             begin try Ident.Map.find id s with Not_found -> lam end
        end
    | Lconst _ as l -> l
    | Lapply ap ->
        Lapply{ap with ap_func = subst s l ap.ap_func;
                      ap_args = subst_list s l ap.ap_args}
    | Lfunction lf ->
        Lfunction (subst_lfun s l lf)
    | Llet(str, k, id, arg, body) ->
        let id, l' = bind id l in
        Llet(str, k, id, subst s l arg, subst s l' body)
    | Lmutlet(k, id, arg, body) ->
        let id, l' = bind id l in
        Lmutlet(k, id, subst s l arg, subst s l' body)
    | Lletrec(decl, body) ->
        let decl, l' = bind_rec decl l in
        Lletrec(List.map (subst_decl s l') decl, subst s l' body)
    | Lprim(p, args, loc) -> Lprim(p, subst_list s l args, loc)
    | Lswitch(arg, sw, loc,kind) ->
        Lswitch(subst s l arg,
                {sw with sw_consts = List.map (subst_case s l) sw.sw_consts;
                        sw_blocks = List.map (subst_case s l) sw.sw_blocks;
                        sw_failaction = subst_opt s l sw.sw_failaction; },
                loc,kind)
    | Lstringswitch (arg,cases,default,loc,kind) ->
        Lstringswitch
          (subst s l arg,
           List.map (subst_strcase s l) cases,
           subst_opt s l default,
           loc,kind)
    | Lstaticraise (i,args) ->  Lstaticraise (i, subst_list s l args)
    | Lstaticcatch(body, (id, params), handler, r, kind) ->
        let params, l' = bind_many params l in
        Lstaticcatch(subst s l body, (id, params),
                     subst s l' handler, r, kind)
    | Ltrywith(body, exn, handler,kind) ->
        let exn, l' = bind exn l in
        Ltrywith(subst s l body, exn, subst s l' handler,kind)
    | Lifthenelse(e1, e2, e3,kind) ->
        Lifthenelse(subst s l e1, subst s l e2, subst s l e3,kind)
    | Lsequence(e1, e2) -> Lsequence(subst s l e1, subst s l e2)
    | Lwhile lw -> Lwhile { wh_cond = subst s l lw.wh_cond;
                            wh_body = subst s l lw.wh_body}
    | Lfor lf ->
        let for_id, l' = bind lf.for_id l in
        Lfor {lf with for_id;
                      for_from = subst s l lf.for_from;
                      for_to = subst s l lf.for_to;
                      for_body = subst s l' lf.for_body}
    | Lassign(id, e) ->
        assert (not (Ident.Map.mem id s));
        let id = try Ident.Map.find id l with Not_found -> id in
        Lassign(id, subst s l e)
    | Lsend (k, met, obj, args, pos, mode, loc, layout) ->
        Lsend (k, subst s l met, subst s l obj, subst_list s l args,
               pos, mode, loc, layout)
    | Levent (lam, evt) ->
        let old_env = evt.lev_env in
        let env_updates =
          let find_in_old id =
            (* Looking up [id] might encounter locks, which we shouldn't apply
               as we are not using the values. But adding the value to [new_env]
               with the unlocked mode is just wrong. Therefore, we set the mode
               to be [max] for conservative soundness. [new_env] is only used
               for printing in debugger. *)
            let vd = Env.find_value (Path.Pident id) old_env in
            let vd = {vd with val_modalities = Mode.Modality.Value.id} in
            let mode = Mode.Value.max |> Mode.Value.disallow_right in
            (vd, mode)
          in
          let rebind id id' new_env =
            match find_in_old id with
            | exception Not_found -> new_env
            | (vd, mode) -> Env.add_value_lazy ~mode id' vd new_env
          in
          let update_free id new_env =
            match find_in_old id with
            | exception Not_found -> new_env
            | vd_mode -> update_env id vd_mode new_env
          in
          Ident.Map.merge (fun id bound free ->
            match bound, free with
            | Some id', _ ->
                if Ident.equal id id' then None else Some (rebind id id')
            | None, Some _ -> Some (update_free id)
            | None, None -> None
          ) l s
        in
        let new_env =
          Ident.Map.fold (fun _id update env -> update env) env_updates old_env
        in
        Levent (subst s l lam, { evt with lev_env = new_env })
    | Lifused (id, e) ->
        let id = try Ident.Map.find id l with Not_found -> id in
        Lifused (id, subst s l e)
    | Lregion (e, layout) ->
        Lregion (subst s l e, layout)
    | Lexclave e ->
        Lexclave (subst s l e)
  and subst_list s l li = List.map (subst s l) li
  and subst_decl s l decl = { decl with def = subst_lfun s l decl.def }
  and subst_lfun s l lf =
    let params, l' = bind_params lf.params l in
    { lf with params; body = subst s l' lf.body }
  and subst_case s l (key, case) = (key, subst s l case)
  and subst_strcase s l (key, case) = (key, subst s l case)
  and subst_opt s l = function
    | None -> None
    | Some e -> Some (subst s l e)
  in
  { subst_lambda = (fun lam -> subst s Ident.Map.empty lam);
    subst_lfunction = (fun lfun -> subst_lfun s Ident.Map.empty lfun);
  }

let subst update_env ?freshen_bound_variables s =
  (build_substs update_env ?freshen_bound_variables s).subst_lambda

let rename idmap lam =
  let update_env oldid (vd, mode) env =
    let newid = Ident.Map.find oldid idmap in
    Env.add_value_lazy ~mode newid vd env
  in
  let s = Ident.Map.map (fun new_id -> Lvar new_id) idmap in
  subst update_env s lam

let duplicate_function =
  (build_substs
     (fun _ _ env -> env)
     ~freshen_bound_variables:true
     Ident.Map.empty).subst_lfunction

let map_lfunction f { kind; params; return; body; attr; loc;
                      mode; ret_mode; region } =
  let body = f body in
  { kind; params; return; body; attr; loc; mode; ret_mode; region }

let shallow_map ~tail ~non_tail:f = function
  | Lvar _
  | Lmutvar _
  | Lconst _ as lam -> lam
  | Lapply { ap_func; ap_args; ap_result_layout; ap_region_close; ap_mode; ap_loc; ap_tailcall;
             ap_inlined; ap_specialised; ap_probe } ->
      Lapply {
        ap_func = f ap_func;
        ap_args = List.map f ap_args;
        ap_result_layout;
        ap_region_close;
        ap_mode;
        ap_loc;
        ap_tailcall;
        ap_inlined;
        ap_specialised;
        ap_probe;
      }
  | Lfunction lfun ->
      Lfunction (map_lfunction f lfun)
  | Llet (str, layout, v, e1, e2) ->
      Llet (str, layout, v, f e1, tail e2)
  | Lmutlet (layout, v, e1, e2) ->
      Lmutlet (layout, v, f e1, tail e2)
  | Lletrec (idel, e2) ->
      Lletrec
        (List.map (fun rb ->
             { rb with def = map_lfunction f rb.def })
            idel,
         tail e2)
  | Lprim (Psequand as p, [l1; l2], loc)
  | Lprim (Psequor as p, [l1; l2], loc) ->
      Lprim(p, [f l1; tail l2], loc)
  | Lprim (p, el, loc) ->
      Lprim (p, List.map f el, loc)
  | Lswitch (e, sw, loc, layout) ->
      Lswitch (f e,
               { sw_numconsts = sw.sw_numconsts;
                 sw_consts = List.map (fun (n, e) -> (n, tail e)) sw.sw_consts;
                 sw_numblocks = sw.sw_numblocks;
                 sw_blocks = List.map (fun (n, e) -> (n, tail e)) sw.sw_blocks;
                 sw_failaction = Option.map tail sw.sw_failaction;
               },
               loc, layout)
  | Lstringswitch (e, sw, default, loc, layout) ->
      Lstringswitch (
        f e,
        List.map (fun (s, e) -> (s, tail e)) sw,
        Option.map tail default,
        loc, layout)
  | Lstaticraise (i, args) ->
      Lstaticraise (i, List.map f args)
  | Lstaticcatch (body, id, handler, r, layout) ->
      Lstaticcatch (tail body, id, tail handler, r, layout)
  | Ltrywith (e1, v, e2, layout) ->
      Ltrywith (f e1, v, tail e2, layout)
  | Lifthenelse (e1, e2, e3, layout) ->
      Lifthenelse (f e1, tail e2, tail e3, layout)
  | Lsequence (e1, e2) ->
      Lsequence (f e1, tail e2)
  | Lwhile lw ->
      Lwhile { wh_cond = f lw.wh_cond;
               wh_body = f lw.wh_body }
  | Lfor lf ->
      Lfor { lf with for_from = f lf.for_from;
                     for_to = f lf.for_to;
                     for_body = f lf.for_body }
  | Lassign (v, e) ->
      Lassign (v, f e)
  | Lsend (k, m, o, el, pos, mode, loc, layout) ->
      Lsend (k, f m, f o, List.map f el, pos, mode, loc, layout)
  | Levent (l, ev) ->
      Levent (tail l, ev)
  | Lifused (v, e) ->
      Lifused (v, tail e)
  | Lregion (e, layout) ->
      Lregion (f e, layout)
  | Lexclave e ->
      Lexclave (tail e)

let map f =
  let rec g lam = f (shallow_map ~tail:g ~non_tail:g lam) in
  g

(* To let-bind expressions to variables *)

let bind_with_layout str (var, layout) exp body =
  match exp with
    Lvar var' when Ident.same var var' -> body
  | _ -> Llet(str, layout, var, exp, body)

let negate_integer_comparison = function
  | Ceq -> Cne
  | Cne -> Ceq
  | Clt -> Cge
  | Cle -> Cgt
  | Cgt -> Cle
  | Cge -> Clt

let swap_integer_comparison = function
  | Ceq -> Ceq
  | Cne -> Cne
  | Clt -> Cgt
  | Cle -> Cge
  | Cgt -> Clt
  | Cge -> Cle

let negate_float_comparison = function
  | CFeq -> CFneq
  | CFneq -> CFeq
  | CFlt -> CFnlt
  | CFnlt -> CFlt
  | CFgt -> CFngt
  | CFngt -> CFgt
  | CFle -> CFnle
  | CFnle -> CFle
  | CFge -> CFnge
  | CFnge -> CFge

let swap_float_comparison = function
  | CFeq -> CFeq
  | CFneq -> CFneq
  | CFlt -> CFgt
  | CFnlt -> CFngt
  | CFle -> CFge
  | CFnle -> CFnge
  | CFgt -> CFlt
  | CFngt -> CFnlt
  | CFge -> CFle
  | CFnge -> CFnle

let raise_kind = function
  | Raise_regular -> "raise"
  | Raise_reraise -> "reraise"
  | Raise_notrace -> "raise_notrace"

let merge_inline_attributes attr1 attr2 =
  match attr1, attr2 with
  | Default_inline, _ -> Some attr2
  | _, Default_inline -> Some attr1
  | _, _ ->
    if attr1 = attr2 then Some attr1
    else None

let max_arity () =
  if !Clflags.native_code then 126 else max_int
  (* 126 = 127 (the maximal number of parameters supported in C--)
           - 1 (the hidden parameter containing the environment) *)

let find_exact_application kind ~arity args =
  match kind with
  | Curried _ ->
      if arity <> List.length args
      then None
      else Some args
  | Tupled ->
      begin match args with
      | [Lprim(Pmakeblock _, tupled_args, _)] ->
          if arity <> List.length tupled_args
          then None
          else Some tupled_args
      | [Lconst(Const_block (_, const_args))] ->
          if arity <> List.length const_args
          then None
          else Some (List.map (fun cst -> Lconst cst) const_args)
      | _ -> None
      end

let reset () =
  raise_count := 0

let mod_field ?(read_semantics=Reads_agree) pos =
  Pfield (pos, Pointer, read_semantics)

let mod_setfield pos =
  Psetfield (pos, Pointer, Root_initialization)

let locality_mode_of_primitive_description (p : external_call_description) =
  if not Config.stack_allocation then
    if p.prim_alloc then Some alloc_heap else None
  else
    match p.prim_native_repr_res with
    | Prim_local, _ ->
      (* For primitives that might allocate locally, [p.prim_alloc] just says
         whether [caml_c_call] is required, without telling us anything
         about local allocation.  (However if [p.prim_alloc = false] we
         do actually know that the primitive does not allocate on the heap.) *)
      Some alloc_local
    | (Prim_global | Prim_poly), _ ->
      (* For primitives that definitely do not allocate locally,
         [p.prim_alloc = false] actually tells us that the primitive does
         not allocate at all.

         No external call that is [Prim_poly] may allocate locally.
      *)
      if p.prim_alloc then Some alloc_heap else None

(* Changes to this function may also require changes in Flambda 2 (e.g.
   closure_conversion.ml). *)
let primitive_may_allocate : primitive -> locality_mode option = function
  | Pbytes_to_string | Pbytes_of_string
  | Parray_to_iarray | Parray_of_iarray
  | Pignore -> None
  | Pgetglobal _ | Psetglobal _ | Pgetpredef _ -> None
  | Pmakeblock (_, _, _, m) -> Some m
  | Pmakefloatblock (_, m) -> Some m
  | Pmakeufloatblock (_, m) -> Some m
  | Pmakemixedblock (_, _, _, m) -> Some m
  | Pfield _ | Pfield_computed _ | Psetfield _ | Psetfield_computed _ -> None
  | Pfloatfield (_, _, m) -> Some m
  | Pufloatfield _ -> None
  | Pmixedfield (_, read, _, _) -> begin
      match read with
      | Mread_value_prefix _ -> None
      | Mread_flat_suffix (Flat_read_float_boxed m) -> Some m
      | Mread_flat_suffix (Flat_read _) -> None
    end
  | Psetfloatfield _ -> None
  | Psetufloatfield _ -> None
  | Psetmixedfield _ -> None
  | Pduprecord _ -> Some alloc_heap
  | Pmake_unboxed_product _ | Punboxed_product_field _ -> None
  | Pccall p -> locality_mode_of_primitive_description p
  | Praise _ -> None
  | Psequor | Psequand | Pnot
  | Pnegint | Paddint | Psubint | Pmulint
  | Pdivint _ | Pmodint _
  | Pandint | Porint | Pxorint
  | Plslint | Plsrint | Pasrint
  | Pintcomp _
  | Pcompare_ints | Pcompare_floats _ | Pcompare_bints _
  | Poffsetint _
  | Poffsetref _ -> None
  | Pintoffloat _ -> None
  | Pfloatofint (_, m) -> Some m
  | Pfloatoffloat32 m -> Some m
  | Pfloat32offloat m -> Some m
  | Pnegfloat (_, m) | Pabsfloat (_, m)
  | Paddfloat (_, m) | Psubfloat (_, m)
  | Pmulfloat (_, m) | Pdivfloat (_, m) -> Some m
  | Pfloatcomp (_, _) | Punboxed_float_comp (_, _) -> None
  | Pstringlength | Pstringrefu  | Pstringrefs
  | Pbyteslength | Pbytesrefu | Pbytessetu | Pbytesrefs | Pbytessets -> None
  | Pmakearray (_, _, m) -> Some m
  | Pduparray _ -> Some alloc_heap
  | Parraylength _ -> None
  | Parraysetu _ | Parraysets _
  | Parrayrefu ((Paddrarray_ref | Pintarray_ref
      | Punboxedfloatarray_ref _ | Punboxedintarray_ref _
      | Punboxedvectorarray_ref _), _, _)
  | Parrayrefs ((Paddrarray_ref | Pintarray_ref
      | Punboxedfloatarray_ref _ | Punboxedintarray_ref _
      | Punboxedvectorarray_ref _), _, _) -> None
  | Parrayrefu ((Pgenarray_ref m | Pfloatarray_ref m), _, _)
  | Parrayrefs ((Pgenarray_ref m | Pfloatarray_ref m), _, _) -> Some m
  | Pisint _ | Pisout -> None
  | Pintofbint _ -> None
  | Pbintofint (_,m)
  | Pcvtbint (_,_,m)
  | Pnegbint (_, m)
  | Paddbint (_, m)
  | Psubbint (_, m)
  | Pmulbint (_, m)
  | Pdivbint {mode=m}
  | Pmodbint {mode=m}
  | Pandbint (_, m)
  | Porbint (_, m)
  | Pxorbint (_, m)
  | Plslbint (_, m)
  | Plsrbint (_, m)
  | Pasrbint (_, m) -> Some m
  | Pbintcomp _ | Punboxed_int_comp _ -> None
  | Pbigarrayset _ | Pbigarraydim _ -> None
  | Pbigarrayref (_, _, _, _) ->
     (* Boxes arising from Bigarray access are always Alloc_heap *)
     Some alloc_heap
  | Pstring_load_16 _ | Pbytes_load_16 _ -> None
  | Pstring_load_32 { mode = m; boxed = true; _ }
  | Pbytes_load_32 { mode = m; boxed = true; _ }
  | Pstring_load_f32 { mode = m; boxed = true; _ }
  | Pbytes_load_f32 { mode = m; boxed = true; _ }
  | Pstring_load_64 { mode = m; boxed = true; _ }
  | Pbytes_load_64 { mode = m; boxed = true; _ }
  | Pstring_load_128 { mode = m; boxed = true; _ }
  | Pbytes_load_128 { mode = m; boxed = true; _ }
  | Pfloatarray_load_128 { mode = m; boxed = true; _ }
  | Pfloat_array_load_128 { mode = m; boxed = true; _ }
  | Pint_array_load_128 { mode = m; boxed = true; _ }
  | Punboxed_float_array_load_128 { mode = m; boxed = true; _ }
  | Punboxed_float32_array_load_128 { mode = m; boxed = true; _ }
  | Punboxed_int32_array_load_128 { mode = m; boxed = true; _ }
  | Punboxed_int64_array_load_128 { mode = m; boxed = true; _ }
  | Punboxed_nativeint_array_load_128 { mode = m; boxed = true; _ }
  | Pget_header m -> Some m
  | Pstring_load_32 { boxed = false; _ }
  | Pstring_load_f32 { boxed = false; _ }
  | Pstring_load_64 { boxed = false; _ }
  | Pstring_load_128 { boxed = false; _ }
  | Pbytes_load_32 { boxed = false; _ }
  | Pbytes_load_f32 { boxed = false; _ }
  | Pbytes_load_64 { boxed = false; _ }
  | Pbytes_load_128 { boxed = false; _ }
  | Pfloatarray_load_128 { boxed = false; _ }
  | Pfloat_array_load_128 { boxed = false; _ }
  | Pint_array_load_128 { boxed = false; _ }
  | Punboxed_float_array_load_128 { boxed = false; _ }
  | Punboxed_float32_array_load_128 { boxed = false; _ }
  | Punboxed_int32_array_load_128 { boxed = false; _ }
  | Punboxed_int64_array_load_128 { boxed = false; _ }
  | Punboxed_nativeint_array_load_128 { boxed = false; _ } -> None
  | Pbytes_set_16 _ | Pbytes_set_32 _ | Pbytes_set_f32 _
  | Pbytes_set_64 _ | Pbytes_set_128 _ -> None
  | Pbigstring_load_16 _ -> None
  | Pbigstring_load_32 { mode = m; boxed = true; _ }
  | Pbigstring_load_f32 { mode = m; boxed = true; _ }
  | Pbigstring_load_64 { mode = m; boxed = true; _ }
  | Pbigstring_load_128 { mode = m; boxed = true; _ } -> Some m
  | Pbigstring_load_32 { boxed = false; _ }
  | Pbigstring_load_f32 { boxed = false; _ }
  | Pbigstring_load_64 { boxed = false; _ }
  | Pbigstring_load_128 { boxed = false; _ } -> None
  | Pbigstring_set_16 _ | Pbigstring_set_32 _ | Pbigstring_set_f32 _
  | Pbigstring_set_64 _ | Pbigstring_set_128 _
  | Pfloatarray_set_128 _ | Pfloat_array_set_128 _ | Pint_array_set_128 _
  | Punboxed_float_array_set_128 _ | Punboxed_float32_array_set_128 _
  | Punboxed_int32_array_set_128 _ | Punboxed_int64_array_set_128 _
  | Punboxed_nativeint_array_set_128 _ -> None
  | Pctconst _ -> None
  | Pbswap16 -> None
  | Pbbswap (_, m) -> Some m
  | Pint_as_pointer m -> Some m
  | Popaque _ -> None
  | Pprobe_is_enabled _ -> None
  | Pobj_dup -> Some alloc_heap
  | Pobj_magic _ -> None
  | Punbox_float _ | Punbox_int _ | Punbox_vector _ -> None
  | Pbox_float (_, m) | Pbox_int (_, m) | Pbox_vector (_, m) -> Some m
  | Prunstack | Presume | Pperform | Preperform
    (* CR mshinwell: check *)
  | Ppoll ->
    Some alloc_heap
  | Patomic_load _
  | Patomic_exchange
  | Patomic_cas
  | Patomic_fetch_add
  | Pdls_get
  | Preinterpret_unboxed_int64_as_tagged_int63 -> None
  | Preinterpret_tagged_int63_as_unboxed_int64 ->
    if !Clflags.native_code then None
    else
      (* We don't provide a locally-allocating version of this primitive
         since it would only apply to bytecode, and code requiring performance
         at a level where these primitives are necessary is very likely going
         to be native. *)
      Some alloc_heap

let constant_layout: constant -> layout = function
  | Const_int _ | Const_char _ -> Pvalue Pintval
  | Const_string _ -> Pvalue Pgenval
  | Const_int32 _ -> Pvalue (Pboxedintval Pint32)
  | Const_int64 _ -> Pvalue (Pboxedintval Pint64)
  | Const_nativeint _ -> Pvalue (Pboxedintval Pnativeint)
  | Const_unboxed_int32 _ -> Punboxed_int Pint32
  | Const_unboxed_int64 _ -> Punboxed_int Pint64
  | Const_unboxed_nativeint _ -> Punboxed_int Pnativeint
  | Const_float _ -> Pvalue (Pboxedfloatval Pfloat64)
  | Const_float32 _ -> Pvalue (Pboxedfloatval Pfloat32)
  | Const_unboxed_float _ -> Punboxed_float Pfloat64
  | Const_unboxed_float32 _ -> Punboxed_float Pfloat32

let structured_constant_layout = function
  | Const_base const -> constant_layout const
  | Const_mixed_block _ | Const_block _ | Const_immstring _ -> Pvalue Pgenval
  | Const_float_array _ | Const_float_block _ -> Pvalue (Parrayval Pfloatarray)

let rec layout_of_const_sort (c : Jkind.Sort.Const.t) : layout =
  match c with
  | Base Value -> layout_any_value
  | Base Float64 -> layout_unboxed_float Pfloat64
  | Base Float32 -> layout_unboxed_float Pfloat32
  | Base Word -> layout_unboxed_nativeint
  | Base Bits32 -> layout_unboxed_int32
  | Base Bits64 -> layout_unboxed_int64
  | Base Vec128 -> layout_unboxed_vector Pvec128
  | Base Void -> assert false
  | Product sorts ->
    layout_unboxed_product (List.map layout_of_const_sort sorts)

let layout_of_extern_repr : extern_repr -> _ = function
  | Untagged_int ->  layout_int
  | Unboxed_vector v -> layout_boxed_vector v
  | Unboxed_float bf -> layout_boxed_float bf
  | Unboxed_integer bi -> layout_boxedint bi
  | Same_as_ocaml_repr s -> layout_of_const_sort s

let array_ref_kind_result_layout = function
  | Pintarray_ref -> layout_int
  | Pfloatarray_ref _ -> layout_boxed_float Pfloat64
  | Punboxedfloatarray_ref bf -> layout_unboxed_float bf
  | Pgenarray_ref _ | Paddrarray_ref -> layout_value_field
  | Punboxedintarray_ref Pint32 -> layout_unboxed_int32
  | Punboxedintarray_ref Pint64 -> layout_unboxed_int64
  | Punboxedintarray_ref Pnativeint -> layout_unboxed_nativeint
  | Punboxedvectorarray_ref bv -> layout_unboxed_vector bv

let layout_of_mixed_field (kind : mixed_block_read) =
  match kind with
  | Mread_value_prefix _ -> layout_value_field
  | Mread_flat_suffix (Flat_read_float_boxed (_ : locality_mode)) ->
      layout_boxed_float Pfloat64
  | Mread_flat_suffix (Flat_read proj) ->
      match proj with
      | Imm -> layout_int
      | Float64 -> layout_unboxed_float Pfloat64
      | Float32 -> layout_unboxed_float Pfloat32
      | Bits32 -> layout_unboxed_int32
      | Bits64 -> layout_unboxed_int64
      | Vec128 -> layout_unboxed_vector Pvec128
      | Word -> layout_unboxed_nativeint
      | Float_boxed -> layout_boxed_float Pfloat64

let primitive_result_layout (p : primitive) =
  assert !Clflags.native_code;
  match p with
  | Popaque layout | Pobj_magic layout -> layout
  | Pbytes_to_string | Pbytes_of_string -> layout_string
  | Pignore | Psetfield _ | Psetfield_computed _ | Psetfloatfield _ | Poffsetref _
  | Psetufloatfield _ | Psetmixedfield _
  | Pbytessetu | Pbytessets | Parraysetu _ | Parraysets _ | Pbigarrayset _
  | Pbytes_set_16 _ | Pbytes_set_32 _ | Pbytes_set_f32 _ | Pbytes_set_64 _
  | Pbytes_set_128 _ | Pbigstring_set_16 _ | Pbigstring_set_32 _ | Pbigstring_set_f32 _
  | Pbigstring_set_64 _ | Pbigstring_set_128 _
  | Pfloatarray_set_128 _ | Pfloat_array_set_128 _ | Pint_array_set_128 _
  | Punboxed_float_array_set_128 _ | Punboxed_float32_array_set_128 _
  | Punboxed_int32_array_set_128 _ | Punboxed_int64_array_set_128 _
  | Punboxed_nativeint_array_set_128 _
    -> layout_unit
  | Pgetglobal _ | Psetglobal _ | Pgetpredef _ -> layout_module_field
  | Pmakeblock _ | Pmakefloatblock _ | Pmakearray _ | Pduprecord _
  | Pmakeufloatblock _ | Pmakemixedblock _
  | Pduparray _ | Pbigarraydim _ | Pobj_dup -> layout_block
  | Pfield _ | Pfield_computed _ -> layout_value_field
  | Punboxed_product_field (field, layouts) -> (Array.of_list layouts).(field)
  | Pmake_unboxed_product layouts -> layout_unboxed_product layouts
  | Pfloatfield _ -> layout_boxed_float Pfloat64
  | Pfloatoffloat32 _ -> layout_boxed_float Pfloat64
  | Pfloat32offloat _ -> layout_boxed_float Pfloat32
  | Pfloatofint (f, _) | Pnegfloat (f, _) | Pabsfloat (f, _)
  | Paddfloat (f, _) | Psubfloat (f, _) | Pmulfloat (f, _) | Pdivfloat (f, _)
  | Pbox_float (f, _) -> layout_boxed_float f
  | Pufloatfield _ -> Punboxed_float Pfloat64
  | Punbox_float float_kind -> Punboxed_float float_kind
  | Pbox_vector (v, _) -> layout_boxed_vector v
  | Punbox_vector v -> Punboxed_vector v
  | Pmixedfield (_, kind, _, _) -> layout_of_mixed_field kind
  | Pccall { prim_native_repr_res = _, repr_res } -> layout_of_extern_repr repr_res
  | Praise _ -> layout_bottom
  | Psequor | Psequand | Pnot
  | Pnegint | Paddint | Psubint | Pmulint
  | Pdivint _ | Pmodint _
  | Pandint | Porint | Pxorint
  | Plslint | Plsrint | Pasrint
  | Pintcomp _
  | Pcompare_ints | Pcompare_floats _ | Pcompare_bints _
  | Poffsetint _ | Pintoffloat _
  | Pfloatcomp (_, _) | Punboxed_float_comp (_, _)
  | Pstringlength | Pstringrefu | Pstringrefs
  | Pbyteslength | Pbytesrefu | Pbytesrefs
  | Parraylength _ | Pisint _ | Pisout | Pintofbint _
  | Pbintcomp _ | Punboxed_int_comp _
  | Pstring_load_16 _ | Pbytes_load_16 _ | Pbigstring_load_16 _
  | Pprobe_is_enabled _ | Pbswap16
    -> layout_int
  | Parrayrefu (array_ref_kind, _, _) | Parrayrefs (array_ref_kind, _, _) ->
    array_ref_kind_result_layout array_ref_kind
  | Pbintofint (bi, _) | Pcvtbint (_,bi,_)
  | Pnegbint (bi, _) | Paddbint (bi, _) | Psubbint (bi, _)
  | Pmulbint (bi, _) | Pdivbint {size = bi} | Pmodbint {size = bi}
  | Pandbint (bi, _) | Porbint (bi, _) | Pxorbint (bi, _)
  | Plslbint (bi, _) | Plsrbint (bi, _) | Pasrbint (bi, _)
  | Pbbswap (bi, _) | Pbox_int (bi, _) ->
      layout_boxedint bi
  | Punbox_int bi -> Punboxed_int bi
  | Pstring_load_32 { boxed = true; _ } | Pbytes_load_32 { boxed = true; _ }
  | Pbigstring_load_32 { boxed = true; _ } ->
      layout_boxedint Pint32
  | Pstring_load_f32 { boxed = true; _ } | Pbytes_load_f32 { boxed = true; _ }
  | Pbigstring_load_f32 { boxed = true; _ } ->
      layout_boxed_float Pfloat32
  | Pstring_load_64 { boxed = true; _ } | Pbytes_load_64 { boxed = true; _ }
  | Pbigstring_load_64 { boxed = true; _ } ->
      layout_boxedint Pint64
  | Pstring_load_128 { boxed = true; _ } | Pbytes_load_128 { boxed = true; _ }
  | Pbigstring_load_128 { boxed = true; _ } ->
      layout_boxed_vector Pvec128
  | Pbigstring_load_32 { boxed = false; _ }
  | Pstring_load_32 { boxed = false; _ }
  | Pbytes_load_32 { boxed = false; _ } -> layout_unboxed_int Pint32
  | Pbigstring_load_f32 { boxed = false; _ }
  | Pstring_load_f32 { boxed = false; _ }
  | Pbytes_load_f32 { boxed = false; _ } -> layout_unboxed_float Pfloat32
  | Pbigstring_load_64 { boxed = false; _ }
  | Pstring_load_64 { boxed = false; _ }
  | Pbytes_load_64 { boxed = false; _ } -> layout_unboxed_int Pint64
  | Pstring_load_128 { boxed = false; _ } | Pbytes_load_128 { boxed = false; _ }
  | Pbigstring_load_128 { boxed = false; _ } ->
      layout_unboxed_vector Pvec128
  | Pfloatarray_load_128 { boxed = true; _ }
  | Pfloat_array_load_128 { boxed = true; _ }
  | Punboxed_float_array_load_128 { boxed = true; _ }
  | Punboxed_float32_array_load_128 { boxed = true; _ }
  | Pint_array_load_128 { boxed = true; _ }
  | Punboxed_int64_array_load_128 { boxed = true; _ }
  | Punboxed_nativeint_array_load_128 { boxed = true; _ }
  | Punboxed_int32_array_load_128 { boxed = true; _ } ->
      layout_boxed_vector Pvec128
  | Pfloatarray_load_128 { boxed = false; _ }
  | Pfloat_array_load_128 { boxed = false; _ }
  | Punboxed_float_array_load_128 { boxed = false; _ }
  | Punboxed_float32_array_load_128 { boxed = false; _ }
  | Pint_array_load_128 { boxed = false; _ }
  | Punboxed_int64_array_load_128 { boxed = false; _ }
  | Punboxed_nativeint_array_load_128 { boxed = false; _ }
  | Punboxed_int32_array_load_128 { boxed = false; _ } ->
      layout_unboxed_vector Pvec128
  | Pbigarrayref (_, _, kind, _) ->
      begin match kind with
      | Pbigarray_unknown -> layout_any_value
      | Pbigarray_float16 | Pbigarray_float32 ->
        (* float32 bigarrays return 64-bit floats for backward compatibility.
           Likewise for float16. *)
        layout_boxed_float Pfloat64
      | Pbigarray_float32_t -> layout_boxed_float Pfloat32
      | Pbigarray_float64 -> layout_boxed_float Pfloat64
      | Pbigarray_sint8 | Pbigarray_uint8
      | Pbigarray_sint16 | Pbigarray_uint16
      | Pbigarray_caml_int -> layout_int
      | Pbigarray_int32 -> layout_boxedint Pint32
      | Pbigarray_int64 -> layout_boxedint Pint64
      | Pbigarray_native_int -> layout_boxedint Pnativeint
      | Pbigarray_complex32 | Pbigarray_complex64 ->
          layout_block
      end
  | Pctconst (
      Big_endian | Word_size | Int_size | Max_wosize
      | Ostype_unix | Ostype_cygwin | Ostype_win32 | Backend_type | Runtime5
    ) ->
      (* Compile-time constants only ever return ints for now,
         enumerate them all to be sure to modify this if it becomes wrong. *)
      layout_int
  | Pint_as_pointer _ ->
      (* CR ncourant: use an unboxed int64 here when it exists *)
      layout_any_value
  | (Parray_to_iarray | Parray_of_iarray) -> layout_any_value
  | Pget_header _ -> layout_boxedint Pnativeint
  | Prunstack | Presume | Pperform | Preperform -> layout_any_value
  | Patomic_load { immediate_or_pointer = Immediate } -> layout_int
  | Patomic_load { immediate_or_pointer = Pointer } -> layout_any_value
  | Patomic_exchange
  | Patomic_cas
  | Patomic_fetch_add
  | Pdls_get -> layout_any_value
  | Ppoll -> layout_unit
  | Preinterpret_tagged_int63_as_unboxed_int64 -> layout_unboxed_int64
  | Preinterpret_unboxed_int64_as_tagged_int63 -> layout_int

let compute_expr_layout free_vars_kind lam =
  let rec compute_expr_layout kinds = function
    | Lvar id | Lmutvar id -> begin
        try Ident.Map.find id kinds
        with Not_found ->
        match free_vars_kind id with
        | Some kind -> kind
        | None ->
            Misc.fatal_errorf "Unbound layout for variable %a" Ident.print id
      end
    | Lconst cst -> structured_constant_layout cst
    | Lfunction _ -> layout_function
    | Lapply { ap_result_layout; _ } -> ap_result_layout
    | Lsend (_, _, _, _, _, _, _, layout) -> layout
    | Llet(_, kind, id, _, body) | Lmutlet(kind, id, _, body) ->
      compute_expr_layout (Ident.Map.add id kind kinds) body
    | Lletrec(defs, body) ->
      let kinds =
        List.fold_left (fun kinds { id } -> Ident.Map.add id layout_letrec kinds)
          kinds defs
      in
      compute_expr_layout kinds body
    | Lprim(p, _, _) ->
      primitive_result_layout p
    | Lswitch(_, _, _, kind) | Lstringswitch(_, _, _, _, kind)
    | Lstaticcatch(_, _, _, _, kind) | Ltrywith(_, _, _, kind)
    | Lifthenelse(_, _, _, kind) | Lregion (_, kind) ->
      kind
    | Lstaticraise (_, _) ->
      layout_bottom
    | Lsequence(_, body) | Levent(body, _) -> compute_expr_layout kinds body
    | Lwhile _ | Lfor _ | Lassign _ -> layout_unit
    | Lifused _ ->
        assert false
    | Lexclave e -> compute_expr_layout kinds e
  in
  compute_expr_layout Ident.Map.empty lam

let array_ref_kind mode = function
  | Pgenarray -> Pgenarray_ref mode
  | Paddrarray -> Paddrarray_ref
  | Pintarray -> Pintarray_ref
  | Pfloatarray -> Pfloatarray_ref mode
  | Punboxedintarray int_kind -> Punboxedintarray_ref int_kind
  | Punboxedfloatarray float_kind -> Punboxedfloatarray_ref float_kind
  | Punboxedvectorarray vec_kind -> Punboxedvectorarray_ref vec_kind

let array_set_kind mode = function
  | Pgenarray -> Pgenarray_set mode
  | Paddrarray -> Paddrarray_set mode
  | Pintarray -> Pintarray_set
  | Pfloatarray -> Pfloatarray_set
  | Punboxedintarray int_kind -> Punboxedintarray_set int_kind
  | Punboxedfloatarray float_kind -> Punboxedfloatarray_set float_kind
  | Punboxedvectorarray vec_kind -> Punboxedvectorarray_set vec_kind

let may_allocate_in_region lam =
  (* loop_region raises, if the lambda might allocate in parent region *)
  let rec loop_region lam =
    shallow_iter ~tail:(function
      | Lexclave body -> loop body
      | lam -> loop_region lam
    ) ~non_tail:(fun lam -> loop_region lam) lam
  and loop = function
    | Lvar _ | Lmutvar _ | Lconst _ -> ()

    | Lfunction {mode=Alloc_heap} -> ()
    | Lfunction {mode=Alloc_local} -> raise Exit

    | Lapply {ap_mode=Alloc_local}
    | Lsend (_,_,_,_,_,Alloc_local,_,_) -> raise Exit

    | Lprim (prim, args, _) ->
       begin match primitive_may_allocate prim with
       | Some Alloc_local -> raise Exit
       | None | Some Alloc_heap ->
          List.iter loop args
       end
    | Lregion (body, _layout) ->
       (* [body] might allocate in the parent region because of exclave, and thus
          [Lregion body] might allocate in the current region *)
      loop_region body
    | Lexclave _body ->
      (* [_body] might do local allocations, but not in the current region;
        rather, it's in the parent region *)
      ()
    | Lwhile {wh_cond; wh_body} -> loop wh_cond; loop wh_body
    | Lfor {for_from; for_to; for_body} -> loop for_from; loop for_to; loop for_body
    | ( Lapply _ | Llet _ | Lmutlet _ | Lletrec _ | Lswitch _ | Lstringswitch _
      | Lstaticraise _ | Lstaticcatch _ | Ltrywith _
      | Lifthenelse _ | Lsequence _ | Lassign _ | Lsend _
      | Levent _ | Lifused _) as lam ->
       iter_head_constructor loop lam
  in
  if not Config.stack_allocation then false
  else begin
    match loop lam with
    | () -> false
    | exception Exit -> true
  end

let simple_prim_on_values ~name ~arity ~alloc =
  Primitive.make
    ~name
    ~alloc
    ~c_builtin:false
    ~effects:Arbitrary_effects
    ~coeffects:Has_coeffects
    ~native_name:""
    ~native_repr_args:
      (Primitive.make_prim_repr_args arity
<<<<<<< HEAD
        (Primitive.Prim_global,Same_as_ocaml_repr Jkind.Sort.Value))
    ~native_repr_res:(Prim_global, Same_as_ocaml_repr Jkind.Sort.Value)
    ~is_layout_poly:false

type arg_descr =
  { arg_param: Global_module.Name.t;
    arg_block_field: int; }
=======
        (Primitive.Prim_global,Same_as_ocaml_repr Jkind.Sort.Const.value))
    ~native_repr_res:(Prim_global, Same_as_ocaml_repr Jkind.Sort.Const.value)
    ~is_layout_poly:false
>>>>>>> 809e0cd3
<|MERGE_RESOLUTION|>--- conflicted
+++ resolved
@@ -2154,16 +2154,10 @@
     ~native_name:""
     ~native_repr_args:
       (Primitive.make_prim_repr_args arity
-<<<<<<< HEAD
-        (Primitive.Prim_global,Same_as_ocaml_repr Jkind.Sort.Value))
-    ~native_repr_res:(Prim_global, Same_as_ocaml_repr Jkind.Sort.Value)
-    ~is_layout_poly:false
-
-type arg_descr =
-  { arg_param: Global_module.Name.t;
-    arg_block_field: int; }
-=======
         (Primitive.Prim_global,Same_as_ocaml_repr Jkind.Sort.Const.value))
     ~native_repr_res:(Prim_global, Same_as_ocaml_repr Jkind.Sort.Const.value)
     ~is_layout_poly:false
->>>>>>> 809e0cd3
+
+type arg_descr =
+  { arg_param: Global_module.Name.t;
+    arg_block_field: int; }