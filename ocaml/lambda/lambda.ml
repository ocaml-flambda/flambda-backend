(**************************************************************************)
(*                                                                        *)
(*                                 OCaml                                  *)
(*                                                                        *)
(*             Xavier Leroy, projet Cristal, INRIA Rocquencourt           *)
(*                                                                        *)
(*   Copyright 1996 Institut National de Recherche en Informatique et     *)
(*     en Automatique.                                                    *)
(*                                                                        *)
(*   All rights reserved.  This file is distributed under the terms of    *)
(*   the GNU Lesser General Public License version 2.1, with the          *)
(*   special exception on linking described in the file LICENSE.          *)
(*                                                                        *)
(**************************************************************************)

open Misc
open Asttypes

type constant = Typedtree.constant

type mutable_flag = Immutable | Immutable_unique | Mutable

type compile_time_constant =
  | Big_endian
  | Word_size
  | Int_size
  | Max_wosize
  | Ostype_unix
  | Ostype_win32
  | Ostype_cygwin
  | Backend_type
  | Runtime5

type immediate_or_pointer =
  | Immediate
  | Pointer

type is_safe =
  | Safe
  | Unsafe

type field_read_semantics =
  | Reads_agree
  | Reads_vary

include (struct

  type locality_mode =
    | Alloc_heap
    | Alloc_local

  type alloc_mode = locality_mode

  type modify_mode =
    | Modify_heap
    | Modify_maybe_stack

  let alloc_heap = Alloc_heap

  let alloc_local : alloc_mode =
    if Config.stack_allocation then Alloc_local
    else Alloc_heap

  let join_mode a b =
    match a, b with
    | Alloc_local, _ | _, Alloc_local -> Alloc_local
    | Alloc_heap, Alloc_heap -> Alloc_heap

  let modify_heap = Modify_heap

  let modify_maybe_stack : modify_mode =
    if Config.stack_allocation then Modify_maybe_stack
    else Modify_heap

  let equal_alloc_mode mode1 mode2 =
    match mode1, mode2 with
    | Alloc_local, Alloc_local | Alloc_heap, Alloc_heap -> true
    | (Alloc_local | Alloc_heap), _ -> false

end : sig

  type locality_mode = private
    | Alloc_heap
    | Alloc_local

  type alloc_mode = locality_mode

  type modify_mode = private
    | Modify_heap
    | Modify_maybe_stack

  val alloc_heap : locality_mode

  val alloc_local : locality_mode

  val modify_heap : modify_mode

  val modify_maybe_stack : modify_mode

  val join_mode : alloc_mode -> alloc_mode -> alloc_mode

  val equal_alloc_mode : alloc_mode -> alloc_mode -> bool
end)

let is_local_mode = function
  | Alloc_heap -> false
  | Alloc_local -> true

let is_heap_mode = function
  | Alloc_heap -> true
  | Alloc_local -> false

let sub_mode a b =
  match a, b with
  | Alloc_heap, _ -> true
  | _, Alloc_local -> true
  | Alloc_local, Alloc_heap -> false

let eq_mode a b =
  match a, b with
  | Alloc_heap, Alloc_heap -> true
  | Alloc_local, Alloc_local -> true
  | Alloc_heap, Alloc_local -> false
  | Alloc_local, Alloc_heap -> false

type initialization_or_assignment =
  | Assignment of modify_mode
  | Heap_initialization
  | Root_initialization

type region_close =
  | Rc_normal
  | Rc_nontail
  | Rc_close_at_apply

type primitive =
  | Pbytes_to_string
  | Pbytes_of_string
  | Pignore
    (* Globals *)
  | Pgetglobal of Compilation_unit.t
  | Psetglobal of Compilation_unit.t
  | Pgetpredef of Ident.t
  (* Operations on heap blocks *)
  | Pmakeblock of int * mutable_flag * block_shape * alloc_mode
  | Pmakefloatblock of mutable_flag * alloc_mode
  | Pmakeufloatblock of mutable_flag * alloc_mode
  | Pmakemixedblock of int * mutable_flag * mixed_block_shape * alloc_mode
  | Pfield of int * immediate_or_pointer * field_read_semantics
  | Pfield_computed of field_read_semantics
  | Psetfield of int * immediate_or_pointer * initialization_or_assignment
  | Psetfield_computed of immediate_or_pointer * initialization_or_assignment
  | Pfloatfield of int * field_read_semantics * alloc_mode
  | Pufloatfield of int * field_read_semantics
  | Pmixedfield of int * mixed_block_read * field_read_semantics
  | Psetfloatfield of int * initialization_or_assignment
  | Psetufloatfield of int * initialization_or_assignment
  | Psetmixedfield of int * mixed_block_write * initialization_or_assignment
  | Pduprecord of Types.record_representation * int
  (* Unboxed products *)
  | Pmake_unboxed_product of layout list
  | Punboxed_product_field of int * layout list
  (* Context switches *)
  | Prunstack
  | Pperform
  | Presume
  | Preperform
  (* External call *)
  | Pccall of external_call_description
  (* Exceptions *)
  | Praise of raise_kind
  (* Boolean operations *)
  | Psequand | Psequor | Pnot
  (* Integer operations *)
  | Pnegint | Paddint | Psubint | Pmulint
  | Pdivint of is_safe | Pmodint of is_safe
  | Pandint | Porint | Pxorint
  | Plslint | Plsrint | Pasrint
  | Pintcomp of integer_comparison
  | Pcompare_ints
  | Pcompare_floats of boxed_float
  | Pcompare_bints of boxed_integer
  | Poffsetint of int
  | Poffsetref of int
  (* Float operations *)
  | Pfloatoffloat32 of alloc_mode
  | Pfloat32offloat of alloc_mode
  | Pintoffloat of boxed_float
  | Pfloatofint of boxed_float * alloc_mode
  | Pnegfloat of boxed_float * alloc_mode
  | Pabsfloat of boxed_float * alloc_mode
  | Paddfloat of boxed_float * alloc_mode
  | Psubfloat of boxed_float * alloc_mode
  | Pmulfloat of boxed_float * alloc_mode
  | Pdivfloat of boxed_float * alloc_mode
  | Pfloatcomp of boxed_float * float_comparison
  | Punboxed_float_comp of boxed_float * float_comparison
  (* String operations *)
  | Pstringlength | Pstringrefu  | Pstringrefs
  | Pbyteslength | Pbytesrefu | Pbytessetu | Pbytesrefs | Pbytessets
  (* Array operations *)
  | Pmakearray of array_kind * mutable_flag * alloc_mode
  | Pduparray of array_kind * mutable_flag
  | Parraylength of array_kind
  | Parrayrefu of array_ref_kind * array_index_kind
  | Parraysetu of array_set_kind * array_index_kind
  | Parrayrefs of array_ref_kind * array_index_kind
  | Parraysets of array_set_kind * array_index_kind
  (* Test if the argument is a block or an immediate integer *)
  | Pisint of { variant_only : bool }
  (* Test if the (integer) argument is outside an interval *)
  | Pisout
  (* Operations on boxed integers (Nativeint.t, Int32.t, Int64.t) *)
  | Pbintofint of boxed_integer * alloc_mode
  | Pintofbint of boxed_integer
  | Pcvtbint of boxed_integer (*source*) * boxed_integer (*destination*)
                * alloc_mode
  | Pnegbint of boxed_integer * alloc_mode
  | Paddbint of boxed_integer * alloc_mode
  | Psubbint of boxed_integer * alloc_mode
  | Pmulbint of boxed_integer * alloc_mode
  | Pdivbint of { size : boxed_integer; is_safe : is_safe; mode: alloc_mode }
  | Pmodbint of { size : boxed_integer; is_safe : is_safe; mode: alloc_mode }
  | Pandbint of boxed_integer * alloc_mode
  | Porbint of boxed_integer * alloc_mode
  | Pxorbint of boxed_integer * alloc_mode
  | Plslbint of boxed_integer * alloc_mode
  | Plsrbint of boxed_integer * alloc_mode
  | Pasrbint of boxed_integer * alloc_mode
  | Pbintcomp of boxed_integer * integer_comparison
  | Punboxed_int_comp of unboxed_integer * integer_comparison
  (* Operations on Bigarrays: (unsafe, #dimensions, kind, layout) *)
  | Pbigarrayref of bool * int * bigarray_kind * bigarray_layout
  | Pbigarrayset of bool * int * bigarray_kind * bigarray_layout
  (* size of the nth dimension of a Bigarray *)
  | Pbigarraydim of int
  (* load/set 16,32,64,128 bits from a string: (unsafe)*)
  | Pstring_load_16 of bool
  | Pstring_load_32 of bool * alloc_mode
  | Pstring_load_64 of bool * alloc_mode
  | Pstring_load_128 of { unsafe : bool; mode: alloc_mode }
  | Pbytes_load_16 of bool
  | Pbytes_load_32 of bool * alloc_mode
  | Pbytes_load_64 of bool * alloc_mode
  | Pbytes_load_128 of { unsafe : bool; mode: alloc_mode }
  | Pbytes_set_16 of bool
  | Pbytes_set_32 of bool
  | Pbytes_set_64 of bool
  | Pbytes_set_128 of { unsafe : bool }
  (* load/set 16,32,64,128 bits from a
     (char, int8_unsigned_elt, c_layout) Bigarray.Array1.t : (unsafe) *)
  | Pbigstring_load_16 of { unsafe : bool }
  | Pbigstring_load_32 of { unsafe : bool; mode: alloc_mode; boxed : bool }
  | Pbigstring_load_64 of { unsafe : bool; mode: alloc_mode; boxed : bool }
  | Pbigstring_load_128 of { aligned : bool; unsafe : bool; mode: alloc_mode;
      boxed : bool }
  | Pbigstring_set_16 of { unsafe : bool }
  | Pbigstring_set_32 of { unsafe : bool; boxed : bool }
  | Pbigstring_set_64 of { unsafe : bool; boxed : bool }
  | Pbigstring_set_128 of { aligned : bool; unsafe : bool; boxed : bool }
  (* load/set SIMD vectors in GC-managed arrays *)
  | Pfloatarray_load_128 of { unsafe : bool; mode : alloc_mode }
  | Pfloat_array_load_128 of { unsafe : bool; mode : alloc_mode }
  | Pint_array_load_128 of { unsafe : bool; mode : alloc_mode }
  | Punboxed_float_array_load_128 of { unsafe : bool; mode : alloc_mode }
  | Punboxed_int32_array_load_128 of { unsafe : bool; mode : alloc_mode }
  | Punboxed_int64_array_load_128 of { unsafe : bool; mode : alloc_mode }
  | Punboxed_nativeint_array_load_128 of { unsafe : bool; mode : alloc_mode }
  | Pfloatarray_set_128 of { unsafe : bool }
  | Pfloat_array_set_128 of { unsafe : bool }
  | Pint_array_set_128 of { unsafe : bool }
  | Punboxed_float_array_set_128 of { unsafe : bool }
  | Punboxed_int32_array_set_128 of { unsafe : bool }
  | Punboxed_int64_array_set_128 of { unsafe : bool }
  | Punboxed_nativeint_array_set_128 of { unsafe : bool }
  (* Compile time constants *)
  | Pctconst of compile_time_constant
  (* byte swap *)
  | Pbswap16
  | Pbbswap of boxed_integer * alloc_mode
  (* Integer to external pointer *)
  | Pint_as_pointer of alloc_mode
  (* Atomic operations *)
  | Patomic_load of {immediate_or_pointer : immediate_or_pointer}
  | Patomic_exchange
  | Patomic_cas
  | Patomic_fetch_add
  (* Inhibition of optimisation *)
  | Popaque of layout
  (* Statically-defined probes *)
  | Pprobe_is_enabled of { name: string }
  (* Primitives for [Obj] *)
  | Pobj_dup
  | Pobj_magic of layout
  | Punbox_float of boxed_float
  | Pbox_float of boxed_float * alloc_mode
  | Punbox_int of boxed_integer
  | Pbox_int of boxed_integer * alloc_mode
  (* Jane Street extensions *)
  | Parray_to_iarray
  | Parray_of_iarray
  | Pget_header of alloc_mode
  (* Fetching domain-local state *)
  | Pdls_get

and extern_repr =
  | Same_as_ocaml_repr of Jkind.Sort.const
  | Unboxed_float of boxed_float
  | Unboxed_vector of Primitive.boxed_vector
  | Unboxed_integer of Primitive.boxed_integer
  | Untagged_int

and external_call_description = extern_repr Primitive.description_gen

and integer_comparison =
    Ceq | Cne | Clt | Cgt | Cle | Cge

and float_comparison =
    CFeq | CFneq | CFlt | CFnlt | CFgt | CFngt | CFle | CFnle | CFge | CFnge

and value_kind =
  | Pgenval
  | Pintval
  | Pboxedfloatval of boxed_float
  | Pboxedintval of boxed_integer
  | Pvariant of {
      consts : int list;
      non_consts : (int * constructor_shape) list;
    }
  | Parrayval of array_kind
  | Pboxedvectorval of boxed_vector

and layout =
  | Ptop
  | Pvalue of value_kind
  | Punboxed_float of boxed_float
  | Punboxed_int of boxed_integer
  | Punboxed_vector of boxed_vector
  | Punboxed_product of layout list
  | Pbottom

and block_shape =
  value_kind list option

and flat_element = Types.flat_element =
    Imm | Float | Float64 | Bits32 | Bits64 | Word
and flat_element_read =
  | Flat_read of flat_element
  | Flat_read_float of alloc_mode
and mixed_block_read =
  | Mread_value_prefix of immediate_or_pointer
  | Mread_flat_suffix of flat_element_read
and mixed_block_write =
  | Mwrite_value_prefix of immediate_or_pointer
  | Mwrite_flat_suffix of flat_element

and mixed_block_shape = Types.mixed_product_shape =
  { value_prefix_len : int;
    flat_suffix : flat_element array;
  }

and constructor_shape =
  | Constructor_uniform of value_kind list
  | Constructor_mixed of
      { value_prefix : value_kind list;
        flat_suffix : flat_element list;
      }

and array_kind =
    Pgenarray | Paddrarray | Pintarray | Pfloatarray
  | Punboxedfloatarray of unboxed_float
  | Punboxedintarray of unboxed_integer

and array_ref_kind =
  | Pgenarray_ref of alloc_mode
  | Paddrarray_ref
  | Pintarray_ref
  | Pfloatarray_ref of alloc_mode
  | Punboxedfloatarray_ref of unboxed_float
  | Punboxedintarray_ref of unboxed_integer

and array_set_kind =
  | Pgenarray_set of modify_mode
  | Paddrarray_set of modify_mode
  | Pintarray_set
  | Pfloatarray_set
  | Punboxedfloatarray_set of unboxed_float
  | Punboxedintarray_set of unboxed_integer

and array_index_kind =
  | Ptagged_int_index
  | Punboxed_int_index of unboxed_integer

and boxed_float = Primitive.boxed_float =
  | Pfloat64
  | Pfloat32

and boxed_integer = Primitive.boxed_integer =
    Pnativeint | Pint32 | Pint64

and unboxed_float = boxed_float

and unboxed_integer = boxed_integer

and vec128_type =
  | Unknown128
  | Int8x16
  | Int16x8
  | Int32x4
  | Int64x2
  | Float32x4
  | Float64x2

and boxed_vector =
  | Pvec128 of vec128_type

and bigarray_kind =
    Pbigarray_unknown
  | Pbigarray_float32 | Pbigarray_float64
  | Pbigarray_sint8 | Pbigarray_uint8
  | Pbigarray_sint16 | Pbigarray_uint16
  | Pbigarray_int32 | Pbigarray_int64
  | Pbigarray_caml_int | Pbigarray_native_int
  | Pbigarray_complex32 | Pbigarray_complex64

and bigarray_layout =
    Pbigarray_unknown_layout
  | Pbigarray_c_layout
  | Pbigarray_fortran_layout

and raise_kind =
  | Raise_regular
  | Raise_reraise
  | Raise_notrace

let vec128_name = function
  | Unknown128 -> "unknown128"
  | Int8x16 -> "int8x16"
  | Int16x8 -> "int16x8"
  | Int32x4 -> "int32x4"
  | Int64x2 -> "int64x2"
  | Float32x4 -> "float32x4"
  | Float64x2 -> "float64x2"

let equal_boxed_integer = Primitive.equal_boxed_integer

let equal_boxed_float = Primitive.equal_boxed_float

let equal_boxed_vector_size v1 v2 =
  match v1, v2 with
  | Pvec128 _, Pvec128 _ -> true

let compare_boxed_vector = Stdlib.compare

let print_boxed_vector ppf t =
  match t with
  | Pvec128 v -> Format.pp_print_string ppf (vec128_name v)

let join_vec128_types v1 v2 =
  match v1, v2 with
  | Unknown128, _ | _, Unknown128 -> Unknown128
  | Int8x16, Int8x16 -> Int8x16
  | Int16x8, Int16x8 -> Int16x8
  | Int32x4, Int32x4 -> Int32x4
  | Int64x2, Int64x2 -> Int64x2
  | Float32x4, Float32x4 -> Float32x4
  | Float64x2, Float64x2 -> Float64x2
  | (Int8x16 | Int16x8 | Int32x4 | Int64x2 | Float32x4 | Float64x2), _ ->
    Unknown128

let join_boxed_vector_layout v1 v2 =
  match v1, v2 with
  | Pvec128 v1, Pvec128 v2 -> Punboxed_vector (Pvec128 (join_vec128_types v1 v2))

let rec equal_value_kind x y =
  match x, y with
  | Pgenval, Pgenval -> true
  | Pboxedfloatval f1, Pboxedfloatval f2 -> equal_boxed_float f1 f2
  | Pboxedintval bi1, Pboxedintval bi2 -> equal_boxed_integer bi1 bi2
  | Pboxedvectorval bi1, Pboxedvectorval bi2 ->
    equal_boxed_vector_size bi1 bi2
  | Pintval, Pintval -> true
  | Parrayval elt_kind1, Parrayval elt_kind2 -> elt_kind1 = elt_kind2
  | Pvariant { consts = consts1; non_consts = non_consts1; },
    Pvariant { consts = consts2; non_consts = non_consts2; } ->
    let consts1 = List.sort Int.compare consts1 in
    let consts2 = List.sort Int.compare consts2 in
    let compare_by_tag (tag1, _) (tag2, _) = Int.compare tag1 tag2 in
    let non_consts1 = List.sort compare_by_tag non_consts1 in
    let non_consts2 = List.sort compare_by_tag non_consts2 in
    List.equal Int.equal consts1 consts2
      && List.equal (fun (tag1, cstr1) (tag2, cstr2) ->
             Int.equal tag1 tag2
             && equal_constructor_shape cstr1 cstr2)
           non_consts1 non_consts2
  | (Pgenval | Pboxedfloatval _ | Pboxedintval _ | Pintval | Pvariant _
      | Parrayval _ | Pboxedvectorval _), _ -> false

and equal_constructor_shape x y =
  match x, y with
  | Constructor_uniform fields1, Constructor_uniform fields2 ->
      List.length fields1 = List.length fields2
      && List.for_all2 equal_value_kind fields1 fields2
  | Constructor_mixed { value_prefix = p1; flat_suffix = s1 },
    Constructor_mixed { value_prefix = p2; flat_suffix = s2 } ->
      List.length p1 = List.length p2
      && List.for_all2 equal_value_kind p1 p2
      && List.length s1 = List.length s2
      && List.for_all2 Types.equal_flat_element s1 s2
  | (Constructor_uniform _ | Constructor_mixed _), _ -> false

let equal_layout x y =
  match x, y with
  | Pvalue x, Pvalue y -> equal_value_kind x y
  | Ptop, Ptop -> true
  | Pbottom, Pbottom -> true
  | _, _ -> false

let rec compatible_layout x y =
  match x, y with
  | Pbottom, _
  | _, Pbottom -> true
  | Pvalue _, Pvalue _ -> true
  | Punboxed_float f1, Punboxed_float f2 -> equal_boxed_float f1 f2
  | Punboxed_int bi1, Punboxed_int bi2 ->
      equal_boxed_integer bi1 bi2
  | Punboxed_vector bi1, Punboxed_vector bi2 -> equal_boxed_vector_size bi1 bi2
  | Punboxed_product layouts1, Punboxed_product layouts2 ->
      List.compare_lengths layouts1 layouts2 = 0
      && List.for_all2 compatible_layout layouts1 layouts2
  | Ptop, Ptop -> true
  | Ptop, _ | _, Ptop -> false
  | (Pvalue _ | Punboxed_float _ | Punboxed_int _ | Punboxed_vector _ |
     Punboxed_product _), _ ->
      false

let must_be_value layout =
  match layout with
  | Pvalue v -> v
  | Pbottom ->
      (* Here, we want to get the [value_kind] corresponding to
         a [Pbottom] layout. Anything will do, we return [Pgenval]
         as a default. *)
      Pgenval
  | _ -> Misc.fatal_error "Layout is not a value"

type structured_constant =
    Const_base of constant
  | Const_block of int * structured_constant list
  | Const_float_array of string list
  | Const_immstring of string
  | Const_float_block of string list

type tailcall_attribute =
  | Tailcall_expectation of bool
    (* [@tailcall] and [@tailcall true] have [true],
       [@tailcall false] has [false] *)
  | Default_tailcall (* no [@tailcall] attribute *)

type inline_attribute =
  | Always_inline (* [@inline] or [@inline always] *)
  | Never_inline (* [@inline never] *)
  | Available_inline (* [@inline available] *)
  | Unroll of int (* [@unroll x] *)
  | Default_inline (* no [@inline] attribute *)

type inlined_attribute =
  | Always_inlined (* [@inlined] or [@inlined always] *)
  | Never_inlined (* [@inlined never] *)
  | Hint_inlined (* [@inlined hint] *)
  | Unroll of int (* [@unroll x] *)
  | Default_inlined (* no [@inlined] attribute *)

let equal_inline_attribute (x : inline_attribute) (y : inline_attribute) =
  match x, y with
  | Always_inline, Always_inline
  | Never_inline, Never_inline
  | Available_inline, Available_inline
  | Default_inline, Default_inline
    ->
    true
  | Unroll u, Unroll v ->
    u = v
  | (Always_inline | Never_inline
    | Available_inline | Unroll _ | Default_inline), _ ->
    false

let equal_inlined_attribute (x : inlined_attribute) (y : inlined_attribute) =
  match x, y with
  | Always_inlined, Always_inlined
  | Never_inlined, Never_inlined
  | Hint_inlined, Hint_inlined
  | Default_inlined, Default_inlined
    ->
    true
  | Unroll u, Unroll v ->
    u = v
  | (Always_inlined | Never_inlined
    | Hint_inlined | Unroll _ | Default_inlined), _ ->
    false

type probe_desc = { name: string; enabled_at_init: bool; }
type probe = probe_desc option

type specialise_attribute =
  | Always_specialise (* [@specialise] or [@specialise always] *)
  | Never_specialise (* [@specialise never] *)
  | Default_specialise (* no [@specialise] attribute *)

let equal_specialise_attribute x y =
  match x, y with
  | Always_specialise, Always_specialise
  | Never_specialise, Never_specialise
  | Default_specialise, Default_specialise ->
    true
  | (Always_specialise | Never_specialise | Default_specialise), _ ->
    false

type local_attribute =
  | Always_local (* [@local] or [@local always] *)
  | Never_local (* [@local never] *)
  | Default_local (* [@local maybe] or no [@local] attribute *)

type property = Builtin_attributes.property =
  | Zero_alloc

type poll_attribute =
  | Error_poll (* [@poll error] *)
  | Default_poll (* no [@poll] attribute *)

type check_attribute = Builtin_attributes.check_attribute =
  | Default_check
  | Ignore_assert_all of property
  | Check of { property: property;
               strict: bool;
               opt: bool;
               arity: int;
               loc: Location.t;
             }
  | Assume of { property: property;
                strict: bool;
                never_returns_normally: bool;
                arity: int;
                loc: Location.t;
              }

type loop_attribute =
  | Always_loop (* [@loop] or [@loop always] *)
  | Never_loop (* [@loop never] *)
  | Default_loop (* no [@loop] attribute *)

type curried_function_kind = { nlocal : int } [@@unboxed]

type function_kind = Curried of curried_function_kind | Tupled

type let_kind = Strict | Alias | StrictOpt

type meth_kind = Self | Public | Cached

let equal_meth_kind x y =
  match x, y with
  | Self, Self -> true
  | Public, Public -> true
  | Cached, Cached -> true
  | (Self | Public | Cached), _ -> false

type shared_code = (int * int) list

type static_label = int

type function_attribute = {
  inline : inline_attribute;
  specialise : specialise_attribute;
  local: local_attribute;
  check : check_attribute;
  poll: poll_attribute;
  loop: loop_attribute;
  is_a_functor: bool;
  is_opaque: bool;
  stub: bool;
  tmc_candidate: bool;
  may_fuse_arity: bool;
  unbox_return: bool;
}

type scoped_location = Debuginfo.Scoped_location.t

type parameter_attribute = {
  unbox_param: bool;
}

type lparam = {
  name : Ident.t;
  layout : layout;
  attributes : parameter_attribute;
  mode : alloc_mode
}

type lambda =
    Lvar of Ident.t
  | Lmutvar of Ident.t
  | Lconst of structured_constant
  | Lapply of lambda_apply
  | Lfunction of lfunction
  | Llet of let_kind * layout * Ident.t * lambda * lambda
  | Lmutlet of layout * Ident.t * lambda * lambda
  | Lletrec of (Ident.t * lambda) list * lambda
  | Lprim of primitive * lambda list * scoped_location
  | Lswitch of lambda * lambda_switch * scoped_location * layout
  | Lstringswitch of
      lambda * (string * lambda) list * lambda option * scoped_location * layout
  | Lstaticraise of static_label * lambda list
  | Lstaticcatch of lambda * (static_label * (Ident.t * layout) list) * lambda * layout
  | Ltrywith of lambda * Ident.t * lambda * layout
  | Lifthenelse of lambda * lambda * lambda * layout
  | Lsequence of lambda * lambda
  | Lwhile of lambda_while
  | Lfor of lambda_for
  | Lassign of Ident.t * lambda
  | Lsend of
      meth_kind * lambda * lambda * lambda list
      * region_close * alloc_mode * scoped_location * layout
  | Levent of lambda * lambda_event
  | Lifused of Ident.t * lambda
  | Lregion of lambda * layout
  | Lexclave of lambda

and lfunction =
  { kind: function_kind;
    params: lparam list;
    return: layout;
    body: lambda;
    attr: function_attribute; (* specified with [@inline] attribute *)
    loc: scoped_location;
    mode: alloc_mode;
    ret_mode: alloc_mode;
    region: bool; }

and lambda_while =
  { wh_cond : lambda;
    wh_body : lambda;
  }

and lambda_for =
  { for_id : Ident.t;
    for_loc : scoped_location;
    for_from : lambda;
    for_to : lambda;
    for_dir : direction_flag;
    for_body : lambda;
  }

and lambda_apply =
  { ap_func : lambda;
    ap_args : lambda list;
    ap_result_layout : layout;
    ap_region_close : region_close;
    ap_mode : alloc_mode;
    ap_loc : scoped_location;
    ap_tailcall : tailcall_attribute;
    ap_inlined : inlined_attribute;
    ap_specialised : specialise_attribute;
    ap_probe : probe;
  }

and lambda_switch =
  { sw_numconsts: int;
    sw_consts: (int * lambda) list;
    sw_numblocks: int;
    sw_blocks: (int * lambda) list;
    sw_failaction : lambda option}

and lambda_event =
  { lev_loc: scoped_location;
    lev_kind: lambda_event_kind;
    lev_repr: int ref option;
    lev_env: Env.t }

and lambda_event_kind =
    Lev_before
  | Lev_after of Types.type_expr
  | Lev_function
  | Lev_pseudo

type program =
  { compilation_unit : Compilation_unit.t;
    main_module_block_size : int;
    required_globals : Compilation_unit.Set.t;
    code : lambda }

let const_int n = Const_base (Const_int n)

let const_unit = const_int 0

let max_arity () =
  if !Clflags.native_code then 126 else max_int
  (* 126 = 127 (the maximal number of parameters supported in C--)
           - 1 (the hidden parameter containing the environment) *)

let lfunction ~kind ~params ~return ~body ~attr ~loc ~mode ~ret_mode ~region =
  assert (List.length params <= max_arity ());
  (* A curried function type with n parameters has n arrows. Of these,
     the first [n-nlocal] have return mode Heap, while the remainder
     have return mode Local, except possibly the final one.

     That is, after supplying the first [n-nlocal] arguments, further
     partial applications must be locally allocated.

     A curried function with no local parameters or returns has kind
     [Curried {nlocal=0}]. *)
  begin match mode, kind with
  | Alloc_heap, Tupled -> ()
  | Alloc_local, Tupled ->
     (* Tupled optimisation does not apply to local functions *)
     assert false
  | mode, Curried {nlocal} ->
     let nparams = List.length params in
     assert (0 <= nlocal);
     assert (nlocal <= nparams);
     if not region then assert (nlocal >= 1);
     if is_local_mode mode then assert (nlocal = nparams)
  end;
  Lfunction { kind; params; return; body; attr; loc; mode; ret_mode; region }

let lambda_unit = Lconst const_unit

let layout_unit = Pvalue Pintval
let layout_int = Pvalue Pintval
let layout_array kind = Pvalue (Parrayval kind)
let layout_block = Pvalue Pgenval
let layout_list =
  Pvalue (Pvariant { consts = [0] ;
                     non_consts = [0, Constructor_uniform [Pgenval; Pgenval]] })
let layout_tuple_element = Pvalue Pgenval
let layout_value_field = Pvalue Pgenval
let layout_tmc_field = Pvalue Pgenval
let layout_optional_arg = Pvalue Pgenval
let layout_variant_arg = Pvalue Pgenval
let layout_exception = Pvalue Pgenval
let layout_function = Pvalue Pgenval
let layout_object = Pvalue Pgenval
let layout_class = Pvalue Pgenval
let layout_module = Pvalue Pgenval
let layout_module_field = Pvalue Pgenval
let layout_functor = Pvalue Pgenval
let layout_boxed_float f = Pvalue (Pboxedfloatval f)
let layout_unboxed_float f = Punboxed_float f
let layout_unboxed_nativeint = Punboxed_int Pnativeint
let layout_unboxed_int32 = Punboxed_int Pint32
let layout_unboxed_int64 = Punboxed_int Pint64
let layout_string = Pvalue Pgenval
let layout_unboxed_int ubi = Punboxed_int ubi
let layout_boxedint bi = Pvalue (Pboxedintval bi)

let layout_unboxed_vector (v : Primitive.boxed_vector) =
  match v with
  | Pvec128 Int8x16 -> Punboxed_vector (Pvec128 Int8x16)
  | Pvec128 Int16x8 -> Punboxed_vector (Pvec128 Int16x8)
  | Pvec128 Int32x4 -> Punboxed_vector (Pvec128 Int32x4)
  | Pvec128 Int64x2 -> Punboxed_vector (Pvec128 Int64x2)
  | Pvec128 Float32x4 -> Punboxed_vector (Pvec128 Float32x4)
  | Pvec128 Float64x2 -> Punboxed_vector (Pvec128 Float64x2)

let layout_boxed_vector : Primitive.boxed_vector -> layout = function
  | Pvec128 Int8x16 -> Pvalue (Pboxedvectorval (Pvec128 Int8x16))
  | Pvec128 Int16x8 -> Pvalue (Pboxedvectorval (Pvec128 Int16x8))
  | Pvec128 Int32x4 -> Pvalue (Pboxedvectorval (Pvec128 Int32x4))
  | Pvec128 Int64x2 -> Pvalue (Pboxedvectorval (Pvec128 Int64x2))
  | Pvec128 Float32x4 -> Pvalue (Pboxedvectorval (Pvec128 Float32x4))
  | Pvec128 Float64x2 -> Pvalue (Pboxedvectorval (Pvec128 Float64x2))

let layout_lazy = Pvalue Pgenval
let layout_lazy_contents = Pvalue Pgenval
let layout_any_value = Pvalue Pgenval
let layout_letrec = layout_any_value
let layout_probe_arg = Pvalue Pgenval
let layout_unboxed_product layouts = Punboxed_product layouts

(* CR ncourant: use [Ptop] or remove this as soon as possible. *)
let layout_top = layout_any_value
let layout_bottom = Pbottom

let default_function_attribute = {
  inline = Default_inline;
  specialise = Default_specialise;
  local = Default_local;
  check = Default_check ;
  poll = Default_poll;
  loop = Default_loop;
  is_a_functor = false;
  is_opaque = false;
  stub = false;
  tmc_candidate = false;
  (* Plain functions ([fun] and [function]) set [may_fuse_arity] to [false] so
     that runtime arity matches syntactic arity in more situations.
     Many things compile to functions without having a notion of syntactic arity
     that survives typechecking, e.g. functors. Multi-arg functors are compiled
     as nested unary functions, and rely on the arity fusion in simplif to make
     them multi-argument. So, we keep arity fusion turned on by default for now.
  *)
  may_fuse_arity = true;
  unbox_return = false;
}

let default_stub_attribute =
  { default_function_attribute with stub = true; check = Ignore_assert_all Zero_alloc }

let default_param_attribute = { unbox_param = false }

(* Build sharing keys *)
(*
   Those keys are later compared with Stdlib.compare.
   For that reason, they should not include cycles.
*)

let max_raw = 32

let make_key e =
  let exception Not_simple in
  let count = ref 0   (* Used for controlling size *)
  and make_key = Ident.make_key_generator () in
  (* make_key is used for normalizing let-bound variables *)
  let rec tr_rec env e =
    incr count ;
    if !count > max_raw then raise Not_simple ; (* Too big ! *)
    match e with
    | Lvar id
    | Lmutvar id ->
      begin
        try Ident.find_same id env
        with Not_found -> e
      end
    | Lconst  (Const_base (Const_string _)) ->
        (* Mutable constants are not shared *)
        raise Not_simple
    | Lconst _ -> e
    | Lapply ap ->
        Lapply {ap with ap_func = tr_rec env ap.ap_func;
                        ap_args = tr_recs env ap.ap_args;
                        ap_loc = Loc_unknown}
    | Llet (Alias,_k,x,ex,e) -> (* Ignore aliases -> substitute *)
        let ex = tr_rec env ex in
        tr_rec (Ident.add x ex env) e
    | Llet ((Strict | StrictOpt),_k,x,ex,Lvar v) when Ident.same v x ->
        tr_rec env ex
    | Llet (str,k,x,ex,e) ->
     (* Because of side effects, keep other lets with normalized names *)
        let ex = tr_rec env ex in
        let y = make_key x in
        Llet (str,k,y,ex,tr_rec (Ident.add x (Lvar y) env) e)
    | Lmutlet (k,x,ex,e) ->
        let ex = tr_rec env ex in
        let y = make_key x in
        Lmutlet (k,y,ex,tr_rec (Ident.add x (Lmutvar y) env) e)
    | Lprim (p,es,_) ->
        Lprim (p,tr_recs env es, Loc_unknown)
    | Lswitch (e,sw,loc,kind) ->
        Lswitch (tr_rec env e,tr_sw env sw,loc,kind)
    | Lstringswitch (e,sw,d,_,kind) ->
        Lstringswitch
          (tr_rec env e,
           List.map (fun (s,e) -> s,tr_rec env e) sw,
           tr_opt env d,
          Loc_unknown,kind)
    | Lstaticraise (i,es) ->
        Lstaticraise (i,tr_recs env es)
    | Lstaticcatch (e1,xs,e2, kind) ->
        Lstaticcatch (tr_rec env e1,xs,tr_rec env e2, kind)
    | Ltrywith (e1,x,e2,kind) ->
        Ltrywith (tr_rec env e1,x,tr_rec env e2,kind)
    | Lifthenelse (cond,ifso,ifnot,kind) ->
        Lifthenelse (tr_rec env cond,tr_rec env ifso,tr_rec env ifnot,kind)
    | Lsequence (e1,e2) ->
        Lsequence (tr_rec env e1,tr_rec env e2)
    | Lassign (x,e) ->
        Lassign (x,tr_rec env e)
    | Lsend (m,e1,e2,es,pos,mo,_loc,layout) ->
        Lsend (m,tr_rec env e1,tr_rec env e2,tr_recs env es,pos,mo,Loc_unknown,layout)
    | Lifused (id,e) -> Lifused (id,tr_rec env e)
    | Lregion (e,layout) -> Lregion (tr_rec env e,layout)
    | Lexclave e -> Lexclave (tr_rec env e)
    | Lletrec _|Lfunction _
    | Lfor _ | Lwhile _
(* Beware: (PR#6412) the event argument to Levent
   may include cyclic structure of type Type.typexpr *)
    | Levent _  ->
        raise Not_simple

  and tr_recs env es = List.map (tr_rec env) es

  and tr_sw env sw =
    { sw with
      sw_consts = List.map (fun (i,e) -> i,tr_rec env e) sw.sw_consts ;
      sw_blocks = List.map (fun (i,e) -> i,tr_rec env e) sw.sw_blocks ;
      sw_failaction = tr_opt env sw.sw_failaction ; }

  and tr_opt env = function
    | None -> None
    | Some e -> Some (tr_rec env e) in

  try
    Some (tr_rec Ident.empty e)
  with Not_simple -> None

(***************)

let name_lambda strict arg layout fn =
  match arg with
    Lvar id -> fn id
  | _ ->
      let id = Ident.create_local "let" in
      Llet(strict, layout, id, arg, fn id)

let name_lambda_list args fn =
  let rec name_list names = function
    [] -> fn (List.rev names)
  | (Lvar _ as arg, _) :: rem ->
      name_list (arg :: names) rem
  | (arg, layout) :: rem ->
      let id = Ident.create_local "let" in
      Llet(Strict, layout, id, arg, name_list (Lvar id :: names) rem) in
  name_list [] args


let iter_opt f = function
  | None -> ()
  | Some e -> f e

let shallow_iter ~tail ~non_tail:f = function
    Lvar _
  | Lmutvar _
  | Lconst _ -> ()
  | Lapply{ap_func = fn; ap_args = args} ->
      f fn; List.iter f args
  | Lfunction{body} ->
      f body
  | Llet(_, _k, _id, arg, body)
  | Lmutlet(_k, _id, arg, body) ->
      f arg; tail body
  | Lletrec(decl, body) ->
      tail body;
      List.iter (fun (_id, exp) -> f exp) decl
  | Lprim (Psequand, [l1; l2], _)
  | Lprim (Psequor, [l1; l2], _) ->
      f l1;
      tail l2
  | Lprim(_p, args, _loc) ->
      List.iter f args
  | Lswitch(arg, sw,_,_) ->
      f arg;
      List.iter (fun (_key, case) -> tail case) sw.sw_consts;
      List.iter (fun (_key, case) -> tail case) sw.sw_blocks;
      iter_opt tail sw.sw_failaction
  | Lstringswitch (arg,cases,default,_,_) ->
      f arg ;
      List.iter (fun (_,act) -> tail act) cases ;
      iter_opt tail default
  | Lstaticraise (_,args) ->
      List.iter f args
  | Lstaticcatch(e1, _, e2, _kind) ->
      tail e1; tail e2
  | Ltrywith(e1, _, e2,_) ->
      f e1; tail e2
  | Lifthenelse(e1, e2, e3,_) ->
      f e1; tail e2; tail e3
  | Lsequence(e1, e2) ->
      f e1; tail e2
  | Lwhile {wh_cond; wh_body} ->
      f wh_cond; f wh_body
  | Lfor {for_from; for_to; for_body} ->
      f for_from; f for_to; f for_body
  | Lassign(_, e) ->
      f e
  | Lsend (_k, met, obj, args, _, _, _, _) ->
      List.iter f (met::obj::args)
  | Levent (e, _evt) ->
      tail e
  | Lifused (_v, e) ->
      tail e
  | Lregion (e, _) ->
      f e
  | Lexclave e ->
      tail e

let iter_head_constructor f l =
  shallow_iter ~tail:f ~non_tail:f l

let rec free_variables = function
  | Lvar id
  | Lmutvar id -> Ident.Set.singleton id
  | Lconst _ -> Ident.Set.empty
  | Lapply{ap_func = fn; ap_args = args} ->
      free_variables_list (free_variables fn) args
  | Lfunction{body; params} ->
      Ident.Set.diff (free_variables body)
        (Ident.Set.of_list (List.map (fun p -> p.name) params))
  | Llet(_, _k, id, arg, body)
  | Lmutlet(_k, id, arg, body) ->
      Ident.Set.union
        (free_variables arg)
        (Ident.Set.remove id (free_variables body))
  | Lletrec(decl, body) ->
      let set = free_variables_list (free_variables body) (List.map snd decl) in
      Ident.Set.diff set (Ident.Set.of_list (List.map fst decl))
  | Lprim(_p, args, _loc) ->
      free_variables_list Ident.Set.empty args
  | Lswitch(arg, sw,_,_) ->
      let set =
        free_variables_list
          (free_variables_list (free_variables arg)
             (List.map snd sw.sw_consts))
          (List.map snd sw.sw_blocks)
      in
      begin match sw.sw_failaction with
      | None -> set
      | Some failaction -> Ident.Set.union set (free_variables failaction)
      end
  | Lstringswitch (arg,cases,default,_,_) ->
      let set =
        free_variables_list (free_variables arg)
          (List.map snd cases)
      in
      begin match default with
      | None -> set
      | Some default -> Ident.Set.union set (free_variables default)
      end
  | Lstaticraise (_,args) ->
      free_variables_list Ident.Set.empty args
  | Lstaticcatch(body, (_, params), handler, _kind) ->
      Ident.Set.union
        (Ident.Set.diff
           (free_variables handler)
           (Ident.Set.of_list (List.map fst params)))
        (free_variables body)
  | Ltrywith(body, param, handler, _) ->
      Ident.Set.union
        (Ident.Set.remove
           param
           (free_variables handler))
        (free_variables body)
  | Lifthenelse(e1, e2, e3, _) ->
      Ident.Set.union
        (Ident.Set.union (free_variables e1) (free_variables e2))
        (free_variables e3)
  | Lsequence(e1, e2) ->
      Ident.Set.union (free_variables e1) (free_variables e2)
  | Lwhile {wh_cond; wh_body} ->
      Ident.Set.union (free_variables wh_cond) (free_variables wh_body)
  | Lfor {for_id; for_from; for_to; for_body} ->
      Ident.Set.union (free_variables for_from)
        (Ident.Set.union (free_variables for_to)
           (Ident.Set.remove for_id (free_variables for_body)))
  | Lassign(id, e) ->
      Ident.Set.add id (free_variables e)
  | Lsend (_k, met, obj, args, _, _, _, _) ->
      free_variables_list
        (Ident.Set.union (free_variables met) (free_variables obj))
        args
  | Levent (lam, _evt) ->
      free_variables lam
  | Lifused (_v, e) ->
      (* Shouldn't v be considered a free variable ? *)
      free_variables e
  | Lregion (e, _) ->
      free_variables e
  | Lexclave e ->
      free_variables e

and free_variables_list set exprs =
  List.fold_left (fun set expr -> Ident.Set.union (free_variables expr) set)
    set exprs

(* Check if an action has a "when" guard *)
let raise_count = ref 0

let next_raise_count () =
  incr raise_count ;
  !raise_count

(* Anticipated staticraise, for guards *)
let staticfail = Lstaticraise (0,[])

let rec is_guarded = function
  | Lifthenelse(_cond, _body, Lstaticraise (0,[]),_) -> true
  | Llet(_str, _k, _id, _lam, body) -> is_guarded body
  | Levent(lam, _ev) -> is_guarded lam
  | _ -> false

let rec patch_guarded patch = function
  | Lifthenelse (cond, body, Lstaticraise (0,[]), kind) ->
      Lifthenelse (cond, body, patch, kind)
  | Llet(str, k, id, lam, body) ->
      Llet (str, k, id, lam, patch_guarded patch body)
  | Levent(lam, ev) ->
      Levent (patch_guarded patch lam, ev)
  | _ -> fatal_error "Lambda.patch_guarded"

(* Translate an access path *)

let rec transl_address loc = function
  | Env.Aunit cu -> Lprim(Pgetglobal cu, [], loc)
  | Env.Alocal id ->
      if Ident.is_predef id
      then Lprim (Pgetpredef id, [], loc)
      else Lvar id
  | Env.Adot(addr, pos) ->
      Lprim(Pfield(pos, Pointer, Reads_agree),
                   [transl_address loc addr], loc)

let transl_path find loc env path =
  match find path env with
  | exception Not_found ->
      fatal_error ("Cannot find address for: " ^ (Path.name path))
  | addr -> transl_address loc addr

(* Translation of identifiers *)

let transl_module_path loc env path =
  transl_path Env.find_module_address loc env path

let transl_value_path loc env path =
  transl_path Env.find_value_address loc env path

let transl_extension_path loc env path =
  transl_path Env.find_constructor_address loc env path

let transl_class_path loc env path =
  transl_path Env.find_class_address loc env path

let transl_prim mod_name name =
  let pers = Ident.create_persistent mod_name in
  let env = Env.add_persistent_structure pers Env.empty in
  let lid = Longident.Ldot (Longident.Lident mod_name, name) in
  match Env.find_value_by_name lid env with
  | path, _ -> transl_value_path Loc_unknown env path
  | exception Not_found ->
      fatal_error ("Primitive " ^ name ^ " not found.")

let transl_mixed_product_shape : Types.mixed_product_shape -> mixed_block_shape =
  fun x -> x

<<<<<<< HEAD
type mixed_block_element = Types.mixed_record_element =
=======
let count_mixed_block_values_and_floats =
  Types.count_mixed_record_values_and_floats

type mixed_block_element = Types.mixed_product_element =
>>>>>>> 2ef82b96
  | Value_prefix
  | Flat_suffix of flat_element

let get_mixed_block_element = Types.get_mixed_product_element

let flat_read_non_float flat_element =
  match flat_element with
  | Float -> Misc.fatal_error "flat_element_read_non_float Float"
  | Imm | Float64 | Bits32 | Bits64 | Word as flat_element ->
      Flat_read flat_element

let flat_read_float alloc_mode = Flat_read_float alloc_mode

(* Compile a sequence of expressions *)

let rec make_sequence fn = function
    [] -> lambda_unit
  | [x] -> fn x
  | x::rem ->
      let lam = fn x in Lsequence(lam, make_sequence fn rem)

(* Apply a substitution to a lambda-term.
   Assumes that the image of the substitution is out of reach
   of the bound variables of the lambda-term (no capture). *)

let subst update_env ?(freshen_bound_variables = false) s input_lam =
  (* [s] contains a partial substitution for the free variables of the
     input term [input_lam].

     During our traversal of the term we maintain a second environment
     [l] with all the bound variables of [input_lam] in the current
     scope, mapped to either themselves or freshened versions of
     themselves when [freshen_bound_variables] is set. *)
  let bind id l =
    let id' = if not freshen_bound_variables then id else Ident.rename id in
    id', Ident.Map.add id id' l
  in
  let bind_many ids l =
    List.fold_right (fun (id, rhs) (ids', l) ->
        let id', l = bind id l in
        ((id', rhs) :: ids' , l)
      ) ids ([], l)
  in
  let bind_params params l =
    List.fold_right (fun p (params', l) ->
        let name', l = bind p.name l in
        ({ p with name = name' } :: params' , l)
      ) params ([], l)
  in
  let rec subst s l lam =
    match lam with
    | Lvar id as lam ->
        begin match Ident.Map.find id l with
          | id' -> Lvar id'
          | exception Not_found ->
             (* note: as this point we know [id] is not a bound
                variable of the input term, otherwise it would belong
                to [l]; it is a free variable of the input term. *)
             begin try Ident.Map.find id s with Not_found -> lam end
        end
    | Lmutvar id as lam ->
       begin match Ident.Map.find id l with
          | id' -> Lmutvar id'
          | exception Not_found ->
             (* Note: a mutable [id] should not appear in [s].
                Keeping the behavior of Lvar case for now. *)
             begin try Ident.Map.find id s with Not_found -> lam end
        end
    | Lconst _ as l -> l
    | Lapply ap ->
        Lapply{ap with ap_func = subst s l ap.ap_func;
                      ap_args = subst_list s l ap.ap_args}
    | Lfunction lf ->
        let params, l' = bind_params lf.params l in
        Lfunction {lf with params; body = subst s l' lf.body}
    | Llet(str, k, id, arg, body) ->
        let id, l' = bind id l in
        Llet(str, k, id, subst s l arg, subst s l' body)
    | Lmutlet(k, id, arg, body) ->
        let id, l' = bind id l in
        Lmutlet(k, id, subst s l arg, subst s l' body)
    | Lletrec(decl, body) ->
        let decl, l' = bind_many decl l in
        Lletrec(List.map (subst_decl s l') decl, subst s l' body)
    | Lprim(p, args, loc) -> Lprim(p, subst_list s l args, loc)
    | Lswitch(arg, sw, loc,kind) ->
        Lswitch(subst s l arg,
                {sw with sw_consts = List.map (subst_case s l) sw.sw_consts;
                        sw_blocks = List.map (subst_case s l) sw.sw_blocks;
                        sw_failaction = subst_opt s l sw.sw_failaction; },
                loc,kind)
    | Lstringswitch (arg,cases,default,loc,kind) ->
        Lstringswitch
          (subst s l arg,
           List.map (subst_strcase s l) cases,
           subst_opt s l default,
           loc,kind)
    | Lstaticraise (i,args) ->  Lstaticraise (i, subst_list s l args)
    | Lstaticcatch(body, (id, params), handler, kind) ->
        let params, l' = bind_many params l in
        Lstaticcatch(subst s l body, (id, params),
                     subst s l' handler, kind)
    | Ltrywith(body, exn, handler,kind) ->
        let exn, l' = bind exn l in
        Ltrywith(subst s l body, exn, subst s l' handler,kind)
    | Lifthenelse(e1, e2, e3,kind) ->
        Lifthenelse(subst s l e1, subst s l e2, subst s l e3,kind)
    | Lsequence(e1, e2) -> Lsequence(subst s l e1, subst s l e2)
    | Lwhile lw -> Lwhile { wh_cond = subst s l lw.wh_cond;
                            wh_body = subst s l lw.wh_body}
    | Lfor lf ->
        let for_id, l' = bind lf.for_id l in
        Lfor {lf with for_id;
                      for_from = subst s l lf.for_from;
                      for_to = subst s l lf.for_to;
                      for_body = subst s l' lf.for_body}
    | Lassign(id, e) ->
        assert (not (Ident.Map.mem id s));
        let id = try Ident.Map.find id l with Not_found -> id in
        Lassign(id, subst s l e)
    | Lsend (k, met, obj, args, pos, mode, loc, layout) ->
        Lsend (k, subst s l met, subst s l obj, subst_list s l args,
               pos, mode, loc, layout)
    | Levent (lam, evt) ->
        let old_env = evt.lev_env in
        let env_updates =
          let find_in_old id = Env.find_value (Path.Pident id) old_env in
          let rebind id id' new_env =
            match find_in_old id with
            | exception Not_found -> new_env
            | vd -> Env.add_value_lazy id' vd new_env
          in
          let update_free id new_env =
            match find_in_old id with
            | exception Not_found -> new_env
            | vd -> update_env id vd new_env
          in
          Ident.Map.merge (fun id bound free ->
            match bound, free with
            | Some id', _ ->
                if Ident.equal id id' then None else Some (rebind id id')
            | None, Some _ -> Some (update_free id)
            | None, None -> None
          ) l s
        in
        let new_env =
          Ident.Map.fold (fun _id update env -> update env) env_updates old_env
        in
        Levent (subst s l lam, { evt with lev_env = new_env })
    | Lifused (id, e) ->
        let id = try Ident.Map.find id l with Not_found -> id in
        Lifused (id, subst s l e)
    | Lregion (e, layout) ->
        Lregion (subst s l e, layout)
    | Lexclave e ->
        Lexclave (subst s l e)
  and subst_list s l li = List.map (subst s l) li
  and subst_decl s l (id, exp) = (id, subst s l exp)
  and subst_case s l (key, case) = (key, subst s l case)
  and subst_strcase s l (key, case) = (key, subst s l case)
  and subst_opt s l = function
    | None -> None
    | Some e -> Some (subst s l e)
  in
  subst s Ident.Map.empty input_lam

let rename idmap lam =
  let update_env oldid vd env =
    let newid = Ident.Map.find oldid idmap in
    Env.add_value_lazy newid vd env
  in
  let s = Ident.Map.map (fun new_id -> Lvar new_id) idmap in
  subst update_env s lam

let duplicate lam =
  subst
    (fun _ _ env -> env)
    ~freshen_bound_variables:true
    Ident.Map.empty
    lam

let shallow_map ~tail ~non_tail:f = function
  | Lvar _
  | Lmutvar _
  | Lconst _ as lam -> lam
  | Lapply { ap_func; ap_args; ap_result_layout; ap_region_close; ap_mode; ap_loc; ap_tailcall;
             ap_inlined; ap_specialised; ap_probe } ->
      Lapply {
        ap_func = f ap_func;
        ap_args = List.map f ap_args;
        ap_result_layout;
        ap_region_close;
        ap_mode;
        ap_loc;
        ap_tailcall;
        ap_inlined;
        ap_specialised;
        ap_probe;
      }
  | Lfunction { kind; params; return; body; attr; loc; mode; ret_mode; region } ->
      Lfunction { kind; params; return; body = f body; attr; loc;
                  mode; ret_mode; region }
  | Llet (str, layout, v, e1, e2) ->
      Llet (str, layout, v, f e1, tail e2)
  | Lmutlet (layout, v, e1, e2) ->
      Lmutlet (layout, v, f e1, tail e2)
  | Lletrec (idel, e2) ->
      Lletrec (List.map (fun (v, e) -> (v, f e)) idel, tail e2)
  | Lprim (Psequand as p, [l1; l2], loc)
  | Lprim (Psequor as p, [l1; l2], loc) ->
      Lprim(p, [f l1; tail l2], loc)
  | Lprim (p, el, loc) ->
      Lprim (p, List.map f el, loc)
  | Lswitch (e, sw, loc, layout) ->
      Lswitch (f e,
               { sw_numconsts = sw.sw_numconsts;
                 sw_consts = List.map (fun (n, e) -> (n, tail e)) sw.sw_consts;
                 sw_numblocks = sw.sw_numblocks;
                 sw_blocks = List.map (fun (n, e) -> (n, tail e)) sw.sw_blocks;
                 sw_failaction = Option.map tail sw.sw_failaction;
               },
               loc, layout)
  | Lstringswitch (e, sw, default, loc, layout) ->
      Lstringswitch (
        f e,
        List.map (fun (s, e) -> (s, tail e)) sw,
        Option.map tail default,
        loc, layout)
  | Lstaticraise (i, args) ->
      Lstaticraise (i, List.map f args)
  | Lstaticcatch (body, id, handler, layout) ->
      Lstaticcatch (tail body, id, tail handler, layout)
  | Ltrywith (e1, v, e2, layout) ->
      Ltrywith (f e1, v, tail e2, layout)
  | Lifthenelse (e1, e2, e3, layout) ->
      Lifthenelse (f e1, tail e2, tail e3, layout)
  | Lsequence (e1, e2) ->
      Lsequence (f e1, tail e2)
  | Lwhile lw ->
      Lwhile { wh_cond = f lw.wh_cond;
               wh_body = f lw.wh_body }
  | Lfor lf ->
      Lfor { lf with for_from = f lf.for_from;
                     for_to = f lf.for_to;
                     for_body = f lf.for_body }
  | Lassign (v, e) ->
      Lassign (v, f e)
  | Lsend (k, m, o, el, pos, mode, loc, layout) ->
      Lsend (k, f m, f o, List.map f el, pos, mode, loc, layout)
  | Levent (l, ev) ->
      Levent (tail l, ev)
  | Lifused (v, e) ->
      Lifused (v, tail e)
  | Lregion (e, layout) ->
      Lregion (f e, layout)
  | Lexclave e ->
      Lexclave (tail e)

let map f =
  let rec g lam = f (shallow_map ~tail:g ~non_tail:g lam) in
  g

(* To let-bind expressions to variables *)

let bind_with_layout str (var, layout) exp body =
  match exp with
    Lvar var' when Ident.same var var' -> body
  | _ -> Llet(str, layout, var, exp, body)

let negate_integer_comparison = function
  | Ceq -> Cne
  | Cne -> Ceq
  | Clt -> Cge
  | Cle -> Cgt
  | Cgt -> Cle
  | Cge -> Clt

let swap_integer_comparison = function
  | Ceq -> Ceq
  | Cne -> Cne
  | Clt -> Cgt
  | Cle -> Cge
  | Cgt -> Clt
  | Cge -> Cle

let negate_float_comparison = function
  | CFeq -> CFneq
  | CFneq -> CFeq
  | CFlt -> CFnlt
  | CFnlt -> CFlt
  | CFgt -> CFngt
  | CFngt -> CFgt
  | CFle -> CFnle
  | CFnle -> CFle
  | CFge -> CFnge
  | CFnge -> CFge

let swap_float_comparison = function
  | CFeq -> CFeq
  | CFneq -> CFneq
  | CFlt -> CFgt
  | CFnlt -> CFngt
  | CFle -> CFge
  | CFnle -> CFnge
  | CFgt -> CFlt
  | CFngt -> CFnlt
  | CFge -> CFle
  | CFnge -> CFnle

let raise_kind = function
  | Raise_regular -> "raise"
  | Raise_reraise -> "reraise"
  | Raise_notrace -> "raise_notrace"

let merge_inline_attributes attr1 attr2 =
  match attr1, attr2 with
  | Default_inline, _ -> Some attr2
  | _, Default_inline -> Some attr1
  | _, _ ->
    if attr1 = attr2 then Some attr1
    else None

let max_arity () =
  if !Clflags.native_code then 126 else max_int
  (* 126 = 127 (the maximal number of parameters supported in C--)
           - 1 (the hidden parameter containing the environment) *)

let find_exact_application kind ~arity args =
  match kind with
  | Curried _ ->
      if arity <> List.length args
      then None
      else Some args
  | Tupled ->
      begin match args with
      | [Lprim(Pmakeblock _, tupled_args, _)] ->
          if arity <> List.length tupled_args
          then None
          else Some tupled_args
      | [Lconst(Const_block (_, const_args))] ->
          if arity <> List.length const_args
          then None
          else Some (List.map (fun cst -> Lconst cst) const_args)
      | _ -> None
      end

let reset () =
  raise_count := 0

let mod_field ?(read_semantics=Reads_agree) pos =
  Pfield (pos, Pointer, read_semantics)

let mod_setfield pos =
  Psetfield (pos, Pointer, Root_initialization)

let alloc_mode_of_primitive_description (p : external_call_description) =
  if not Config.stack_allocation then
    if p.prim_alloc then Some alloc_heap else None
  else
    match p.prim_native_repr_res with
    | Prim_local, _ ->
      (* For primitives that might allocate locally, [p.prim_alloc] just says
         whether [caml_c_call] is required, without telling us anything
         about local allocation.  (However if [p.prim_alloc = false] we
         do actually know that the primitive does not allocate on the heap.) *)
      Some alloc_local
    | (Prim_global | Prim_poly), _ ->
      (* For primitives that definitely do not allocate locally,
         [p.prim_alloc = false] actually tells us that the primitive does
         not allocate at all.

         No external call that is [Prim_poly] may allocate locally.
      *)
      if p.prim_alloc then Some alloc_heap else None

(* Changes to this function may also require changes in Flambda 2 (e.g.
   closure_conversion.ml). *)
let primitive_may_allocate : primitive -> alloc_mode option = function
  | Pbytes_to_string | Pbytes_of_string
  | Parray_to_iarray | Parray_of_iarray
  | Pignore -> None
  | Pgetglobal _ | Psetglobal _ | Pgetpredef _ -> None
  | Pmakeblock (_, _, _, m) -> Some m
  | Pmakefloatblock (_, m) -> Some m
  | Pmakeufloatblock (_, m) -> Some m
  | Pmakemixedblock (_, _, _, m) -> Some m
  | Pfield _ | Pfield_computed _ | Psetfield _ | Psetfield_computed _ -> None
  | Pfloatfield (_, _, m) -> Some m
  | Pufloatfield _ -> None
  | Pmixedfield (_, read, _) -> begin
      match read with
      | Mread_value_prefix _ -> None
      | Mread_flat_suffix (Flat_read_float m) -> Some m
      | Mread_flat_suffix (Flat_read _) -> None
    end
  | Psetfloatfield _ -> None
  | Psetufloatfield _ -> None
  | Psetmixedfield _ -> None
  | Pduprecord _ -> Some alloc_heap
  | Pmake_unboxed_product _ | Punboxed_product_field _ -> None
  | Pccall p -> alloc_mode_of_primitive_description p
  | Praise _ -> None
  | Psequor | Psequand | Pnot
  | Pnegint | Paddint | Psubint | Pmulint
  | Pdivint _ | Pmodint _
  | Pandint | Porint | Pxorint
  | Plslint | Plsrint | Pasrint
  | Pintcomp _
  | Pcompare_ints | Pcompare_floats _ | Pcompare_bints _
  | Poffsetint _
  | Poffsetref _ -> None
  | Pintoffloat _ -> None
  | Pfloatofint (_, m) -> Some m
  | Pfloatoffloat32 m -> Some m
  | Pfloat32offloat m -> Some m
  | Pnegfloat (_, m) | Pabsfloat (_, m)
  | Paddfloat (_, m) | Psubfloat (_, m)
  | Pmulfloat (_, m) | Pdivfloat (_, m) -> Some m
  | Pfloatcomp (_, _) | Punboxed_float_comp (_, _) -> None
  | Pstringlength | Pstringrefu  | Pstringrefs
  | Pbyteslength | Pbytesrefu | Pbytessetu | Pbytesrefs | Pbytessets -> None
  | Pmakearray (_, _, m) -> Some m
  | Pduparray _ -> Some alloc_heap
  | Parraylength _ -> None
  | Parraysetu _ | Parraysets _
  | Parrayrefu ((Paddrarray_ref | Pintarray_ref
      | Punboxedfloatarray_ref _ | Punboxedintarray_ref _), _)
  | Parrayrefs ((Paddrarray_ref | Pintarray_ref
      | Punboxedfloatarray_ref _ | Punboxedintarray_ref _), _) -> None
  | Parrayrefu ((Pgenarray_ref m | Pfloatarray_ref m), _)
  | Parrayrefs ((Pgenarray_ref m | Pfloatarray_ref m), _) -> Some m
  | Pisint _ | Pisout -> None
  | Pintofbint _ -> None
  | Pbintofint (_,m)
  | Pcvtbint (_,_,m)
  | Pnegbint (_, m)
  | Paddbint (_, m)
  | Psubbint (_, m)
  | Pmulbint (_, m)
  | Pdivbint {mode=m}
  | Pmodbint {mode=m}
  | Pandbint (_, m)
  | Porbint (_, m)
  | Pxorbint (_, m)
  | Plslbint (_, m)
  | Plsrbint (_, m)
  | Pasrbint (_, m) -> Some m
  | Pbintcomp _ | Punboxed_int_comp _ -> None
  | Pbigarrayset _ | Pbigarraydim _ -> None
  | Pbigarrayref (_, _, _, _) ->
     (* Boxes arising from Bigarray access are always Alloc_heap *)
     Some alloc_heap
  | Pstring_load_16 _ | Pbytes_load_16 _ -> None
  | Pstring_load_32 (_, m) | Pbytes_load_32 (_, m)
  | Pstring_load_64 (_, m) | Pbytes_load_64 (_, m)
  | Pstring_load_128 { mode = m; _ } | Pbytes_load_128 { mode = m; _ }
  | Pfloatarray_load_128 { mode = m; _ }
  | Pfloat_array_load_128 { mode = m; _ }
  | Pint_array_load_128 { mode = m; _ }
  | Punboxed_float_array_load_128 { mode = m; _ }
  | Punboxed_int32_array_load_128 { mode = m; _ }
  | Punboxed_int64_array_load_128 { mode = m; _ }
  | Punboxed_nativeint_array_load_128 { mode = m; _ }
  | Pget_header m -> Some m
  | Pbytes_set_16 _ | Pbytes_set_32 _ | Pbytes_set_64 _ | Pbytes_set_128 _ -> None
  | Pbigstring_load_16 _ -> None
  | Pbigstring_load_32 { mode = m; boxed = true; _ }
  | Pbigstring_load_64 { mode = m; boxed = true; _ }
  | Pbigstring_load_128 { mode = m; boxed = true; _ } -> Some m
  | Pbigstring_load_32 { boxed = false; _ }
  | Pbigstring_load_64 { boxed = false; _ }
  | Pbigstring_load_128 { boxed = false; _ } -> None
  | Pbigstring_set_16 _ | Pbigstring_set_32 _
  | Pbigstring_set_64 _ | Pbigstring_set_128 _
  | Pfloatarray_set_128 _ | Pfloat_array_set_128 _ | Pint_array_set_128 _
  | Punboxed_float_array_set_128 _ | Punboxed_int32_array_set_128 _
  | Punboxed_int64_array_set_128 _ | Punboxed_nativeint_array_set_128 _ -> None
  | Pctconst _ -> None
  | Pbswap16 -> None
  | Pbbswap (_, m) -> Some m
  | Pint_as_pointer m -> Some m
  | Popaque _ -> None
  | Pprobe_is_enabled _ -> None
  | Pobj_dup -> Some alloc_heap
  | Pobj_magic _ -> None
  | Punbox_float _ | Punbox_int _ -> None
  | Pbox_float (_, m) | Pbox_int (_, m) -> Some m
  | Prunstack | Presume | Pperform | Preperform ->
    Misc.fatal_error "Effects-related primitives are not yet supported"
  | Patomic_load _
  | Patomic_exchange
  | Patomic_cas
  | Patomic_fetch_add
  | Pdls_get -> None

let constant_layout: constant -> layout = function
  | Const_int _ | Const_char _ -> Pvalue Pintval
  | Const_string _ -> Pvalue Pgenval
  | Const_int32 _ -> Pvalue (Pboxedintval Pint32)
  | Const_int64 _ -> Pvalue (Pboxedintval Pint64)
  | Const_nativeint _ -> Pvalue (Pboxedintval Pnativeint)
  | Const_unboxed_int32 _ -> Punboxed_int Pint32
  | Const_unboxed_int64 _ -> Punboxed_int Pint64
  | Const_unboxed_nativeint _ -> Punboxed_int Pnativeint
  | Const_float _ -> Pvalue (Pboxedfloatval Pfloat64)
  | Const_float32 _ -> Pvalue (Pboxedfloatval Pfloat32)
  | Const_unboxed_float _ -> Punboxed_float Pfloat64

let structured_constant_layout = function
  | Const_base const -> constant_layout const
  | Const_block _ | Const_immstring _ -> Pvalue Pgenval
  | Const_float_array _ | Const_float_block _ -> Pvalue (Parrayval Pfloatarray)

let layout_of_extern_repr : extern_repr -> _ = function
  | Untagged_int ->  layout_int
  | Unboxed_vector v -> layout_boxed_vector v
  | Unboxed_float bf -> layout_boxed_float bf
  | Unboxed_integer bi -> layout_boxedint bi
  | Same_as_ocaml_repr s ->
    begin match s with
    | Value -> layout_any_value
    | Float64 -> layout_unboxed_float Pfloat64
    | Word -> layout_unboxed_nativeint
    | Bits32 -> layout_unboxed_int32
    | Bits64 -> layout_unboxed_int64
    | Void -> assert false
    end

let array_ref_kind_result_layout = function
  | Pintarray_ref -> layout_int
  | Pfloatarray_ref _ -> layout_boxed_float Pfloat64
  | Punboxedfloatarray_ref bf -> layout_unboxed_float bf
  | Pgenarray_ref _ | Paddrarray_ref -> layout_value_field
  | Punboxedintarray_ref Pint32 -> layout_unboxed_int32
  | Punboxedintarray_ref Pint64 -> layout_unboxed_int64
  | Punboxedintarray_ref Pnativeint -> layout_unboxed_nativeint

let layout_of_mixed_field (kind : mixed_block_read) =
  match kind with
  | Mread_value_prefix _ -> layout_value_field
  | Mread_flat_suffix (Flat_read_float (_ : alloc_mode)) ->
      layout_boxed_float Pfloat64
  | Mread_flat_suffix (Flat_read proj) ->
      match proj with
      | Imm -> layout_int
      | Float64 -> layout_unboxed_float Pfloat64
      | Bits32 -> layout_unboxed_int32
      | Bits64 -> layout_unboxed_int64
      | Word -> layout_unboxed_nativeint
      | Float -> layout_boxed_float Pfloat64

let primitive_result_layout (p : primitive) =
  assert !Clflags.native_code;
  match p with
  | Popaque layout | Pobj_magic layout -> layout
  | Pbytes_to_string | Pbytes_of_string -> layout_string
  | Pignore | Psetfield _ | Psetfield_computed _ | Psetfloatfield _ | Poffsetref _
  | Psetufloatfield _ | Psetmixedfield _
  | Pbytessetu | Pbytessets | Parraysetu _ | Parraysets _ | Pbigarrayset _
  | Pbytes_set_16 _ | Pbytes_set_32 _ | Pbytes_set_64 _ | Pbytes_set_128 _
  | Pbigstring_set_16 _ | Pbigstring_set_32 _ | Pbigstring_set_64 _ | Pbigstring_set_128 _
  | Pfloatarray_set_128 _ | Pfloat_array_set_128 _ | Pint_array_set_128 _
  | Punboxed_float_array_set_128 _ | Punboxed_int32_array_set_128 _
  | Punboxed_int64_array_set_128 _ | Punboxed_nativeint_array_set_128 _
    -> layout_unit
  | Pgetglobal _ | Psetglobal _ | Pgetpredef _ -> layout_module_field
  | Pmakeblock _ | Pmakefloatblock _ | Pmakearray _ | Pduprecord _
  | Pmakeufloatblock _ | Pmakemixedblock _
  | Pduparray _ | Pbigarraydim _ | Pobj_dup -> layout_block
  | Pfield _ | Pfield_computed _ -> layout_value_field
  | Punboxed_product_field (field, layouts) -> (Array.of_list layouts).(field)
  | Pmake_unboxed_product layouts -> layout_unboxed_product layouts
  | Pfloatfield _ -> layout_boxed_float Pfloat64
  | Pfloatoffloat32 _ -> layout_boxed_float Pfloat64
  | Pfloat32offloat _ -> layout_boxed_float Pfloat32
  | Pfloatofint (f, _) | Pnegfloat (f, _) | Pabsfloat (f, _)
  | Paddfloat (f, _) | Psubfloat (f, _) | Pmulfloat (f, _) | Pdivfloat (f, _)
  | Pbox_float (f, _) -> layout_boxed_float f
  | Pufloatfield _ -> Punboxed_float Pfloat64
  | Punbox_float float_kind -> Punboxed_float float_kind
  | Pmixedfield (_, kind, _) -> layout_of_mixed_field kind
  | Pccall { prim_native_repr_res = _, repr_res } -> layout_of_extern_repr repr_res
  | Praise _ -> layout_bottom
  | Psequor | Psequand | Pnot
  | Pnegint | Paddint | Psubint | Pmulint
  | Pdivint _ | Pmodint _
  | Pandint | Porint | Pxorint
  | Plslint | Plsrint | Pasrint
  | Pintcomp _
  | Pcompare_ints | Pcompare_floats _ | Pcompare_bints _
  | Poffsetint _ | Pintoffloat _
  | Pfloatcomp (_, _) | Punboxed_float_comp (_, _)
  | Pstringlength | Pstringrefu | Pstringrefs
  | Pbyteslength | Pbytesrefu | Pbytesrefs
  | Parraylength _ | Pisint _ | Pisout | Pintofbint _
  | Pbintcomp _ | Punboxed_int_comp _
  | Pstring_load_16 _ | Pbytes_load_16 _ | Pbigstring_load_16 _
  | Pprobe_is_enabled _ | Pbswap16
    -> layout_int
  | Parrayrefu (array_ref_kind, _) | Parrayrefs (array_ref_kind, _) ->
    array_ref_kind_result_layout array_ref_kind
  | Pbintofint (bi, _) | Pcvtbint (_,bi,_)
  | Pnegbint (bi, _) | Paddbint (bi, _) | Psubbint (bi, _)
  | Pmulbint (bi, _) | Pdivbint {size = bi} | Pmodbint {size = bi}
  | Pandbint (bi, _) | Porbint (bi, _) | Pxorbint (bi, _)
  | Plslbint (bi, _) | Plsrbint (bi, _) | Pasrbint (bi, _)
  | Pbbswap (bi, _) | Pbox_int (bi, _) ->
      layout_boxedint bi
  | Punbox_int bi -> Punboxed_int bi
  | Pstring_load_32 _ | Pbytes_load_32 _
  | Pbigstring_load_32 { boxed = true; _ } ->
      layout_boxedint Pint32
  | Pstring_load_64 _ | Pbytes_load_64 _
  | Pbigstring_load_64 { boxed = true; _ } ->
      layout_boxedint Pint64
  | Pstring_load_128 _ | Pbytes_load_128 _
  | Pbigstring_load_128 { boxed = true; _ } ->
      layout_boxed_vector (Pvec128 Int8x16)
  | Pbigstring_load_32 { boxed = false; _ } -> layout_unboxed_int Pint32
  | Pbigstring_load_64 { boxed = false; _ } -> layout_unboxed_int Pint64
  | Pbigstring_load_128 { boxed = false; _ } ->
      layout_unboxed_vector (Pvec128 Int8x16)
  | Pfloatarray_load_128 _ | Pfloat_array_load_128 _
  | Punboxed_float_array_load_128 _ ->
    layout_boxed_vector (Pvec128 Float64x2)
  | Pint_array_load_128 _ | Punboxed_int64_array_load_128 _
  | Punboxed_nativeint_array_load_128 _ ->
    (* 128-bit types are only supported in the x86_64 backend, so we may
       assume that nativeint is 64 bits. *)
    layout_boxed_vector (Pvec128 Int64x2)
  | Punboxed_int32_array_load_128 _ ->
    layout_boxed_vector (Pvec128 Int32x4)
  | Pbigarrayref (_, _, kind, _) ->
      begin match kind with
      | Pbigarray_unknown -> layout_any_value
      | Pbigarray_float32 ->
        (* float32 bigarrays return 64-bit floats for backward compatibility. *)
        layout_boxed_float Pfloat64
      | Pbigarray_float64 -> layout_boxed_float Pfloat64
      | Pbigarray_sint8 | Pbigarray_uint8
      | Pbigarray_sint16 | Pbigarray_uint16
      | Pbigarray_caml_int -> layout_int
      | Pbigarray_int32 -> layout_boxedint Pint32
      | Pbigarray_int64 -> layout_boxedint Pint64
      | Pbigarray_native_int -> layout_boxedint Pnativeint
      | Pbigarray_complex32 | Pbigarray_complex64 ->
          layout_block
      end
  | Pctconst (
      Big_endian | Word_size | Int_size | Max_wosize
      | Ostype_unix | Ostype_cygwin | Ostype_win32 | Backend_type | Runtime5
    ) ->
      (* Compile-time constants only ever return ints for now,
         enumerate them all to be sure to modify this if it becomes wrong. *)
      layout_int
  | Pint_as_pointer _ ->
      (* CR ncourant: use an unboxed int64 here when it exists *)
      layout_any_value
  | (Parray_to_iarray | Parray_of_iarray) -> layout_any_value
  | Pget_header _ -> layout_boxedint Pnativeint
  | Prunstack | Presume | Pperform | Preperform ->
    (* CR mshinwell/ncourant: to be thought about later *)
    Misc.fatal_error "Effects-related primitives are not yet supported"
  | Patomic_load { immediate_or_pointer = Immediate } -> layout_int
  | Patomic_load { immediate_or_pointer = Pointer } -> layout_any_value
  | Patomic_exchange
  | Patomic_cas
  | Patomic_fetch_add
  | Pdls_get -> layout_any_value

let compute_expr_layout free_vars_kind lam =
  let rec compute_expr_layout kinds = function
    | Lvar id | Lmutvar id -> begin
        try Ident.Map.find id kinds
        with Not_found ->
        match free_vars_kind id with
        | Some kind -> kind
        | None ->
            Misc.fatal_errorf "Unbound layout for variable %a" Ident.print id
      end
    | Lconst cst -> structured_constant_layout cst
    | Lfunction _ -> layout_function
    | Lapply { ap_result_layout; _ } -> ap_result_layout
    | Lsend (_, _, _, _, _, _, _, layout) -> layout
    | Llet(_, kind, id, _, body) | Lmutlet(kind, id, _, body) ->
      compute_expr_layout (Ident.Map.add id kind kinds) body
    | Lletrec(defs, body) ->
      let kinds =
        List.fold_left (fun kinds (id, _) -> Ident.Map.add id layout_letrec kinds)
          kinds defs
      in
      compute_expr_layout kinds body
    | Lprim(p, _, _) ->
      primitive_result_layout p
    | Lswitch(_, _, _, kind) | Lstringswitch(_, _, _, _, kind)
    | Lstaticcatch(_, _, _, kind) | Ltrywith(_, _, _, kind)
    | Lifthenelse(_, _, _, kind) | Lregion (_, kind) ->
      kind
    | Lstaticraise (_, _) ->
      layout_bottom
    | Lsequence(_, body) | Levent(body, _) -> compute_expr_layout kinds body
    | Lwhile _ | Lfor _ | Lassign _ -> layout_unit
    | Lifused _ ->
        assert false
    | Lexclave e -> compute_expr_layout kinds e
  in
  compute_expr_layout Ident.Map.empty lam

let array_ref_kind mode = function
  | Pgenarray -> Pgenarray_ref mode
  | Paddrarray -> Paddrarray_ref
  | Pintarray -> Pintarray_ref
  | Pfloatarray -> Pfloatarray_ref mode
  | Punboxedintarray int_kind -> Punboxedintarray_ref int_kind
  | Punboxedfloatarray float_kind -> Punboxedfloatarray_ref float_kind

let array_set_kind mode = function
  | Pgenarray -> Pgenarray_set mode
  | Paddrarray -> Paddrarray_set mode
  | Pintarray -> Pintarray_set
  | Pfloatarray -> Pfloatarray_set
  | Punboxedintarray int_kind -> Punboxedintarray_set int_kind
  | Punboxedfloatarray float_kind -> Punboxedfloatarray_set float_kind

let may_allocate_in_region lam =
  (* loop_region raises, if the lambda might allocate in parent region *)
  let rec loop_region lam =
    shallow_iter ~tail:(function
      | Lexclave body -> loop body
      | lam -> loop_region lam
    ) ~non_tail:(fun lam -> loop_region lam) lam
  and loop = function
    | Lvar _ | Lmutvar _ | Lconst _ -> ()

    | Lfunction {mode=Alloc_heap} -> ()
    | Lfunction {mode=Alloc_local} -> raise Exit

    | Lapply {ap_mode=Alloc_local}
    | Lsend (_,_,_,_,_,Alloc_local,_,_) -> raise Exit

    | Lprim (prim, args, _) ->
       begin match primitive_may_allocate prim with
       | Some Alloc_local -> raise Exit
       | None | Some Alloc_heap ->
          List.iter loop args
       end
    | Lregion (body, _layout) ->
       (* [body] might allocate in the parent region because of exclave, and thus
          [Lregion body] might allocate in the current region *)
      loop_region body
    | Lexclave _body ->
      (* [_body] might do local allocations, but not in the current region;
        rather, it's in the parent region *)
      ()
    | Lwhile {wh_cond; wh_body} -> loop wh_cond; loop wh_body
    | Lfor {for_from; for_to; for_body} -> loop for_from; loop for_to; loop for_body
    | ( Lapply _ | Llet _ | Lmutlet _ | Lletrec _ | Lswitch _ | Lstringswitch _
      | Lstaticraise _ | Lstaticcatch _ | Ltrywith _
      | Lifthenelse _ | Lsequence _ | Lassign _ | Lsend _
      | Levent _ | Lifused _) as lam ->
       iter_head_constructor loop lam
  in
  if not Config.stack_allocation then false
  else begin
    match loop lam with
    | () -> false
    | exception Exit -> true
  end

let simple_prim_on_values ~name ~arity ~alloc =
  Primitive.make
    ~name
    ~alloc
    ~c_builtin:false
    ~effects:Arbitrary_effects
    ~coeffects:Has_coeffects
    ~native_name:""
    ~native_repr_args:
      (Primitive.make_prim_repr_args arity
        (Primitive.Prim_global,Same_as_ocaml_repr Jkind.Sort.Value))
    ~native_repr_res:(Prim_global, Same_as_ocaml_repr Jkind.Sort.Value)
    ~is_layout_poly:false<|MERGE_RESOLUTION|>--- conflicted
+++ resolved
@@ -1239,14 +1239,7 @@
 let transl_mixed_product_shape : Types.mixed_product_shape -> mixed_block_shape =
   fun x -> x
 
-<<<<<<< HEAD
-type mixed_block_element = Types.mixed_record_element =
-=======
-let count_mixed_block_values_and_floats =
-  Types.count_mixed_record_values_and_floats
-
 type mixed_block_element = Types.mixed_product_element =
->>>>>>> 2ef82b96
   | Value_prefix
   | Flat_suffix of flat_element
 
