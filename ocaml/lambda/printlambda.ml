(**************************************************************************)
(*                                                                        *)
(*                                 OCaml                                  *)
(*                                                                        *)
(*             Xavier Leroy, projet Cristal, INRIA Rocquencourt           *)
(*                                                                        *)
(*   Copyright 1996 Institut National de Recherche en Informatique et     *)
(*     en Automatique.                                                    *)
(*                                                                        *)
(*   All rights reserved.  This file is distributed under the terms of    *)
(*   the GNU Lesser General Public License version 2.1, with the          *)
(*   special exception on linking described in the file LICENSE.          *)
(*                                                                        *)
(**************************************************************************)

open Format
open Asttypes
open Primitive
open Types
open Lambda

let rec struct_const ppf = function
  | Const_base(Const_int n) -> fprintf ppf "%i" n
  | Const_base(Const_char c) -> fprintf ppf "%C" c
  | Const_base(Const_string (s, _, _)) -> fprintf ppf "%S" s
  | Const_immstring s -> fprintf ppf "#%S" s
  | Const_base(Const_float f) -> fprintf ppf "%s" f
  | Const_base(Const_float32 f) -> fprintf ppf "%ss" f
  | Const_base(Const_unboxed_float f) ->
      fprintf ppf "%s" (Misc.format_as_unboxed_literal f)
  | Const_base(Const_unboxed_float32 f) ->
      fprintf ppf "%ss" (Misc.format_as_unboxed_literal f)
  | Const_base(Const_int32 n) -> fprintf ppf "%lil" n
  | Const_base(Const_int64 n) -> fprintf ppf "%LiL" n
  | Const_base(Const_nativeint n) -> fprintf ppf "%nin" n
  | Const_base(Const_unboxed_int32 i) ->
      fprintf ppf "%sl" (Misc.format_as_unboxed_literal (Int32.to_string i))
  | Const_base(Const_unboxed_int64 i) ->
      fprintf ppf "%sL" (Misc.format_as_unboxed_literal (Int64.to_string i))
  | Const_base(Const_unboxed_nativeint i) ->
      fprintf ppf "%sn" (Misc.format_as_unboxed_literal (Nativeint.to_string i))
  | Const_block(tag, []) ->
      fprintf ppf "[%i]" tag
  | Const_block(tag, hd::tl) ->
      fprintf ppf "@[<1>[%i:@ @[%a@]]@]" tag struct_consts (hd, tl)
  | Const_mixed_block(_, _, []) -> Misc.fatal_error "empty mixed block"
  | Const_mixed_block(tag, shape, hd::tl) ->
      fprintf ppf "@[<1>[%i mixed(%i):@ @[%a@]]@]" tag shape.value_prefix_len
        struct_consts (hd, tl)
  | Const_float_block [] ->
      fprintf ppf "[|b |]"
  | Const_float_block (f1 :: fl) ->
      let floats ppf fl =
        List.iter (fun f -> fprintf ppf "@ %s" f) fl in
      fprintf ppf "@[<1>[|b@[%s%a@]|]@]" f1 floats fl
  | Const_float_array [] ->
      fprintf ppf "[| |]"
  | Const_float_array (f1 :: fl) ->
      let floats ppf fl =
        List.iter (fun f -> fprintf ppf "@ %s" f) fl in
      fprintf ppf "@[<1>[|@[%s%a@]|]@]" f1 floats fl

and struct_consts ppf (hd, tl) =
  let sconsts ppf scl =
    List.iter (fun sc -> fprintf ppf "@ %a" struct_const sc) scl
  in
  fprintf ppf "%a%a" struct_const hd sconsts tl

let array_kind = function
  | Pgenarray -> "gen"
  | Paddrarray -> "addr"
  | Pintarray -> "int"
  | Pfloatarray -> "float"
  | Punboxedfloatarray Pfloat64 -> "unboxed_float"
  | Punboxedfloatarray Pfloat32 -> "unboxed_float32"
  | Punboxedintarray Pint32 -> "unboxed_int32"
  | Punboxedintarray Pint64 -> "unboxed_int64"
  | Punboxedintarray Pnativeint -> "unboxed_nativeint"

let array_mut = function
  | Mutable -> "array"
  | Immutable | Immutable_unique -> "iarray"

let array_ref_kind ppf k =
  let pp_mode ppf = function
    | Alloc_heap -> ()
    | Alloc_local -> fprintf ppf "(local)"
  in
  match k with
  | Pgenarray_ref mode -> fprintf ppf "gen%a" pp_mode mode
  | Paddrarray_ref -> fprintf ppf "addr"
  | Pintarray_ref -> fprintf ppf "int"
  | Pfloatarray_ref mode -> fprintf ppf "float%a" pp_mode mode
  | Punboxedfloatarray_ref Pfloat64 -> fprintf ppf "unboxed_float"
  | Punboxedfloatarray_ref Pfloat32 -> fprintf ppf "unboxed_float32"
  | Punboxedintarray_ref Pint32 -> fprintf ppf "unboxed_int32"
  | Punboxedintarray_ref Pint64 -> fprintf ppf "unboxed_int64"
  | Punboxedintarray_ref Pnativeint -> fprintf ppf "unboxed_nativeint"

let array_index_kind ppf k =
  match k with
  | Ptagged_int_index -> fprintf ppf "int"
  | Punboxed_int_index Pint32 -> fprintf ppf "unboxed_int32"
  | Punboxed_int_index Pint64 -> fprintf ppf "unboxed_int64"
  | Punboxed_int_index Pnativeint -> fprintf ppf "unboxed_nativeint"

let array_set_kind ppf k =
  let pp_mode ppf = function
    | Modify_heap -> ()
    | Modify_maybe_stack -> fprintf ppf "(local)"
  in
  match k with
  | Pgenarray_set mode -> fprintf ppf "gen%a" pp_mode mode
  | Paddrarray_set mode -> fprintf ppf "addr%a" pp_mode mode
  | Pintarray_set -> fprintf ppf "int"
  | Pfloatarray_set -> fprintf ppf "float"
  | Punboxedfloatarray_set Pfloat64 -> fprintf ppf "unboxed_float"
  | Punboxedfloatarray_set Pfloat32 -> fprintf ppf "unboxed_float32"
  | Punboxedintarray_set Pint32 -> fprintf ppf "unboxed_int32"
  | Punboxedintarray_set Pint64 -> fprintf ppf "unboxed_int64"
  | Punboxedintarray_set Pnativeint -> fprintf ppf "unboxed_nativeint"

let locality_mode_if_local = function
  | Alloc_heap -> ""
  | Alloc_local -> "local"

let locality_mode ppf = function
  | Alloc_heap -> fprintf ppf "heap"
  | Alloc_local -> fprintf ppf "local"

let boxed_integer_name = function
  | Pnativeint -> "nativeint"
  | Pint32 -> "int32"
  | Pint64 -> "int64"

let boxed_float_name = function
  | Pfloat64 -> "float"
  | Pfloat32 -> "float32"

let boxed_vector_name = function
  | Pvec128 -> "vec128"

let constructor_shape print_value_kind ppf shape =
  let value_fields, flat_fields  =
    match shape with
    | Constructor_uniform fields -> fields, []
    | Constructor_mixed { value_prefix; flat_suffix } ->
        value_prefix, flat_suffix
  in
  fprintf ppf "%a%t"
    (Format.pp_print_list ~pp_sep:(fun ppf () -> fprintf ppf ",@ ")
       print_value_kind)
    value_fields
    (fun ppf ->
       match flat_fields with
       | [] -> ()
       | _ :: _ ->
           fprintf ppf ";@%a"
             (Format.pp_print_list ~pp_sep:(fun ppf () -> fprintf ppf ",@")
              (fun ppf flat_element ->
                fprintf ppf "[%s]"
                    (Types.flat_element_to_lowercase_string flat_element)))
             flat_fields)

let tag_and_constructor_shape print_value_kind ppf (tag, shape) =
  fprintf ppf "@[<hov 1>[%d:@ %a]@]"
    tag
    (constructor_shape print_value_kind)
    shape

let variant_kind print_value_kind ppf ~consts ~non_consts =
  fprintf ppf "@[<hov 1>[(consts (%a))@ (non_consts (%a))]@]"
    (Format.pp_print_list ~pp_sep:Format.pp_print_space Format.pp_print_int)
    consts
    (Format.pp_print_list ~pp_sep:Format.pp_print_space
      (tag_and_constructor_shape print_value_kind))
    non_consts

let rec value_kind ppf = function
  | Pgenval -> ()
  | Pintval -> fprintf ppf "[int]"
  | Pboxedfloatval bf -> fprintf ppf "[%s]" (boxed_float_name bf)
  | Parrayval elt_kind -> fprintf ppf "[%sarray]" (array_kind elt_kind)
  | Pboxedintval bi -> fprintf ppf "[%s]" (boxed_integer_name bi)
  | Pboxedvectorval bv -> fprintf ppf "[%s]" (boxed_vector_name bv)
  | Pvariant { consts; non_consts; } ->
    variant_kind value_kind' ppf ~consts ~non_consts

and value_kind' ppf = function
  | Pgenval -> fprintf ppf "*"
  | Pintval -> fprintf ppf "[int]"
  | Pboxedfloatval bf -> fprintf ppf "[%s]" (boxed_float_name bf)
  | Parrayval elt_kind -> fprintf ppf "[%sarray]" (array_kind elt_kind)
  | Pboxedintval bi -> fprintf ppf "[%s]" (boxed_integer_name bi)
  | Pboxedvectorval bv -> fprintf ppf "[%s]" (boxed_vector_name bv)
  | Pvariant { consts; non_consts; } ->
    variant_kind value_kind' ppf ~consts ~non_consts

let rec layout' is_top ppf layout_ =
  match layout_ with
  | Pvalue k -> (if is_top then value_kind else value_kind') ppf k
  | Ptop -> fprintf ppf "[top]"
  | Pbottom -> fprintf ppf "[bottom]"
  | Punboxed_float bf -> fprintf ppf "[unboxed_%s]" (boxed_float_name bf)
  | Punboxed_int bi -> fprintf ppf "[unboxed_%s]" (boxed_integer_name bi)
  | Punboxed_vector bv -> fprintf ppf "[unboxed_%s]" (boxed_vector_name bv)
  | Punboxed_product layouts ->
    fprintf ppf "@[<hov 1>#(%a)@]"
      (pp_print_list ~pp_sep:(fun ppf () -> fprintf ppf ",@ ") (layout' false))
      layouts

let layout ppf layout_ = layout' true ppf layout_

let return_kind ppf (mode, kind) =
  let smode = locality_mode_if_local mode in
  match kind with
  | Pvalue Pgenval when is_heap_mode mode -> ()
  | Pvalue Pgenval -> fprintf ppf ": %s@ " smode
  | Pvalue Pintval -> fprintf ppf ": int@ "
  | Pvalue (Pboxedfloatval bf) ->
     fprintf ppf ": %s%s@ " smode (boxed_float_name bf)
  | Pvalue (Parrayval elt_kind) ->
     fprintf ppf ": %s%sarray@ " smode (array_kind elt_kind)
  | Pvalue (Pboxedintval bi) -> fprintf ppf ": %s%s@ " smode (boxed_integer_name bi)
  | Pvalue (Pboxedvectorval bv) -> fprintf ppf ": %s%s@ " smode (boxed_vector_name bv)
  | Pvalue (Pvariant { consts; non_consts; }) ->
    variant_kind value_kind' ppf ~consts ~non_consts
  | Punboxed_float bf -> fprintf ppf ": unboxed_%s@ " (boxed_float_name bf)
  | Punboxed_int bi -> fprintf ppf ": unboxed_%s@ " (boxed_integer_name bi)
  | Punboxed_vector bv -> fprintf ppf ": unboxed_%s@ " (boxed_vector_name bv)
  | Punboxed_product _ -> fprintf ppf ": %a" layout kind
  | Ptop -> fprintf ppf ": top@ "
  | Pbottom -> fprintf ppf ": bottom@ "

let field_kind ppf = function
  | Pgenval -> pp_print_string ppf "*"
  | Pintval -> pp_print_string ppf "int"
  | Pboxedfloatval bf -> pp_print_string ppf (boxed_float_name bf)
  | Parrayval elt_kind -> fprintf ppf "%s-array" (array_kind elt_kind)
  | Pboxedintval bi -> pp_print_string ppf (boxed_integer_name bi)
  | Pboxedvectorval bv -> pp_print_string ppf (boxed_vector_name bv)
  | Pvariant { consts; non_consts; } ->
    fprintf ppf "@[<hov 1>[(consts (%a))@ (non_consts (%a))]@]"
      (Format.pp_print_list ~pp_sep:Format.pp_print_space Format.pp_print_int)
      consts
      (Format.pp_print_list ~pp_sep:Format.pp_print_space
        (tag_and_constructor_shape value_kind'))
      non_consts

let locality_kind = function
  | Alloc_heap -> ""
  | Alloc_local -> "[L]"

let print_boxed_integer_conversion ppf bi1 bi2 m =
  fprintf ppf "%s_of_%s%s" (boxed_integer_name bi2) (boxed_integer_name bi1)
    (locality_kind m)

let boxed_integer_mark name bi m =
  match bi with
  | Pnativeint -> Printf.sprintf "Nativeint.%s%s" name (locality_kind m)
  | Pint32 -> Printf.sprintf "Int32.%s%s" name (locality_kind m)
  | Pint64 -> Printf.sprintf "Int64.%s%s" name (locality_kind m)

let print_boxed_integer name ppf bi m =
  fprintf ppf "%s" (boxed_integer_mark name bi m);;

let unboxed_integer_mark name bi m =
  match bi with
  | Pnativeint -> Printf.sprintf "Nativeint_u.%s%s" name (locality_kind m)
  | Pint32 -> Printf.sprintf "Int32_u.%s%s" name (locality_kind m)
  | Pint64 -> Printf.sprintf "Int64_u.%s%s" name (locality_kind m)

let print_unboxed_integer name ppf bi m =
  fprintf ppf "%s" (unboxed_integer_mark name bi m);;

let boxed_float_mark name bf m =
  match bf with
  | Pfloat64 -> Printf.sprintf "Float.%s%s" name (locality_kind m)
  | Pfloat32 -> Printf.sprintf "Float32.%s%s" name (locality_kind m)

let print_boxed_float name ppf bf m =
  fprintf ppf "%s" (boxed_float_mark name bf m);;

let unboxed_float_mark name bf m =
  match bf with
  | Pfloat64 -> Printf.sprintf "Float_u.%s%s" name (locality_kind m)
  | Pfloat32 -> Printf.sprintf "Float32_u.%s%s" name (locality_kind m)

let print_unboxed_float name ppf bf m =
  fprintf ppf "%s" (unboxed_float_mark name bf m);;

let print_bigarray name unsafe kind ppf layout =
  fprintf ppf "Bigarray.%s[%s,%s]"
    (if unsafe then "unsafe_"^ name else name)
    (match kind with
     | Pbigarray_unknown -> "generic"
     | Pbigarray_float16 -> "float16"
     | Pbigarray_float32 -> "float32"
     | Pbigarray_float32_t -> "float32_t"
     | Pbigarray_float64 -> "float64"
     | Pbigarray_sint8 -> "sint8"
     | Pbigarray_uint8 -> "uint8"
     | Pbigarray_sint16 -> "sint16"
     | Pbigarray_uint16 -> "uint16"
     | Pbigarray_int32 -> "int32"
     | Pbigarray_int64 -> "int64"
     | Pbigarray_caml_int -> "camlint"
     | Pbigarray_native_int -> "nativeint"
     | Pbigarray_complex32 -> "complex32"
     | Pbigarray_complex64 -> "complex64")
    (match layout with
    |  Pbigarray_unknown_layout -> "unknown"
     | Pbigarray_c_layout -> "C"
     | Pbigarray_fortran_layout -> "Fortran")

let record_rep ppf r = match r with
  | Record_unboxed -> fprintf ppf "unboxed"
  | Record_boxed _ -> fprintf ppf "boxed"
  | Record_inlined _ -> fprintf ppf "inlined"
  | Record_float -> fprintf ppf "float"
  | Record_ufloat -> fprintf ppf "ufloat"
  | Record_mixed _ -> fprintf ppf "mixed"

let block_shape ppf shape = match shape with
  | None | Some [] -> ()
  | Some l when List.for_all ((=) Pgenval) l -> ()
  | Some [elt] ->
      Format.fprintf ppf " (%a)" field_kind elt
  | Some (h :: t) ->
      Format.fprintf ppf " (%a" field_kind h;
      List.iter (fun elt ->
          Format.fprintf ppf ",%a" field_kind elt)
        t;
      Format.fprintf ppf ")"

let flat_element ppf : flat_element -> unit = fun x ->
  pp_print_string ppf (Types.flat_element_to_lowercase_string x)

let flat_element_read ppf : flat_element_read -> unit = function
  | Flat_read flat ->
      pp_print_string ppf (Types.flat_element_to_lowercase_string flat)
  | Flat_read_float_boxed m -> fprintf ppf "float[%a]" locality_mode m

let mixed_block_read ppf : mixed_block_read -> unit = function
  | Mread_value_prefix Immediate -> pp_print_string ppf "value_int"
  | Mread_value_prefix Pointer -> pp_print_string ppf "value"
  | Mread_flat_suffix flat -> flat_element_read ppf flat

let mixed_block_write ppf : mixed_block_write -> unit = function
  | Mwrite_value_prefix Immediate -> pp_print_string ppf "value_int"
  | Mwrite_value_prefix Pointer -> pp_print_string ppf "value"
  | Mwrite_flat_suffix flat -> flat_element ppf flat

let mixed_block_shape ppf { value_prefix_len; flat_suffix } =
  begin match value_prefix_len with
    | 0 -> ()
    | n -> fprintf ppf " (prefix=%d)" n
  end;
  match Array.length flat_suffix with
  | 0 -> ()
  | 1 ->
      fprintf ppf " (%a)" flat_element (flat_suffix.(0))
  | _ -> begin
    Array.iteri (fun i elt ->
      if i = 0 then
        fprintf ppf " (%a" flat_element elt
      else
        fprintf ppf ",%a" flat_element elt)
      flat_suffix;
    fprintf ppf ")"
  end

let integer_comparison ppf = function
  | Ceq -> fprintf ppf "=="
  | Cne -> fprintf ppf "!="
  | Clt -> fprintf ppf "<"
  | Cle -> fprintf ppf "<="
  | Cgt -> fprintf ppf ">"
  | Cge -> fprintf ppf ">="

let float_comparison = function
  | CFeq -> "=="
  | CFneq -> "!="
  | CFlt -> "<"
  | CFnlt -> "!<"
  | CFle -> "<="
  | CFnle -> "!<="
  | CFgt -> ">"
  | CFngt -> "!>"
  | CFge -> ">="
  | CFnge -> "!>="

let field_read_semantics ppf sem =
  match sem with
  | Reads_agree -> ()
  | Reads_vary -> fprintf ppf "_mut"

let primitive ppf = function
  | Pbytes_to_string -> fprintf ppf "bytes_to_string"
  | Pbytes_of_string -> fprintf ppf "bytes_of_string"
  | Pignore -> fprintf ppf "ignore"
  | Pgetglobal cu -> fprintf ppf "global %a!" Compilation_unit.print cu
  | Psetglobal cu -> fprintf ppf "setglobal %a!" Compilation_unit.print cu
  | Pgetpredef id -> fprintf ppf "getpredef %a!" Ident.print id
  | Pmakeblock(tag, Immutable, shape, mode) ->
      fprintf ppf "make%sblock %i%a"
        (locality_mode_if_local mode) tag block_shape shape
  | Pmakeblock(tag, Immutable_unique, shape, mode) ->
      fprintf ppf "make%sblock_unique %i%a"
        (locality_mode_if_local mode) tag block_shape shape
  | Pmakeblock(tag, Mutable, shape, mode) ->
      fprintf ppf "make%smutable %i%a"
        (locality_mode_if_local mode) tag block_shape shape
  | Pmakefloatblock (Immutable, mode) ->
      fprintf ppf "make%sfloatblock Immutable"
        (locality_mode_if_local mode)
  | Pmakefloatblock (Immutable_unique, mode) ->
     fprintf ppf "make%sfloatblock Immutable_unique"
        (locality_mode_if_local mode)
  | Pmakefloatblock (Mutable, mode) ->
     fprintf ppf "make%sfloatblock Mutable"
        (locality_mode_if_local mode)
  | Pmakeufloatblock (Immutable, mode) ->
      fprintf ppf "make%sufloatblock Immutable"
        (locality_mode_if_local mode)
  | Pmakeufloatblock (Immutable_unique, mode) ->
     fprintf ppf "make%sufloatblock Immutable_unique"
        (locality_mode_if_local mode)
  | Pmakeufloatblock (Mutable, mode) ->
     fprintf ppf "make%sufloatblock Mutable"
        (locality_mode_if_local mode)
  | Pmakemixedblock (tag, Immutable, abs, mode) ->
      fprintf ppf "make%amixedblock %i Immutable%a"
        locality_mode mode tag mixed_block_shape abs
  | Pmakemixedblock (tag, Immutable_unique, abs, mode) ->
     fprintf ppf "make%amixedblock %i Immutable_unique%a"
        locality_mode mode tag mixed_block_shape abs
  | Pmakemixedblock (tag, Mutable, abs, mode) ->
     fprintf ppf "make%amixedblock %i Mutable%a"
        locality_mode mode tag mixed_block_shape abs
  | Pfield (n, ptr, sem) ->
      let instr =
        match ptr, sem with
        | Immediate, _ -> "field_int"
        | Pointer, Reads_vary -> "field_mut"
        | Pointer, Reads_agree -> "field_imm"
      in
      fprintf ppf "%s %i" instr n
  | Pfield_computed sem ->
      fprintf ppf "field_computed%a" field_read_semantics sem
  | Psetfield(n, ptr, init) ->
      let instr =
        match ptr with
        | Pointer -> "ptr"
        | Immediate -> "imm"
      in
      let init =
        match init with
        | Heap_initialization -> "(heap-init)"
        | Root_initialization -> "(root-init)"
        | Assignment Modify_heap -> ""
        | Assignment Modify_maybe_stack -> "(maybe-stack)"
      in
      fprintf ppf "setfield_%s%s %i" instr init n
  | Psetfield_computed (ptr, init) ->
      let instr =
        match ptr with
        | Pointer -> "ptr"
        | Immediate -> "imm"
      in
      let init =
        match init with
        | Heap_initialization -> "(heap-init)"
        | Root_initialization -> "(root-init)"
        | Assignment Modify_heap -> ""
        | Assignment Modify_maybe_stack -> "(maybe-stack)"
      in
      fprintf ppf "setfield_%s%s_computed" instr init
  | Pfloatfield (n, sem, mode) ->
      fprintf ppf "floatfield%a%s %i"
        field_read_semantics sem (locality_mode_if_local mode) n
  | Pufloatfield (n, sem) ->
      fprintf ppf "ufloatfield%a %i"
        field_read_semantics sem n
  | Pmixedfield (n, read, _shape, sem) ->
      fprintf ppf "mixedfield%a %i %a"
        field_read_semantics sem n mixed_block_read read
  | Psetfloatfield (n, init) ->
      let init =
        match init with
        | Heap_initialization -> "(heap-init)"
        | Root_initialization -> "(root-init)"
        | Assignment Modify_heap -> ""
        | Assignment Modify_maybe_stack -> "(maybe-stack)"
      in
      fprintf ppf "setfloatfield%s %i" init n
  | Psetufloatfield (n, init) ->
      let init =
        match init with
        | Heap_initialization -> "(heap-init)"
        | Root_initialization -> "(root-init)"
        | Assignment Modify_heap -> ""
        | Assignment Modify_maybe_stack -> "(maybe-stack)"
      in
      fprintf ppf "setufloatfield%s %i" init n
  | Psetmixedfield (n, write, _shape, init) ->
      let init =
        match init with
        | Heap_initialization -> "(heap-init)"
        | Root_initialization -> "(root-init)"
        | Assignment Modify_heap -> ""
        | Assignment Modify_maybe_stack -> "(maybe-stack)"
      in
      fprintf ppf "setmixedfield%s %i %a"
        init n mixed_block_write write
  | Pduprecord (rep, size) -> fprintf ppf "duprecord %a %i" record_rep rep size
  | Prunstack -> fprintf ppf "runstack"
  | Pperform -> fprintf ppf "perform"
  | Presume -> fprintf ppf "resume"
  | Preperform -> fprintf ppf "reperform"
  | Pmake_unboxed_product layouts ->
      fprintf ppf "make_unboxed_product #(%a)"
        (pp_print_list ~pp_sep:(fun ppf () -> fprintf ppf ", ") (layout' false))
        layouts
  | Punboxed_product_field (n, layouts) ->
      fprintf ppf "unboxed_product_field %d #(%a)" n
        (pp_print_list ~pp_sep:(fun ppf () -> fprintf ppf ", ") (layout' false))
        layouts
  | Pccall p -> fprintf ppf "%s" p.prim_name
  | Praise k -> fprintf ppf "%s" (Lambda.raise_kind k)
  | Psequand -> fprintf ppf "&&"
  | Psequor -> fprintf ppf "||"
  | Pnot -> fprintf ppf "not"
  | Pnegint -> fprintf ppf "~"
  | Paddint -> fprintf ppf "+"
  | Psubint -> fprintf ppf "-"
  | Pmulint -> fprintf ppf "*"
  | Pdivint Safe -> fprintf ppf "/"
  | Pdivint Unsafe -> fprintf ppf "/u"
  | Pmodint Safe -> fprintf ppf "mod"
  | Pmodint Unsafe -> fprintf ppf "mod_unsafe"
  | Pandint -> fprintf ppf "and"
  | Porint -> fprintf ppf "or"
  | Pxorint -> fprintf ppf "xor"
  | Plslint -> fprintf ppf "lsl"
  | Plsrint -> fprintf ppf "lsr"
  | Pasrint -> fprintf ppf "asr"
  | Pintcomp(cmp) -> integer_comparison ppf cmp
  | Pcompare_ints -> fprintf ppf "compare_ints"
  | Pcompare_floats bf -> fprintf ppf "compare_floats %s" (boxed_float_name bf)
  | Pcompare_bints bi -> fprintf ppf "compare_bints %s" (boxed_integer_name bi)
  | Poffsetint n -> fprintf ppf "%i+" n
  | Poffsetref n -> fprintf ppf "+:=%i"n
  | Pfloatoffloat32 m -> print_boxed_float "float_of_float32" ppf Pfloat32 m
  | Pfloat32offloat m -> print_boxed_float "float32_of_float" ppf Pfloat64 m
  | Pintoffloat bf -> fprintf ppf "int_of_%s" (boxed_float_name bf)
  | Pfloatofint (bf,m) ->
      fprintf ppf "%s_of_int%s" (boxed_float_name bf) (locality_kind m)
  | Pabsfloat (bf,m) -> print_boxed_float "abs" ppf bf m
  | Pnegfloat (bf,m) -> print_boxed_float "neg" ppf bf m
  | Paddfloat (bf,m) -> print_boxed_float "add" ppf bf m
  | Psubfloat (bf,m) -> print_boxed_float "sub" ppf bf m
  | Pmulfloat (bf,m) -> print_boxed_float "mul" ppf bf m
  | Pdivfloat (bf,m) -> print_boxed_float "div" ppf bf m
  | Pfloatcomp (bf,cmp) ->
      print_boxed_float (float_comparison cmp) ppf bf alloc_heap
  | Punboxed_float_comp (bf,cmp) ->
      print_unboxed_float (float_comparison cmp) ppf bf alloc_heap
  | Pstringlength -> fprintf ppf "string.length"
  | Pstringrefu -> fprintf ppf "string.unsafe_get"
  | Pstringrefs -> fprintf ppf "string.get"
  | Pbyteslength -> fprintf ppf "bytes.length"
  | Pbytesrefu -> fprintf ppf "bytes.unsafe_get"
  | Pbytessetu -> fprintf ppf "bytes.unsafe_set"
  | Pbytesrefs -> fprintf ppf "bytes.get"
  | Pbytessets -> fprintf ppf "bytes.set"

  | Parraylength k -> fprintf ppf "array.length[%s]" (array_kind k)
  | Pmakearray (k, Mutable, mode) ->
     fprintf ppf "make%sarray[%s]" (locality_mode_if_local mode) (array_kind k)
  | Pmakearray (k, Immutable, mode) ->
     fprintf ppf "make%sarray_imm[%s]" (locality_mode_if_local mode) (array_kind k)
  | Pmakearray (k, Immutable_unique, mode) ->
      fprintf ppf "make%sarray_unique[%s]" (locality_mode_if_local mode)
        (array_kind k)
  | Pduparray (k, Mutable) -> fprintf ppf "duparray[%s]" (array_kind k)
  | Pduparray (k, Immutable) -> fprintf ppf "duparray_imm[%s]" (array_kind k)
  | Pduparray (k, Immutable_unique) ->
      fprintf ppf "duparray_unique[%s]" (array_kind k)
  | Parrayrefu (rk, idx, mut) -> fprintf ppf "%s.unsafe_get[%a indexed by %a]"
                                 (array_mut mut)
                                 array_ref_kind rk
                                 array_index_kind idx
  | Parraysetu (sk, idx) -> fprintf ppf "array.unsafe_set[%a indexed by %a]"
                              array_set_kind sk
                              array_index_kind idx
  | Parrayrefs (rk, idx, mut) -> fprintf ppf "%s.get[%a indexed by %a]"
                                 (array_mut mut)
                                 array_ref_kind rk
                                 array_index_kind idx
  | Parraysets (sk, idx) -> fprintf ppf "array.set[%a indexed by %a]"
                              array_set_kind sk
                              array_index_kind idx
  | Pctconst c ->
     let const_name = match c with
       | Big_endian -> "big_endian"
       | Word_size -> "word_size"
       | Int_size -> "int_size"
       | Max_wosize -> "max_wosize"
       | Ostype_unix -> "ostype_unix"
       | Ostype_win32 -> "ostype_win32"
       | Ostype_cygwin -> "ostype_cygwin"
       | Backend_type -> "backend_type"
       | Runtime5 -> "runtime5" in
     fprintf ppf "sys.constant_%s" const_name
  | Pisint { variant_only } ->
      fprintf ppf (if variant_only then "isint" else "obj_is_int")
  | Pisout -> fprintf ppf "isout"
  | Pbintofint (bi,m) -> print_boxed_integer "of_int" ppf bi m
  | Pintofbint bi -> print_boxed_integer "to_int" ppf bi alloc_heap
  | Pcvtbint (bi1, bi2, m) -> print_boxed_integer_conversion ppf bi1 bi2 m
  | Pnegbint (bi,m) -> print_boxed_integer "neg" ppf bi m
  | Paddbint (bi,m) -> print_boxed_integer "add" ppf bi m
  | Psubbint (bi,m) -> print_boxed_integer "sub" ppf bi m
  | Pmulbint (bi,m) -> print_boxed_integer "mul" ppf bi m
  | Pdivbint { size; is_safe = Safe; mode } ->
      print_boxed_integer "div" ppf size mode
  | Pdivbint { size; is_safe = Unsafe; mode } ->
      print_boxed_integer "div_unsafe" ppf size mode
  | Pmodbint { size; is_safe = Safe; mode } ->
      print_boxed_integer "mod" ppf size mode
  | Pmodbint { size; is_safe = Unsafe; mode } ->
      print_boxed_integer "mod_unsafe" ppf size mode
  | Pandbint (bi,m) -> print_boxed_integer "and" ppf bi m
  | Porbint (bi,m) -> print_boxed_integer "or" ppf bi m
  | Pxorbint (bi,m) -> print_boxed_integer "xor" ppf bi m
  | Plslbint (bi,m) -> print_boxed_integer "lsl" ppf bi m
  | Plsrbint (bi,m) -> print_boxed_integer "lsr" ppf bi m
  | Pasrbint (bi,m) -> print_boxed_integer "asr" ppf bi m
  | Pbintcomp(bi, Ceq) -> print_boxed_integer "==" ppf bi alloc_heap
  | Pbintcomp(bi, Cne) -> print_boxed_integer "!=" ppf bi alloc_heap
  | Pbintcomp(bi, Clt) -> print_boxed_integer "<" ppf bi alloc_heap
  | Pbintcomp(bi, Cgt) -> print_boxed_integer ">" ppf bi alloc_heap
  | Pbintcomp(bi, Cle) -> print_boxed_integer "<=" ppf bi alloc_heap
  | Pbintcomp(bi, Cge) -> print_boxed_integer ">=" ppf bi alloc_heap
  | Punboxed_int_comp(bi, Ceq) -> print_unboxed_integer "==" ppf bi alloc_heap
  | Punboxed_int_comp(bi, Cne) -> print_unboxed_integer "!=" ppf bi alloc_heap
  | Punboxed_int_comp(bi, Clt) -> print_unboxed_integer "<" ppf bi alloc_heap
  | Punboxed_int_comp(bi, Cgt) -> print_unboxed_integer ">" ppf bi alloc_heap
  | Punboxed_int_comp(bi, Cle) -> print_unboxed_integer "<=" ppf bi alloc_heap
  | Punboxed_int_comp(bi, Cge) -> print_unboxed_integer ">=" ppf bi alloc_heap
  | Pbigarrayref(unsafe, _n, kind, layout) ->
      print_bigarray "get" unsafe kind ppf layout
  | Pbigarrayset(unsafe, _n, kind, layout) ->
      print_bigarray "set" unsafe kind ppf layout
  | Pbigarraydim(n) -> fprintf ppf "Bigarray.dim_%i" n
  | Pstring_load_16 {unsafe; index_kind} ->
     fprintf ppf "string.%sget16[indexed by %a]" (if unsafe then "unsafe_" else "")
       array_index_kind index_kind
  | Pstring_load_32 {unsafe; index_kind; mode; boxed} ->
     fprintf ppf "string.%sget32%s%s[indexed by %a]"
       (if unsafe then "unsafe_" else "") (if boxed then "" else "#")
       (locality_kind mode) array_index_kind index_kind
  | Pstring_load_f32{unsafe; index_kind; mode; boxed} ->
     fprintf ppf "string.%sgetf32%s%s[indexed by %a]"
<<<<<<< HEAD
       (if unsafe then "unsafe_" else "") (if boxed then "" else "#")
       (alloc_kind mode) array_index_kind index_kind
  | Pstring_load_64{unsafe; index_kind; mode; boxed} ->
     fprintf ppf "string.%sget64%s%s[indexed by %a]"
       (if unsafe then "unsafe_" else "") (if boxed then "" else "#")
       (alloc_kind mode) array_index_kind index_kind
  | Pstring_load_128 {unsafe; index_kind; mode; boxed} ->
     fprintf ppf "string.%sunaligned_get128%s%s[indexed by %a]"
       (if unsafe then "unsafe_" else "") (if boxed then "" else "#")
       (alloc_kind mode) array_index_kind index_kind
=======
       (if unsafe then "unsafe_" else "") (if boxed then "" else "")
       (locality_kind mode) array_index_kind index_kind
  | Pstring_load_64{unsafe; index_kind; mode; boxed} ->
     fprintf ppf "string.%sget64%s%s[indexed by %a]"
       (if unsafe then "unsafe_" else "") (if boxed then "" else "")
       (locality_kind mode) array_index_kind index_kind
  | Pstring_load_128 {unsafe; index_kind; mode} ->
     fprintf ppf "string.%sunaligned_get128%s[indexed by %a]"
       (if unsafe then "unsafe_" else "") (locality_kind mode) array_index_kind
       index_kind
>>>>>>> 270d55ec
  | Pbytes_load_16 {unsafe; index_kind} ->
     fprintf ppf "bytes.%sget16[indexed by %a]" (if unsafe then "unsafe_" else "")
       array_index_kind index_kind
  | Pbytes_load_32 {unsafe; index_kind; mode; boxed} ->
     fprintf ppf "bytes.%sget32%s%s[indexed by %a]"
       (if unsafe then "unsafe_" else "") (if boxed then "" else "#")
       (locality_kind mode) array_index_kind index_kind
  | Pbytes_load_f32{unsafe; index_kind; mode; boxed} ->
     fprintf ppf "bytes.%sgetf32%s%s[indexed by %a]"
<<<<<<< HEAD
       (if unsafe then "unsafe_" else "") (if boxed then "" else "#")
       (alloc_kind mode) array_index_kind index_kind
  | Pbytes_load_64{unsafe; index_kind; mode; boxed} ->
     fprintf ppf "bytes.%sget64%s%s[indexed by %a]"
       (if unsafe then "unsafe_" else "") (if boxed then "" else "#")
       (alloc_kind mode) array_index_kind index_kind
  | Pbytes_load_128 {unsafe; index_kind; mode; boxed} ->
     fprintf ppf "bytes.%sunaligned_get128%s%s[indexed by %a]"
       (if unsafe then "unsafe_" else "") (if boxed then "" else "#")
       (alloc_kind mode) array_index_kind index_kind
=======
       (if unsafe then "unsafe_" else "") (if boxed then "" else "")
       (locality_kind mode) array_index_kind index_kind
  | Pbytes_load_64{unsafe; index_kind; mode; boxed} ->
     fprintf ppf "bytes.%sget64%s%s[indexed by %a]"
       (if unsafe then "unsafe_" else "") (if boxed then "" else "")
       (locality_kind mode) array_index_kind index_kind
  | Pbytes_load_128 {unsafe; index_kind; mode} ->
     fprintf ppf "bytes.%sunaligned_get128%s[indexed by %a]"
       (if unsafe then "unsafe_" else "") (locality_kind mode) array_index_kind
       index_kind
>>>>>>> 270d55ec
  | Pbytes_set_16 {unsafe; index_kind} ->
     fprintf ppf "bytes.%sset16[indexed by %a]" (if unsafe then "unsafe_" else "")
       array_index_kind index_kind
  | Pbytes_set_32 {unsafe; index_kind; boxed} ->
     fprintf ppf "bytes.%sset32%s[indexed by %a]"
       (if unsafe then "unsafe_" else "") (if boxed then "" else "#")
       array_index_kind index_kind
  | Pbytes_set_f32{unsafe; index_kind; boxed} ->
     fprintf ppf "bytes.%ssetf32%s[indexed by %a]"
       (if unsafe then "unsafe_" else "") (if boxed then "" else "#")
       array_index_kind index_kind
  | Pbytes_set_64{unsafe; index_kind; boxed} ->
     fprintf ppf "bytes.%sset64%s[indexed by %a]"
       (if unsafe then "unsafe_" else "") (if boxed then "" else "#")
       array_index_kind index_kind
  | Pbytes_set_128 { unsafe; boxed; index_kind } ->
     fprintf ppf "bytes.%sunaligned_get128%s[indexed by %a]"
       (if unsafe then "unsafe_" else "")
       (if boxed then "" else "#") array_index_kind index_kind
  | Pbigstring_load_16 { unsafe; index_kind } ->
     fprintf ppf "bigarray.array1.%sget16[indexed by %a]"
       (if unsafe then "unsafe_" else "") array_index_kind index_kind
  | Pbigstring_load_32 { unsafe; mode; boxed; index_kind } ->
     fprintf ppf "bigarray.array1.%sget32%s%s[indexed by %a]"
       (if unsafe then "unsafe_" else "") (if boxed then "" else "#")
       (locality_kind mode) array_index_kind index_kind
  | Pbigstring_load_f32 { unsafe; mode; boxed; index_kind } ->
     fprintf ppf "bigarray.array1.%sgetf32%s%s[indexed by %a]"
       (if unsafe then "unsafe_" else "") (if boxed then "" else "#")
       (locality_kind mode) array_index_kind index_kind
  | Pbigstring_load_64 { unsafe; mode; boxed; index_kind } ->
     fprintf ppf "bigarray.array1.%sget64%s%s[indexed by %a]"
       (if unsafe then "unsafe_" else "") (if boxed then "" else "#")
       (locality_kind mode) array_index_kind index_kind
  | Pbigstring_load_128 { unsafe; aligned; mode; boxed; index_kind } ->
     fprintf ppf "bigarray.array1.%s%sget128%s%s[indexed by %a]"
       (if unsafe then "unsafe_" else "")
       (if aligned then "aligned_" else "unaligned_")
       (if boxed then "" else "#") (locality_kind mode) array_index_kind index_kind
  | Pbigstring_set_16 { unsafe; index_kind } ->
     fprintf ppf "bigarray.array1.%sset16[indexed by %a]"
       (if unsafe then "unsafe_" else "") array_index_kind index_kind
  | Pbigstring_set_32 { unsafe; boxed; index_kind } ->
     fprintf ppf "bigarray.array1.%sset32%s[indexed by %a]"
       (if unsafe then "unsafe_" else "") (if boxed then "" else "#")
       array_index_kind index_kind
  | Pbigstring_set_f32 { unsafe; boxed; index_kind } ->
     fprintf ppf "bigarray.array1.%ssetf32%s[indexed by %a]"
       (if unsafe then "unsafe_" else "") (if boxed then "" else "#")
       array_index_kind index_kind
  | Pbigstring_set_64 { unsafe; boxed; index_kind } ->
     fprintf ppf "bigarray.array1.%sset64%s[indexed by %a]"
       (if unsafe then "unsafe_" else "") (if boxed then "" else "#")
       array_index_kind index_kind
  | Pbigstring_set_128 { unsafe; aligned; boxed; index_kind } ->
     fprintf ppf "bigarray.array1.%s%sget128%s[indexed by %a]"
       (if unsafe then "unsafe_" else "")
       (if aligned then "aligned_" else "unaligned_")
       (if boxed then "" else "#") array_index_kind index_kind
<<<<<<< HEAD
  | Pfloatarray_load_128 {unsafe; mode; boxed} ->
     fprintf ppf "floatarray.%sget128%s%s"
       (if unsafe then "unsafe_" else "") (if boxed then "" else "#") (alloc_kind mode)
  | Pfloat_array_load_128 {unsafe; mode; boxed} ->
     fprintf ppf "float_array.%sget128%s%s"
      (if unsafe then "unsafe_" else "") (if boxed then "" else "#") (alloc_kind mode)
  | Pint_array_load_128 {unsafe; mode; boxed} ->
     fprintf ppf "int_array.%sget128%s%s"
      (if unsafe then "unsafe_" else "") (if boxed then "" else "#") (alloc_kind mode)
  | Punboxed_float_array_load_128 {unsafe; mode; boxed} ->
     fprintf ppf "unboxed_float_array.%sget128%s%s"
      (if unsafe then "unsafe_" else "") (if boxed then "" else "#") (alloc_kind mode)
  | Punboxed_float32_array_load_128 {unsafe; mode; boxed} ->
     fprintf ppf "unboxed_float32_array.%sget128%s%s"
      (if unsafe then "unsafe_" else "") (if boxed then "" else "#") (alloc_kind mode)
  | Punboxed_int32_array_load_128 {unsafe; mode; boxed} ->
     fprintf ppf "unboxed_int32_array.%sget128%s%s"
      (if unsafe then "unsafe_" else "") (if boxed then "" else "#") (alloc_kind mode)
  | Punboxed_int64_array_load_128 {unsafe; mode; boxed} ->
     fprintf ppf "unboxed_int64_array.%sget128%s%s"
      (if unsafe then "unsafe_" else "") (if boxed then "" else "#") (alloc_kind mode)
  | Punboxed_nativeint_array_load_128 {unsafe; mode; boxed} ->
     fprintf ppf "unboxed_nativeint_array.%sget128%s%s"
      (if unsafe then "unsafe_" else "") (if boxed then "" else "#") (alloc_kind mode)
  | Pfloatarray_set_128 {unsafe; boxed} ->
     fprintf ppf "floatarray.%sset128%s"
      (if unsafe then "unsafe_" else "") (if boxed then "" else "#")
  | Pfloat_array_set_128 {unsafe; boxed} ->
     fprintf ppf "float_array.%sset128%s"
      (if unsafe then "unsafe_" else "") (if boxed then "" else "#")
  | Pint_array_set_128 {unsafe; boxed} ->
     fprintf ppf "int_array.%sset128%s"
      (if unsafe then "unsafe_" else "") (if boxed then "" else "#")
  | Punboxed_float_array_set_128 {unsafe; boxed} ->
     fprintf ppf "unboxed_float_array.%sset128%s"
      (if unsafe then "unsafe_" else "") (if boxed then "" else "#")
  | Punboxed_float32_array_set_128 {unsafe; boxed} ->
     fprintf ppf "unboxed_float32_array.%sset128%s"
      (if unsafe then "unsafe_" else "") (if boxed then "" else "#")
  | Punboxed_int32_array_set_128 {unsafe; boxed} ->
     fprintf ppf "unboxed_int32_array.%sset128%s"
      (if unsafe then "unsafe_" else "") (if boxed then "" else "#")
  | Punboxed_int64_array_set_128 {unsafe; boxed} ->
     fprintf ppf "unboxed_int64_array.%sset128%s"
      (if unsafe then "unsafe_" else "") (if boxed then "" else "#")
  | Punboxed_nativeint_array_set_128 {unsafe; boxed} ->
     fprintf ppf "unboxed_nativeint_array.%sset128%s"
      (if unsafe then "unsafe_" else "") (if boxed then "" else "#")
=======
  | Pfloatarray_load_128 {unsafe; mode} ->
     if unsafe then fprintf ppf "floatarray.unsafe_get128%s" (locality_kind mode)
     else fprintf ppf "floatarray.get128%s" (locality_kind mode)
  | Pfloat_array_load_128 {unsafe; mode} ->
     if unsafe then fprintf ppf "float_array.unsafe_get128%s" (locality_kind mode)
     else fprintf ppf "float_array.get128%s" (locality_kind mode)
  | Pint_array_load_128 {unsafe; mode} ->
     if unsafe then fprintf ppf "int_array.unsafe_get128%s" (locality_kind mode)
     else fprintf ppf "int_array.get128%s" (locality_kind mode)
  | Punboxed_float_array_load_128 {unsafe; mode} ->
     if unsafe then fprintf ppf "unboxed_float_array.unsafe_get128%s" (locality_kind mode)
     else fprintf ppf "unboxed_float_array.get128%s" (locality_kind mode)
  | Punboxed_float32_array_load_128 {unsafe; mode} ->
     if unsafe then fprintf ppf "unboxed_float32_array.unsafe_get128%s" (locality_kind mode)
     else fprintf ppf "unboxed_float32_array.get128%s" (locality_kind mode)
  | Punboxed_int32_array_load_128 {unsafe; mode} ->
     if unsafe then fprintf ppf "unboxed_int32_array.unsafe_get128%s" (locality_kind mode)
     else fprintf ppf "unboxed_int32_array.get128%s" (locality_kind mode)
  | Punboxed_int64_array_load_128 {unsafe; mode} ->
     if unsafe then fprintf ppf "unboxed_int64_array.unsafe_get128%s" (locality_kind mode)
     else fprintf ppf "unboxed_int64_array.get128%s" (locality_kind mode)
  | Punboxed_nativeint_array_load_128 {unsafe; mode} ->
     if unsafe then fprintf ppf "unboxed_nativeint_array.unsafe_get128%s" (locality_kind mode)
     else fprintf ppf "unboxed_nativeint_array.get128%s" (locality_kind mode)
  | Pfloatarray_set_128 {unsafe} ->
     if unsafe then fprintf ppf "floatarray.unsafe_set128"
     else fprintf ppf "floatarray.set128"
  | Pfloat_array_set_128 {unsafe} ->
     if unsafe then fprintf ppf "float_array.unsafe_set128"
     else fprintf ppf "float_array.set128"
  | Pint_array_set_128 {unsafe} ->
     if unsafe then fprintf ppf "int_array.unsafe_set128"
     else fprintf ppf "int_array.set128"
  | Punboxed_float_array_set_128 {unsafe} ->
     if unsafe then fprintf ppf "unboxed_float_array.unsafe_set128"
     else fprintf ppf "unboxed_float_array.set128"
  | Punboxed_float32_array_set_128 {unsafe} ->
     if unsafe then fprintf ppf "unboxed_float32_array.unsafe_set128"
     else fprintf ppf "unboxed_float32_array.set128"
  | Punboxed_int32_array_set_128 {unsafe} ->
     if unsafe then fprintf ppf "unboxed_int32_array.unsafe_set128"
     else fprintf ppf "unboxed_int32_array.set128"
  | Punboxed_int64_array_set_128 {unsafe} ->
     if unsafe then fprintf ppf "unboxed_int64_array.unsafe_set128"
     else fprintf ppf "unboxed_int64_array.set128"
  | Punboxed_nativeint_array_set_128 {unsafe} ->
     if unsafe then fprintf ppf "unboxed_nativeint_array.unsafe_set128"
     else fprintf ppf "unboxed_nativeint_array.set128"
>>>>>>> 270d55ec
  | Pbswap16 -> fprintf ppf "bswap16"
  | Pbbswap(bi,m) -> print_boxed_integer "bswap" ppf bi m
  | Pint_as_pointer m -> fprintf ppf "int_as_pointer%s" (locality_kind m)
  | Patomic_load {immediate_or_pointer} ->
      (match immediate_or_pointer with
        | Immediate -> fprintf ppf "atomic_load_imm"
        | Pointer -> fprintf ppf "atomic_load_ptr")
  | Patomic_exchange -> fprintf ppf "atomic_exchange"
  | Patomic_cas -> fprintf ppf "atomic_cas"
  | Patomic_fetch_add -> fprintf ppf "atomic_fetch_add"
  | Popaque _ -> fprintf ppf "opaque"
  | Pdls_get -> fprintf ppf "dls_get"
  | Ppoll -> fprintf ppf "poll"
  | Pprobe_is_enabled {name} -> fprintf ppf "probe_is_enabled[%s]" name
  | Pobj_dup -> fprintf ppf "obj_dup"
  | Pobj_magic _ -> fprintf ppf "obj_magic"
  | Punbox_float bf -> fprintf ppf "unbox_%s" (boxed_float_name bf)
  | Pbox_float (bf,m) ->
      fprintf ppf "box_%s%s" (boxed_float_name bf) (locality_kind m)
  | Punbox_int bi -> fprintf ppf "unbox_%s" (boxed_integer_name bi)
  | Pbox_int (bi, m) ->
      fprintf ppf "box_%s%s" (boxed_integer_name bi) (locality_kind m)
  | Punbox_vector bi -> fprintf ppf "unbox_%s" (boxed_vector_name bi)
  | Pbox_vector (bi, m) ->
      fprintf ppf "box_%s%s" (boxed_vector_name bi) (locality_kind m)
  | Parray_to_iarray -> fprintf ppf "array_to_iarray"
  | Parray_of_iarray -> fprintf ppf "array_of_iarray"
  | Pget_header m -> fprintf ppf "get_header%s" (locality_kind m)
  | Preinterpret_tagged_int63_as_unboxed_int64 ->
      fprintf ppf "reinterpret_tagged_int63_as_unboxed_int64"
  | Preinterpret_unboxed_int64_as_tagged_int63 ->
      fprintf ppf "reinterpret_unboxed_int64_as_tagged_int63"

let name_of_primitive = function
  | Pbytes_of_string -> "Pbytes_of_string"
  | Pbytes_to_string -> "Pbytes_to_string"
  | Pignore -> "Pignore"
  | Pgetglobal _ -> "Pgetglobal"
  | Psetglobal _ -> "Psetglobal"
  | Pgetpredef _ -> "Pgetpredef"
  | Pmakeblock _ -> "Pmakeblock"
  | Pmakefloatblock _ -> "Pmakefloatblock"
  | Pmakeufloatblock _ -> "Pmakeufloatblock"
  | Pmakemixedblock _ -> "Pmakemixedblock"
  | Pfield _ -> "Pfield"
  | Pfield_computed _ -> "Pfield_computed"
  | Psetfield _ -> "Psetfield"
  | Psetfield_computed _ -> "Psetfield_computed"
  | Pfloatfield _ -> "Pfloatfield"
  | Psetfloatfield _ -> "Psetfloatfield"
  | Pufloatfield _ -> "Pufloatfield"
  | Psetufloatfield _ -> "Psetufloatfield"
  | Pmixedfield _ -> "Pmixedfield"
  | Psetmixedfield _ -> "Psetmixedfield"
  | Pduprecord _ -> "Pduprecord"
  | Pmake_unboxed_product _ -> "Pmake_unboxed_product"
  | Punboxed_product_field _ -> "Punboxed_product_field"
  | Pccall _ -> "Pccall"
  | Praise _ -> "Praise"
  | Psequand -> "Psequand"
  | Psequor -> "Psequor"
  | Pnot -> "Pnot"
  | Pnegint -> "Pnegint"
  | Paddint -> "Paddint"
  | Psubint -> "Psubint"
  | Pmulint -> "Pmulint"
  | Pdivint _ -> "Pdivint"
  | Pmodint _ -> "Pmodint"
  | Pandint -> "Pandint"
  | Porint -> "Porint"
  | Pxorint -> "Pxorint"
  | Plslint -> "Plslint"
  | Plsrint -> "Plsrint"
  | Pasrint -> "Pasrint"
  | Pintcomp _ -> "Pintcomp"
  | Pcompare_ints -> "Pcompare_ints"
  | Pcompare_floats _ -> "Pcompare_floats"
  | Pcompare_bints _ -> "Pcompare"
  | Poffsetint _ -> "Poffsetint"
  | Poffsetref _ -> "Poffsetref"
  | Pfloatoffloat32 _ -> "Pfloatoffloat32"
  | Pfloat32offloat _ -> "Pfloat32offloat"
  | Pintoffloat _ -> "Pintoffloat"
  | Pfloatofint (_, _) -> "Pfloatofint"
  | Pnegfloat (_, _) -> "Pnegfloat"
  | Pabsfloat (_, _) -> "Pabsfloat"
  | Paddfloat (_, _) -> "Paddfloat"
  | Psubfloat (_, _) -> "Psubfloat"
  | Pmulfloat (_, _) -> "Pmulfloat"
  | Pdivfloat (_, _) -> "Pdivfloat"
  | Pfloatcomp (_, _) -> "Pfloatcomp"
  | Punboxed_float_comp (_, _) -> "Punboxed_float_comp"
  | Pstringlength -> "Pstringlength"
  | Pstringrefu -> "Pstringrefu"
  | Pstringrefs -> "Pstringrefs"
  | Pbyteslength -> "Pbyteslength"
  | Pbytesrefu -> "Pbytesrefu"
  | Pbytessetu -> "Pbytessetu"
  | Pbytesrefs -> "Pbytesrefs"
  | Pbytessets -> "Pbytessets"
  | Parraylength _ -> "Parraylength"
  | Pmakearray _ -> "Pmakearray"
  | Pduparray _ -> "Pduparray"
  | Parrayrefu _ -> "Parrayrefu"
  | Parraysetu _ -> "Parraysetu"
  | Parrayrefs _ -> "Parrayrefs"
  | Parraysets _ -> "Parraysets"
  | Pctconst _ -> "Pctconst"
  | Pisint _ -> "Pisint"
  | Pisout -> "Pisout"
  | Pbintofint _ -> "Pbintofint"
  | Pintofbint _ -> "Pintofbint"
  | Pcvtbint _ -> "Pcvtbint"
  | Pnegbint _ -> "Pnegbint"
  | Paddbint _ -> "Paddbint"
  | Psubbint _ -> "Psubbint"
  | Pmulbint _ -> "Pmulbint"
  | Pdivbint _ -> "Pdivbint"
  | Pmodbint _ -> "Pmodbint"
  | Pandbint _ -> "Pandbint"
  | Porbint _ -> "Porbint"
  | Pxorbint _ -> "Pxorbint"
  | Plslbint _ -> "Plslbint"
  | Plsrbint _ -> "Plsrbint"
  | Pasrbint _ -> "Pasrbint"
  | Pbintcomp _ -> "Pbintcomp"
  | Punboxed_int_comp _ -> "Punboxed_int_comp"
  | Pbigarrayref _ -> "Pbigarrayref"
  | Pbigarrayset _ -> "Pbigarrayset"
  | Pbigarraydim _ -> "Pbigarraydim"
  | Pstring_load_16 _ -> "Pstring_load_16"
  | Pstring_load_32 _ -> "Pstring_load_32"
  | Pstring_load_f32 _ -> "Pstring_load_f32"
  | Pstring_load_64 _ -> "Pstring_load_64"
  | Pstring_load_128 _ -> "Pstring_load_128"
  | Pbytes_load_16 _ -> "Pbytes_load_16"
  | Pbytes_load_32 _ -> "Pbytes_load_32"
  | Pbytes_load_f32 _ -> "Pbytes_load_f32"
  | Pbytes_load_64 _ -> "Pbytes_load_64"
  | Pbytes_load_128 _ -> "Pbytes_load_128"
  | Pbytes_set_16 _ -> "Pbytes_set_16"
  | Pbytes_set_32 _ -> "Pbytes_set_32"
  | Pbytes_set_f32 _ -> "Pbytes_set_f32"
  | Pbytes_set_64 _ -> "Pbytes_set_64"
  | Pbytes_set_128 _ -> "Pbytes_set_128"
  | Pbigstring_load_16 _ -> "Pbigstring_load_16"
  | Pbigstring_load_32 _ -> "Pbigstring_load_32"
  | Pbigstring_load_f32 _ -> "Pbigstring_load_f32"
  | Pbigstring_load_64 _ -> "Pbigstring_load_64"
  | Pbigstring_load_128 _ -> "Pbigstring_load_128"
  | Pbigstring_set_16 _ -> "Pbigstring_set_16"
  | Pbigstring_set_32 _ -> "Pbigstring_set_32"
  | Pbigstring_set_f32 _ -> "Pbigstring_set_f32"
  | Pbigstring_set_64 _ -> "Pbigstring_set_64"
  | Pbigstring_set_128 _ -> "Pbigstring_set_128"
  | Pfloatarray_load_128 _ -> "Pfloatarray_load_128"
  | Pfloat_array_load_128 _ -> "Pfloat_array_load_128"
  | Pint_array_load_128 _ -> "Pint_array_load_128"
  | Punboxed_float_array_load_128 _ -> "Punboxed_float_array_load_128"
  | Punboxed_float32_array_load_128 _ -> "Punboxed_float32_array_load_128"
  | Punboxed_int32_array_load_128 _ -> "Punboxed_int32_array_load_128"
  | Punboxed_int64_array_load_128 _ -> "Punboxed_int64_array_load_128"
  | Punboxed_nativeint_array_load_128 _ -> "Punboxed_nativeint_array_load_128"
  | Pfloatarray_set_128 _ -> "Pfloatarray_set_128"
  | Pfloat_array_set_128 _ -> "Pfloat_array_set_128"
  | Pint_array_set_128 _ -> "Pint_array_set_128"
  | Punboxed_float_array_set_128 _ -> "Punboxed_float_array_set_128"
  | Punboxed_float32_array_set_128 _ -> "Punboxed_float32_array_set_128"
  | Punboxed_int32_array_set_128 _ -> "Punboxed_int32_array_set_128"
  | Punboxed_int64_array_set_128 _ -> "Punboxed_int64_array_set_128"
  | Punboxed_nativeint_array_set_128 _ -> "Punboxed_nativeint_array_set_128"
  | Pbswap16 -> "Pbswap16"
  | Pbbswap _ -> "Pbbswap"
  | Pint_as_pointer _ -> "Pint_as_pointer"
  | Patomic_load {immediate_or_pointer} ->
      (match immediate_or_pointer with
        | Immediate -> "atomic_load_imm"
        | Pointer -> "atomic_load_ptr")
  | Patomic_exchange -> "Patomic_exchange"
  | Patomic_cas -> "Patomic_cas"
  | Patomic_fetch_add -> "Patomic_fetch_add"
  | Popaque _ -> "Popaque"
  | Prunstack -> "Prunstack"
  | Presume -> "Presume"
  | Pperform -> "Pperform"
  | Preperform -> "Preperform"
  | Pdls_get -> "Pdls_get"
  | Ppoll -> "Ppoll"
  | Pprobe_is_enabled _ -> "Pprobe_is_enabled"
  | Pobj_dup -> "Pobj_dup"
  | Pobj_magic _ -> "Pobj_magic"
  | Punbox_float _ -> "Punbox_float"
  | Pbox_float (_, _) -> "Pbox_float"
  | Punbox_int _ -> "Punbox_int"
  | Pbox_int _ -> "Pbox_int"
  | Punbox_vector _ -> "Punbox_vector"
  | Pbox_vector _ -> "Pbox_vector"
  | Parray_of_iarray -> "Parray_of_iarray"
  | Parray_to_iarray -> "Parray_to_iarray"
  | Pget_header _ -> "Pget_header"
  | Preinterpret_tagged_int63_as_unboxed_int64 ->
      "Preinterpret_tagged_int63_as_unboxed_int64"
  | Preinterpret_unboxed_int64_as_tagged_int63 ->
      "Preinterpret_unboxed_int64_as_tagged_int63"

let zero_alloc_attribute ppf check =
  match check with
  | Default_zero_alloc -> ()
  | Assume {strict; never_returns_normally; loc = _} ->
    fprintf ppf "assume_zero_alloc%s%s@ "
      (if strict then "_strict" else "")
      (if never_returns_normally then "_never_returns_normally" else "")
  | Check {strict; loc = _; } ->
    fprintf ppf "assert_zero_alloc%s@ "
      (if strict then "_strict" else "")

let function_attribute ppf t =
  if t.is_a_functor then
    fprintf ppf "is_a_functor@ ";
  if t.stub then
    fprintf ppf "stub@ ";
  begin match t.inline with
  | Default_inline -> ()
  | Always_inline -> fprintf ppf "always_inline@ "
  | Available_inline -> fprintf ppf "available_inline@ "
  | Never_inline -> fprintf ppf "never_inline@ "
  | Unroll i -> fprintf ppf "unroll(%i)@ " i
  end;
  begin match t.specialise with
  | Default_specialise -> ()
  | Always_specialise -> fprintf ppf "always_specialise@ "
  | Never_specialise -> fprintf ppf "never_specialise@ "
  end;
  begin match t.local with
  | Default_local -> ()
  | Always_local -> fprintf ppf "always_local@ "
  | Never_local -> fprintf ppf "never_local@ "
  end;
  zero_alloc_attribute ppf t.zero_alloc;
  if t.tmc_candidate then
    fprintf ppf "tail_mod_cons@ ";
  begin match t.loop with
  | Default_loop -> ()
  | Always_loop -> fprintf ppf "always_loop@ "
  | Never_loop -> fprintf ppf "never_loop@ "
  end;
  begin match t.poll with
  | Default_poll -> ()
  | Error_poll -> fprintf ppf "error_poll@ "
  end

let apply_tailcall_attribute ppf = function
  | Default_tailcall -> ()
  | Tailcall_expectation true ->
    fprintf ppf " tailcall"
  | Tailcall_expectation false ->
    fprintf ppf " tailcall(false)"

let apply_inlined_attribute ppf = function
  | Default_inlined -> ()
  | Always_inlined -> fprintf ppf " always_inline"
  | Never_inlined -> fprintf ppf " never_inline"
  | Hint_inlined -> fprintf ppf " hint_inline"
  | Unroll i -> fprintf ppf " never_inline(%i)" i

let apply_specialised_attribute ppf = function
  | Default_specialise -> ()
  | Always_specialise -> fprintf ppf " always_specialise"
  | Never_specialise -> fprintf ppf " never_specialise"

let apply_probe ppf : probe -> unit = function
  | None -> ()
  | Some {name} -> fprintf ppf " (probe %s)" name

let apply_kind name pos mode =
  let name =
    match pos with
    | Rc_normal -> name
    | Rc_nontail -> name ^ "nontail"
    | Rc_close_at_apply -> name ^ "tail"
  in
  name ^ locality_kind mode

let rec lam ppf = function
  | Lvar id ->
      Ident.print ppf id
  | Lmutvar id ->
      fprintf ppf "*%a" Ident.print id
  | Lconst cst ->
      struct_const ppf cst
  | Lapply ap ->
      let lams ppf largs =
        List.iter (fun l -> fprintf ppf "@ %a" lam l) largs in
      let form = apply_kind "apply" ap.ap_region_close ap.ap_mode in
      fprintf ppf "@[<2>(%s@ %a%a%a%a%a%a)@]" form
        lam ap.ap_func lams ap.ap_args
        apply_tailcall_attribute ap.ap_tailcall
        apply_inlined_attribute ap.ap_inlined
        apply_specialised_attribute ap.ap_specialised
        apply_probe ap.ap_probe
  | Lfunction lfun ->
      lfunction ppf lfun
  | Llet _ | Lmutlet _ as expr ->
      let let_kind = begin function
        | Llet(str,_,_,_,_) ->
           begin match str with
             Alias -> "a" | Strict -> "" | StrictOpt -> "o"
           end
        | Lmutlet _ -> "mut"
        | _ -> assert false
        end
      in
      let rec letbody ~sp = function
        | Llet(_, k, id, arg, body)
        | Lmutlet(k, id, arg, body) as l ->
           if sp then fprintf ppf "@ ";
           fprintf ppf "@[<2>%a =%s%a@ %a@]"
             Ident.print id (let_kind l) layout k lam arg;
           letbody ~sp:true body
        | expr -> expr in
      fprintf ppf "@[<2>(let@ @[<hv 1>(";
      let expr = letbody ~sp:false expr in
      fprintf ppf ")@]@ %a)@]" lam expr
  | Lletrec(id_arg_list, body) ->
      let bindings ppf id_arg_list =
        let spc = ref false in
        List.iter
          (fun { id; def } ->
            if !spc then fprintf ppf "@ " else spc := true;
            fprintf ppf "@[<2>%a@ %a@]" Ident.print id lfunction def)
          id_arg_list in
      fprintf ppf
        "@[<2>(letrec@ (@[<hv 1>%a@])@ %a)@]" bindings id_arg_list lam body
  | Lprim(prim, largs, _) ->
      let lams ppf largs =
        List.iter (fun l -> fprintf ppf "@ %a" lam l) largs in
      fprintf ppf "@[<2>(%a%a)@]" primitive prim lams largs
  | Lswitch(larg, sw, _loc, _kind) ->
      let switch ppf sw =
        let spc = ref false in
        List.iter
         (fun (n, l) ->
           if !spc then fprintf ppf "@ " else spc := true;
           fprintf ppf "@[<hv 1>case int %i:@ %a@]" n lam l)
         sw.sw_consts;
        List.iter
          (fun (n, l) ->
            if !spc then fprintf ppf "@ " else spc := true;
            fprintf ppf "@[<hv 1>case tag %i:@ %a@]" n lam l)
          sw.sw_blocks ;
        begin match sw.sw_failaction with
        | None  -> ()
        | Some l ->
            if !spc then fprintf ppf "@ " else spc := true;
            fprintf ppf "@[<hv 1>default:@ %a@]" lam l
        end in
      fprintf ppf
       "@[<1>(%s %a@ @[<v 0>%a@])@]"
       (match sw.sw_failaction with None -> "switch*" | _ -> "switch")
       lam larg switch sw
  | Lstringswitch(arg, cases, default, _, _kind) ->
      let switch ppf cases =
        let spc = ref false in
        List.iter
         (fun (s, l) ->
           if !spc then fprintf ppf "@ " else spc := true;
           fprintf ppf "@[<hv 1>case \"%s\":@ %a@]" (String.escaped s) lam l)
          cases;
        begin match default with
        | Some default ->
            if !spc then fprintf ppf "@ " else spc := true;
            fprintf ppf "@[<hv 1>default:@ %a@]" lam default
        | None -> ()
        end in
      fprintf ppf
       "@[<1>(stringswitch %a@ @[<v 0>%a@])@]" lam arg switch cases
  | Lstaticraise (i, ls)  ->
      let lams ppf largs =
        List.iter (fun l -> fprintf ppf "@ %a" lam l) largs in
      fprintf ppf "@[<2>(exit@ %d%a)@]" i lams ls;
  | Lstaticcatch(lbody, (i, vars), lhandler, r, _kind) ->
      let excl =
        match r with
        | Popped_region -> " exclave"
        | Same_region -> ""
      in
      fprintf ppf "@[<2>(catch@ %a@;<1 -1>with (%d%a)%s@ %a)@]"
        lam lbody i
        (fun ppf vars ->
           List.iter
             (fun (x, k) -> fprintf ppf " %a%a" Ident.print x layout k)
             vars
        )
        vars
        excl lam lhandler
  | Ltrywith(lbody, param, lhandler, _kind) ->
      fprintf ppf "@[<2>(try@ %a@;<1 -1>with %a@ %a)@]"
        lam lbody Ident.print param lam lhandler
  | Lifthenelse(lcond, lif, lelse, _kind) ->
      fprintf ppf "@[<2>(if@ %a@ %a@ %a)@]" lam lcond lam lif lam lelse
  | Lsequence(l1, l2) ->
      fprintf ppf "@[<2>(seq@ %a@ %a)@]" lam l1 sequence l2
  | Lwhile {wh_cond; wh_body} ->
      fprintf ppf "@[<2>(while@ %a@ %a)@]"
        lam wh_cond lam wh_body
  | Lfor {for_id; for_loc = _; for_from; for_to; for_dir; for_body} ->
      fprintf ppf "@[<2>(for %a@ %a@ %s@ %a@ %a)@]"
       Ident.print for_id lam for_from
       (match for_dir with Upto -> "to" | Downto -> "downto")
       lam for_to lam for_body
  | Lassign(id, expr) ->
      fprintf ppf "@[<2>(assign@ %a@ %a)@]" Ident.print id lam expr
  | Lsend (k, met, obj, largs, pos, reg, _, _) ->
      let args ppf largs =
        List.iter (fun l -> fprintf ppf "@ %a" lam l) largs in
      let kind =
        if k = Self then "self" else if k = Cached then "cache" else "" in
      let form = apply_kind "send" pos reg in
      fprintf ppf "@[<2>(%s%s@ %a@ %a%a)@]" form kind lam obj lam met args largs
  | Levent(expr, ev) ->
      let kind =
       match ev.lev_kind with
       | Lev_before -> "before"
       | Lev_after _  -> "after"
       | Lev_function -> "funct-body"
       | Lev_pseudo -> "pseudo"
      in
      (* -dno-locations also hides the placement of debug events;
         this is good for the readability of the resulting output (usually
         the end-user goal when using -dno-locations), as it strongly
         reduces the nesting level of subterms. *)
      if not !Clflags.locations then lam ppf expr
      else begin match ev.lev_loc with
      | Loc_unknown ->
        fprintf ppf "@[<2>(%s <unknown location>@ %a)@]" kind lam expr
      | Loc_known {scopes; loc} ->
        fprintf ppf "@[<2>(%s %s %s(%i)%s:%i-%i@ %a)@]" kind
                (Debuginfo.Scoped_location.string_of_scopes scopes)
                loc.Location.loc_start.Lexing.pos_fname
                loc.Location.loc_start.Lexing.pos_lnum
                (if loc.Location.loc_ghost then "<ghost>" else "")
                loc.Location.loc_start.Lexing.pos_cnum
                loc.Location.loc_end.Lexing.pos_cnum
                lam expr
      end
  | Lifused(id, expr) ->
      fprintf ppf "@[<2>(ifused@ %a@ %a)@]" Ident.print id lam expr
  | Lregion (expr, _) ->
      fprintf ppf "@[<2>(region@ %a)@]" lam expr
  | Lexclave expr ->
      fprintf ppf "@[<2>(exclave@ %a)@]" lam expr

and sequence ppf = function
  | Lsequence(l1, l2) ->
      fprintf ppf "%a@ %a" sequence l1 sequence l2
  | l ->
      lam ppf l

and lfunction ppf {kind; params; return; body; attr; ret_mode; mode} =
  let pr_params ppf params =
    match kind with
    | Curried {nlocal} ->
        fprintf ppf "@ {nlocal = %d}" nlocal;
        List.iter (fun (p : Lambda.lparam) ->
            let { unbox_param } = p.attributes in
            fprintf ppf "@ %a%s%a%s"
              Ident.print p.name (locality_kind p.mode) layout p.layout
              (if unbox_param then "[@unboxable]" else "")
          ) params
    | Tupled ->
        fprintf ppf " (";
        let first = ref true in
        List.iter
          (fun (p : Lambda.lparam) ->
             let { unbox_param } = p.attributes in
             if !first then first := false else fprintf ppf ",@ ";
             Ident.print ppf p.name;
             Format.fprintf ppf "%s" (locality_kind p.mode);
             layout ppf p.layout;
             if unbox_param then Format.fprintf ppf "[@unboxable]"
          )
          params;
        fprintf ppf ")" in
  fprintf ppf "@[<2>(function%s%a@ %a%a%a)@]"
    (locality_kind mode) pr_params params
    function_attribute attr return_kind (ret_mode, return) lam body


let structured_constant = struct_const

let lambda = lam

let program ppf { code } = lambda ppf code<|MERGE_RESOLUTION|>--- conflicted
+++ resolved
@@ -663,29 +663,16 @@
        (locality_kind mode) array_index_kind index_kind
   | Pstring_load_f32{unsafe; index_kind; mode; boxed} ->
      fprintf ppf "string.%sgetf32%s%s[indexed by %a]"
-<<<<<<< HEAD
-       (if unsafe then "unsafe_" else "") (if boxed then "" else "#")
-       (alloc_kind mode) array_index_kind index_kind
-  | Pstring_load_64{unsafe; index_kind; mode; boxed} ->
-     fprintf ppf "string.%sget64%s%s[indexed by %a]"
-       (if unsafe then "unsafe_" else "") (if boxed then "" else "#")
-       (alloc_kind mode) array_index_kind index_kind
-  | Pstring_load_128 {unsafe; index_kind; mode; boxed} ->
-     fprintf ppf "string.%sunaligned_get128%s%s[indexed by %a]"
-       (if unsafe then "unsafe_" else "") (if boxed then "" else "#")
-       (alloc_kind mode) array_index_kind index_kind
-=======
-       (if unsafe then "unsafe_" else "") (if boxed then "" else "")
+       (if unsafe then "unsafe_" else "") (if boxed then "" else "#")
        (locality_kind mode) array_index_kind index_kind
   | Pstring_load_64{unsafe; index_kind; mode; boxed} ->
      fprintf ppf "string.%sget64%s%s[indexed by %a]"
-       (if unsafe then "unsafe_" else "") (if boxed then "" else "")
+       (if unsafe then "unsafe_" else "") (if boxed then "" else "#")
        (locality_kind mode) array_index_kind index_kind
-  | Pstring_load_128 {unsafe; index_kind; mode} ->
-     fprintf ppf "string.%sunaligned_get128%s[indexed by %a]"
-       (if unsafe then "unsafe_" else "") (locality_kind mode) array_index_kind
-       index_kind
->>>>>>> 270d55ec
+  | Pstring_load_128 {unsafe; index_kind; mode; boxed} ->
+     fprintf ppf "string.%sunaligned_get128%s%s[indexed by %a]"
+       (if unsafe then "unsafe_" else "") (if boxed then "" else "#")
+       (locality_kind mode) array_index_kind index_kind
   | Pbytes_load_16 {unsafe; index_kind} ->
      fprintf ppf "bytes.%sget16[indexed by %a]" (if unsafe then "unsafe_" else "")
        array_index_kind index_kind
@@ -695,29 +682,16 @@
        (locality_kind mode) array_index_kind index_kind
   | Pbytes_load_f32{unsafe; index_kind; mode; boxed} ->
      fprintf ppf "bytes.%sgetf32%s%s[indexed by %a]"
-<<<<<<< HEAD
-       (if unsafe then "unsafe_" else "") (if boxed then "" else "#")
-       (alloc_kind mode) array_index_kind index_kind
-  | Pbytes_load_64{unsafe; index_kind; mode; boxed} ->
-     fprintf ppf "bytes.%sget64%s%s[indexed by %a]"
-       (if unsafe then "unsafe_" else "") (if boxed then "" else "#")
-       (alloc_kind mode) array_index_kind index_kind
-  | Pbytes_load_128 {unsafe; index_kind; mode; boxed} ->
-     fprintf ppf "bytes.%sunaligned_get128%s%s[indexed by %a]"
-       (if unsafe then "unsafe_" else "") (if boxed then "" else "#")
-       (alloc_kind mode) array_index_kind index_kind
-=======
-       (if unsafe then "unsafe_" else "") (if boxed then "" else "")
+       (if unsafe then "unsafe_" else "") (if boxed then "" else "#")
        (locality_kind mode) array_index_kind index_kind
   | Pbytes_load_64{unsafe; index_kind; mode; boxed} ->
      fprintf ppf "bytes.%sget64%s%s[indexed by %a]"
-       (if unsafe then "unsafe_" else "") (if boxed then "" else "")
+       (if unsafe then "unsafe_" else "") (if boxed then "" else "#")
        (locality_kind mode) array_index_kind index_kind
-  | Pbytes_load_128 {unsafe; index_kind; mode} ->
-     fprintf ppf "bytes.%sunaligned_get128%s[indexed by %a]"
-       (if unsafe then "unsafe_" else "") (locality_kind mode) array_index_kind
-       index_kind
->>>>>>> 270d55ec
+  | Pbytes_load_128 {unsafe; index_kind; mode; boxed} ->
+     fprintf ppf "bytes.%sunaligned_get128%s%s[indexed by %a]"
+       (if unsafe then "unsafe_" else "") (if boxed then "" else "#")
+       (locality_kind mode) array_index_kind index_kind
   | Pbytes_set_16 {unsafe; index_kind} ->
      fprintf ppf "bytes.%sset16[indexed by %a]" (if unsafe then "unsafe_" else "")
        array_index_kind index_kind
@@ -777,31 +751,30 @@
        (if unsafe then "unsafe_" else "")
        (if aligned then "aligned_" else "unaligned_")
        (if boxed then "" else "#") array_index_kind index_kind
-<<<<<<< HEAD
   | Pfloatarray_load_128 {unsafe; mode; boxed} ->
      fprintf ppf "floatarray.%sget128%s%s"
-       (if unsafe then "unsafe_" else "") (if boxed then "" else "#") (alloc_kind mode)
+       (if unsafe then "unsafe_" else "") (if boxed then "" else "#") (locality_kind mode)
   | Pfloat_array_load_128 {unsafe; mode; boxed} ->
      fprintf ppf "float_array.%sget128%s%s"
-      (if unsafe then "unsafe_" else "") (if boxed then "" else "#") (alloc_kind mode)
+      (if unsafe then "unsafe_" else "") (if boxed then "" else "#") (locality_kind mode)
   | Pint_array_load_128 {unsafe; mode; boxed} ->
      fprintf ppf "int_array.%sget128%s%s"
-      (if unsafe then "unsafe_" else "") (if boxed then "" else "#") (alloc_kind mode)
+      (if unsafe then "unsafe_" else "") (if boxed then "" else "#") (locality_kind mode)
   | Punboxed_float_array_load_128 {unsafe; mode; boxed} ->
      fprintf ppf "unboxed_float_array.%sget128%s%s"
-      (if unsafe then "unsafe_" else "") (if boxed then "" else "#") (alloc_kind mode)
+      (if unsafe then "unsafe_" else "") (if boxed then "" else "#") (locality_kind mode)
   | Punboxed_float32_array_load_128 {unsafe; mode; boxed} ->
      fprintf ppf "unboxed_float32_array.%sget128%s%s"
-      (if unsafe then "unsafe_" else "") (if boxed then "" else "#") (alloc_kind mode)
+      (if unsafe then "unsafe_" else "") (if boxed then "" else "#") (locality_kind mode)
   | Punboxed_int32_array_load_128 {unsafe; mode; boxed} ->
      fprintf ppf "unboxed_int32_array.%sget128%s%s"
-      (if unsafe then "unsafe_" else "") (if boxed then "" else "#") (alloc_kind mode)
+      (if unsafe then "unsafe_" else "") (if boxed then "" else "#") (locality_kind mode)
   | Punboxed_int64_array_load_128 {unsafe; mode; boxed} ->
      fprintf ppf "unboxed_int64_array.%sget128%s%s"
-      (if unsafe then "unsafe_" else "") (if boxed then "" else "#") (alloc_kind mode)
+      (if unsafe then "unsafe_" else "") (if boxed then "" else "#") (locality_kind mode)
   | Punboxed_nativeint_array_load_128 {unsafe; mode; boxed} ->
      fprintf ppf "unboxed_nativeint_array.%sget128%s%s"
-      (if unsafe then "unsafe_" else "") (if boxed then "" else "#") (alloc_kind mode)
+      (if unsafe then "unsafe_" else "") (if boxed then "" else "#") (locality_kind mode)
   | Pfloatarray_set_128 {unsafe; boxed} ->
      fprintf ppf "floatarray.%sset128%s"
       (if unsafe then "unsafe_" else "") (if boxed then "" else "#")
@@ -826,56 +799,6 @@
   | Punboxed_nativeint_array_set_128 {unsafe; boxed} ->
      fprintf ppf "unboxed_nativeint_array.%sset128%s"
       (if unsafe then "unsafe_" else "") (if boxed then "" else "#")
-=======
-  | Pfloatarray_load_128 {unsafe; mode} ->
-     if unsafe then fprintf ppf "floatarray.unsafe_get128%s" (locality_kind mode)
-     else fprintf ppf "floatarray.get128%s" (locality_kind mode)
-  | Pfloat_array_load_128 {unsafe; mode} ->
-     if unsafe then fprintf ppf "float_array.unsafe_get128%s" (locality_kind mode)
-     else fprintf ppf "float_array.get128%s" (locality_kind mode)
-  | Pint_array_load_128 {unsafe; mode} ->
-     if unsafe then fprintf ppf "int_array.unsafe_get128%s" (locality_kind mode)
-     else fprintf ppf "int_array.get128%s" (locality_kind mode)
-  | Punboxed_float_array_load_128 {unsafe; mode} ->
-     if unsafe then fprintf ppf "unboxed_float_array.unsafe_get128%s" (locality_kind mode)
-     else fprintf ppf "unboxed_float_array.get128%s" (locality_kind mode)
-  | Punboxed_float32_array_load_128 {unsafe; mode} ->
-     if unsafe then fprintf ppf "unboxed_float32_array.unsafe_get128%s" (locality_kind mode)
-     else fprintf ppf "unboxed_float32_array.get128%s" (locality_kind mode)
-  | Punboxed_int32_array_load_128 {unsafe; mode} ->
-     if unsafe then fprintf ppf "unboxed_int32_array.unsafe_get128%s" (locality_kind mode)
-     else fprintf ppf "unboxed_int32_array.get128%s" (locality_kind mode)
-  | Punboxed_int64_array_load_128 {unsafe; mode} ->
-     if unsafe then fprintf ppf "unboxed_int64_array.unsafe_get128%s" (locality_kind mode)
-     else fprintf ppf "unboxed_int64_array.get128%s" (locality_kind mode)
-  | Punboxed_nativeint_array_load_128 {unsafe; mode} ->
-     if unsafe then fprintf ppf "unboxed_nativeint_array.unsafe_get128%s" (locality_kind mode)
-     else fprintf ppf "unboxed_nativeint_array.get128%s" (locality_kind mode)
-  | Pfloatarray_set_128 {unsafe} ->
-     if unsafe then fprintf ppf "floatarray.unsafe_set128"
-     else fprintf ppf "floatarray.set128"
-  | Pfloat_array_set_128 {unsafe} ->
-     if unsafe then fprintf ppf "float_array.unsafe_set128"
-     else fprintf ppf "float_array.set128"
-  | Pint_array_set_128 {unsafe} ->
-     if unsafe then fprintf ppf "int_array.unsafe_set128"
-     else fprintf ppf "int_array.set128"
-  | Punboxed_float_array_set_128 {unsafe} ->
-     if unsafe then fprintf ppf "unboxed_float_array.unsafe_set128"
-     else fprintf ppf "unboxed_float_array.set128"
-  | Punboxed_float32_array_set_128 {unsafe} ->
-     if unsafe then fprintf ppf "unboxed_float32_array.unsafe_set128"
-     else fprintf ppf "unboxed_float32_array.set128"
-  | Punboxed_int32_array_set_128 {unsafe} ->
-     if unsafe then fprintf ppf "unboxed_int32_array.unsafe_set128"
-     else fprintf ppf "unboxed_int32_array.set128"
-  | Punboxed_int64_array_set_128 {unsafe} ->
-     if unsafe then fprintf ppf "unboxed_int64_array.unsafe_set128"
-     else fprintf ppf "unboxed_int64_array.set128"
-  | Punboxed_nativeint_array_set_128 {unsafe} ->
-     if unsafe then fprintf ppf "unboxed_nativeint_array.unsafe_set128"
-     else fprintf ppf "unboxed_nativeint_array.set128"
->>>>>>> 270d55ec
   | Pbswap16 -> fprintf ppf "bswap16"
   | Pbbswap(bi,m) -> print_boxed_integer "bswap" ppf bi m
   | Pint_as_pointer m -> fprintf ppf "int_as_pointer%s" (locality_kind m)
