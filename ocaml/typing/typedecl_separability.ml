--- conflicted
+++ resolved
@@ -471,11 +471,7 @@
 
     Note: this differs from {!Types.Separability.default_signature},
     which does not have access to the declaration and its immediacy. *)
-<<<<<<< HEAD
-(* CR layouts v2: At the moment things that are not value are certainly
-=======
 (* CR layouts v2.8: At the moment things that are not value are certainly
->>>>>>> 9289e84a
    separable: they must be any or void, and there are no runtime values
    of either of those things.  So, we put the same exception here for them
    as is described above for immediate.  But check whether we still believe
