--- conflicted
+++ resolved
@@ -683,13 +683,9 @@
     ~error:(function
       | Value -> assert false
       | Void -> raise (Error (loc, Non_value_sort (Jkind.Sort.void,ty)))
-<<<<<<< HEAD
-      | (Float64 | Float32 | Word | Bits32 | Bits64 as const) ->
-=======
       | (Float32 as const) ->
         raise (Error (loc, Small_number_sort_without_extension (Jkind.Sort.of_const const, Some ty)))
       | (Float64 | Word | Bits32 | Bits64 as const) ->
->>>>>>> 424a3cd2
         raise (Error (loc, Sort_without_extension (Jkind.Sort.of_const const, Stable, Some ty))))
 
 let layout_of_sort loc sort =
@@ -699,13 +695,9 @@
     ~error:(function
     | Value -> assert false
     | Void -> raise (Error (loc, Non_value_sort_unknown_ty Jkind.Sort.void))
-<<<<<<< HEAD
-    | (Float64 | Float32 | Word | Bits32 | Bits64 as const) ->
-=======
     | (Float32 as const) ->
       raise (Error (loc, Small_number_sort_without_extension (Jkind.Sort.of_const const, None)))
     | (Float64 | Word | Bits32 | Bits64 as const) ->
->>>>>>> 424a3cd2
       raise (Error (loc, Sort_without_extension (Jkind.Sort.of_const const, Stable, None))))
 
 let layout_of_const_sort s =
