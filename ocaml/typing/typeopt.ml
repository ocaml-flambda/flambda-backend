(**************************************************************************)
(*                                                                        *)
(*                                 OCaml                                  *)
(*                                                                        *)
(*             Xavier Leroy, projet Cristal, INRIA Rocquencourt           *)
(*                                                                        *)
(*   Copyright 1998 Institut National de Recherche en Informatique et     *)
(*     en Automatique.                                                    *)
(*                                                                        *)
(*   All rights reserved.  This file is distributed under the terms of    *)
(*   the GNU Lesser General Public License version 2.1, with the          *)
(*   special exception on linking described in the file LICENSE.          *)
(*                                                                        *)
(**************************************************************************)

(* Auxiliaries for type-based optimizations, e.g. array kinds *)

open Path
open Types
open Asttypes
open Typedtree
open Lambda

type error =
    Non_value_layout of type_expr * Jkind.Violation.t option
  | Non_value_sort of Jkind.Sort.t * type_expr
  | Sort_without_extension of
      Jkind.Sort.t * Language_extension.maturity * type_expr option
  | Non_value_sort_unknown_ty of Jkind.Sort.t

exception Error of Location.t * error

(* Expand a type, looking through ordinary synonyms, private synonyms, links,
   and [@@unboxed] types. The returned type will be therefore be none of these
   cases (except in case of missing cmis).

   If we fail to fully scrape the type due to missing a missing cmi file, we
   return the original, rather than a partially expanded one.  The original may
   have cached jkind information that is more accurate than can be computed
   from its expanded form. *)
let scrape_ty env ty =
  let ty =
    match get_desc ty with
    | Tpoly(ty, _) -> ty
    | _ -> ty
  in
  match get_desc ty with
  | Tconstr _ ->
      let ty = Ctype.correct_levels ty in
      let ty' = Ctype.expand_head_opt env ty in
      begin match get_desc ty' with
      | Tconstr (p, _, _) ->
          begin match find_unboxed_type (Env.find_type p env) with
          | Some _ -> Ctype.get_unboxed_type_approximation env ty'
          | None -> ty'
          | exception Not_found -> ty (* missing cmi file *)
          end
      | _ ->
          ty'
      end
  | _ -> ty

(* See [scrape_ty]; this returns the [type_desc] of a scraped [type_expr]. *)
let scrape env ty =
  get_desc (scrape_ty env ty)

let scrape_poly env ty =
  let ty = scrape_ty env ty in
  match get_desc ty with
  | Tpoly (ty, _) -> get_desc ty
  | d -> d

let is_function_type env ty =
  match scrape env ty with
  | Tarrow (_, lhs, rhs, _) -> Some (lhs, rhs)
  | _ -> None

let is_base_type env ty base_ty_path =
  match scrape env ty with
  | Tconstr(p, _, _) -> Path.same p base_ty_path
  | _ -> false

let is_always_gc_ignorable env ty =
  let ext : Jkind.Externality.t =
    (* We check that we're compiling to (64-bit) native code before counting
       External64 types as gc_ignorable, because bytecode is intended to be
       platform independent. *)
    if !Clflags.native_code && Sys.word_size = 64
    then External64
    else External
  in
  Ctype.check_type_externality env ty ext

let maybe_pointer_type env ty =
  let ty = scrape_ty env ty in
  if is_always_gc_ignorable env ty then Immediate else Pointer

let maybe_pointer exp = maybe_pointer_type exp.exp_env exp.exp_type

type classification =
  | Int   (* any immediate type *)
  | Float
  | Lazy
  | Addr  (* anything except a float or a lazy *)
  | Any

(* Classify a ty into a [classification]. Looks through synonyms, using [scrape_ty].
   Returning [Any] is safe, though may skip some optimizations. *)
(* CR layouts v2.5: when we allow [float# array] or [float# lazy], this should
   be updated to check for unboxed float. *)
let classify env ty : classification =
  let ty = scrape_ty env ty in
  if is_always_gc_ignorable env ty then Int
  else match get_desc ty with
  | Tvar _ | Tunivar _ ->
      Any
  | Tconstr (p, _args, _abbrev) ->
      if Path.same p Predef.path_float then Float
      else if Path.same p Predef.path_lazy_t then Lazy
      else if Path.same p Predef.path_string
           || Path.same p Predef.path_bytes
           || Path.same p Predef.path_array
           || Path.same p Predef.path_nativeint
           || Path.same p Predef.path_float32
           || Path.same p Predef.path_int32
           || Path.same p Predef.path_int64 then Addr
      else begin
        try
          match (Env.find_type p env).type_kind with
          | Type_abstract _ ->
              Any
          | Type_record _ | Type_variant _ | Type_open ->
              Addr
        with Not_found ->
          (* This can happen due to e.g. missing -I options,
             causing some .cmi files to be unavailable.
             Maybe we should emit a warning. *)
          Any
      end
  | Tarrow _ | Ttuple _ | Tpackage _ | Tobject _ | Tnil | Tvariant _ ->
      Addr
  | Tlink _ | Tsubst _ | Tpoly _ | Tfield _ ->
      assert false

let array_type_kind env ty =
  match scrape_poly env ty with
  | Tconstr(p, [elt_ty], _)
    when Path.same p Predef.path_array || Path.same p Predef.path_iarray ->
      begin match classify env elt_ty with
      | Any -> if Config.flat_float_array then Pgenarray else Paddrarray
      | Float -> if Config.flat_float_array then Pfloatarray else Paddrarray
      | Addr | Lazy -> Paddrarray
      | Int -> Pintarray
      end
  | Tconstr(p, [], _) when Path.same p Predef.path_floatarray ->
      Pfloatarray
  | _ ->
      (* This can happen with e.g. Obj.field *)
      Pgenarray

let array_kind exp = array_type_kind exp.exp_env exp.exp_type

let array_pattern_kind pat = array_type_kind pat.pat_env pat.pat_type

let bigarray_decode_type env ty tbl dfl =
  match scrape env ty with
  | Tconstr(Pdot(Pident mod_id, type_name), [], _)
    when Ident.name mod_id = "Stdlib__Bigarray" ->
      begin try List.assoc type_name tbl with Not_found -> dfl end
  | _ ->
      dfl

let kind_table =
  ["float32_elt", Pbigarray_float32;
   "float64_elt", Pbigarray_float64;
   "int8_signed_elt", Pbigarray_sint8;
   "int8_unsigned_elt", Pbigarray_uint8;
   "int16_signed_elt", Pbigarray_sint16;
   "int16_unsigned_elt", Pbigarray_uint16;
   "int32_elt", Pbigarray_int32;
   "int64_elt", Pbigarray_int64;
   "int_elt", Pbigarray_caml_int;
   "nativeint_elt", Pbigarray_native_int;
   "complex32_elt", Pbigarray_complex32;
   "complex64_elt", Pbigarray_complex64]

let layout_table =
  ["c_layout", Pbigarray_c_layout;
   "fortran_layout", Pbigarray_fortran_layout]

let bigarray_type_kind_and_layout env typ =
  match scrape env typ with
  | Tconstr(_p, [_caml_type; elt_type; layout_type], _abbrev) ->
      (bigarray_decode_type env elt_type kind_table Pbigarray_unknown,
       bigarray_decode_type env layout_type layout_table
                            Pbigarray_unknown_layout)
  | _ ->
      (Pbigarray_unknown, Pbigarray_unknown_layout)

let value_kind_of_value_jkind jkind =
  match Jkind.get_default_value jkind with
  | Value -> Pgenval
  | Immediate -> Pintval
  | Immediate64 ->
    if !Clflags.native_code && Sys.word_size = 64 then Pintval else Pgenval
  | Any | Void | Float64 | Word | Bits32 | Bits64 -> assert false

(* [value_kind] has a pre-condition that it is only called on values.  With the
   current set of sort restrictions, there are two reasons this invariant may
   be violated:

   1) A bug in the type checker or the translation to lambda.
   2) A missing cmi file, so that we can't accurately compute the sort of
      some type.

   In case 1, we have a bug and should fail loudly.

   In case 2, we could issue an error and make the user add the dependency
   explicitly.  But because [value_kind] looks at the subcomponents of your type,
   this can lead to some surprising and unnecessary errors.  Suppose we're
   computing the value kind for some type:

     type t = int * M.t

   If we're missing the cmi for [M], we can't verify the invariant that
   [value_kind] is only called on values.  However, we still know the pair
   itself is a value, so a sound thing to do is fall back and return [Pgenval]
   for [t].

   On the other hand, if we're asked to compute the value kind for [M.t]
   directly and are missing the cmi for [M], we really do need to issue an error.
   This is a bug in the typechecker, which should have checked that the type
   in question has layout value.

   To account for these possibilities, [value_kind] can not simply assume its
   precondition holds, and must check.  This is implemented as calls to
   [check_type_jkind] at the start of its implementation.  If this check
   encounters layout [any] and it arises from a missing cmi, it raises
   [Missing_cmi_fallback].  If it encounters [any] that didn't arise from a
   missing cmi, or any other non-value layout, it fails loudly.

   In places where we're computing value_kinds for a bunch of subcomponents of a
   type, we catch [Missing_cmi_fallback] and just return [Pgenval] for the outer
   type.  If it escapes unhandled from value-kind, we catch it and issue the
   loud error.

   We used to believe we would eventually drop the layout check from
   [value_kind], because we thought it was just a sanity check.  This is wrong.
   We'll always need it to make sure we're sound in the event of a missing cmi
   (at least, as long as [value_kind] continues to inspect types more deeply
   than is otherwise needed for typechecking).  Even if the build system always
   passed cmis for all transitive dependencies, we shouldn't be unsound in the
   event the compiler is invoked manually without them.

   (But, if we ever do find a way to get rid of the safety check: Note that the
   it is currently doing some defaulting of sort variables, as in cases like:

     let () =
       match assert false  with
       | _ -> assert false

   There is a sort variable for the scrutinee of the match in typedtree that is
   still a sort variable after checking this.  It's fine to default this to
   anything - void would be ideal, but for now it gets value.  If the safety check
   goes away, think about whether we should add defaulting elsewhere.)
*)
exception Missing_cmi_fallback

let fallback_if_missing_cmi ~default f =
  try f () with Missing_cmi_fallback -> default

(* CR layouts v2.5: It will be possible for subcomponents of types to be
   non-values for non-error reasons (e.g., [type t = { x : float# }
   [@@unboxed]).  And in later releases, this will also happen in normal
   records, variants, tuples...

   The current layout checks are overly conservative in those cases, because
   they are currently errors.  Instead, recursive calls to value kind should
   check the sorts of the relevant types.  Ideally this wouldn't involve
   expensive layout computation, because the sorts are stored somewhere (e.g.,
   [record_representation]).  But that's not currently the case for tuples. *)
let rec value_kind env ~loc ~visited ~depth ~num_nodes_visited ty
  : int * value_kind =
  let[@inline] cannot_proceed () =
    Numbers.Int.Set.mem (get_id ty) visited
    || depth >= 2
    || num_nodes_visited >= 30
  in
  let scty = scrape_ty env ty in
  begin
    (* CR layouts: We want to avoid correcting levels twice, and scrape_ty will
       correct levels for us.  But it may be the case that we could do the
       layout check on the original type but not the scraped type, because of
       missing cmis.  So we try the scraped type, and fall back to correcting
       levels a second time if that doesn't work.

       It would be nice to correct levels once at the beginning and pass that
       type to both scrape_ty and the safety check, but I found this causes an
       infinite loop in the typechecker.  Whichever you do second, the layout
       check or scrape_ty, that thing will loop.  This is the test case that
       triggers it:

       (* Check for a potential infinite loop in the typing algorithm. *)
       type 'a t12 = M of 'a t12 [@@ocaml.unboxed] [@@value];;

       This should be understood, but for now the simple fall back thing is
       sufficient.  *)
    match Ctype.check_type_jkind env scty (Jkind.value ~why:V1_safety_check)
    with
    | Ok _ -> ()
    | Error _ ->
      match
        Ctype.(check_type_jkind env
                 (correct_levels ty) (Jkind.value ~why:V1_safety_check))
      with
      | Ok _ -> ()
      | Error violation ->
        if (Jkind.Violation.is_missing_cmi violation)
        then raise Missing_cmi_fallback
        else raise (Error (loc, Non_value_layout (ty, Some violation)))
  end;
  match get_desc scty with
  | Tconstr(p, _, _) when Path.same p Predef.path_int ->
    num_nodes_visited, Pintval
  | Tconstr(p, _, _) when Path.same p Predef.path_char ->
    num_nodes_visited, Pintval
  | Tconstr(p, _, _) when Path.same p Predef.path_float ->
    num_nodes_visited, (Pboxedfloatval Pfloat64)
  | Tconstr(p, _, _) when Path.same p Predef.path_float32 ->
    num_nodes_visited, (Pboxedfloatval Pfloat32)
  | Tconstr(p, _, _) when Path.same p Predef.path_int32 ->
    num_nodes_visited, (Pboxedintval Pint32)
  | Tconstr(p, _, _) when Path.same p Predef.path_int64 ->
    num_nodes_visited, (Pboxedintval Pint64)
  | Tconstr(p, _, _) when Path.same p Predef.path_nativeint ->
    num_nodes_visited, (Pboxedintval Pnativeint)
  | Tconstr(p, _, _) when Path.same p Predef.path_int8x16 ->
    num_nodes_visited, (Pboxedvectorval (Pvec128 Int8x16))
  | Tconstr(p, _, _) when Path.same p Predef.path_int16x8 ->
    num_nodes_visited, (Pboxedvectorval (Pvec128 Int16x8))
  | Tconstr(p, _, _) when Path.same p Predef.path_int32x4 ->
    num_nodes_visited, (Pboxedvectorval (Pvec128 Int32x4))
  | Tconstr(p, _, _) when Path.same p Predef.path_int64x2 ->
    num_nodes_visited, (Pboxedvectorval (Pvec128 Int64x2))
  | Tconstr(p, _, _) when Path.same p Predef.path_float32x4 ->
    num_nodes_visited, (Pboxedvectorval (Pvec128 Float32x4))
  | Tconstr(p, _, _) when Path.same p Predef.path_float64x2 ->
    num_nodes_visited, (Pboxedvectorval (Pvec128 Float64x2))
  | Tconstr(p, _, _)
    when (Path.same p Predef.path_array
          || Path.same p Predef.path_floatarray) ->
    num_nodes_visited, Parrayval (array_type_kind env ty)
  | Tconstr(p, _, _) -> begin
      let decl =
        try Env.find_type p env with Not_found -> raise Missing_cmi_fallback
      in
      if cannot_proceed () then
        num_nodes_visited,
        value_kind_of_value_jkind decl.type_jkind
      else
        let visited = Numbers.Int.Set.add (get_id ty) visited in
        (* Default of [Pgenval] is currently safe for the missing cmi fallback
           in the case of @@unboxed variant and records, due to the precondition
           of [value_kind]. *)
        match decl.type_kind with
        | Type_variant (cstrs, rep) ->
          fallback_if_missing_cmi ~default:(num_nodes_visited, Pgenval)
            (fun () -> value_kind_variant env ~loc ~visited ~depth
                         ~num_nodes_visited cstrs rep)
        | Type_record (labels, rep) ->
          let depth = depth + 1 in
          fallback_if_missing_cmi ~default:(num_nodes_visited, Pgenval)
            (fun () -> value_kind_record env ~loc ~visited ~depth
                         ~num_nodes_visited labels rep)
        | Type_abstract _ ->
          num_nodes_visited,
          value_kind_of_value_jkind decl.type_jkind
        | Type_open -> num_nodes_visited, Pgenval
    end
  | Ttuple labeled_fields ->
    if cannot_proceed () then
      num_nodes_visited, Pgenval
    else
      fallback_if_missing_cmi ~default:(num_nodes_visited, Pgenval) (fun () ->
        let visited = Numbers.Int.Set.add (get_id ty) visited in
        let depth = depth + 1 in
        let num_nodes_visited, fields =
          List.fold_left_map (fun num_nodes_visited (_, field) ->
            let num_nodes_visited = num_nodes_visited + 1 in
            (* CR layouts v5 - this is fine because voids are not allowed in
               tuples.  When they are, we'll need to make sure that elements
               are values before recurring.
            *)
            value_kind env ~loc ~visited ~depth ~num_nodes_visited field)
            num_nodes_visited labeled_fields
        in
        num_nodes_visited,
        Pvariant { consts = []; non_consts = [0, fields] })
  | Tvariant row ->
    num_nodes_visited,
    if Ctype.tvariant_not_immediate row then Pgenval else Pintval
  | _ ->
    num_nodes_visited, Pgenval

and value_kind_variant env ~loc ~visited ~depth ~num_nodes_visited
      (cstrs : Types.constructor_declaration list) rep =
  match rep with
  | Variant_extensible -> assert false
  | Variant_unboxed -> begin
      (* CR layouts v1.5: This should only be reachable in the case of a missing
         cmi, according to the comment on scrape_ty.  Reevaluate whether it's
         needed when we deal with missing cmis. *)
      match cstrs with
      | [{cd_args=Cstr_tuple [ty,_]}]
      | [{cd_args=Cstr_record [{ld_type=ty}]}] ->
        value_kind env ~loc ~visited ~depth ~num_nodes_visited ty
      | _ -> assert false
    end
  | Variant_boxed _jkinds ->
    let depth = depth + 1 in
    let for_one_constructor (constructor : Types.constructor_declaration)
          ~depth ~num_nodes_visited =
      let num_nodes_visited = num_nodes_visited + 1 in
      match constructor.cd_args with
      | Cstr_tuple fields ->
        let num_nodes_visited, fields =
          List.fold_left_map
            (fun num_nodes_visited (ty, _) ->
               let num_nodes_visited = num_nodes_visited + 1 in
               (* CR layouts v5: when we add other layouts, we'll need to check
                  here that we aren't about to call value_kind on a different
                  sort (we can get this info from the variant representation).
                  For now we rely on the layout check at the top of value_kind
                  to rule out void. *)
               value_kind env ~loc ~visited ~depth ~num_nodes_visited ty)
            num_nodes_visited fields
        in
        (false, num_nodes_visited), fields
      | Cstr_record labels ->
        List.fold_left_map
          (fun (is_mutable, num_nodes_visited)
               (label:Types.label_declaration) ->
              let is_mutable =
                match label.ld_mutable with
                | Mutable -> true
                | Immutable -> is_mutable
              in
              let num_nodes_visited = num_nodes_visited + 1 in
              let num_nodes_visited, field =
                value_kind env ~loc ~visited ~depth ~num_nodes_visited
                  label.ld_type
              in
              (is_mutable, num_nodes_visited), field)
          (false, num_nodes_visited) labels
    in
    let is_constant (cstr: Types.constructor_declaration) =
      (* CR layouts v5: This won't count constructors with void args as
         constant. *)
      match cstr.cd_args with
      | Cstr_tuple [] -> true
      | (Cstr_tuple (_::_) | Cstr_record _) -> false
    in
    if List.for_all is_constant cstrs then
      (num_nodes_visited, Pintval)
    else
      let result =
        List.fold_left (fun result constructor ->
          match result with
          | None -> None
          | Some (num_nodes_visited,
                  next_const, consts, next_tag, non_consts) ->
            let (is_mutable, num_nodes_visited), fields =
              for_one_constructor constructor ~depth ~num_nodes_visited
            in
            if is_mutable then None
            else if List.compare_length_with fields 0 = 0 then
              let consts = next_const :: consts in
              Some (num_nodes_visited,
                    next_const + 1, consts, next_tag, non_consts)
            else
              let non_consts = (next_tag, fields) :: non_consts in
              Some (num_nodes_visited,
                    next_const, consts, next_tag + 1, non_consts))
          (Some (num_nodes_visited, 0, [], 0, []))
          cstrs
      in
      begin match result with
      | None -> (num_nodes_visited, Pgenval)
      | Some (num_nodes_visited, _, consts, _, non_consts) ->
        match non_consts with
        | [] -> assert false  (* See [List.for_all is_constant], above *)
        | _::_ ->
          (num_nodes_visited, Pvariant { consts; non_consts })
      end

and value_kind_record env ~loc ~visited ~depth ~num_nodes_visited
      (labels : Types.label_declaration list) rep =
  match rep with
  | (Record_unboxed | (Record_inlined (_,Variant_unboxed))) -> begin
      (* CR layouts v1.5: This should only be reachable in the case of a missing
         cmi, according to the comment on scrape_ty.  Reevaluate whether it's
         needed when we deal with missing cmis. *)
      match labels with
      | [{ld_type}] ->
        value_kind env ~loc ~visited ~depth ~num_nodes_visited ld_type
      | [] | _ :: _ :: _ -> assert false
    end
  (* CR mixed blocks: It would be better to accurate track the value kind here
     to aid flambda2 in optimization.
  *)
  | Record_mixed _ -> num_nodes_visited, Pgenval
  | Record_inlined (_, (Variant_boxed _ | Variant_extensible))
  | Record_boxed _ | Record_float | Record_ufloat -> begin
      let (_, is_mutable, num_nodes_visited), fields =
        List.fold_left_map
          (fun (idx, is_mutable, num_nodes_visited)
               (label:Types.label_declaration) ->
            let is_mutable =
              match label.ld_mutable with
              | Mutable -> true
              | Immutable -> is_mutable
            in
            let num_nodes_visited = num_nodes_visited + 1 in
            let num_nodes_visited, field =
              (* CR layouts v5: when we add other layouts, we'll need to check
                 here that we aren't about to call value_kind on a different
                 sort (we can get this info from the label.ld_jkind).  For now
                 we rely on the layout check at the top of value_kind to rule
                 out void. *)
              (* We're using the `Pfloatval` value kind for unboxed floats
                 inside of records.  This is kind of a lie, but that was already
                 happening here due to the float record optimization. *)
              match rep with
              | Record_float | Record_ufloat ->
<<<<<<< HEAD
                num_nodes_visited, Pfloatval
              | Record_mixed shape ->
                begin match Types.get_mixed_record_element shape idx with
                | Value_prefix ->
                    value_kind env ~loc ~visited ~depth ~num_nodes_visited
                      label.ld_type
                | Flat_suffix Imm -> num_nodes_visited, Pintval
                | Flat_suffix (Float | Float64) -> num_nodes_visited, Pfloatval
                end
=======
                (* We're using the `Pboxedfloatval` value kind for unboxed floats.
                   This is kind of a lie (there are unboxed floats in here, not
                   boxed floats), but that was already happening here due to the
                   float record optimization. *)
                num_nodes_visited, Pboxedfloatval Pfloat64
>>>>>>> 47bba276
              | Record_boxed _ | Record_inlined _ | Record_unboxed ->
                value_kind env ~loc ~visited ~depth ~num_nodes_visited
                  label.ld_type
            in
            (idx + 1, is_mutable, num_nodes_visited), field)
          (0, false, num_nodes_visited) labels
      in
      if is_mutable then
        num_nodes_visited, Pgenval
      else
        let non_consts =
          match rep with
          | Record_inlined (Ordinary {runtime_tag}, _) ->
            [runtime_tag, fields]
          | Record_float | Record_ufloat ->
            [ Obj.double_array_tag, fields ]
          | Record_boxed _ ->
            [0, fields]
          | Record_inlined (Extension _, _) ->
            [0, fields]
          | Record_mixed _ | Record_unboxed -> assert false
        in
        (num_nodes_visited, Pvariant { consts = []; non_consts })
    end

let value_kind env loc ty =
  try
    let (_num_nodes_visited, value_kind) =
      value_kind env ~loc ~visited:Numbers.Int.Set.empty ~depth:0
        ~num_nodes_visited:0 ty
    in
    value_kind
  with
  | Missing_cmi_fallback -> raise (Error (loc, Non_value_layout (ty, None)))

let[@inline always] layout_of_const_sort_generic ~value_kind ~error
  : Jkind.Sort.const -> _ = function
  | Value -> Lambda.Pvalue (Lazy.force value_kind)
  | Float64 when Language_extension.(is_at_least Layouts Stable) ->
    Lambda.Punboxed_float Pfloat64
  | Word when Language_extension.(is_at_least Layouts Stable) ->
    Lambda.Punboxed_int Pnativeint
  | Bits32 when Language_extension.(is_at_least Layouts Stable) ->
    Lambda.Punboxed_int Pint32
  | Bits64 when Language_extension.(is_at_least Layouts Stable) ->
    Lambda.Punboxed_int Pint64
  | (Void | Float64 | Word | Bits32 | Bits64 as const) ->
    error const

let layout env loc sort ty =
  layout_of_const_sort_generic
    (Jkind.Sort.get_default_value sort)
    ~value_kind:(lazy (value_kind env loc ty))
    ~error:(function
      | Value -> assert false
      | Void -> raise (Error (loc, Non_value_sort (Jkind.Sort.void,ty)))
      | (Float64 | Word | Bits32 | Bits64 as const) ->
        raise (Error (loc, Sort_without_extension (Jkind.Sort.of_const const, Stable, Some ty))))

let layout_of_sort loc sort =
  layout_of_const_sort_generic
    (Jkind.Sort.get_default_value sort)
    ~value_kind:(lazy Pgenval)
    ~error:(function
    | Value -> assert false
    | Void -> raise (Error (loc, Non_value_sort_unknown_ty Jkind.Sort.void))
    | (Float64 | Word | Bits32 | Bits64 as const) ->
      raise (Error (loc, Sort_without_extension (Jkind.Sort.of_const const, Stable, None))))

let layout_of_const_sort s =
  layout_of_const_sort_generic
    s
    ~value_kind:(lazy Pgenval)
    ~error:(fun const ->
      Misc.fatal_errorf "layout_of_const_sort: %a encountered"
        Jkind.Sort.format_const const)

let function_return_layout env loc sort ty =
  match is_function_type env ty with
  | Some (_lhs, rhs) -> layout env loc sort rhs
  | None -> Misc.fatal_errorf "function_return_layout called on non-function type"

let function2_return_layout env loc sort ty =
  match is_function_type env ty with
  | Some (_lhs, rhs) -> function_return_layout env loc sort rhs
  | None -> Misc.fatal_errorf "function_return_layout called on non-function type"

let function_arg_layout env loc sort ty =
  match is_function_type env ty with
  | Some (arg_type, _) -> layout env loc sort arg_type
  | None -> Misc.fatal_error "function_arg_layout called on non-function type"

(** Whether a forward block is needed for a lazy thunk on a value, i.e.
    if the value can be represented as a float/forward/lazy *)
let lazy_val_requires_forward env ty =
  match classify env ty with
  | Any | Lazy -> true
  | Float -> Config.flat_float_array
  | Addr | Int -> false

(** The compilation of the expression [lazy e] depends on the form of e:
    constants, floats and identifiers are optimized.  The optimization must be
    taken into account when determining whether a recursive binding is safe. *)
let classify_lazy_argument : Typedtree.expression ->
                             [`Constant_or_function
                             |`Float_that_cannot_be_shortcut
                             |`Identifier of [`Forward_value|`Other]
                             |`Other] =
  fun e -> match e.exp_desc with
    | Texp_constant
        ( Const_int _ | Const_char _ | Const_string _
        | Const_int32 _ | Const_int64 _ | Const_nativeint _ )
    | Texp_function _
    | Texp_construct (_, {cstr_arity = 0}, _, _) ->
       `Constant_or_function
    | Texp_constant(Const_float _) ->
       if Config.flat_float_array
       then `Float_that_cannot_be_shortcut
       else `Constant_or_function
    | Texp_ident _ when lazy_val_requires_forward e.exp_env e.exp_type ->
       `Identifier `Forward_value
    | Texp_ident _ ->
       `Identifier `Other
    | _ ->
       `Other

let value_kind_union (k1 : Lambda.value_kind) (k2 : Lambda.value_kind) =
  if Lambda.equal_value_kind k1 k2 then k1
  else Pgenval

let rec layout_union l1 l2 =
  match l1, l2 with
  | Pbottom, l
  | l, Pbottom -> l
  | Pvalue layout1, Pvalue layout2 ->
      Pvalue (value_kind_union layout1 layout2)
  | Punboxed_float f1, Punboxed_float f2 ->
      if equal_boxed_float f1 f2 then l1 else Ptop
  | Punboxed_int bi1, Punboxed_int bi2 ->
      if equal_boxed_integer bi1 bi2 then l1 else Ptop
  | Punboxed_vector vi1, Punboxed_vector vi2 ->
      Lambda.join_boxed_vector_layout vi1 vi2
  | Punboxed_product layouts1, Punboxed_product layouts2 ->
      if List.compare_lengths layouts1 layouts2 <> 0 then Ptop
      else Punboxed_product (List.map2 layout_union layouts1 layouts2)
  | (Ptop | Pvalue _ | Punboxed_float _ | Punboxed_int _ |
     Punboxed_vector _ | Punboxed_product _),
    _ ->
      Ptop

(* Error report *)
open Format

let report_error ppf = function
  | Non_value_layout (ty, err) ->
      fprintf ppf
        "Non-value detected in [value_kind].@ Please report this error to \
         the Jane Street compilers team.";
      begin match err with
      | None ->
        fprintf ppf "@ Could not find cmi for: %a" Printtyp.type_expr ty
      | Some err ->
        fprintf ppf "@ %a"
        (Jkind.Violation.report_with_offender
           ~offender:(fun ppf -> Printtyp.type_expr ppf ty)) err
      end
  | Non_value_sort (sort, ty) ->
      fprintf ppf
        "Non-value layout %a detected in [Typeopt.layout] as sort for type@ %a.@ \
         Please report this error to the Jane Street compilers team."
        Jkind.Sort.format sort Printtyp.type_expr ty
  | Non_value_sort_unknown_ty sort ->
      fprintf ppf
        "Non-value layout %a detected in [layout_of_sort]@ Please report this \
         error to the Jane Street compilers team."
        Jkind.Sort.format sort
  | Sort_without_extension (sort, maturity, ty) ->
      fprintf ppf "Non-value layout %a detected" Jkind.Sort.format sort;
      begin match ty with
      | None -> ()
      | Some ty -> fprintf ppf " as sort for type@ %a" Printtyp.type_expr ty
      end;
      fprintf ppf
        ",@ but this requires extension %s, which is not enabled.@ \
         If you intended to use this layout, please add this flag to your \
         build file.@ \
         Otherwise, please report this error to the Jane Street compilers team."
        (Language_extension.to_command_line_string Layouts maturity)

let () =
  Location.register_error_of_exn
    (function
      | Error (loc, err) ->
          Some (Location.error_of_printer ~loc report_error err)
      | _ ->
        None
    )<|MERGE_RESOLUTION|>--- conflicted
+++ resolved
@@ -527,28 +527,21 @@
                  sort (we can get this info from the label.ld_jkind).  For now
                  we rely on the layout check at the top of value_kind to rule
                  out void. *)
-              (* We're using the `Pfloatval` value kind for unboxed floats
+              (* We're using the `Pboxedfloatval` value kind for unboxed floats
                  inside of records.  This is kind of a lie, but that was already
                  happening here due to the float record optimization. *)
               match rep with
               | Record_float | Record_ufloat ->
-<<<<<<< HEAD
-                num_nodes_visited, Pfloatval
+                num_nodes_visited, Pboxedfloatval Pfloat64
               | Record_mixed shape ->
                 begin match Types.get_mixed_record_element shape idx with
                 | Value_prefix ->
                     value_kind env ~loc ~visited ~depth ~num_nodes_visited
                       label.ld_type
                 | Flat_suffix Imm -> num_nodes_visited, Pintval
-                | Flat_suffix (Float | Float64) -> num_nodes_visited, Pfloatval
+                | Flat_suffix (Float | Float64) ->
+                    num_nodes_visited, Pboxedfloatval Pfloatval
                 end
-=======
-                (* We're using the `Pboxedfloatval` value kind for unboxed floats.
-                   This is kind of a lie (there are unboxed floats in here, not
-                   boxed floats), but that was already happening here due to the
-                   float record optimization. *)
-                num_nodes_visited, Pboxedfloatval Pfloat64
->>>>>>> 47bba276
               | Record_boxed _ | Record_inlined _ | Record_unboxed ->
                 value_kind env ~loc ~visited ~depth ~num_nodes_visited
                   label.ld_type
