--- conflicted
+++ resolved
@@ -266,16 +266,9 @@
   | Bad_tail_annotation of [`Conflict|`Not_a_tailcall]
   | Optional_poly_param
   | Exclave_in_nontail_position
-<<<<<<< HEAD
-  | Layout_not_enabled of Layout.const
-  | Unboxed_int_literals_not_supported
-  | Unboxed_float_literals_not_supported
-
-=======
   | Unboxed_int_literals_not_supported
   | Unboxed_float_literals_not_supported
   | Function_type_not_rep of type_expr * Layout.Violation.t
->>>>>>> 9289e84a
 
 exception Error of Location.t * Env.t * error
 exception Error_forward of Location.error
