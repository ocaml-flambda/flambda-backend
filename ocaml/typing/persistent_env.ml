--- conflicted
+++ resolved
@@ -423,14 +423,9 @@
   Hashtbl.add persistent_structures modname ps;
   ps
 
-<<<<<<< HEAD
-let read_pers_struct penv val_of_pers_sig check modname filename ~add_binding =
+let read_pers_struct penv val_of_pers_sig check modname cmi ~add_binding =
   let unit_name = CU.Name.of_head_of_global_name modname in
-  let import = read_import penv ~check unit_name filename in
-=======
-let read_pers_struct penv val_of_pers_sig check modname cmi ~add_binding =
-  let import = read_import penv ~check modname cmi in
->>>>>>> c3dbdc34
+  let import = read_import penv ~check unit_name cmi in
   if add_binding then
     ignore
       (acknowledge_pers_struct penv modname import val_of_pers_sig
@@ -647,26 +642,15 @@
       fprintf ppf
         "@[<hov>The file %a@ contains the interface of a parameter.@ \
          %a is not declared as a parameter for the current unit (-parameter %a).@]"
-<<<<<<< HEAD
-        Location.print_filename filename
-        Global_module.Name.print modname
-        Global_module.Name.print modname
-=======
         (Style.as_inline_code Location.print_filename) filename
-        (Style.as_inline_code CU.Name.print) modname
-        (Style.as_inline_code CU.Name.print) modname
->>>>>>> c3dbdc34
+        (Style.as_inline_code Global_module.Name.print) modname
+        (Style.as_inline_code Global_module.Name.print) modname
   | Not_compiled_as_parameter(modname, filename) ->
       fprintf ppf
         "@[<hov>The module %a@ is specified as a parameter, but %a@ \
          was not compiled with -as-parameter.@]"
-<<<<<<< HEAD
-        Global_module.Name.print modname
-        Location.print_filename filename
-=======
-        (Style.as_inline_code CU.Name.print) modname
+        (Style.as_inline_code Global_module.Name.print) modname
         (Style.as_inline_code Location.print_filename) filename
->>>>>>> c3dbdc34
   | Direct_reference_from_wrong_package(unit, filename, prefix) ->
       fprintf ppf
         "@[<hov>Invalid reference to %a (in file %s) from %a.@ %s]"
@@ -682,17 +666,10 @@
          @[<hov>@{<hint>Hint@}: \
            @[<hov>Pass `-parameter %a`@ to add %a@ as a parameter@ \
            of the current unit.@]@]"
-<<<<<<< HEAD
-        Global_module.Name.print modname
-        Global_module.Name.print param
-        Global_module.Name.print param
-        Global_module.Name.print param
-=======
-        (Style.as_inline_code CU.Name.print) modname
-        (Style.as_inline_code CU.Name.print) param
-        (Style.as_inline_code CU.Name.print) param
-        (Style.as_inline_code CU.Name.print) param
->>>>>>> c3dbdc34
+        (Style.as_inline_code Global_module.Name.print) modname
+        (Style.as_inline_code Global_module.Name.print) param
+        (Style.as_inline_code Global_module.Name.print) param
+        (Style.as_inline_code Global_module.Name.print) param
 
 let () =
   Location.register_error_of_exn
