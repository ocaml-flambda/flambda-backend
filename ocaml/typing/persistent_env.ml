--- conflicted
+++ resolved
@@ -857,23 +857,20 @@
   | Some { ps_binding = Constant _; _ }
   | None -> None
 
-<<<<<<< HEAD
 let is_imported_parameter penv modname =
   match find_info_in_cache penv modname with
   | Some pers_struct -> pers_struct.ps_name_info.pn_import.imp_is_param
   | None -> false
 
-let locally_bound_imports {persistent_structures; _} =
-=======
-let runtime_parameters ({persistent_structures; _} as penv) =
->>>>>>> 37bd46d8
+let runtime_parameters {persistent_structures; _} =
   persistent_structures
   |> Hashtbl.to_seq_values
   |> Seq.filter_map
         (fun ps ->
            match ps.ps_binding with
-           | Local local_ident -> Some (ps.ps_name_info.pn_global, local_ident)
-           | Static _ -> None)
+           | Runtime_parameter local_ident ->
+               Some (ps.ps_name_info.pn_global, local_ident)
+           | Constant _ -> None)
   |> List.of_seq
 
 let parameters {param_imports; _} =
