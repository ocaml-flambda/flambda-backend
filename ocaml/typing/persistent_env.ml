(**************************************************************************)
(*                                                                        *)
(*                                 OCaml                                  *)
(*                                                                        *)
(*   Xavier Leroy, projet Gallium, INRIA Rocquencourt                     *)
(*   Gabriel Scherer, projet Parsifal, INRIA Saclay                       *)
(*                                                                        *)
(*   Copyright 2019 Institut National de Recherche en Informatique et     *)
(*     en Automatique.                                                    *)
(*                                                                        *)
(*   All rights reserved.  This file is distributed under the terms of    *)
(*   the GNU Lesser General Public License version 2.1, with the          *)
(*   special exception on linking described in the file LICENSE.          *)
(*                                                                        *)
(**************************************************************************)

(* Persistent structure descriptions *)

open Misc
open Cmi_format

module CU = Compilation_unit
module Consistbl_data = Import_info.Intf.Nonalias.Kind
module Consistbl = Consistbl.Make (CU.Name) (Consistbl_data)

let add_delayed_check_forward = ref (fun _ -> assert false)

type error =
  | Illegal_renaming of CU.Name.t * CU.Name.t * filepath
  | Inconsistent_import of CU.Name.t * filepath * filepath
  | Need_recursive_types of CU.Name.t
  | Inconsistent_package_declaration_between_imports of
      filepath * CU.t * CU.t
  | Direct_reference_from_wrong_package of
      CU.t * filepath * CU.Prefix.t
  | Illegal_import_of_parameter of CU.Name.t * filepath
  | Not_compiled_as_parameter of CU.Name.t * filepath
  | Cannot_implement_parameter of CU.Name.t * filepath

exception Error of error
let error err = raise (Error err)

module Persistent_signature = struct
  type t =
    { filename : string;
      cmi : Cmi_format.cmi_infos_lazy;
      visibility : Load_path.visibility }

  let load = ref (fun ~allow_hidden ~unit_name ->
    let unit_name = CU.Name.to_string unit_name in
    match Load_path.find_uncap_with_visibility (unit_name ^ ".cmi") with
    | filename, visibility when allow_hidden ->
      Some { filename; cmi = read_cmi_lazy filename; visibility}
    | filename, Visible ->
      Some { filename; cmi = read_cmi_lazy filename; visibility = Visible}
    | _, Hidden
    | exception Not_found -> None)
end

type can_load_cmis =
  | Can_load_cmis
  | Cannot_load_cmis of Lazy_backtrack.log

(* Data relating directly to a .cmi *)
type import = {
  imp_is_param : bool;
  imp_impl : CU.t option;
  imp_sign : Subst.Lazy.signature;
  imp_filename : string;
  imp_visibility: Load_path.visibility;
  imp_crcs : Import_info.Intf.t array;
  imp_flags : Cmi_format.pers_flags list;
}

(* If a .cmi file is missing (or invalid), we
   store it as Missing in the cache. *)
type import_info =
  | Missing
  | Found of import

type binding =
  | Static of Compilation_unit.t (* Bound to a static constant *)

(* Data relating to an actual referenceable module, with a signature and a
   representation in memory. This is currently a placeholder, since such
   modules have no more associated data than imports, but this will soon
   change with parameterised modules, in which each import may correspond
   to any number of different instances, each of which is a different
   in-memory value. *)
type pers_struct = unit

type 'a pers_struct_info = pers_struct * 'a

type 'a t = {
  imports : (CU.Name.t, import_info) Hashtbl.t;
  persistent_structures :
    (CU.Name.t, 'a pers_struct_info) Hashtbl.t;
  imported_units: CU.Name.Set.t ref;
  imported_opaque_units: CU.Name.Set.t ref;
  param_imports : CU.Name.Set.t ref;
  crc_units: Consistbl.t;
  can_load_cmis: can_load_cmis ref;
}

let empty () = {
  imports = Hashtbl.create 17;
  persistent_structures = Hashtbl.create 17;
  imported_units = ref CU.Name.Set.empty;
  imported_opaque_units = ref CU.Name.Set.empty;
  param_imports = ref CU.Name.Set.empty;
  crc_units = Consistbl.create ();
  can_load_cmis = ref Can_load_cmis;
}

let clear penv =
  let [@warning "+missing-record-field-pattern"] {
    imports;
    persistent_structures;
    imported_units;
    imported_opaque_units;
    param_imports;
    crc_units;
    can_load_cmis;
  } = penv in
  Hashtbl.clear imports;
  Hashtbl.clear persistent_structures;
  imported_units := CU.Name.Set.empty;
  imported_opaque_units := CU.Name.Set.empty;
  param_imports := CU.Name.Set.empty;
  Consistbl.clear crc_units;
  can_load_cmis := Can_load_cmis;
  ()

let clear_missing {imports; _} =
  let missing_entries =
    Hashtbl.fold
      (fun name r acc -> if r = Missing then name :: acc else acc)
      imports []
  in
  List.iter (Hashtbl.remove imports) missing_entries

let add_import {imported_units; _} s =
  imported_units := CU.Name.Set.add s !imported_units

let register_import_as_opaque {imported_opaque_units; _} s =
  imported_opaque_units := CU.Name.Set.add s !imported_opaque_units

let find_import_info_in_cache {imports; _} import =
  match Hashtbl.find imports import with
  | exception Not_found -> None
  | Missing -> None
  | Found imp -> Some imp

let find_info_in_cache {persistent_structures; _} name =
  match Hashtbl.find persistent_structures name with
  | exception Not_found -> None
  | ps, pm -> Some (ps, pm)

let find_in_cache penv name =
  find_info_in_cache penv name |> Option.map (fun (_ps, pm) -> pm)

let register_parameter_import ({param_imports; _} as penv) import =
  begin match find_import_info_in_cache penv import with
  | None ->
      (* Not loaded yet; if it's wrong, we'll get an error at load time *)
      ()
  | Some imp ->
      if not imp.imp_is_param then
        raise (Error (Not_compiled_as_parameter(import, imp.imp_filename)))
  end;
  param_imports := CU.Name.Set.add import !param_imports

let import_crcs penv ~source crcs =
  let {crc_units; _} = penv in
  let import_crc import_info =
    let name = Import_info.Intf.name import_info in
    let nonalias = Import_info.Intf.nonalias import_info in
    match nonalias with
    | None -> ()
    | Some (sort, crc) ->
        add_import penv name;
        Consistbl.check crc_units name sort crc source
  in Array.iter import_crc crcs

let check_consistency penv imp =
  try import_crcs penv ~source:imp.imp_filename imp.imp_crcs
  with Consistbl.Inconsistency {
      unit_name = name;
      inconsistent_source = source;
      original_source = auth;
      inconsistent_data = source_kind;
      original_data = auth_kind;
    } ->
    match source_kind, auth_kind with
    | Normal source_unit, Normal auth_unit
      when not (CU.equal source_unit auth_unit) ->
        error (Inconsistent_package_declaration_between_imports(
<<<<<<< HEAD
            imp.imp_filename, auth_unit, source_unit))
    | (Ordinary _ | Parameter), _ ->
=======
            ps.ps_filename, auth_unit, source_unit))
    | (Normal _ | Parameter), _ ->
>>>>>>> 014a2d31
      error (Inconsistent_import(name, auth, source))

let is_registered_parameter_import {param_imports; _} import =
  CU.Name.Set.mem import !param_imports

let can_load_cmis penv =
  !(penv.can_load_cmis)
let set_can_load_cmis penv setting =
  penv.can_load_cmis := setting

let without_cmis penv f x =
  let log = Lazy_backtrack.log () in
  let res =
    Misc.(protect_refs
            [R (penv.can_load_cmis, Cannot_load_cmis log)]
            (fun () -> f x))
  in
  Lazy_backtrack.backtrack log;
  res

let fold {persistent_structures; _} f x =
  Hashtbl.fold (fun name (_, pm) x -> f name pm x)
    persistent_structures x

(* Reading persistent structures from .cmi files *)

let save_import penv crc modname impl flags filename =
  let {crc_units; _} = penv in
  List.iter
    (function
        | Rectypes -> ()
        | Alerts _ -> ()
        | Opaque -> register_import_as_opaque penv modname)
    flags;
  Consistbl.check crc_units modname impl crc filename;
  add_import penv modname

let acknowledge_import penv ~check modname pers_sig =
  let { Persistent_signature.filename; cmi; visibility } = pers_sig in
  let found_name = cmi.cmi_name in
  let kind = cmi.cmi_kind in
  let crcs = cmi.cmi_crcs in
  let flags = cmi.cmi_flags in
  let sign =
    (* Freshen identifiers bound by signature *)
    Subst.Lazy.signature Make_local Subst.identity cmi.cmi_sign
  in
  if not (CU.Name.equal modname found_name) then
    error (Illegal_renaming(modname, found_name, filename));
  List.iter
    (function
        | Rectypes ->
            if not !Clflags.recursive_types then
              error (Need_recursive_types(modname))
        | Alerts _ -> ()
        | Opaque -> register_import_as_opaque penv modname)
    flags;
  begin match kind, CU.get_current () with
  | Normal { cmi_impl = imported_unit }, Some current_unit ->
      let access_allowed =
        CU.can_access_by_name imported_unit ~accessed_by:current_unit
      in
      if not access_allowed then
        let prefix = CU.for_pack_prefix current_unit in
        error (Direct_reference_from_wrong_package (imported_unit, filename, prefix));
  | _, _ -> ()
  end;
  let is_param =
    match kind with
    | Normal _ -> false
    | Parameter -> true
  in
  (* CR-someday lmaurer: Consider moving this check into
     [acknowledge_pers_struct]. It makes more sense to flag these errors when
     the identifier is in source, rather than, say, a signature we're reading
     from a file, especially if it's our own .mli. *)
  begin match is_param, is_registered_parameter_import penv modname with
  | true, false ->
      begin match CU.get_current () with
      | Some current_unit when CU.Name.equal modname (CU.name current_unit) ->
          error (Cannot_implement_parameter (modname, filename))
      | _ ->
          error (Illegal_import_of_parameter(modname, filename))
      end
  | false, true ->
      error (Not_compiled_as_parameter(modname, filename))
  | true, true
  | false, false -> ()
  end;
  let impl =
    match kind with
    | Normal { cmi_impl } -> Some cmi_impl
    | Parameter -> None
  in
  let {imports;} = penv in
  let import =
    { imp_is_param = is_param;
      imp_impl = impl;
      imp_sign = sign;
      imp_filename = filename;
      imp_visibility = visibility;
      imp_crcs = crcs;
      imp_flags = flags;
    }
  in
  if check then check_consistency penv import;
  Hashtbl.add imports modname (Found import);
  import

let read_import penv ~check modname filename =
  add_import penv modname;
  let cmi = read_cmi_lazy filename in
  let pers_sig = { Persistent_signature.filename; cmi; visibility = Visible } in
  acknowledge_import penv ~check modname pers_sig

let find_import ~allow_hidden penv ~check modname =
  let {imports; _} = penv in
  if CU.Name.equal modname CU.Name.predef_exn then raise Not_found;
  match Hashtbl.find imports modname with
  | Found imp when allow_hidden || imp.imp_visibility = Load_path.Visible -> imp
  | Found _ -> raise Not_found
  | Missing -> raise Not_found
  | exception Not_found ->
      match can_load_cmis penv with
      | Cannot_load_cmis _ -> raise Not_found
      | Can_load_cmis ->
          let psig =
            match !Persistent_signature.load ~allow_hidden ~unit_name:modname with
            | Some psig -> psig
            | None ->
                if allow_hidden then Hashtbl.add imports modname Missing;
                raise Not_found
          in
          add_import penv modname;
          acknowledge_import penv ~check modname psig

let make_binding _penv (impl : CU.t option) : binding =
  let unit =
    match impl with
    | Some unit -> unit
    | None ->
        Misc.fatal_errorf "Can't bind a parameter statically"
  in
  Static unit

type address =
  | Aunit of Compilation_unit.t
  | Alocal of Ident.t
  | Adot of address * int

type 'a sig_reader =
  Subst.Lazy.signature
  -> Compilation_unit.Name.t
  -> Shape.Uid.t
  -> shape:Shape.t
  -> address:address
  -> flags:Cmi_format.pers_flags list
  -> 'a

let acknowledge_pers_struct penv modname import val_of_pers_sig =
  let {persistent_structures; _} = penv in
  let impl = import.imp_impl in
  let sign = import.imp_sign in
  let flags = import.imp_flags in
  let binding = make_binding penv impl in
  let address : address =
    match binding with
    | Static unit -> Aunit unit
  in
  let uid =
    match binding with
    | Static unit -> Shape.Uid.of_compilation_unit_id unit
  in
  let shape =
    match binding with
    | Static unit -> Shape.for_persistent_unit (CU.full_path_as_string unit)
  in
  let pm = val_of_pers_sig sign modname uid ~shape ~address ~flags in
  let ps = () in
  Hashtbl.add persistent_structures modname (ps, pm);
  (ps, pm)

let read_pers_struct penv val_of_pers_sig check modname filename ~add_binding =
  let import = read_import penv ~check modname filename in
  if add_binding then
    ignore
      (acknowledge_pers_struct penv modname import val_of_pers_sig
       : _ pers_struct_info);
  import.imp_sign

let find_pers_struct ~allow_hidden penv val_of_pers_sig check name =
  let {persistent_structures; _} = penv in
  match Hashtbl.find persistent_structures name with
  | (ps, pm) -> (ps, pm)
  | exception Not_found ->
      let import = find_import ~allow_hidden penv ~check name in
      acknowledge_pers_struct penv name import val_of_pers_sig

let describe_prefix ppf prefix =
  if CU.Prefix.is_empty prefix then
    Format.fprintf ppf "outside of any package"
  else
    Format.fprintf ppf "package %a" CU.Prefix.print prefix

(* Emits a warning if there is no valid cmi for name *)
let check_pers_struct ~allow_hidden penv f ~loc name =
  let name_as_string = CU.Name.to_string name in
  try
    ignore (find_pers_struct ~allow_hidden penv f false name)
  with
  | Not_found ->
      let warn = Warnings.No_cmi_file(name_as_string, None) in
        Location.prerr_warning loc warn
  | Cmi_format.Error err ->
      let msg = Format.asprintf "%a" Cmi_format.report_error err in
      let warn = Warnings.No_cmi_file(name_as_string, Some msg) in
        Location.prerr_warning loc warn
  | Error err ->
      let msg =
        match err with
        | Illegal_renaming(name, ps_name, filename) ->
            Format.asprintf
              " %a@ contains the compiled interface for @ \
               %a when %a was expected"
              Location.print_filename filename
              CU.Name.print ps_name
              CU.Name.print name
        | Inconsistent_import _ -> assert false
        | Need_recursive_types name ->
            Format.asprintf
              "%a uses recursive types"
              CU.Name.print name
        | Inconsistent_package_declaration_between_imports _ -> assert false
        | Direct_reference_from_wrong_package (unit, _filename, prefix) ->
            Format.asprintf "%a is inaccessible from %a"
              CU.print unit
              describe_prefix prefix
        | Illegal_import_of_parameter _ -> assert false
        | Not_compiled_as_parameter _ -> assert false
        | Cannot_implement_parameter _ -> assert false
      in
      let warn = Warnings.No_cmi_file(name_as_string, Some msg) in
        Location.prerr_warning loc warn

let read penv f modname filename ~add_binding =
  read_pers_struct penv f true modname filename ~add_binding

let find ~allow_hidden penv f name =
  snd (find_pers_struct ~allow_hidden penv f true name)

let check ~allow_hidden penv f ~loc name =
  let {persistent_structures; _} = penv in
  if not (Hashtbl.mem persistent_structures name) then begin
    (* PR#6843: record the weak dependency ([add_import]) regardless of
       whether the check succeeds, to help make builds more
       deterministic. *)
    add_import penv name;
    if (Warnings.is_active (Warnings.No_cmi_file("", None))) then
      !add_delayed_check_forward
        (fun () -> check_pers_struct ~allow_hidden penv f ~loc name)
  end

(* CR mshinwell: delete this having moved to 4.14 build compilers *)
module Array = struct
  include Array

  (* From stdlib/array.ml *)
  let find_opt p a =
    let n = Array.length a in
    let rec loop i =
      if i = n then None
      else
        let x = Array.unsafe_get a i in
        if p x then Some x
        else loop (succ i)
    in
    loop 0
end

let crc_of_unit penv name =
  match Consistbl.find penv.crc_units name with
  | Some (_impl, crc) -> crc
  | None ->
    let import = find_import ~allow_hidden:true penv ~check:true name in
    match Array.find_opt (Import_info.Intf.has_name ~name) import.imp_crcs with
    | None -> assert false
    | Some import_info ->
      match Import_info.crc import_info with
      | None -> assert false
      | Some crc -> crc

let imports {imported_units; crc_units; _} =
  let imports =
    Consistbl.extract (CU.Name.Set.elements !imported_units)
      crc_units
  in
  List.map (fun (cu_name, spec) -> Import_info.Intf.create cu_name spec)
    imports

let looked_up {persistent_structures; _} modname =
  Hashtbl.mem persistent_structures modname

let is_imported {imported_units; _} s =
  CU.Name.Set.mem s !imported_units

let is_imported_opaque {imported_opaque_units; _} s =
  CU.Name.Set.mem s !imported_opaque_units

let make_cmi penv modname kind sign alerts =
  let flags =
    List.concat [
      if !Clflags.recursive_types then [Cmi_format.Rectypes] else [];
      if !Clflags.opaque then [Cmi_format.Opaque] else [];
      [Alerts alerts];
    ]
  in
  let crcs = imports penv in
  {
    cmi_name = modname;
    cmi_kind = kind;
    cmi_sign = sign;
    cmi_crcs = Array.of_list crcs;
    cmi_flags = flags
  }

let save_cmi penv psig =
  let { Persistent_signature.filename; cmi; _ } = psig in
  Misc.try_finally (fun () ->
      let {
        cmi_name = modname;
        cmi_kind = kind;
        cmi_sign = _;
        cmi_crcs = _;
        cmi_flags = flags;
      } = cmi in
      let crc =
        output_to_file_via_temporary (* see MPR#7472, MPR#4991 *)
          ~mode: [Open_binary] filename
          (fun temp_filename oc -> output_cmi temp_filename oc cmi) in
      (* Enter signature in consistbl so that imports()
         will also return its crc *)
      let data : Import_info.Intf.Nonalias.Kind.t =
        match kind with
        | Normal { cmi_impl } -> Normal cmi_impl
        | Parameter -> Parameter
      in
      save_import penv crc modname data flags filename
    )
    ~exceptionally:(fun () -> remove_file filename)

let report_error ppf =
  let open Format in
  function
  | Illegal_renaming(modname, ps_name, filename) -> fprintf ppf
      "Wrong file naming: %a@ contains the compiled interface for@ \
       %a when %a was expected"
      Location.print_filename filename
      CU.Name.print ps_name
      CU.Name.print modname
  | Inconsistent_import(name, source1, source2) -> fprintf ppf
      "@[<hov>The files %a@ and %a@ \
              make inconsistent assumptions@ over interface %a@]"
      Location.print_filename source1 Location.print_filename source2
      CU.Name.print name
  | Need_recursive_types(import) ->
      fprintf ppf
        "@[<hov>Invalid import of %a, which uses recursive types.@ %s@]"
        CU.Name.print import
        "The compilation flag -rectypes is required"
  | Inconsistent_package_declaration_between_imports (filename, unit1, unit2) ->
      fprintf ppf
        "@[<hov>The file %s@ is imported both as %a@ and as %a.@]"
        filename
        CU.print unit1
        CU.print unit2
  | Illegal_import_of_parameter(modname, filename) ->
      fprintf ppf
        "@[<hov>The file %a@ contains the interface of a parameter.@ \
         %a is not declared as a parameter for the current unit (-parameter %a).@]"
        Location.print_filename filename
        CU.Name.print modname
        CU.Name.print modname
  | Not_compiled_as_parameter(modname, filename) ->
      fprintf ppf
        "@[<hov>The module %a@ is specified as a parameter, but %a@ \
         was not compiled with -as-parameter.@]"
        CU.Name.print modname
        Location.print_filename filename
  | Direct_reference_from_wrong_package(unit, filename, prefix) ->
      fprintf ppf
        "@[<hov>Invalid reference to %a (in file %s) from %a.@ %s]"
        CU.print unit
        filename
        describe_prefix prefix
        "Can only access members of this library's package or a containing package"
  | Cannot_implement_parameter(modname, _filename) ->
      fprintf ppf
        "@[<hov>The interface for %a@ was compiled with -as-parameter.@ \
         It cannot be implemented directly.@]"
        CU.Name.print modname

let () =
  Location.register_error_of_exn
    (function
      | Error err ->
          Some (Location.error_of_printer_file report_error err)
      | _ -> None
    )<|MERGE_RESOLUTION|>--- conflicted
+++ resolved
@@ -195,13 +195,8 @@
     | Normal source_unit, Normal auth_unit
       when not (CU.equal source_unit auth_unit) ->
         error (Inconsistent_package_declaration_between_imports(
-<<<<<<< HEAD
             imp.imp_filename, auth_unit, source_unit))
-    | (Ordinary _ | Parameter), _ ->
-=======
-            ps.ps_filename, auth_unit, source_unit))
     | (Normal _ | Parameter), _ ->
->>>>>>> 014a2d31
       error (Inconsistent_import(name, auth, source))
 
 let is_registered_parameter_import {param_imports; _} import =
