--- conflicted
+++ resolved
@@ -63,11 +63,8 @@
 type pers_struct = {
   ps_name: CU.t;
   ps_is_param: bool;
-<<<<<<< HEAD
   ps_arg_for: CU.t option;
-=======
   ps_local_ident: Ident.t option;
->>>>>>> dc44cb86
   ps_crcs: Import_info.t array;
   ps_filename: string;
   ps_flags: pers_flags list;
@@ -305,11 +302,8 @@
   let local_ident = make_local_ident_if_needed pers_sig in
   let ps = { ps_name = name;
              ps_is_param = is_param;
-<<<<<<< HEAD
              ps_arg_for = arg_for;
-=======
              ps_local_ident = local_ident;
->>>>>>> dc44cb86
              ps_crcs = crcs;
              ps_filename = filename;
              ps_flags = flags;
@@ -589,11 +583,8 @@
       let ps =
         { ps_name = modname;
           ps_is_param = is_param;
-<<<<<<< HEAD
           ps_arg_for = arg_for;
-=======
           ps_local_ident = local_ident;
->>>>>>> dc44cb86
           ps_crcs =
             Array.append
               [| Import_info.create_normal cmi.cmi_name ~crc:(Some crc) |]
