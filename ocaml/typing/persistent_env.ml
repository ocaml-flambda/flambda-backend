(**************************************************************************)
(*                                                                        *)
(*                                 OCaml                                  *)
(*                                                                        *)
(*   Xavier Leroy, projet Gallium, INRIA Rocquencourt                     *)
(*   Gabriel Scherer, projet Parsifal, INRIA Saclay                       *)
(*                                                                        *)
(*   Copyright 2019 Institut National de Recherche en Informatique et     *)
(*     en Automatique.                                                    *)
(*                                                                        *)
(*   All rights reserved.  This file is distributed under the terms of    *)
(*   the GNU Lesser General Public License version 2.1, with the          *)
(*   special exception on linking described in the file LICENSE.          *)
(*                                                                        *)
(**************************************************************************)

(* Persistent structure descriptions *)

open Misc
open Cmi_format

module CU = Compilation_unit
module Impl = struct
  (* The implementation compilation unit for some import, if known *)
  type t =
    | Unknown_argument (* The import is a parameter module *)
    | Known of CU.t

  module With_crc = struct
    type nonrec t = t * Digest.t

    let of_import_info info : t option =
      match Import_info.Intf.crc info with
      | None -> None
      | Some crc ->
          match Import_info.Intf.impl info with
          | None -> Some (Unknown_argument, crc)
          | Some cu -> Some (Known cu, crc)
  end
end
module Consistbl = Consistbl.Make (CU.Name) (Impl)

let add_delayed_check_forward = ref (fun _ -> assert false)

type error =
  | Illegal_renaming of CU.Name.t * CU.Name.t * filepath
  | Inconsistent_import of CU.Name.t * filepath * filepath
  | Need_recursive_types of CU.Name.t
  | Inconsistent_package_declaration_between_imports of
      filepath * CU.t * CU.t
  | Direct_reference_from_wrong_package of
      CU.t * filepath * CU.Prefix.t
  | Illegal_import_of_parameter of CU.Name.t * filepath
  | Not_compiled_as_parameter of CU.Name.t * filepath
  | Cannot_implement_parameter of CU.Name.t * filepath
  | Imported_module_has_unset_parameter of
      { imported : Global.Name.t;
        parameter : Global.Name.t;
      }

exception Error of error
let error err = raise (Error err)

module Persistent_signature = struct
  type t =
    { filename : string;
      cmi : Cmi_format.cmi_infos_lazy;
      visibility : Load_path.visibility }

  let load = ref (fun ~allow_hidden ~unit_name ->
    let unit_name = CU.Name.to_string unit_name in
    match Load_path.find_uncap_with_visibility (unit_name ^ ".cmi") with
    | filename, visibility when allow_hidden ->
      Some { filename; cmi = read_cmi_lazy filename; visibility}
    | filename, Visible ->
      Some { filename; cmi = read_cmi_lazy filename; visibility = Visible}
    | _, Hidden
    | exception Not_found -> None)
end

type can_load_cmis =
  | Can_load_cmis
  | Cannot_load_cmis of Lazy_backtrack.log

(* Data relating directly to a .cmi *)
type import = {
  imp_is_param : bool;
  imp_params : Global.Name.t list;
  imp_arg_for : Global.Name.t option;
  imp_impl : Impl.t;
  imp_sign : Subst.Lazy.signature;
  imp_filename : string;
  imp_visibility: Load_path.visibility;
  imp_crcs : Import_info.Intf.t array;
  imp_flags : Cmi_format.pers_flags list;
}

(* If a .cmi file is missing (or invalid), we
   store it as Missing in the cache. *)
type import_info =
  | Missing
  | Found of import

type binding =
  | Local of Ident.t (* Bound to a runtime parameter *)
  | Static of Compilation_unit.t (* Bound to a static constant *)

(* Data relating to an actual referenceable module, with a signature and a
   representation in memory. *)
type pers_struct = {
  ps_binding: binding;
}

type 'a pers_struct_info = pers_struct * 'a

module Param_set = Global.Name.Set

type 'a t = {
  imports : (CU.Name.t, import_info) Hashtbl.t;
  persistent_structures : (Global.Name.t, 'a pers_struct_info) Hashtbl.t;
  imported_units: CU.Name.Set.t ref;
  imported_opaque_units: CU.Name.Set.t ref;
  param_imports : CU.Name.Set.t ref;
  exported_params : Param_set.t ref;
  crc_units: Consistbl.t;
  can_load_cmis: can_load_cmis ref;
}

let empty () = {
  imports = Hashtbl.create 17;
  persistent_structures = Hashtbl.create 17;
  imported_units = ref CU.Name.Set.empty;
  imported_opaque_units = ref CU.Name.Set.empty;
  param_imports = ref CU.Name.Set.empty;
  exported_params = ref Param_set.empty;
  crc_units = Consistbl.create ();
  can_load_cmis = ref Can_load_cmis;
}

let clear penv =
  let [@warning "+missing-record-field-pattern"] {
    imports;
    persistent_structures;
    imported_units;
    imported_opaque_units;
    param_imports;
    exported_params;
    crc_units;
    can_load_cmis;
  } = penv in
  Hashtbl.clear imports;
  Hashtbl.clear persistent_structures;
  imported_units := CU.Name.Set.empty;
  imported_opaque_units := CU.Name.Set.empty;
  param_imports := CU.Name.Set.empty;
  exported_params := Param_set.empty;
  Consistbl.clear crc_units;
  can_load_cmis := Can_load_cmis;
  ()

let clear_missing {imports; _} =
  let missing_entries =
    Hashtbl.fold
      (fun name r acc -> if r = Missing then name :: acc else acc)
      imports []
  in
  List.iter (Hashtbl.remove imports) missing_entries

let add_import {imported_units; _} s =
  imported_units := CU.Name.Set.add s !imported_units

let register_import_as_opaque {imported_opaque_units; _} s =
  imported_opaque_units := CU.Name.Set.add s !imported_opaque_units

let find_import_info_in_cache {imports; _} import =
  match Hashtbl.find imports import with
  | exception Not_found -> None
  | Missing -> None
  | Found imp -> Some imp

let find_info_in_cache {persistent_structures; _} name =
  match Hashtbl.find persistent_structures name with
  | exception Not_found -> None
  | ps, pm -> Some (ps, pm)

let find_in_cache penv name =
  find_info_in_cache penv name |> Option.map (fun (_ps, pm) -> pm)

let register_parameter_import ({param_imports; _} as penv) import =
  begin match find_import_info_in_cache penv import with
  | None ->
      (* Not loaded yet; if it's wrong, we'll get an error at load time *)
      ()
  | Some imp ->
      if not imp.imp_is_param then
        raise (Error (Not_compiled_as_parameter(import, imp.imp_filename)))
  end;
  param_imports := CU.Name.Set.add import !param_imports

let register_exported_parameter ({exported_params; _} as penv) modname =
  register_parameter_import penv (CU.Name.of_head_of_global_name modname);
  exported_params := Param_set.add modname !exported_params

let import_crcs penv ~source crcs =
  let {crc_units; _} = penv in
  let import_crc import_info =
    let name = Import_info.Intf.name import_info in
    match Impl.With_crc.of_import_info import_info with
    | None -> ()
    | Some (impl, crc) ->
        add_import penv name;
        Consistbl.check crc_units name impl crc source
  in Array.iter import_crc crcs

let check_consistency penv imp =
  try import_crcs penv ~source:imp.imp_filename imp.imp_crcs
  with Consistbl.Inconsistency {
      unit_name = name;
      inconsistent_source = source;
      original_source = auth;
      inconsistent_data = source_impl;
      original_data = auth_impl;
    } ->
    match source_impl, auth_impl with
    | Known source_unit, Known auth_unit
      when not (CU.equal source_unit auth_unit) ->
        error (Inconsistent_package_declaration_between_imports(
            imp.imp_filename, auth_unit, source_unit))
    | (Known _ | Unknown_argument), _ ->
      error (Inconsistent_import(name, auth, source))

let is_exported_parameter {exported_params; _} name =
  Param_set.mem name !exported_params

let is_registered_parameter_import {param_imports; _} import =
  CU.Name.Set.mem import !param_imports

let is_registered_parameter penv name =
  is_registered_parameter_import penv (CU.Name.of_head_of_global_name name)

let is_unexported_parameter penv name =
  is_registered_parameter penv name
  && not (is_exported_parameter penv name)

let can_load_cmis penv =
  !(penv.can_load_cmis)
let set_can_load_cmis penv setting =
  penv.can_load_cmis := setting

let without_cmis penv f x =
  let log = Lazy_backtrack.log () in
  let res =
    Misc.(protect_refs
            [R (penv.can_load_cmis, Cannot_load_cmis log)]
            (fun () -> f x))
  in
  Lazy_backtrack.backtrack log;
  res

let fold {persistent_structures; _} f x =
  Hashtbl.fold (fun name (_, pm) x -> f name pm x)
    persistent_structures x

(* Reading persistent structures from .cmi files *)

let save_import penv crc modname impl flags filename =
  let {crc_units; _} = penv in
  List.iter
    (function
        | Rectypes -> ()
        | Alerts _ -> ()
        | Opaque -> register_import_as_opaque penv modname)
    flags;
  Consistbl.check crc_units modname impl crc filename;
  add_import penv modname

let acknowledge_import penv ~check modname pers_sig =
  let { Persistent_signature.filename; cmi; visibility } = pers_sig in
  let found_name = cmi.cmi_name in
  let kind = cmi.cmi_kind in
  let params = cmi.cmi_params in
  let crcs = cmi.cmi_crcs in
  let flags = cmi.cmi_flags in
  let sign =
    (* Freshen identifiers bound by signature *)
    Subst.Lazy.signature Make_local Subst.identity cmi.cmi_sign
  in
  if not (CU.Name.equal modname found_name) then
    error (Illegal_renaming(modname, found_name, filename));
  List.iter
    (function
        | Rectypes ->
            if not !Clflags.recursive_types then
              error (Need_recursive_types(modname))
        | Alerts _ -> ()
        | Opaque -> register_import_as_opaque penv modname)
    flags;
  begin match kind, CU.get_current () with
  | Normal { cmi_impl = imported_unit }, Some current_unit ->
      let access_allowed =
        CU.can_access_by_name imported_unit ~accessed_by:current_unit
      in
      if not access_allowed then
        let prefix = CU.for_pack_prefix current_unit in
        error (Direct_reference_from_wrong_package (imported_unit, filename, prefix));
  | _, _ -> ()
  end;
  let is_param =
    match kind with
    | Normal _ -> false
    | Parameter -> true
  in
  (* CR-someday lmaurer: Consider moving this check into
     [acknowledge_pers_struct]. It makes more sense to flag these errors when
     the identifier is in source, rather than, say, a signature we're reading
     from a file, especially if it's our own .mli. *)
  begin match is_param, is_registered_parameter_import penv modname with
  | true, false ->
      begin match CU.get_current () with
      | Some current_unit when CU.Name.equal modname (CU.name current_unit) ->
          error (Cannot_implement_parameter (modname, filename))
      | _ ->
          error (Illegal_import_of_parameter(modname, filename))
      end
  | false, true ->
      error (Not_compiled_as_parameter(modname, filename))
  | true, true
  | false, false -> ()
  end;
  let arg_for, impl =
    match kind with
    | Normal { cmi_arg_for; cmi_impl } -> cmi_arg_for, Impl.Known cmi_impl
    | Parameter -> None, Impl.Unknown_argument
  in
  let {imports;} = penv in
  let import =
    { imp_is_param = is_param;
      imp_params = params;
      imp_arg_for = arg_for;
      imp_impl = impl;
      imp_sign = sign;
      imp_filename = filename;
      imp_visibility = visibility;
      imp_crcs = crcs;
      imp_flags = flags;
    }
  in
  if check then check_consistency penv import;
  Hashtbl.add imports modname (Found import);
  import

let read_import penv ~check modname filename =
  add_import penv modname;
  let cmi = read_cmi_lazy filename in
  let pers_sig = { Persistent_signature.filename; cmi; visibility = Visible } in
  acknowledge_import penv ~check modname pers_sig

let find_import ~allow_hidden penv ~check modname =
  let {imports; _} = penv in
  if CU.Name.equal modname CU.Name.predef_exn then raise Not_found;
  match Hashtbl.find imports modname with
  | Found imp when allow_hidden || imp.imp_visibility = Load_path.Visible -> imp
  | Found _ -> raise Not_found
  | Missing -> raise Not_found
  | exception Not_found ->
      match can_load_cmis penv with
      | Cannot_load_cmis _ -> raise Not_found
      | Can_load_cmis ->
          let psig =
            match !Persistent_signature.load ~allow_hidden ~unit_name:modname with
            | Some psig -> psig
            | None ->
                if allow_hidden then Hashtbl.add imports modname Missing;
                raise Not_found
          in
          add_import penv modname;
          acknowledge_import penv ~check modname psig

(* Enforce the subset rule: we can only refer to a module if that module's
   parameters are also our parameters. *)
let check_for_unset_parameters penv modname import =
  (* A hidden argument specifies that the importing module should forward a
     parameter to the imported module. Therefore it's the hidden arguments that
     we need to check. *)
  List.iter
    (fun param ->
       if not (is_exported_parameter penv param) then
         error (Imported_module_has_unset_parameter {
             imported = modname;
             parameter = param;
           }))
    import.imp_params

let make_binding _penv modname (impl : Impl.t) : binding =
  match impl with
  | Known unit -> Static unit
  | Unknown_argument ->
      Local (Ident.create_local_binding_for_global modname)

type address =
  | Aunit of Compilation_unit.t
  | Alocal of Ident.t
  | Adot of address * int

type 'a sig_reader =
  Subst.Lazy.signature
  -> Global.Name.t
  -> Shape.Uid.t
  -> shape:Shape.t
  -> address:address
  -> flags:Cmi_format.pers_flags list
  -> 'a

let acknowledge_pers_struct penv modname import val_of_pers_sig =
  let {persistent_structures; _} = penv in
  let sign = import.imp_sign in
  let impl = import.imp_impl in
  let flags = import.imp_flags in
  check_for_unset_parameters penv modname import;
  let binding = make_binding penv modname impl in
  let address : address =
    match binding with
    | Local id -> Alocal id
    | Static unit -> Aunit unit
  in
  let uid =
    (* The uid neeeds to include the either the pack prefix, if it's packed, or
       the arguments, if it has any. It cannot have both. *)
    match binding with
    | Local _ -> (* no pack prefix *) Shape.Uid.of_global_name modname
    | Static unit -> Shape.Uid.of_compilation_unit_id unit
  in
  let shape =
    match binding with
    | Static unit -> Shape.for_persistent_unit (CU.full_path_as_string unit)
    | Local ident ->
        (* FIXME This is probably wrong for non-parameter modules *)
        Shape.var uid ident
  in
  let pm = val_of_pers_sig sign modname uid ~shape ~address ~flags in
  let ps = { ps_binding = binding; } in
  if is_unexported_parameter penv modname then begin
    (* This module has no binding, since it's a parameter that we're aware of
       (perhaps because it was the name of an argument in an instance name)
       but it's not a parameter to this module. *)
<<<<<<< HEAD
    let modname = CU.Name.of_head_of_global_name modname in
    let filename = ps.ps_import.imp_filename in
=======
    let filename = import.imp_filename in
>>>>>>> 5de168da
    raise (Error (Illegal_import_of_parameter (modname, filename)))
  end;
  Hashtbl.add persistent_structures modname (ps, pm);
  (ps, pm)

let read_pers_struct penv val_of_pers_sig check modname filename ~add_binding =
  let unit_name = CU.Name.of_head_of_global_name modname in
  let import = read_import penv ~check unit_name filename in
  if add_binding then
    ignore
      (acknowledge_pers_struct penv modname import val_of_pers_sig
       : _ pers_struct_info);
  import.imp_sign

let find_pers_struct ~allow_hidden penv val_of_pers_sig check name =
  let {persistent_structures; _} = penv in
  match Hashtbl.find persistent_structures name with
  | (ps, pm) -> (ps, pm)
  | exception Not_found ->
      let unit_name = CU.Name.of_head_of_global_name name in
      let import = find_import ~allow_hidden penv ~check unit_name in
      acknowledge_pers_struct penv name import val_of_pers_sig

let describe_prefix ppf prefix =
  if CU.Prefix.is_empty prefix then
    Format.fprintf ppf "outside of any package"
  else
    Format.fprintf ppf "package %a" CU.Prefix.print prefix

(* Emits a warning if there is no valid cmi for name *)
let check_pers_struct ~allow_hidden penv f ~loc name =
  let name_as_string = CU.Name.to_string (CU.Name.of_head_of_global_name name) in
  try
    ignore (find_pers_struct ~allow_hidden penv f false name)
  with
  | Not_found ->
      let warn = Warnings.No_cmi_file(name_as_string, None) in
        Location.prerr_warning loc warn
  | Cmi_format.Error err ->
      let msg = Format.asprintf "%a" Cmi_format.report_error err in
      let warn = Warnings.No_cmi_file(name_as_string, Some msg) in
        Location.prerr_warning loc warn
  | Error err ->
      let msg =
        match err with
        | Illegal_renaming(name, ps_name, filename) ->
            Format.asprintf
              " %a@ contains the compiled interface for @ \
               %a when %a was expected"
              Location.print_filename filename
              CU.Name.print ps_name
              CU.Name.print name
        | Inconsistent_import _ -> assert false
        | Need_recursive_types name ->
            Format.asprintf
              "%a uses recursive types"
              CU.Name.print name
        | Inconsistent_package_declaration_between_imports _ -> assert false
        | Direct_reference_from_wrong_package (unit, _filename, prefix) ->
            Format.asprintf "%a is inaccessible from %a"
              CU.print unit
              describe_prefix prefix
        | Illegal_import_of_parameter _ -> assert false
        | Not_compiled_as_parameter _ -> assert false
        | Cannot_implement_parameter _ -> assert false
        | Imported_module_has_unset_parameter _ -> assert false
      in
      let warn = Warnings.No_cmi_file(name_as_string, Some msg) in
        Location.prerr_warning loc warn

let read penv f modname filename ~add_binding =
  read_pers_struct penv f true modname filename ~add_binding

let find ~allow_hidden penv f name =
  snd (find_pers_struct ~allow_hidden penv f true name)

let check ~allow_hidden penv f ~loc name =
  let {persistent_structures; _} = penv in
  if not (Hashtbl.mem persistent_structures name) then begin
    (* PR#6843: record the weak dependency ([add_import]) regardless of
       whether the check succeeds, to help make builds more
       deterministic. *)
    add_import penv (name |> CU.Name.of_head_of_global_name);
    if (Warnings.is_active (Warnings.No_cmi_file("", None))) then
      !add_delayed_check_forward
        (fun () -> check_pers_struct ~allow_hidden penv f ~loc name)
  end

(* CR mshinwell: delete this having moved to 4.14 build compilers *)
module Array = struct
  include Array

  (* From stdlib/array.ml *)
  let find_opt p a =
    let n = Array.length a in
    let rec loop i =
      if i = n then None
      else
        let x = Array.unsafe_get a i in
        if p x then Some x
        else loop (succ i)
    in
    loop 0
end

let crc_of_unit penv name =
  match Consistbl.find penv.crc_units name with
  | Some (_impl, crc) -> crc
  | None ->
    let import = find_import ~allow_hidden:true penv ~check:true name in
    match Array.find_opt (Import_info.Intf.has_name ~name) import.imp_crcs with
    | None -> assert false
    | Some import_info ->
      match Import_info.crc import_info with
      | None -> assert false
      | Some crc -> crc

let imports {imported_units; crc_units; _} =
  let imports =
    Consistbl.extract (CU.Name.Set.elements !imported_units)
      crc_units
  in
  List.map (fun (cu_name, data) ->
      let cu, crc =
        match (data : (Impl.t * Digest.t) option) with
        | None -> None, None
        | Some (Unknown_argument, crc) -> None, Some crc
        | Some (Known cu, crc) -> Some cu, Some crc
      in
      Import_info.Intf.create cu_name cu ~crc)
    imports

let local_ident penv modname =
  match find_info_in_cache penv modname with
  | Some ({ ps_binding = Local local_ident; _ }, _) -> Some local_ident
  | Some ({ ps_binding = Static _; _ }, _)
  | None -> None

let locally_bound_imports ({persistent_structures; _} as penv) =
  persistent_structures
  |> Hashtbl.to_seq_keys
  |> Seq.filter_map
       (fun name -> local_ident penv name |> Option.map (fun id -> name, id))
  |> List.of_seq

let exported_parameters {exported_params; _} =
  Param_set.elements !exported_params

let looked_up {persistent_structures; _} modname =
  Hashtbl.mem persistent_structures modname

let is_imported {imported_units; _} s =
  CU.Name.Set.mem s !imported_units

let is_imported_opaque {imported_opaque_units; _} s =
  CU.Name.Set.mem s !imported_opaque_units

let implemented_parameter penv modname =
  match
    find_import_info_in_cache penv (CU.Name.of_head_of_global_name modname)
  with
  | Some { imp_arg_for; _ } -> imp_arg_for
  | None -> None

let make_cmi penv modname kind sign alerts =
  let flags =
    List.concat [
      if !Clflags.recursive_types then [Cmi_format.Rectypes] else [];
      if !Clflags.opaque then [Cmi_format.Opaque] else [];
      [Alerts alerts];
    ]
  in
  let params =
    (* Needs to be consistent with [Translmod] *)
    exported_parameters penv
  in
  let crcs = imports penv in
  {
    cmi_name = modname;
    cmi_kind = kind;
    cmi_sign = sign;
    cmi_params = params;
    cmi_crcs = Array.of_list crcs;
    cmi_flags = flags
  }

let save_cmi penv psig =
  let { Persistent_signature.filename; cmi; _ } = psig in
  Misc.try_finally (fun () ->
      let {
        cmi_name = modname;
        cmi_kind = kind;
        cmi_sign = _;
        cmi_crcs = _;
        cmi_flags = flags;
      } = cmi in
      let crc =
        output_to_file_via_temporary (* see MPR#7472, MPR#4991 *)
          ~mode: [Open_binary] filename
          (fun temp_filename oc -> output_cmi temp_filename oc cmi) in
      (* Enter signature in consistbl so that imports()
         will also return its crc *)
      let impl : Impl.t =
        match kind with
        | Normal { cmi_impl } -> Known cmi_impl
        | Parameter -> Unknown_argument
      in
      save_import penv crc modname impl flags filename
    )
    ~exceptionally:(fun () -> remove_file filename)

let report_error ppf =
  let open Format in
  function
  | Illegal_renaming(modname, ps_name, filename) -> fprintf ppf
      "Wrong file naming: %a@ contains the compiled interface for@ \
       %a when %a was expected"
      Location.print_filename filename
      CU.Name.print ps_name
      CU.Name.print modname
  | Inconsistent_import(name, source1, source2) -> fprintf ppf
      "@[<hov>The files %a@ and %a@ \
              make inconsistent assumptions@ over interface %a@]"
      Location.print_filename source1 Location.print_filename source2
      CU.Name.print name
  | Need_recursive_types(import) ->
      fprintf ppf
        "@[<hov>Invalid import of %a, which uses recursive types.@ %s@]"
        CU.Name.print import
        "The compilation flag -rectypes is required"
  | Inconsistent_package_declaration_between_imports (filename, unit1, unit2) ->
      fprintf ppf
        "@[<hov>The file %s@ is imported both as %a@ and as %a.@]"
        filename
        CU.print unit1
        CU.print unit2
  | Illegal_import_of_parameter(modname, filename) ->
      fprintf ppf
        "@[<hov>The file %a@ contains the interface of a parameter.@ \
         %a is not declared as a parameter for the current unit (-parameter %a).@]"
        Location.print_filename filename
        CU.Name.print modname
        CU.Name.print modname
  | Not_compiled_as_parameter(modname, filename) ->
      fprintf ppf
        "@[<hov>The module %a@ is specified as a parameter, but %a@ \
         was not compiled with -as-parameter.@]"
        CU.Name.print modname
        Location.print_filename filename
  | Direct_reference_from_wrong_package(unit, filename, prefix) ->
      fprintf ppf
        "@[<hov>Invalid reference to %a (in file %s) from %a.@ %s]"
        CU.print unit
        filename
        describe_prefix prefix
        "Can only access members of this library's package or a containing package"
  | Cannot_implement_parameter(modname, _filename) ->
      fprintf ppf
        "@[<hov>The interface for %a@ was compiled with -as-parameter.@ \
         It cannot be implemented directly.@]"
        CU.Name.print modname
  | Imported_module_has_unset_parameter
        { imported = modname; parameter = param } ->
      fprintf ppf
        "@[<hov>The module %a@ has parameter %a.@ \
         %a is not declared as a parameter for the current unit (-parameter %a)@ \
         and therefore %a@ is not accessible.@]"
        Global.Name.print modname
        Global.Name.print param
        Global.Name.print param
        Global.Name.print param
        Global.Name.print modname

let () =
  Location.register_error_of_exn
    (function
      | Error err ->
          Some (Location.error_of_printer_file report_error err)
      | _ -> None
    )<|MERGE_RESOLUTION|>--- conflicted
+++ resolved
@@ -443,12 +443,8 @@
     (* This module has no binding, since it's a parameter that we're aware of
        (perhaps because it was the name of an argument in an instance name)
        but it's not a parameter to this module. *)
-<<<<<<< HEAD
     let modname = CU.Name.of_head_of_global_name modname in
-    let filename = ps.ps_import.imp_filename in
-=======
     let filename = import.imp_filename in
->>>>>>> 5de168da
     raise (Error (Illegal_import_of_parameter (modname, filename)))
   end;
   Hashtbl.add persistent_structures modname (ps, pm);
