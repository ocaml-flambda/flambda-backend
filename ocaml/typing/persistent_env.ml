(**************************************************************************)
(*                                                                        *)
(*                                 OCaml                                  *)
(*                                                                        *)
(*   Xavier Leroy, projet Gallium, INRIA Rocquencourt                     *)
(*   Gabriel Scherer, projet Parsifal, INRIA Saclay                       *)
(*                                                                        *)
(*   Copyright 2019 Institut National de Recherche en Informatique et     *)
(*     en Automatique.                                                    *)
(*                                                                        *)
(*   All rights reserved.  This file is distributed under the terms of    *)
(*   the GNU Lesser General Public License version 2.1, with the          *)
(*   special exception on linking described in the file LICENSE.          *)
(*                                                                        *)
(**************************************************************************)

(* Persistent structure descriptions *)

open Misc
open Cmi_format

module CU = Compilation_unit
module Impl = struct
  (* The implementation compilation unit for some import, if known *)
  type t =
    | Unknown_argument (* The import is a parameter module *)
    | Known of CU.t

  let and_crc_of_import_info info =
    match Import_info.Intf.crc info with
    | None -> None
    | Some crc ->
        match Import_info.Intf.impl info with
        | None -> Some (Unknown_argument, crc)
        | Some cu -> Some (Known cu, crc)
end
module Consistbl = Consistbl.Make (CU.Name) (Impl)

let add_delayed_check_forward = ref (fun _ -> assert false)

type error =
  | Illegal_renaming of CU.Name.t * CU.Name.t * filepath
  | Inconsistent_import of CU.Name.t * filepath * filepath
  | Need_recursive_types of CU.Name.t
  | Depend_on_unsafe_string_unit of CU.Name.t
  | Inconsistent_package_declaration_between_imports of
      filepath * CU.t * CU.t
  | Direct_reference_from_wrong_package of
      CU.t * filepath * CU.Prefix.t
  | Illegal_import_of_parameter of CU.Name.t * filepath
  | Not_compiled_as_parameter of CU.Name.t * filepath

exception Error of error
let error err = raise (Error err)

module Persistent_signature = struct
  type t =
    { filename : string;
      cmi : Cmi_format.cmi_infos_lazy }

  let load = ref (fun ~unit_name ->
      let unit_name = CU.Name.to_string unit_name in
      match Load_path.find_uncap (unit_name ^ ".cmi") with
      | filename -> Some { filename; cmi = read_cmi_lazy filename }
      | exception Not_found -> None)
end

type can_load_cmis =
  | Can_load_cmis
  | Cannot_load_cmis of Lazy_backtrack.log

<<<<<<< HEAD
(* Data relating directly to a .cmi *)
type import = {
  imp_impl : Impl.t;
  imp_sign : Subst.Lazy.signature;
  imp_filename : string;
  imp_crcs : Import_info.Intf.t array;
  imp_flags : Cmi_format.pers_flags list;
=======
type pers_struct = {
  ps_is_param: bool;
  ps_crcs: Import_info.t array;
  ps_filename: string;
>>>>>>> f95b877b
}

(* If a .cmi file is missing (or invalid), we
   store it as Missing in the cache. *)
type import_info =
  | Missing
  | Found of import

type binding =
  | Static of Compilation_unit.t (* Bound to a static constant *)

(* Data relating to an actual referenceable module, with a signature and a
   representation in memory. *)
type pers_struct = {
  ps_import: import;
  ps_binding: binding;
} [@@ocaml.warning "-unused-field"]

type 'a pers_struct_info = pers_struct * 'a

type 'a t = {
  imports : (CU.Name.t, import_info) Hashtbl.t;
  persistent_structures :
    (CU.Name.t, 'a pers_struct_info) Hashtbl.t;
  imported_units: CU.Name.Set.t ref;
  imported_opaque_units: CU.Name.Set.t ref;
  param_imports : CU.Name.Set.t ref;
  crc_units: Consistbl.t;
  can_load_cmis: can_load_cmis ref;
}

let empty () = {
  imports = Hashtbl.create 17;
  persistent_structures = Hashtbl.create 17;
  imported_units = ref CU.Name.Set.empty;
  imported_opaque_units = ref CU.Name.Set.empty;
  param_imports = ref CU.Name.Set.empty;
  crc_units = Consistbl.create ();
  can_load_cmis = ref Can_load_cmis;
}

let clear penv =
  let [@warning "+missing-record-field-pattern"] {
    imports;
    persistent_structures;
    imported_units;
    imported_opaque_units;
    param_imports;
    crc_units;
    can_load_cmis;
  } = penv in
  Hashtbl.clear imports;
  Hashtbl.clear persistent_structures;
  imported_units := CU.Name.Set.empty;
  imported_opaque_units := CU.Name.Set.empty;
  param_imports := CU.Name.Set.empty;
  Consistbl.clear crc_units;
  can_load_cmis := Can_load_cmis;
  ()

let clear_missing {imports; _} =
  let missing_entries =
    Hashtbl.fold
      (fun name r acc -> if r = Missing then name :: acc else acc)
      imports []
  in
  List.iter (Hashtbl.remove imports) missing_entries

let add_import {imported_units; _} s =
  imported_units := CU.Name.Set.add s !imported_units

let register_import_as_opaque {imported_opaque_units; _} s =
  imported_opaque_units := CU.Name.Set.add s !imported_opaque_units

<<<<<<< HEAD
let _find_import_info_in_cache {imports; _} import =
  match Hashtbl.find imports import with
  | exception Not_found -> None
  | Missing -> None
  | Found imp -> Some imp

let find_info_in_cache {persistent_structures; _} name =
  match Hashtbl.find persistent_structures name with
  | exception Not_found -> None
  | ps, pm -> Some (ps, pm)

let find_in_cache penv name =
  find_info_in_cache penv name |> Option.map (fun (_ps, pm) -> pm)
=======
let find_info_in_cache {persistent_structures; _} s =
  match Hashtbl.find persistent_structures s with
  | exception Not_found -> None
  | Missing -> None
  | Found (ps, pm) -> Some (ps, pm)

let find_in_cache penv name =
  find_info_in_cache penv name |> Option.map (fun (_ps, pm) -> pm)

let register_parameter_import ({param_imports; _} as penv) import =
  begin match find_info_in_cache penv import with
  | None ->
      (* Not loaded yet; if it's wrong, we'll get an error at load time *)
      ()
  | Some (ps, _) ->
      if not ps.ps_is_param then
        raise (Error (Not_compiled_as_parameter(import, ps.ps_filename)))
  end;
  param_imports := CU.Name.Set.add import !param_imports
>>>>>>> f95b877b

let import_crcs penv ~source crcs =
  let {crc_units; _} = penv in
  let import_crc import_info =
    let name = Import_info.Intf.name import_info in
    match Impl.and_crc_of_import_info import_info with
    | None -> ()
    | Some (unit, crc) ->
        add_import penv name;
        Consistbl.check crc_units name unit crc source
  in Array.iter import_crc crcs

let check_consistency penv imp =
  try import_crcs penv ~source:imp.imp_filename imp.imp_crcs
  with Consistbl.Inconsistency {
      unit_name = name;
      inconsistent_source = source;
      original_source = auth;
      inconsistent_data = source_impl;
      original_data = auth_impl;
    } ->
    match source_impl, auth_impl with
    | Known source_unit, Known auth_unit
      when not (CU.equal source_unit auth_unit) ->
        error (Inconsistent_package_declaration_between_imports(
            imp.imp_filename, auth_unit, source_unit))
    | (Known _ | Unknown_argument), _ ->
      error (Inconsistent_import(name, auth, source))

let is_registered_parameter_import {param_imports; _} import =
  CU.Name.Set.mem import !param_imports

let can_load_cmis penv =
  !(penv.can_load_cmis)
let set_can_load_cmis penv setting =
  penv.can_load_cmis := setting

let without_cmis penv f x =
  let log = Lazy_backtrack.log () in
  let res =
    Misc.(protect_refs
            [R (penv.can_load_cmis, Cannot_load_cmis log)]
            (fun () -> f x))
  in
  Lazy_backtrack.backtrack log;
  res

let fold {persistent_structures; _} f x =
  Hashtbl.fold (fun name (_, pm) x -> f name pm x)
    persistent_structures x

(* Reading persistent structures from .cmi files *)

let save_import penv crc modname impl flags filename =
  let {crc_units; _} = penv in
  List.iter
    (function
        | Rectypes -> ()
        | Alerts _ -> ()
        | Unsafe_string -> ()
        | Opaque -> register_import_as_opaque penv modname)
    flags;
  Consistbl.set crc_units modname impl crc filename;
  add_import penv modname

let acknowledge_import penv ~check modname pers_sig =
  let { Persistent_signature.filename; cmi } = pers_sig in
  let found_name = cmi.cmi_name in
  let kind = cmi.cmi_kind in
  let crcs = cmi.cmi_crcs in
  let flags = cmi.cmi_flags in
<<<<<<< HEAD
  let sign =
    (* Freshen identifiers bound by signature *)
    Subst.Lazy.signature Make_local Subst.identity cmi.cmi_sign
  in
=======
  let is_param =
    match kind with
    | Normal _ -> false
    | Parameter -> true
  in
  let ps = { ps_is_param = is_param;
             ps_crcs = crcs;
             ps_filename = filename;
           } in
>>>>>>> f95b877b
  if not (CU.Name.equal modname found_name) then
    error (Illegal_renaming(modname, found_name, filename));
  List.iter
    (function
        | Rectypes ->
            if not !Clflags.recursive_types then
              error (Need_recursive_types(modname))
        | Unsafe_string ->
            if Config.safe_string then
              error (Depend_on_unsafe_string_unit(modname));
        | Alerts _ -> ()
        | Opaque -> register_import_as_opaque penv modname)
    flags;
  begin match kind, CU.get_current () with
  | Normal { cmi_impl = imported_unit }, Some current_unit ->
      let access_allowed =
        CU.can_access_by_name imported_unit ~accessed_by:current_unit
      in
      if not access_allowed then
        let prefix = CU.for_pack_prefix current_unit in
        error (Direct_reference_from_wrong_package (imported_unit, filename, prefix));
  | _, _ -> ()
  end;
  begin match is_param, is_registered_parameter_import penv modname with
  | true, false ->
      error (Illegal_import_of_parameter(modname, filename))
  | false, true ->
      error (Not_compiled_as_parameter(modname, filename))
  | true, true
  | false, false -> ()
  end;
  let impl =
    match kind with
    | Normal { cmi_impl } -> Impl.Known cmi_impl
    | Parameter -> Impl.Unknown_argument
  in
  let {imports;} = penv in
  let import = { imp_impl = impl;
                 imp_sign = sign;
                 imp_filename = filename;
                 imp_crcs = crcs;
                 imp_flags = flags;
               } in
  if check then check_consistency penv import;
  Hashtbl.add imports modname (Found import);
  import

let read_import penv ~check modname filename =
  add_import penv modname;
  let cmi = read_cmi_lazy filename in
  let pers_sig = { Persistent_signature.filename; cmi } in
  acknowledge_import penv ~check modname pers_sig

let find_import penv ~check modname =
  let {imports; _} = penv in
  if CU.Name.equal modname CU.Name.predef_exn then raise Not_found;
  match Hashtbl.find imports modname with
  | Found imp -> imp
  | Missing -> raise Not_found
  | exception Not_found ->
      match can_load_cmis penv with
      | Cannot_load_cmis _ -> raise Not_found
      | Can_load_cmis ->
          let psig =
            match !Persistent_signature.load ~unit_name:modname with
            | Some psig -> psig
            | None ->
                Hashtbl.add imports modname Missing;
                raise Not_found
          in
          add_import penv modname;
          acknowledge_import penv ~check modname psig

let make_binding _penv (impl : Impl.t) : binding =
  let unit =
    match impl with
    | Known unit -> unit
    | Unknown_argument ->
        Misc.fatal_errorf "Can't bind a parameter statically"
  in
  Static unit

type 'a sig_reader =
  Subst.Lazy.signature
  -> Compilation_unit.Name.t
  -> Shape.Uid.t
  -> address:Address.t
  -> flags:Cmi_format.pers_flags list
  -> 'a

let process_pers_struct penv modname import val_of_pers_sig =
  let impl = import.imp_impl in
  let sign = import.imp_sign in
  let flags = import.imp_flags in
  let binding =
    (* This binding should be seen as provisional: _if_ this gets added to the
       environment, this is what it will be bound to *)
    make_binding penv impl in
  let address : Address.t =
    match binding with
    | Static unit -> Aunit unit
  in
  let uid =
    match binding with
    | Static unit -> Shape.Uid.of_compilation_unit_id unit
  in
  let pm = val_of_pers_sig sign modname uid ~address ~flags in
  let ps = { ps_import = import;
             ps_binding = binding;
           } in
  (ps, pm)

let bind_pers_struct penv modname ps pm =
  let {persistent_structures; _} = penv in
  Hashtbl.add persistent_structures modname (ps, pm)

let acknowledge_pers_struct penv modname import val_of_pers_sig =
  let ps, pm = process_pers_struct penv modname import val_of_pers_sig in
  bind_pers_struct penv modname ps pm;
  (ps, pm)

let read_pers_struct penv val_of_pers_sig check modname filename ~add_binding =
  let import = read_import penv ~check modname filename in
  let ps, pm = process_pers_struct penv modname import val_of_pers_sig in
  if add_binding then bind_pers_struct penv modname ps pm;
  (ps, pm)

let find_pers_struct penv val_of_pers_sig check name =
  let {persistent_structures; _} = penv in
  match Hashtbl.find persistent_structures name with
  | (ps, pm) -> (ps, pm)
  | exception Not_found ->
      let import = find_import penv ~check name in
      acknowledge_pers_struct penv name import val_of_pers_sig

let describe_prefix ppf prefix =
  if CU.Prefix.is_empty prefix then
    Format.fprintf ppf "outside of any package"
  else
    Format.fprintf ppf "package %a" CU.Prefix.print prefix

(* Emits a warning if there is no valid cmi for name *)
let check_pers_struct penv f ~loc name =
  let name_as_string = CU.Name.to_string name in
  try
    ignore (find_pers_struct penv f false name)
  with
  | Not_found ->
      let warn = Warnings.No_cmi_file(name_as_string, None) in
        Location.prerr_warning loc warn
  | Cmi_format.Error err ->
      let msg = Format.asprintf "%a" Cmi_format.report_error err in
      let warn = Warnings.No_cmi_file(name_as_string, Some msg) in
        Location.prerr_warning loc warn
  | Error err ->
      let msg =
        match err with
        | Illegal_renaming(name, ps_name, filename) ->
            Format.asprintf
              " %a@ contains the compiled interface for @ \
               %a when %a was expected"
              Location.print_filename filename
              CU.Name.print ps_name
              CU.Name.print name
        | Inconsistent_import _ -> assert false
        | Need_recursive_types name ->
            Format.asprintf
              "%a uses recursive types"
              CU.Name.print name
        | Depend_on_unsafe_string_unit name ->
            Format.asprintf "%a uses -unsafe-string"
              CU.Name.print name
        | Inconsistent_package_declaration_between_imports _ -> assert false
        | Direct_reference_from_wrong_package (unit, _filename, prefix) ->
            Format.asprintf "%a is inaccessible from %a"
              CU.print unit
              describe_prefix prefix
        | Illegal_import_of_parameter _ -> assert false
        | Not_compiled_as_parameter _ -> assert false
      in
      let warn = Warnings.No_cmi_file(name_as_string, Some msg) in
        Location.prerr_warning loc warn

let read penv f modname filename ~add_binding =
  snd (read_pers_struct penv f true modname filename ~add_binding)

let find penv f name =
  snd (find_pers_struct penv f true name)

let check penv f ~loc name =
  let {persistent_structures; _} = penv in
  if not (Hashtbl.mem persistent_structures name) then begin
    (* PR#6843: record the weak dependency ([add_import]) regardless of
       whether the check succeeds, to help make builds more
       deterministic. *)
    add_import penv name;
    if (Warnings.is_active (Warnings.No_cmi_file("", None))) then
      !add_delayed_check_forward
        (fun () -> check_pers_struct penv f ~loc name)
  end

(* CR mshinwell: delete this having moved to 4.14 build compilers *)
module Array = struct
  include Array

  (* From stdlib/array.ml *)
  let find_opt p a =
    let n = Array.length a in
    let rec loop i =
      if i = n then None
      else
        let x = Array.unsafe_get a i in
        if p x then Some x
        else loop (succ i)
    in
    loop 0
end

let crc_of_unit penv name =
  match Consistbl.find penv.crc_units name with
  | Some (_impl, crc) -> crc
  | None ->
    let import = find_import penv ~check:true name in
    match Array.find_opt (Import_info.Intf.has_name ~name) import.imp_crcs with
    | None -> assert false
    | Some import_info ->
      match Import_info.crc import_info with
      | None -> assert false
      | Some crc -> crc

let imports {imported_units; crc_units; _} =
  let imports =
    Consistbl.extract (CU.Name.Set.elements !imported_units)
      crc_units
  in
  List.map (fun (cu_name, data) ->
      let cu, crc =
        match (data : (Impl.t * Digest.t) option) with
        | None -> None, None
        | Some (Unknown_argument, crc) -> None, Some crc
        | Some (Known cu, crc) -> Some cu, Some crc
      in
      Import_info.Intf.create cu_name cu ~crc)
    imports

let looked_up {persistent_structures; _} modname =
  Hashtbl.mem persistent_structures modname

let is_imported {imported_units; _} s =
  CU.Name.Set.mem s !imported_units

let is_imported_opaque {imported_opaque_units; _} s =
  CU.Name.Set.mem s !imported_opaque_units

let is_parameter_unit penv s =
  is_registered_parameter_import penv s

let make_cmi penv modname kind sign alerts =
  let flags =
    List.concat [
      if !Clflags.recursive_types then [Cmi_format.Rectypes] else [];
      if !Clflags.opaque then [Cmi_format.Opaque] else [];
      (if !Clflags.unsafe_string then [Cmi_format.Unsafe_string] else []);
      [Alerts alerts];
    ]
  in
  let crcs = imports penv in
  {
    cmi_name = modname;
    cmi_kind = kind;
    cmi_sign = sign;
    cmi_crcs = Array.of_list crcs;
    cmi_flags = flags
  }

let save_cmi penv psig =
  let { Persistent_signature.filename; cmi } = psig in
  Misc.try_finally (fun () ->
      let {
        cmi_name = modname;
        cmi_kind = kind;
        cmi_sign = _;
        cmi_crcs = _;
        cmi_flags = flags;
      } = cmi in
      let crc =
        output_to_file_via_temporary (* see MPR#7472, MPR#4991 *)
          ~mode: [Open_binary] filename
          (fun temp_filename oc -> output_cmi temp_filename oc cmi) in
      (* Enter signature in consistbl so that imports()
         will also return its crc *)
      let impl : Impl.t =
        match kind with
        | Normal { cmi_impl } -> Known cmi_impl
        | Parameter -> Unknown_argument
      in
      save_import penv crc modname impl flags filename
    )
    ~exceptionally:(fun () -> remove_file filename)

let report_error ppf =
  let open Format in
  function
  | Illegal_renaming(modname, ps_name, filename) -> fprintf ppf
      "Wrong file naming: %a@ contains the compiled interface for@ \
       %a when %a was expected"
      Location.print_filename filename
      CU.Name.print ps_name
      CU.Name.print modname
  | Inconsistent_import(name, source1, source2) -> fprintf ppf
      "@[<hov>The files %a@ and %a@ \
              make inconsistent assumptions@ over interface %a@]"
      Location.print_filename source1 Location.print_filename source2
      CU.Name.print name
  | Need_recursive_types(import) ->
      fprintf ppf
        "@[<hov>Invalid import of %a, which uses recursive types.@ %s@]"
        CU.Name.print import
        "The compilation flag -rectypes is required"
  | Depend_on_unsafe_string_unit(import) ->
      fprintf ppf
        "@[<hov>Invalid import of %a, compiled with -unsafe-string.@ %s@]"
        CU.Name.print import
        "This compiler has been configured in strict \
                           safe-string mode (-force-safe-string)"
  | Inconsistent_package_declaration_between_imports (filename, unit1, unit2) ->
      fprintf ppf
        "@[<hov>The file %s@ is imported both as %a@ and as %a.@]"
        filename
        CU.print unit1
        CU.print unit2
  | Illegal_import_of_parameter(modname, filename) ->
      fprintf ppf
        "@[<hov>The file %a@ contains the interface of a parameter.@ \
         %a is not declared as a parameter for the current unit (-parameter %a).@]"
        Location.print_filename filename
        CU.Name.print modname
        CU.Name.print modname
  | Not_compiled_as_parameter(modname, filename) ->
      fprintf ppf
        "@[<hov>The module %a@ is specified as a parameter, but %a@ \
         was not compiled with -as-parameter.@]"
        CU.Name.print modname
        Location.print_filename filename
  | Direct_reference_from_wrong_package(unit, filename, prefix) ->
      fprintf ppf
        "@[<hov>Invalid reference to %a (in file %s) from %a.@ %s]"
        CU.print unit
        filename
        describe_prefix prefix
        "Can only access members of this library's package or a containing package"

let () =
  Location.register_error_of_exn
    (function
      | Error err ->
          Some (Location.error_of_printer_file report_error err)
      | _ -> None
    )<|MERGE_RESOLUTION|>--- conflicted
+++ resolved
@@ -69,20 +69,14 @@
   | Can_load_cmis
   | Cannot_load_cmis of Lazy_backtrack.log
 
-<<<<<<< HEAD
 (* Data relating directly to a .cmi *)
 type import = {
+  imp_is_param : bool;
   imp_impl : Impl.t;
   imp_sign : Subst.Lazy.signature;
   imp_filename : string;
   imp_crcs : Import_info.Intf.t array;
   imp_flags : Cmi_format.pers_flags list;
-=======
-type pers_struct = {
-  ps_is_param: bool;
-  ps_crcs: Import_info.t array;
-  ps_filename: string;
->>>>>>> f95b877b
 }
 
 (* If a .cmi file is missing (or invalid), we
@@ -157,8 +151,7 @@
 let register_import_as_opaque {imported_opaque_units; _} s =
   imported_opaque_units := CU.Name.Set.add s !imported_opaque_units
 
-<<<<<<< HEAD
-let _find_import_info_in_cache {imports; _} import =
+let find_import_info_in_cache {imports; _} import =
   match Hashtbl.find imports import with
   | exception Not_found -> None
   | Missing -> None
@@ -171,27 +164,17 @@
 
 let find_in_cache penv name =
   find_info_in_cache penv name |> Option.map (fun (_ps, pm) -> pm)
-=======
-let find_info_in_cache {persistent_structures; _} s =
-  match Hashtbl.find persistent_structures s with
-  | exception Not_found -> None
-  | Missing -> None
-  | Found (ps, pm) -> Some (ps, pm)
-
-let find_in_cache penv name =
-  find_info_in_cache penv name |> Option.map (fun (_ps, pm) -> pm)
 
 let register_parameter_import ({param_imports; _} as penv) import =
-  begin match find_info_in_cache penv import with
+  begin match find_import_info_in_cache penv import with
   | None ->
       (* Not loaded yet; if it's wrong, we'll get an error at load time *)
       ()
-  | Some (ps, _) ->
-      if not ps.ps_is_param then
-        raise (Error (Not_compiled_as_parameter(import, ps.ps_filename)))
+  | Some imp ->
+      if not imp.imp_is_param then
+        raise (Error (Not_compiled_as_parameter(import, imp.imp_filename)))
   end;
   param_imports := CU.Name.Set.add import !param_imports
->>>>>>> f95b877b
 
 let import_crcs penv ~source crcs =
   let {crc_units; _} = penv in
@@ -263,22 +246,10 @@
   let kind = cmi.cmi_kind in
   let crcs = cmi.cmi_crcs in
   let flags = cmi.cmi_flags in
-<<<<<<< HEAD
   let sign =
     (* Freshen identifiers bound by signature *)
     Subst.Lazy.signature Make_local Subst.identity cmi.cmi_sign
   in
-=======
-  let is_param =
-    match kind with
-    | Normal _ -> false
-    | Parameter -> true
-  in
-  let ps = { ps_is_param = is_param;
-             ps_crcs = crcs;
-             ps_filename = filename;
-           } in
->>>>>>> f95b877b
   if not (CU.Name.equal modname found_name) then
     error (Illegal_renaming(modname, found_name, filename));
   List.iter
@@ -302,6 +273,11 @@
         error (Direct_reference_from_wrong_package (imported_unit, filename, prefix));
   | _, _ -> ()
   end;
+  let is_param =
+    match kind with
+    | Normal _ -> false
+    | Parameter -> true
+  in
   begin match is_param, is_registered_parameter_import penv modname with
   | true, false ->
       error (Illegal_import_of_parameter(modname, filename))
@@ -316,7 +292,8 @@
     | Parameter -> Impl.Unknown_argument
   in
   let {imports;} = penv in
-  let import = { imp_impl = impl;
+  let import = { imp_is_param = is_param;
+                 imp_impl = impl;
                  imp_sign = sign;
                  imp_filename = filename;
                  imp_crcs = crcs;
