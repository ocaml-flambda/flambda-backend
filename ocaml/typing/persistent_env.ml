--- conflicted
+++ resolved
@@ -33,8 +33,8 @@
       filepath * CU.t * CU.t
   | Direct_reference_from_wrong_package of
       CU.t * filepath * CU.Prefix.t
-  | Illegal_import_of_parameter of CU.Name.t * filepath
-  | Not_compiled_as_parameter of CU.Name.t * filepath
+  | Illegal_import_of_parameter of Global_module.Name.t * filepath
+  | Not_compiled_as_parameter of Global_module.Name.t * filepath
   | Imported_module_has_unset_parameter of
       { imported : Global_module.Name.t;
         parameter : Global_module.Name.t;
@@ -165,24 +165,17 @@
 let find_in_cache penv name =
   find_info_in_cache penv name |> Option.map (fun ps -> ps.ps_val)
 
-let register_parameter ({param_imports; _} as penv) import =
+let register_parameter ({param_imports; _} as penv) modname =
+  let import = CU.Name.of_head_of_global_name modname in
   begin match find_import_info_in_cache penv import with
   | None ->
       (* Not loaded yet; if it's wrong, we'll get an error at load time *)
       ()
   | Some imp ->
       if not imp.imp_is_param then
-        raise (Error (Not_compiled_as_parameter(import, imp.imp_filename)))
+        raise (Error (Not_compiled_as_parameter(modname, imp.imp_filename)))
   end;
-<<<<<<< HEAD
-  param_imports := CU.Name.Set.add import !param_imports
-
-let register_exported_parameter ({exported_params; _} as penv) modname =
-  register_parameter_import penv (CU.Name.of_head_of_global_name modname);
-  exported_params := Param_set.add modname !exported_params
-=======
-  param_imports := Param_set.add import !param_imports
->>>>>>> 0ebda3d0
+  param_imports := Param_set.add modname !param_imports
 
 let import_crcs penv ~source crcs =
   let {crc_units; _} = penv in
@@ -214,16 +207,10 @@
       error (Inconsistent_import(name, auth, source))
 
 let is_registered_parameter_import {param_imports; _} import =
-<<<<<<< HEAD
-  CU.Name.Set.mem import !param_imports
-
-let is_registered_parameter penv name =
-  is_registered_parameter_import penv (CU.Name.of_head_of_global_name name)
-=======
   Param_set.mem import !param_imports
->>>>>>> 0ebda3d0
-
-let is_parameter_import t import =
+
+let is_parameter_import t modname =
+  let import = CU.Name.of_head_of_global_name modname in
   match find_import_info_in_cache t import with
   | Some { imp_is_param; _ } -> imp_is_param
   | None -> Misc.fatal_errorf "is_parameter_import %a" CU.Name.print import
@@ -422,17 +409,6 @@
         Shape.var uid ident
   in
   let pm = val_of_pers_sig sign modname uid ~shape ~address ~flags in
-<<<<<<< HEAD
-  if is_unexported_parameter penv modname then begin
-    (* This module has no binding, since it's a parameter that we're aware of
-       (perhaps because it was the name of an argument in an instance name)
-       but it's not a parameter to this module. *)
-    let modname = CU.Name.of_head_of_global_name modname in
-    let filename = import.imp_filename in
-    raise (Error (Illegal_import_of_parameter (modname, filename)))
-  end;
-=======
->>>>>>> 0ebda3d0
   let ps =
     { ps_import = import;
       ps_binding = binding;
@@ -670,13 +646,13 @@
         "@[<hov>The file %a@ contains the interface of a parameter.@ \
          %a is not declared as a parameter for the current unit (-parameter %a).@]"
         Location.print_filename filename
-        CU.Name.print modname
-        CU.Name.print modname
+        Global_module.Name.print modname
+        Global_module.Name.print modname
   | Not_compiled_as_parameter(modname, filename) ->
       fprintf ppf
         "@[<hov>The module %a@ is specified as a parameter, but %a@ \
          was not compiled with -as-parameter.@]"
-        CU.Name.print modname
+        Global_module.Name.print modname
         Location.print_filename filename
   | Direct_reference_from_wrong_package(unit, filename, prefix) ->
       fprintf ppf
