--- conflicted
+++ resolved
@@ -35,14 +35,10 @@
       CU.t * filepath * CU.Prefix.t
   | Illegal_import_of_parameter of CU.Name.t * filepath
   | Not_compiled_as_parameter of CU.Name.t * filepath
-<<<<<<< HEAD
-  | Cannot_implement_parameter of CU.Name.t * filepath
   | Imported_module_has_unset_parameter of
       { imported : CU.Name.t;
         parameter : CU.Name.t;
       }
-=======
->>>>>>> 6e596bfc
 
 exception Error of error
 let error err = raise (Error err)
@@ -224,19 +220,14 @@
 let is_registered_parameter_import {param_imports; _} import =
   CU.Name.Set.mem import !param_imports
 
-<<<<<<< HEAD
-let is_registered_parameter penv name =
+let is_unexported_parameter penv name =
   is_registered_parameter_import penv name
-
-let is_unexported_parameter penv name =
-  is_registered_parameter penv name
   && not (is_exported_parameter penv name)
-=======
+
 let is_parameter_import t import =
   match find_import_info_in_cache t import with
   | Some { imp_is_param; _ } -> imp_is_param
   | None -> Misc.fatal_errorf "is_parameter_import %a" CU.Name.print import
->>>>>>> 6e596bfc
 
 let can_load_cmis penv =
   !(penv.can_load_cmis)
@@ -400,18 +391,12 @@
 
 let acknowledge_pers_struct penv modname import val_of_pers_sig =
   let {persistent_structures; _} = penv in
-<<<<<<< HEAD
-  let sign = import.imp_sign in
-  let impl = import.imp_impl in
-  let flags = import.imp_flags in
-  check_for_unset_parameters penv modname import;
-  let binding = make_binding penv modname impl in
-=======
   let is_param = import.imp_is_param in
   let impl = import.imp_impl in
   let sign = import.imp_sign in
   let filename = import.imp_filename in
   let flags = import.imp_flags in
+  check_for_unset_parameters penv modname import;
   begin match is_param, is_registered_parameter_import penv modname with
   | true, false ->
       error (Illegal_import_of_parameter(modname, filename))
@@ -420,8 +405,7 @@
   | true, true
   | false, false -> ()
   end;
-  let binding = make_binding penv impl in
->>>>>>> 6e596bfc
+  let binding = make_binding penv modname impl in
   let address : address =
     match binding with
     | Local id -> Alocal id
@@ -515,11 +499,7 @@
               describe_prefix prefix
         | Illegal_import_of_parameter _ -> assert false
         | Not_compiled_as_parameter _ -> assert false
-<<<<<<< HEAD
-        | Cannot_implement_parameter _ -> assert false
         | Imported_module_has_unset_parameter _ -> assert false
-=======
->>>>>>> 6e596bfc
       in
       let warn = Warnings.No_cmi_file(name_as_string, Some msg) in
         Location.prerr_warning loc warn
@@ -701,12 +681,6 @@
         filename
         describe_prefix prefix
         "Can only access members of this library's package or a containing package"
-<<<<<<< HEAD
-  | Cannot_implement_parameter(modname, _filename) ->
-      fprintf ppf
-        "@[<hov>The interface for %a@ was compiled with -as-parameter.@ \
-         It cannot be implemented directly.@]"
-        CU.Name.print modname
   | Imported_module_has_unset_parameter
         { imported = modname; parameter = param } ->
       fprintf ppf
@@ -718,8 +692,6 @@
         CU.Name.print param
         CU.Name.print param
         CU.Name.print modname
-=======
->>>>>>> 6e596bfc
 
 let () =
   Location.register_error_of_exn
