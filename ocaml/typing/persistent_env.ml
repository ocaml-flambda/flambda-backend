--- conflicted
+++ resolved
@@ -309,19 +309,9 @@
     | Parameter -> None, Impl.Unknown_argument
   in
   let {imports;} = penv in
-<<<<<<< HEAD
-  let import = { imp_is_param = is_param;
-                 imp_arg_for = arg_for;
-                 imp_impl = impl;
-                 imp_sign = sign;
-                 imp_filename = filename;
-                 imp_visibility = visibility;
-                 imp_crcs = crcs;
-                 imp_flags = flags;
-               } in
-=======
   let import =
     { imp_is_param = is_param;
+      imp_arg_for = arg_for;
       imp_impl = impl;
       imp_sign = sign;
       imp_filename = filename;
@@ -330,7 +320,6 @@
       imp_flags = flags;
     }
   in
->>>>>>> b3be73d4
   if check then check_consistency penv import;
   Hashtbl.add imports modname (Found import);
   import
