--- conflicted
+++ resolved
@@ -1021,21 +1021,11 @@
          was not compiled with -as-parameter.@]"
         CU.Name.print modname
         Location.print_filename filename
-<<<<<<< HEAD
-=======
-  | Direct_reference_from_wrong_package(unit, filename, prefix) ->
-      fprintf ppf
-        "@[<hov>Invalid reference to %a (in file %s) from %a.@ %s]"
-        CU.print unit
-        filename
-        describe_prefix prefix
-        "Can only access members of this library's package or a containing package"
   | Cannot_implement_parameter(modname, _filename) ->
       fprintf ppf
         "@[<hov>The interface for %a@ was compiled with -as-parameter.@ \
          It cannot be implemented directly.@]"
         CU.Name.print modname
->>>>>>> 8b42e268
   | Imported_module_has_unset_parameter
         { imported = modname; parameter = param } ->
       fprintf ppf
