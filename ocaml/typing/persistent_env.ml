--- conflicted
+++ resolved
@@ -531,17 +531,11 @@
 let is_imported_opaque {imported_opaque_units; _} s =
   CU.Name.Set.mem s !imported_opaque_units
 
-<<<<<<< HEAD
-let is_parameter_unit penv s =
-  is_registered_parameter_import penv s
-
 let implemented_parameter penv modname =
   match find_import_info_in_cache penv modname with
   | Some { imp_arg_for; _ } -> imp_arg_for
   | None -> None
 
-=======
->>>>>>> a9eea0b7
 let make_cmi penv modname kind sign alerts =
   let flags =
     List.concat [
