(**************************************************************************)
(*                                                                        *)
(*                                 OCaml                                  *)
(*                                                                        *)
(*   Xavier Leroy, projet Gallium, INRIA Rocquencourt                     *)
(*   Gabriel Scherer, projet Parsifal, INRIA Saclay                       *)
(*                                                                        *)
(*   Copyright 2019 Institut National de Recherche en Informatique et     *)
(*     en Automatique.                                                    *)
(*                                                                        *)
(*   All rights reserved.  This file is distributed under the terms of    *)
(*   the GNU Lesser General Public License version 2.1, with the          *)
(*   special exception on linking described in the file LICENSE.          *)
(*                                                                        *)
(**************************************************************************)

(* Persistent structure descriptions *)

open Misc
open Cmi_format

module CU = Compilation_unit
module Consistbl_data = Import_info.Intf.Nonalias.Kind
module Consistbl = Consistbl.Make (CU.Name) (Consistbl_data)

let add_delayed_check_forward = ref (fun _ -> assert false)

type error =
  | Illegal_renaming of CU.Name.t * CU.Name.t * filepath
  | Inconsistent_import of CU.Name.t * filepath * filepath
  | Need_recursive_types of CU.Name.t
  | Inconsistent_package_declaration_between_imports of
      filepath * CU.t * CU.t
  | Direct_reference_from_wrong_package of
      CU.t * filepath * CU.Prefix.t
  | Illegal_import_of_parameter of CU.Name.t * filepath
  | Not_compiled_as_parameter of CU.Name.t * filepath
  | Cannot_implement_parameter of CU.Name.t * filepath
  | Imported_module_has_unset_parameter of
      { imported : Global_module.Name.t;
        parameter : Global_module.Name.t;
      }
  | Imported_module_has_no_such_parameter of
      { imported : CU.Name.t;
        valid_parameters : Global.Name.t list;
        parameter : Global.Name.t;
        value : Global.Name.t;
      }
  | Not_compiled_as_argument of CU.Name.t * filepath
  | Argument_type_mismatch of
      { value : Global.Name.t;
        filename : filepath;
        expected : Global.Name.t;
        actual : Global.Name.t;
      }
  | Inconsistent_global_name_resolution of {
      name: Global.Name.t;
      old_global : Global.t;
      new_global : Global.t;
      first_mentioned_by : Global.Name.t;
      now_mentioned_by : Global.Name.t;
    }
  | Unbound_module_as_argument_value of
      { instance: Global.Name.t;
        value: Global.Name.t;
      }

exception Error of error
let error err = raise (Error err)

module Persistent_signature = struct
  type t =
    { filename : string;
      cmi : Cmi_format.cmi_infos_lazy;
      visibility : Load_path.visibility }

  let load = ref (fun ~allow_hidden ~unit_name ->
    let unit_name = CU.Name.to_string unit_name in
    match Load_path.find_uncap_with_visibility (unit_name ^ ".cmi") with
    | filename, visibility when allow_hidden ->
      Some { filename; cmi = read_cmi_lazy filename; visibility}
    | filename, Visible ->
      Some { filename; cmi = read_cmi_lazy filename; visibility = Visible}
    | _, Hidden
    | exception Not_found -> None)
end

type can_load_cmis =
  | Can_load_cmis
  | Cannot_load_cmis of Lazy_backtrack.log

type global_name_info = {
  gn_global : Global.t;
  gn_mentioned_by : Global.Name.t; (* For error reporting *)
}

(* Data relating directly to a .cmi - does not depend on arguments *)
type import = {
  imp_is_param : bool;
<<<<<<< HEAD
  imp_params : Global.t list;
  imp_arg_for : Global.Name.t option;
  imp_impl : Impl.t;
  imp_raw_sign : Signature_with_global_bindings.t;
=======
  imp_params : Global_module.Name.t list;
  imp_arg_for : Global_module.Name.t option;
  imp_impl : CU.t option;
  imp_sign : Subst.Lazy.signature;
>>>>>>> 7b4bb090
  imp_filename : string;
  imp_visibility: Load_path.visibility;
  imp_crcs : Import_info.Intf.t array;
  imp_flags : Cmi_format.pers_flags list;
}

(* If a .cmi file is missing (or invalid), we
   store it as Missing in the cache. *)
type import_info =
  | Missing
  | Found of import

(* Data relating to a global name (possibly with arguments) but not necessarily
   a value in scope. For example, if we've encountered a parameter module only
   by seeing it used as the name of an argument in a [Global.Name.t], we won't
   bind it or construct a [pers_struct] for it but it will have a
   [pers_name]. *)
type pers_name = {
  pn_import : import;
  pn_global : Global.t;
  pn_arg_for : Global.Name.t option;
    (* Currently always the same as [pn_import.imp_arg_for], since parameters
       don't have parameters *)
  pn_sign : Subst.Lazy.signature;
}

type binding =
  | Local of Ident.t (* Bound to a runtime parameter *)
  | Static of Compilation_unit.t (* Bound to a static constant *)

(* Data relating to an actual referenceable module, with a signature and a
   representation in memory. *)
type 'a pers_struct_info = {
  ps_import : import;
  ps_binding : binding;
  ps_val : 'a;
}

module Param_set = Global_module.Name.Set

(* If you add something here, _do not forget_ to add it to [clear]! *)
type 'a t = {
  globals : (Global.Name.t, global_name_info) Hashtbl.t;
  imports : (CU.Name.t, import_info) Hashtbl.t;
<<<<<<< HEAD
  persistent_names : (Global.Name.t, pers_name) Hashtbl.t;
  persistent_structures : (Global.Name.t, 'a pers_struct_info) Hashtbl.t;
=======
  persistent_structures : (Global_module.Name.t, 'a pers_struct_info) Hashtbl.t;
>>>>>>> 7b4bb090
  imported_units: CU.Name.Set.t ref;
  imported_opaque_units: CU.Name.Set.t ref;
  param_imports : CU.Name.Set.t ref;
  exported_params : Param_set.t ref;
  crc_units: Consistbl.t;
  can_load_cmis: can_load_cmis ref;
}

let empty () = {
  globals = Hashtbl.create 17;
  imports = Hashtbl.create 17;
  persistent_names = Hashtbl.create 17;
  persistent_structures = Hashtbl.create 17;
  imported_units = ref CU.Name.Set.empty;
  imported_opaque_units = ref CU.Name.Set.empty;
  param_imports = ref CU.Name.Set.empty;
  exported_params = ref Param_set.empty;
  crc_units = Consistbl.create ();
  can_load_cmis = ref Can_load_cmis;
}

let clear penv =
<<<<<<< HEAD
  let [@warning "+missing-record-field-pattern"] {
    globals;
=======
  let {
>>>>>>> 7b4bb090
    imports;
    persistent_names;
    persistent_structures;
    imported_units;
    imported_opaque_units;
    param_imports;
    exported_params;
    crc_units;
    can_load_cmis;
  } = penv in
  Hashtbl.clear globals;
  Hashtbl.clear imports;
  Hashtbl.clear persistent_names;
  Hashtbl.clear persistent_structures;
  imported_units := CU.Name.Set.empty;
  imported_opaque_units := CU.Name.Set.empty;
  param_imports := CU.Name.Set.empty;
  exported_params := Param_set.empty;
  Consistbl.clear crc_units;
  can_load_cmis := Can_load_cmis;
  ()

let clear_missing {imports; _} =
  let missing_entries =
    Hashtbl.fold
      (fun name r acc -> if r = Missing then name :: acc else acc)
      imports []
  in
  List.iter (Hashtbl.remove imports) missing_entries

let add_import {imported_units; _} s =
  imported_units := CU.Name.Set.add s !imported_units

let register_import_as_opaque {imported_opaque_units; _} s =
  imported_opaque_units := CU.Name.Set.add s !imported_opaque_units

let find_import_info_in_cache {imports; _} import =
  match Hashtbl.find imports import with
  | exception Not_found -> None
  | Missing -> None
  | Found imp -> Some imp

let find_name_info_in_cache {persistent_names; _} name =
  match Hashtbl.find persistent_names name with
  | exception Not_found -> None
  | pn -> Some pn

let find_info_in_cache {persistent_structures; _} name =
  match Hashtbl.find persistent_structures name with
  | exception Not_found -> None
  | ps -> Some ps

let find_in_cache penv name =
  find_info_in_cache penv name |> Option.map (fun ps -> ps.ps_val)

let register_parameter_import ({param_imports; _} as penv) import =
  begin match find_import_info_in_cache penv import with
  | None ->
      (* Not loaded yet; if it's wrong, we'll get an error at load time *)
      ()
  | Some imp ->
      if not imp.imp_is_param then
        raise (Error (Not_compiled_as_parameter(import, imp.imp_filename)))
  end;
  param_imports := CU.Name.Set.add import !param_imports

let register_exported_parameter ({exported_params; _} as penv) modname =
  register_parameter_import penv (CU.Name.of_head_of_global_name modname);
  exported_params := Param_set.add modname !exported_params

let import_crcs penv ~source crcs =
  let {crc_units; _} = penv in
  let import_crc import_info =
    let name = Import_info.Intf.name import_info in
    let info = Import_info.Intf.info import_info in
    match info with
    | None -> ()
    | Some (kind, crc) ->
        add_import penv name;
        Consistbl.check crc_units name kind crc source
  in Array.iter import_crc crcs

let check_consistency penv imp =
  try import_crcs penv ~source:imp.imp_filename imp.imp_crcs
  with Consistbl.Inconsistency {
      unit_name = name;
      inconsistent_source = source;
      original_source = auth;
      inconsistent_data = source_kind;
      original_data = auth_kind;
    } ->
    match source_kind, auth_kind with
    | Normal source_unit, Normal auth_unit
      when not (CU.equal source_unit auth_unit) ->
        error (Inconsistent_package_declaration_between_imports(
            imp.imp_filename, auth_unit, source_unit))
    | (Normal _ | Parameter), _ ->
      error (Inconsistent_import(name, auth, source))

let is_exported_parameter {exported_params; _} name =
  Param_set.mem name !exported_params

let is_registered_parameter_import {param_imports; _} import =
  CU.Name.Set.mem import !param_imports

let is_registered_parameter penv name =
  is_registered_parameter_import penv (CU.Name.of_head_of_global_name name)

let is_unexported_parameter penv name =
  is_registered_parameter penv name
  && not (is_exported_parameter penv name)

let can_load_cmis penv =
  !(penv.can_load_cmis)
let set_can_load_cmis penv setting =
  penv.can_load_cmis := setting

let without_cmis penv f x =
  let log = Lazy_backtrack.log () in
  let res =
    Misc.(protect_refs
            [R (penv.can_load_cmis, Cannot_load_cmis log)]
            (fun () -> f x))
  in
  Lazy_backtrack.backtrack log;
  res

let fold {persistent_structures; _} f x =
  Hashtbl.fold (fun name ps x -> f name ps.ps_val x)
    persistent_structures x

(* Reading persistent structures from .cmi files *)

let save_import penv crc modname impl flags filename =
  let {crc_units; _} = penv in
  List.iter
    (function
        | Rectypes -> ()
        | Alerts _ -> ()
        | Opaque -> register_import_as_opaque penv modname)
    flags;
  Consistbl.check crc_units modname impl crc filename;
  add_import penv modname

let acknowledge_import penv ~check modname pers_sig =
  let { Persistent_signature.filename; cmi; visibility } = pers_sig in
  let found_name = cmi.cmi_name in
  let kind = cmi.cmi_kind in
  let params = cmi.cmi_params in
  let crcs = cmi.cmi_crcs in
  let flags = cmi.cmi_flags in
  let sign = Signature_with_global_bindings.read_from_cmi cmi in
  if not (CU.Name.equal modname found_name) then
    error (Illegal_renaming(modname, found_name, filename));
  List.iter
    (function
        | Rectypes ->
            if not !Clflags.recursive_types then
              error (Need_recursive_types(modname))
        | Alerts _ -> ()
        | Opaque -> register_import_as_opaque penv modname)
    flags;
  begin match kind, CU.get_current () with
  | Normal { cmi_impl = imported_unit }, Some current_unit ->
      let access_allowed =
        CU.can_access_by_name imported_unit ~accessed_by:current_unit
      in
      if not access_allowed then
        let prefix = CU.for_pack_prefix current_unit in
        error (Direct_reference_from_wrong_package (imported_unit, filename, prefix));
  | _, _ -> ()
  end;
  let is_param =
    match kind with
    | Normal _ -> false
    | Parameter -> true
  in
  (* CR-someday lmaurer: Consider moving this check into
     [acknowledge_pers_struct]. It makes more sense to flag these errors when
     the identifier is in source, rather than, say, a signature we're reading
     from a file, especially if it's our own .mli. *)
  begin match is_param, is_registered_parameter_import penv modname with
  | true, false ->
      begin match CU.get_current () with
      | Some current_unit when CU.Name.equal modname (CU.name current_unit) ->
          error (Cannot_implement_parameter (modname, filename))
      | _ ->
          error (Illegal_import_of_parameter(modname, filename))
      end
  | false, true ->
      error (Not_compiled_as_parameter(modname, filename))
  | true, true
  | false, false -> ()
  end;
  let arg_for, impl =
    match kind with
    | Normal { cmi_arg_for; cmi_impl } -> cmi_arg_for, Some cmi_impl
    | Parameter -> None, None
  in
  let {imports; _} = penv in
  let import =
    { imp_is_param = is_param;
      imp_params = params;
      imp_arg_for = arg_for;
      imp_impl = impl;
      imp_raw_sign = sign;
      imp_filename = filename;
      imp_visibility = visibility;
      imp_crcs = crcs;
      imp_flags = flags;
    }
  in
  if check then check_consistency penv import;
  Hashtbl.add imports modname (Found import);
  import

let read_import penv ~check modname filename =
  add_import penv modname;
  let cmi = read_cmi_lazy filename in
  let pers_sig = { Persistent_signature.filename; cmi; visibility = Visible } in
  acknowledge_import penv ~check modname pers_sig

let check_visibility ~allow_hidden imp =
  if not allow_hidden && imp.imp_visibility = Load_path.Hidden then raise Not_found

let find_import ~allow_hidden penv ~check modname =
  let {imports; _} = penv in
  if CU.Name.equal modname CU.Name.predef_exn then raise Not_found;
  match Hashtbl.find imports modname with
  | Found imp -> check_visibility ~allow_hidden imp; imp
  | Missing -> raise Not_found
  | exception Not_found ->
      match can_load_cmis penv with
      | Cannot_load_cmis _ -> raise Not_found
      | Can_load_cmis ->
          let psig =
            match !Persistent_signature.load ~allow_hidden ~unit_name:modname with
            | Some psig -> psig
            | None ->
                if allow_hidden then Hashtbl.add imports modname Missing;
                raise Not_found
          in
          add_import penv modname;
          acknowledge_import penv ~check modname psig

let remember_global { globals; _ } global ~mentioned_by =
  if Global.has_arguments global then
    let global_name = Global.to_name global in
    match Hashtbl.find globals global_name with
    | exception Not_found ->
        Hashtbl.add globals global_name
          { gn_global = global; gn_mentioned_by = mentioned_by }
    | { gn_global = old_global; gn_mentioned_by = first_mentioned_by } ->
        if not (Global.equal old_global global) then
          error (Inconsistent_global_name_resolution {
              name = global_name;
              old_global;
              new_global = global;
              first_mentioned_by;
              now_mentioned_by = mentioned_by;
            })

let current_unit_is0 name ~allow_args =
  match CU.get_current () with
  | None -> false
  | Some current ->
      match CU.to_global_name current with
      | Some { head; args } ->
          (args = [] || allow_args)
          && CU.Name.equal name (head |> CU.Name.of_string)
      | None -> false

let current_unit_is name =
  current_unit_is0 name ~allow_args:false

let current_unit_is_instance_of name =
  current_unit_is0 name ~allow_args:true

(* Enforce the subset rule: we can only refer to a module if that module's
   parameters are also our parameters. *)
let check_for_unset_parameters penv global =
  (* A hidden argument specifies that the importing module should forward a
     parameter to the imported module. Therefore it's the hidden arguments that
     we need to check. *)
  List.iter
    (fun (arg_name, arg_value) ->
       (* The _value_ is what we care about - the name lives in the imported
          module's namespace, not ours *)
       ignore arg_name;
       let value_name = Global.to_name arg_value in
       if not (is_exported_parameter penv value_name) then
         error (Imported_module_has_unset_parameter {
             imported = Global.to_name global;
             parameter = value_name;
           }))
    global.Global.hidden_args;
  (* The visible arguments in [global] must also satisfy the subset rule.
     However, these will already have been checked since [compute_global] loads
     all argument names and values. *)
  ()

<<<<<<< HEAD
let rec global_of_global_name penv ~check ~param name =
  match Hashtbl.find penv.globals name with
  | { gn_global; _ } -> gn_global
  | exception Not_found ->
      if param then
        register_parameter_import penv (CU.Name.of_head_of_global_name name);
      let pn = find_pers_name ~allow_hidden:true penv check name in
      pn.pn_global

and compute_global penv modname ~params check =
  let arg_global_by_param_name =
    List.map
      (fun (name, value) ->
         match global_of_global_name penv ~check value ~param:false with
         | value -> name, value
         | exception Not_found ->
             error
               (Unbound_module_as_argument_value { instance = modname; value }))
      modname.Global.Name.args
  in
  let subst : Global.subst = Global.Name.Map.of_list arg_global_by_param_name in
  if check && modname.Global.Name.args <> [] then begin
    (* Produce the expected type of each argument. This takes into account
       substitutions among the parameter types: if the parameters are T and
       To_string[T] and the arguments are [Int] and [Int_to_string], we want to
       check that [Int] has type [T] and that [Int_to_string] has type
       [To_string[T\Int]].

       This currently won't actually do anything because parameters aren't
       interdependent, but it's a tricky bit of dependent type theory that I'm
       happy to have written down now. *)
    let expected_type_by_param_name =
      List.map
        (fun param -> Global.to_name param, Global.subst_inside param subst)
        params
    in
    let compare_by_param (param1, _) (param2, _) =
      Global.Name.compare param1 param2
    in
    Misc.Stdlib.List.merge_iter
      ~cmp:compare_by_param
      expected_type_by_param_name
      arg_global_by_param_name
      ~left_only:
        (fun (param, _) ->
           (* Parameter with no argument: fine so long as it's a parameter *)
           register_parameter_import penv
             (CU.Name.of_head_of_global_name param);
           let pn = find_pers_name ~allow_hidden:true penv check param in
           (* Either [register_parameter_import] or [find_pers_name] should
              have thrown if this were false *)
           assert pn.pn_import.imp_is_param)
      ~right_only:
        (fun (param, value) ->
            (* Argument with no parameter: not fine *)
            raise
              (Error (Imported_module_has_no_such_parameter {
                        imported = CU.Name.of_head_of_global_name modname;
                        valid_parameters = params |> List.map Global.to_name;
                        parameter = param;
                        value = value |> Global.to_name;
                      })))
      ~both:
        (fun (_param_name, expected_type_global) (_arg_name, arg_value_global) ->
            let arg_value = arg_value_global |> Global.to_name in
            let pn = find_pers_name ~allow_hidden:true penv check arg_value in
            let actual_type =
              match pn.pn_arg_for with
              | None ->
                  let import = CU.Name.of_head_of_global_name arg_value in
                  error (Not_compiled_as_argument
                           (import, pn.pn_import.imp_filename))
              | Some ty -> ty
            in
            let actual_type_global =
              global_of_global_name penv ~check actual_type ~param:true
            in
            if not (Global.equal expected_type_global actual_type_global)
            then begin
              let expected_type = Global.to_name expected_type_global in
              if Global.Name.equal expected_type actual_type then
                (* This shouldn't happen, I don't think, but if it does, I'd rather
                  not output an "X != X" sort of error message *)
                Misc.fatal_errorf
                  "Mismatched argument type (despite same name):@ \
                  expected %a,@ got %a"
                  Global.print expected_type_global
                  Global.print actual_type_global
              else
                raise (Error (Argument_type_mismatch {
                    value = arg_value;
                    filename = pn.pn_import.imp_filename;
                    expected = expected_type;
                    actual = actual_type;
                  }))
            end)
  end;
  (* Form the name without any arguments at all, then substitute in all the
     arguments. A bit roundabout but should be sound *)
  let hidden_args =
    List.map (fun param -> Global.to_name param, param) params
  in
  let global_without_args =
    Global.create modname.Global.Name.head [] ~hidden_args
  in
  Global.subst global_without_args subst

and acknowledge_pers_name penv check global_name import =
  let params = import.imp_params in
  let arg_for = import.imp_arg_for in
  let sign = import.imp_raw_sign in
  let global = compute_global penv global_name ~params check in
  check_for_unset_parameters penv global;
  let {persistent_names; _} = penv in
  let sign =
    (* Only need to substitute the visible args, since the hidden args only
       reflect substitutions already made by visible args *)
    Signature_with_global_bindings.subst sign
      global.Global.visible_args
  in
  Array.iter
    (fun bound_global ->
       remember_global penv bound_global ~mentioned_by:global_name)
    sign.bound_globals;
  let pn = { pn_import = import;
             pn_global = global;
             pn_arg_for = arg_for;
             pn_sign = sign.sign;
           } in
  if check then check_consistency penv import;
  Hashtbl.add persistent_names global_name pn;
  remember_global penv global ~mentioned_by:global_name;
  pn

and find_pers_name ~allow_hidden penv check name =
  let {persistent_names; _} = penv in
  match Hashtbl.find persistent_names name with
  | pn -> pn
  | exception Not_found ->
      let unit_name = CU.Name.of_head_of_global_name name in
      let import = find_import ~allow_hidden penv ~check unit_name in
      acknowledge_pers_name penv check name import

let read_pers_name penv check name filename =
  let unit_name = CU.Name.of_head_of_global_name name in
  let import = read_import penv ~check unit_name filename in
  acknowledge_pers_name penv check name import

let need_local_ident penv (global : Global.t) =
  (* There are three equivalent ways to phrase the question we're asking here:

     1. Is this either a parameter or an open import?
     2. Will the generated lambda code need a parameter to take this module's
          value?
     3. Is the value not statically bound?

     Crucially, all modules (besides the one being compiled or instantiated)
     must be either statically bound or toplevel parameters, since the actual
     functor calls that instantiate open modules happen elsewhere (so that they
     can happen exactly once). *)
  let name = global |> Global.to_name |> CU.Name.of_head_of_global_name in
  if is_registered_parameter_import penv name
  then
    (* Already a parameter *)
    true
  else if current_unit_is name
  then
    (* Not actually importing it in the sense of needing its value (we're
       building its value!) *)
    false
  else if current_unit_is_instance_of name
  then
    (* We're instantiating the module, so (here and only here!) we're accessing
       its actual functor, which is a compile-time constant *)
    (* CR lmaurer: Relying on [current_unit_is_instance_of] here feels hacky
       when only a pretty specific call sequence gets here. *)
    false
  else if Global.is_complete global
  then
    (* It's a compile-time constant *)
    false
  else
    (* Some argument is missing, or some argument's argument is missing, etc.,
       so it's not a compile-time constant *)
    true

let make_binding penv (global : Global.t) (impl : Impl.t) : binding =
  let name = Global.to_name global in
  if need_local_ident penv global
  then Local (Ident.create_local_binding_for_global name)
  else
    let unit_from_cmi =
      match impl with
      | Known unit -> unit
      | Unknown_argument ->
          Misc.fatal_errorf
            "Can't bind a parameter statically:@ %a"
            Global.print global
    in
    let unit =
      match global.visible_args with
      | [] ->
          (* Make sure the names are consistent up to the pack prefix *)
          assert (Global.Name.equal
                    (unit_from_cmi |> CU.to_global_name_without_prefix)
                    name);
          unit_from_cmi
      | _ ->
          (* Make sure the unit isn't supposed to be packed *)
          assert (not (CU.is_packed unit_from_cmi));
          CU.of_global_name name
    in
    Static unit
=======
let make_binding _penv modname (impl : CU.t option) : binding =
  match impl with
  | Some unit -> Static unit
  | None ->
      Local (Ident.create_local_binding_for_global modname)
>>>>>>> 7b4bb090

type address =
  | Aunit of Compilation_unit.t
  | Alocal of Ident.t
  | Adot of address * int

type 'a sig_reader =
  Subst.Lazy.signature
  -> Global_module.Name.t
  -> Shape.Uid.t
  -> shape:Shape.t
  -> address:address
  -> flags:Cmi_format.pers_flags list
  -> 'a

let acknowledge_pers_struct penv modname pers_name val_of_pers_sig =
  let {persistent_structures; _} = penv in
  let import = pers_name.pn_import in
  let global = pers_name.pn_global in
  let sign = pers_name.pn_sign in
  let impl = import.imp_impl in
  let flags = import.imp_flags in
  let binding = make_binding penv global impl in
  let address : address =
    match binding with
    | Local id -> Alocal id
    | Static unit -> Aunit unit
  in
  let uid =
    (* The uid neeeds to include the either the pack prefix, if it's packed, or
       the arguments, if it has any. It cannot have both. *)
    match binding with
    | Local _ -> (* no pack prefix *) Shape.Uid.of_global_name modname
    | Static unit -> Shape.Uid.of_compilation_unit_id unit
  in
  let shape =
    match binding with
    | Static unit -> Shape.for_persistent_unit (CU.full_path_as_string unit)
    | Local ident ->
        (* FIXME This is probably wrong for non-parameter modules *)
        Shape.var uid ident
  in
  let pm = val_of_pers_sig sign modname uid ~shape ~address ~flags in
  if is_unexported_parameter penv modname then begin
    (* This module has no binding, since it's a parameter that we're aware of
       (perhaps because it was the name of an argument in an instance name)
       but it's not a parameter to this module. *)
    let modname = CU.Name.of_head_of_global_name modname in
    let filename = import.imp_filename in
    raise (Error (Illegal_import_of_parameter (modname, filename)))
  end;
  let ps =
    { ps_import = import;
      ps_binding = binding;
      ps_val = pm;
    }
  in
  Hashtbl.add persistent_structures modname ps;
  ps

let read_pers_struct penv val_of_pers_sig check modname filename ~add_binding =
  let pers_name = read_pers_name penv check modname filename in
  if add_binding then
    ignore
      (acknowledge_pers_struct penv modname pers_name val_of_pers_sig
       : _ pers_struct_info);
  pers_name.pn_sign

let find_pers_struct ~allow_hidden penv val_of_pers_sig check name =
  let {persistent_structures; _} = penv in
  match Hashtbl.find persistent_structures name with
  | ps -> check_visibility ~allow_hidden ps.ps_import; ps
  | exception Not_found ->
      let pers_name = find_pers_name ~allow_hidden penv check name in
      acknowledge_pers_struct penv name pers_name val_of_pers_sig

let describe_prefix ppf prefix =
  if CU.Prefix.is_empty prefix then
    Format.fprintf ppf "outside of any package"
  else
    Format.fprintf ppf "package %a" CU.Prefix.print prefix

(* Emits a warning if there is no valid cmi for name *)
let check_pers_struct ~allow_hidden penv f ~loc name =
  let name_as_string = CU.Name.to_string (CU.Name.of_head_of_global_name name) in
  try
    ignore (find_pers_struct ~allow_hidden penv f false name)
  with
  | Not_found ->
      let warn = Warnings.No_cmi_file(name_as_string, None) in
        Location.prerr_warning loc warn
  | Cmi_format.Error err ->
      let msg = Format.asprintf "%a" Cmi_format.report_error err in
      let warn = Warnings.No_cmi_file(name_as_string, Some msg) in
        Location.prerr_warning loc warn
  | Error err ->
      let msg =
        match err with
        | Illegal_renaming(name, ps_name, filename) ->
            Format.asprintf
              " %a@ contains the compiled interface for @ \
               %a when %a was expected"
              Location.print_filename filename
              CU.Name.print ps_name
              CU.Name.print name
        | Inconsistent_import _ -> assert false
        | Need_recursive_types name ->
            Format.asprintf
              "%a uses recursive types"
              CU.Name.print name
        | Inconsistent_package_declaration_between_imports _ -> assert false
        | Direct_reference_from_wrong_package (unit, _filename, prefix) ->
            Format.asprintf "%a is inaccessible from %a"
              CU.print unit
              describe_prefix prefix
        (* The cmi is necessary, otherwise the functor cannot be
           generated. Moreover, aliases of functor arguments are forbidden. *)
        | Illegal_import_of_parameter _ -> assert false
        | Not_compiled_as_parameter _ -> assert false
        | Cannot_implement_parameter _ -> assert false
        | Imported_module_has_unset_parameter _ -> assert false
        | Imported_module_has_no_such_parameter _ -> assert false
        | Not_compiled_as_argument _ -> assert false
        | Argument_type_mismatch _ -> assert false
        | Inconsistent_global_name_resolution _ -> assert false
        | Unbound_module_as_argument_value _ -> assert false
      in
      let warn = Warnings.No_cmi_file(name_as_string, Some msg) in
        Location.prerr_warning loc warn

let read penv f modname filename ~add_binding =
  read_pers_struct penv f true modname filename ~add_binding

let find ~allow_hidden penv f name =
  (find_pers_struct ~allow_hidden penv f true name).ps_val

let check ~allow_hidden penv f ~loc name =
  let {persistent_structures; _} = penv in
  if not (Hashtbl.mem persistent_structures name) then begin
    (* PR#6843: record the weak dependency ([add_import]) regardless of
       whether the check succeeds, to help make builds more
       deterministic. *)
    add_import penv (name |> CU.Name.of_head_of_global_name);
    if (Warnings.is_active (Warnings.No_cmi_file("", None))) then
      !add_delayed_check_forward
        (fun () -> check_pers_struct ~allow_hidden penv f ~loc name)
  end

(* CR mshinwell: delete this having moved to 4.14 build compilers *)
module Array = struct
  include Array

  (* From stdlib/array.ml *)
  let find_opt p a =
    let n = Array.length a in
    let rec loop i =
      if i = n then None
      else
        let x = Array.unsafe_get a i in
        if p x then Some x
        else loop (succ i)
    in
    loop 0
end

let crc_of_unit penv name =
  match Consistbl.find penv.crc_units name with
  | Some (_impl, crc) -> crc
  | None ->
    let import = find_import ~allow_hidden:true penv ~check:true name in
    match Array.find_opt (Import_info.Intf.has_name ~name) import.imp_crcs with
    | None -> assert false
    | Some import_info ->
      match Import_info.crc import_info with
      | None -> assert false
      | Some crc -> crc

let imports {imported_units; crc_units; _} =
  let imports =
    Consistbl.extract (CU.Name.Set.elements !imported_units)
      crc_units
  in
  List.map (fun (cu_name, spec) -> Import_info.Intf.create cu_name spec)
    imports

let local_ident penv modname =
  match find_info_in_cache penv modname with
  | Some { ps_binding = Local local_ident; _ } -> Some local_ident
  | Some { ps_binding = Static _; _ }
  | None -> None

let locally_bound_imports ({persistent_structures; _} as penv) =
  persistent_structures
  |> Hashtbl.to_seq_keys
  |> Seq.filter_map
       (fun name -> local_ident penv name |> Option.map (fun id -> name, id))
  |> List.of_seq

let exported_parameters {exported_params; _} =
  Param_set.elements !exported_params

let looked_up {persistent_structures; _} modname =
  Hashtbl.mem persistent_structures modname

let is_imported_opaque {imported_opaque_units; _} s =
  CU.Name.Set.mem s !imported_opaque_units

let implemented_parameter penv modname =
  match find_name_info_in_cache penv modname with
  | Some { pn_arg_for; _ } -> pn_arg_for
  | None -> None

let make_cmi penv modname kind sign alerts =
  let flags =
    List.concat [
      if !Clflags.recursive_types then [Cmi_format.Rectypes] else [];
      if !Clflags.opaque then [Cmi_format.Opaque] else [];
      [Alerts alerts];
    ]
  in
  let params =
    (* Needs to be consistent with [Translmod] *)
    exported_parameters penv
    |> List.map (global_of_global_name penv ~check:true ~param:true)
  in
  (* Need to calculate [params] before these since [global_of_global_name] has
     side effects *)
  let crcs = imports penv in
  let globals =
    Hashtbl.to_seq_values penv.globals
    |> Array.of_seq
    |> Array.map (fun ({ gn_global; _ }) -> gn_global)
  in
  {
    cmi_name = modname;
    cmi_kind = kind;
    cmi_globals = globals;
    cmi_sign = sign;
    cmi_params = params;
    cmi_crcs = Array.of_list crcs;
    cmi_flags = flags
  }

let save_cmi penv psig =
  let { Persistent_signature.filename; cmi; _ } = psig in
  Misc.try_finally (fun () ->
      let {
        cmi_name = modname;
        cmi_kind = kind;
        cmi_flags = flags;
      } = cmi in
      let crc =
        output_to_file_via_temporary (* see MPR#7472, MPR#4991 *)
          ~mode: [Open_binary] filename
          (fun temp_filename oc -> output_cmi temp_filename oc cmi) in
<<<<<<< HEAD
      (* Enter signature in consistbl so that imports() and crc_of_unit() will
         also return its crc *)
      let impl : Impl.t =
=======
      (* Enter signature in consistbl so that imports()
         will also return its crc *)
      let data : Import_info.Intf.Nonalias.Kind.t =
>>>>>>> 7b4bb090
        match kind with
        | Normal { cmi_impl } -> Normal cmi_impl
        | Parameter -> Parameter
      in
      save_import penv crc modname data flags filename
    )
    ~exceptionally:(fun () -> remove_file filename)

let report_error ppf =
  let open Format in
  function
  | Illegal_renaming(modname, ps_name, filename) -> fprintf ppf
      "Wrong file naming: %a@ contains the compiled interface for@ \
       %a when %a was expected"
      Location.print_filename filename
      CU.Name.print ps_name
      CU.Name.print modname
  | Inconsistent_import(name, source1, source2) -> fprintf ppf
      "@[<hov>The files %a@ and %a@ \
              make inconsistent assumptions@ over interface %a@]"
      Location.print_filename source1 Location.print_filename source2
      CU.Name.print name
  | Need_recursive_types(import) ->
      fprintf ppf
        "@[<hov>Invalid import of %a, which uses recursive types.@ %s@]"
        CU.Name.print import
        "The compilation flag -rectypes is required"
  | Inconsistent_package_declaration_between_imports (filename, unit1, unit2) ->
      fprintf ppf
        "@[<hov>The file %s@ is imported both as %a@ and as %a.@]"
        filename
        CU.print unit1
        CU.print unit2
  | Direct_reference_from_wrong_package(unit, filename, prefix) ->
      fprintf ppf
        "@[<hov>Invalid reference to %a (in file %s) from %a.@ %s]"
        CU.print unit
        filename
        describe_prefix prefix
        "Can only access members of this library's package or a containing package"
  | Illegal_import_of_parameter(modname, filename) ->
      fprintf ppf
        "@[<hov>The file %a@ contains the interface of a parameter.@ \
         %a is not declared as a parameter for the current unit (-parameter %a).@]"
        Location.print_filename filename
        CU.Name.print modname
        CU.Name.print modname
  | Not_compiled_as_parameter(modname, filename) ->
      fprintf ppf
        "@[<hov>The module %a@ is specified as a parameter, but %a@ \
         was not compiled with -as-parameter.@]"
        CU.Name.print modname
        Location.print_filename filename
  | Cannot_implement_parameter(modname, _filename) ->
      fprintf ppf
        "@[<hov>The interface for %a@ was compiled with -as-parameter.@ \
         It cannot be implemented directly.@]"
        CU.Name.print modname
  | Imported_module_has_unset_parameter
        { imported = modname; parameter = param } ->
      fprintf ppf
        "@[<hov>The module %a@ has parameter %a.@ \
         %a is not declared as a parameter for the current unit (-parameter %a)@ \
         and therefore %a@ is not accessible.@]"
<<<<<<< HEAD
        Global.Name.print modname
        Global.Name.print param
        Global.Name.print param
        Global.Name.print param
        Global.Name.print modname
  | Imported_module_has_no_such_parameter
        { valid_parameters; imported = modname; parameter = param; value; } ->
      fprintf ppf
        "@[<hov>The module %a@ is given argument %a@ for parameter %a.@ "
        CU.Name.print modname
        Global.Name.print value
        Global.Name.print param;
      begin match valid_parameters with
      | [] ->
          fprintf ppf "%a has no parameters."
            CU.Name.print modname
      | _ ->
          let print_params =
            Format.pp_print_list ~pp_sep:Format.pp_print_space Global.Name.print
          in
          fprintf ppf "Valid parameters for %a:@ @[<hov>%a@]"
            CU.Name.print modname
            print_params valid_parameters
      end;
      fprintf ppf "@]"
  | Not_compiled_as_argument(modname, filename) ->
      fprintf ppf
        "@[<hov>The module %a@ is specified as an instance argument, but %a@ \
         was not compiled with -as-argument-for.@]"
        CU.Name.print modname
        Location.print_filename filename
  | Argument_type_mismatch { value; filename; expected; actual; } ->
      fprintf ppf
        "@[<hov>The module %a@ was expected to satisfy the parameter %a@ \
         but %a@ was compiled with -as-argument-for %a.@]"
        Global.Name.print value
        Global.Name.print expected
        Location.print_filename filename
        Global.Name.print actual
  | Inconsistent_global_name_resolution
      { name; old_global; new_global; first_mentioned_by; now_mentioned_by } ->
      fprintf ppf
        "@[<hov>The name %a@ was bound to %a@ by %a@ \
         but it is instead bound to %a@ by %a.@]"
        Global.Name.print name
        Global.print old_global
        Global.Name.print first_mentioned_by
        Global.print new_global
        Global.Name.print now_mentioned_by
  | Unbound_module_as_argument_value { instance; value } ->
      fprintf ppf
        "@[<hov>Unbound module %a@ in instance %a@]"
        Global.Name.print value
        Global.Name.print instance
=======
        Global_module.Name.print modname
        Global_module.Name.print param
        Global_module.Name.print param
        Global_module.Name.print param
        Global_module.Name.print modname
>>>>>>> 7b4bb090

let () =
  Location.register_error_of_exn
    (function
      | Error err ->
          Some (Location.error_of_printer_file report_error err)
      | _ -> None
    )<|MERGE_RESOLUTION|>--- conflicted
+++ resolved
@@ -42,27 +42,27 @@
       }
   | Imported_module_has_no_such_parameter of
       { imported : CU.Name.t;
-        valid_parameters : Global.Name.t list;
-        parameter : Global.Name.t;
-        value : Global.Name.t;
+        valid_parameters : Global_module.Name.t list;
+        parameter : Global_module.Name.t;
+        value : Global_module.Name.t;
       }
   | Not_compiled_as_argument of CU.Name.t * filepath
   | Argument_type_mismatch of
-      { value : Global.Name.t;
+      { value : Global_module.Name.t;
         filename : filepath;
-        expected : Global.Name.t;
-        actual : Global.Name.t;
+        expected : Global_module.Name.t;
+        actual : Global_module.Name.t;
       }
   | Inconsistent_global_name_resolution of {
-      name: Global.Name.t;
-      old_global : Global.t;
-      new_global : Global.t;
-      first_mentioned_by : Global.Name.t;
-      now_mentioned_by : Global.Name.t;
+      name: Global_module.Name.t;
+      old_global : Global_module.t;
+      new_global : Global_module.t;
+      first_mentioned_by : Global_module.Name.t;
+      now_mentioned_by : Global_module.Name.t;
     }
   | Unbound_module_as_argument_value of
-      { instance: Global.Name.t;
-        value: Global.Name.t;
+      { instance: Global_module.Name.t;
+        value: Global_module.Name.t;
       }
 
 exception Error of error
@@ -90,24 +90,17 @@
   | Cannot_load_cmis of Lazy_backtrack.log
 
 type global_name_info = {
-  gn_global : Global.t;
-  gn_mentioned_by : Global.Name.t; (* For error reporting *)
+  gn_global : Global_module.t;
+  gn_mentioned_by : Global_module.Name.t; (* For error reporting *)
 }
 
 (* Data relating directly to a .cmi - does not depend on arguments *)
 type import = {
   imp_is_param : bool;
-<<<<<<< HEAD
-  imp_params : Global.t list;
-  imp_arg_for : Global.Name.t option;
-  imp_impl : Impl.t;
-  imp_raw_sign : Signature_with_global_bindings.t;
-=======
-  imp_params : Global_module.Name.t list;
+  imp_params : Global_module.t list;
   imp_arg_for : Global_module.Name.t option;
   imp_impl : CU.t option;
-  imp_sign : Subst.Lazy.signature;
->>>>>>> 7b4bb090
+  imp_raw_sign : Signature_with_global_bindings.t;
   imp_filename : string;
   imp_visibility: Load_path.visibility;
   imp_crcs : Import_info.Intf.t array;
@@ -122,13 +115,13 @@
 
 (* Data relating to a global name (possibly with arguments) but not necessarily
    a value in scope. For example, if we've encountered a parameter module only
-   by seeing it used as the name of an argument in a [Global.Name.t], we won't
-   bind it or construct a [pers_struct] for it but it will have a
+   by seeing it used as the name of an argument in a [Global_module.Name.t], we
+   won't bind it or construct a [pers_struct] for it but it will have a
    [pers_name]. *)
 type pers_name = {
   pn_import : import;
-  pn_global : Global.t;
-  pn_arg_for : Global.Name.t option;
+  pn_global : Global_module.t;
+  pn_arg_for : Global_module.Name.t option;
     (* Currently always the same as [pn_import.imp_arg_for], since parameters
        don't have parameters *)
   pn_sign : Subst.Lazy.signature;
@@ -150,14 +143,10 @@
 
 (* If you add something here, _do not forget_ to add it to [clear]! *)
 type 'a t = {
-  globals : (Global.Name.t, global_name_info) Hashtbl.t;
+  globals : (Global_module.Name.t, global_name_info) Hashtbl.t;
   imports : (CU.Name.t, import_info) Hashtbl.t;
-<<<<<<< HEAD
-  persistent_names : (Global.Name.t, pers_name) Hashtbl.t;
-  persistent_structures : (Global.Name.t, 'a pers_struct_info) Hashtbl.t;
-=======
+  persistent_names : (Global_module.Name.t, pers_name) Hashtbl.t;
   persistent_structures : (Global_module.Name.t, 'a pers_struct_info) Hashtbl.t;
->>>>>>> 7b4bb090
   imported_units: CU.Name.Set.t ref;
   imported_opaque_units: CU.Name.Set.t ref;
   param_imports : CU.Name.Set.t ref;
@@ -180,12 +169,8 @@
 }
 
 let clear penv =
-<<<<<<< HEAD
-  let [@warning "+missing-record-field-pattern"] {
+  let {
     globals;
-=======
-  let {
->>>>>>> 7b4bb090
     imports;
     persistent_names;
     persistent_structures;
@@ -432,14 +417,14 @@
           acknowledge_import penv ~check modname psig
 
 let remember_global { globals; _ } global ~mentioned_by =
-  if Global.has_arguments global then
-    let global_name = Global.to_name global in
+  if Global_module.has_arguments global then
+    let global_name = Global_module.to_name global in
     match Hashtbl.find globals global_name with
     | exception Not_found ->
         Hashtbl.add globals global_name
           { gn_global = global; gn_mentioned_by = mentioned_by }
     | { gn_global = old_global; gn_mentioned_by = first_mentioned_by } ->
-        if not (Global.equal old_global global) then
+        if not (Global_module.equal old_global global) then
           error (Inconsistent_global_name_resolution {
               name = global_name;
               old_global;
@@ -475,19 +460,18 @@
        (* The _value_ is what we care about - the name lives in the imported
           module's namespace, not ours *)
        ignore arg_name;
-       let value_name = Global.to_name arg_value in
+       let value_name = Global_module.to_name arg_value in
        if not (is_exported_parameter penv value_name) then
          error (Imported_module_has_unset_parameter {
-             imported = Global.to_name global;
+             imported = Global_module.to_name global;
              parameter = value_name;
            }))
-    global.Global.hidden_args;
+    global.Global_module.hidden_args;
   (* The visible arguments in [global] must also satisfy the subset rule.
      However, these will already have been checked since [compute_global] loads
      all argument names and values. *)
   ()
 
-<<<<<<< HEAD
 let rec global_of_global_name penv ~check ~param name =
   match Hashtbl.find penv.globals name with
   | { gn_global; _ } -> gn_global
@@ -506,10 +490,10 @@
          | exception Not_found ->
              error
                (Unbound_module_as_argument_value { instance = modname; value }))
-      modname.Global.Name.args
-  in
-  let subst : Global.subst = Global.Name.Map.of_list arg_global_by_param_name in
-  if check && modname.Global.Name.args <> [] then begin
+      modname.Global_module.Name.args
+  in
+  let subst : Global_module.subst = Global_module.Name.Map.of_list arg_global_by_param_name in
+  if check && modname.Global_module.Name.args <> [] then begin
     (* Produce the expected type of each argument. This takes into account
        substitutions among the parameter types: if the parameters are T and
        To_string[T] and the arguments are [Int] and [Int_to_string], we want to
@@ -521,11 +505,11 @@
        happy to have written down now. *)
     let expected_type_by_param_name =
       List.map
-        (fun param -> Global.to_name param, Global.subst_inside param subst)
+        (fun param -> Global_module.to_name param, Global_module.subst_inside param subst)
         params
     in
     let compare_by_param (param1, _) (param2, _) =
-      Global.Name.compare param1 param2
+      Global_module.Name.compare param1 param2
     in
     Misc.Stdlib.List.merge_iter
       ~cmp:compare_by_param
@@ -546,13 +530,13 @@
             raise
               (Error (Imported_module_has_no_such_parameter {
                         imported = CU.Name.of_head_of_global_name modname;
-                        valid_parameters = params |> List.map Global.to_name;
+                        valid_parameters = params |> List.map Global_module.to_name;
                         parameter = param;
-                        value = value |> Global.to_name;
+                        value = value |> Global_module.to_name;
                       })))
       ~both:
         (fun (_param_name, expected_type_global) (_arg_name, arg_value_global) ->
-            let arg_value = arg_value_global |> Global.to_name in
+            let arg_value = arg_value_global |> Global_module.to_name in
             let pn = find_pers_name ~allow_hidden:true penv check arg_value in
             let actual_type =
               match pn.pn_arg_for with
@@ -565,17 +549,17 @@
             let actual_type_global =
               global_of_global_name penv ~check actual_type ~param:true
             in
-            if not (Global.equal expected_type_global actual_type_global)
+            if not (Global_module.equal expected_type_global actual_type_global)
             then begin
-              let expected_type = Global.to_name expected_type_global in
-              if Global.Name.equal expected_type actual_type then
+              let expected_type = Global_module.to_name expected_type_global in
+              if Global_module.Name.equal expected_type actual_type then
                 (* This shouldn't happen, I don't think, but if it does, I'd rather
                   not output an "X != X" sort of error message *)
                 Misc.fatal_errorf
                   "Mismatched argument type (despite same name):@ \
                   expected %a,@ got %a"
-                  Global.print expected_type_global
-                  Global.print actual_type_global
+                  Global_module.print expected_type_global
+                  Global_module.print actual_type_global
               else
                 raise (Error (Argument_type_mismatch {
                     value = arg_value;
@@ -588,12 +572,12 @@
   (* Form the name without any arguments at all, then substitute in all the
      arguments. A bit roundabout but should be sound *)
   let hidden_args =
-    List.map (fun param -> Global.to_name param, param) params
+    List.map (fun param -> Global_module.to_name param, param) params
   in
   let global_without_args =
-    Global.create modname.Global.Name.head [] ~hidden_args
-  in
-  Global.subst global_without_args subst
+    Global_module.create modname.Global_module.Name.head [] ~hidden_args
+  in
+  Global_module.subst global_without_args subst
 
 and acknowledge_pers_name penv check global_name import =
   let params = import.imp_params in
@@ -606,7 +590,7 @@
     (* Only need to substitute the visible args, since the hidden args only
        reflect substitutions already made by visible args *)
     Signature_with_global_bindings.subst sign
-      global.Global.visible_args
+      global.Global_module.visible_args
   in
   Array.iter
     (fun bound_global ->
@@ -636,7 +620,7 @@
   let import = read_import penv ~check unit_name filename in
   acknowledge_pers_name penv check name import
 
-let need_local_ident penv (global : Global.t) =
+let need_local_ident penv (global : Global_module.t) =
   (* There are three equivalent ways to phrase the question we're asking here:
 
      1. Is this either a parameter or an open import?
@@ -648,7 +632,7 @@
      must be either statically bound or toplevel parameters, since the actual
      functor calls that instantiate open modules happen elsewhere (so that they
      can happen exactly once). *)
-  let name = global |> Global.to_name |> CU.Name.of_head_of_global_name in
+  let name = global |> Global_module.to_name |> CU.Name.of_head_of_global_name in
   if is_registered_parameter_import penv name
   then
     (* Already a parameter *)
@@ -665,7 +649,7 @@
     (* CR lmaurer: Relying on [current_unit_is_instance_of] here feels hacky
        when only a pretty specific call sequence gets here. *)
     false
-  else if Global.is_complete global
+  else if Global_module.is_complete global
   then
     (* It's a compile-time constant *)
     false
@@ -674,24 +658,24 @@
        so it's not a compile-time constant *)
     true
 
-let make_binding penv (global : Global.t) (impl : Impl.t) : binding =
-  let name = Global.to_name global in
+let make_binding penv (global : Global_module.t) (impl : CU.t option) : binding =
+  let name = Global_module.to_name global in
   if need_local_ident penv global
   then Local (Ident.create_local_binding_for_global name)
   else
     let unit_from_cmi =
       match impl with
-      | Known unit -> unit
-      | Unknown_argument ->
+      | Some unit -> unit
+      | None ->
           Misc.fatal_errorf
             "Can't bind a parameter statically:@ %a"
-            Global.print global
+            Global_module.print global
     in
     let unit =
       match global.visible_args with
       | [] ->
           (* Make sure the names are consistent up to the pack prefix *)
-          assert (Global.Name.equal
+          assert (Global_module.Name.equal
                     (unit_from_cmi |> CU.to_global_name_without_prefix)
                     name);
           unit_from_cmi
@@ -701,13 +685,6 @@
           CU.of_global_name name
     in
     Static unit
-=======
-let make_binding _penv modname (impl : CU.t option) : binding =
-  match impl with
-  | Some unit -> Static unit
-  | None ->
-      Local (Ident.create_local_binding_for_global modname)
->>>>>>> 7b4bb090
 
 type address =
   | Aunit of Compilation_unit.t
@@ -963,15 +940,9 @@
         output_to_file_via_temporary (* see MPR#7472, MPR#4991 *)
           ~mode: [Open_binary] filename
           (fun temp_filename oc -> output_cmi temp_filename oc cmi) in
-<<<<<<< HEAD
       (* Enter signature in consistbl so that imports() and crc_of_unit() will
          also return its crc *)
-      let impl : Impl.t =
-=======
-      (* Enter signature in consistbl so that imports()
-         will also return its crc *)
       let data : Import_info.Intf.Nonalias.Kind.t =
->>>>>>> 7b4bb090
         match kind with
         | Normal { cmi_impl } -> Normal cmi_impl
         | Parameter -> Parameter
@@ -1036,26 +1007,26 @@
         "@[<hov>The module %a@ has parameter %a.@ \
          %a is not declared as a parameter for the current unit (-parameter %a)@ \
          and therefore %a@ is not accessible.@]"
-<<<<<<< HEAD
-        Global.Name.print modname
-        Global.Name.print param
-        Global.Name.print param
-        Global.Name.print param
-        Global.Name.print modname
+        Global_module.Name.print modname
+        Global_module.Name.print param
+        Global_module.Name.print param
+        Global_module.Name.print param
+        Global_module.Name.print modname
   | Imported_module_has_no_such_parameter
         { valid_parameters; imported = modname; parameter = param; value; } ->
       fprintf ppf
         "@[<hov>The module %a@ is given argument %a@ for parameter %a.@ "
         CU.Name.print modname
-        Global.Name.print value
-        Global.Name.print param;
+        Global_module.Name.print value
+        Global_module.Name.print param;
       begin match valid_parameters with
       | [] ->
           fprintf ppf "%a has no parameters."
             CU.Name.print modname
       | _ ->
           let print_params =
-            Format.pp_print_list ~pp_sep:Format.pp_print_space Global.Name.print
+            Format.pp_print_list ~pp_sep:Format.pp_print_space
+              Global_module.Name.print
           in
           fprintf ppf "Valid parameters for %a:@ @[<hov>%a@]"
             CU.Name.print modname
@@ -1072,32 +1043,25 @@
       fprintf ppf
         "@[<hov>The module %a@ was expected to satisfy the parameter %a@ \
          but %a@ was compiled with -as-argument-for %a.@]"
-        Global.Name.print value
-        Global.Name.print expected
+        Global_module.Name.print value
+        Global_module.Name.print expected
         Location.print_filename filename
-        Global.Name.print actual
+        Global_module.Name.print actual
   | Inconsistent_global_name_resolution
       { name; old_global; new_global; first_mentioned_by; now_mentioned_by } ->
       fprintf ppf
         "@[<hov>The name %a@ was bound to %a@ by %a@ \
          but it is instead bound to %a@ by %a.@]"
-        Global.Name.print name
-        Global.print old_global
-        Global.Name.print first_mentioned_by
-        Global.print new_global
-        Global.Name.print now_mentioned_by
+        Global_module.Name.print name
+        Global_module.print old_global
+        Global_module.Name.print first_mentioned_by
+        Global_module.print new_global
+        Global_module.Name.print now_mentioned_by
   | Unbound_module_as_argument_value { instance; value } ->
       fprintf ppf
         "@[<hov>Unbound module %a@ in instance %a@]"
-        Global.Name.print value
-        Global.Name.print instance
-=======
-        Global_module.Name.print modname
-        Global_module.Name.print param
-        Global_module.Name.print param
-        Global_module.Name.print param
-        Global_module.Name.print modname
->>>>>>> 7b4bb090
+        Global_module.Name.print value
+        Global_module.Name.print instance
 
 let () =
   Location.register_error_of_exn
