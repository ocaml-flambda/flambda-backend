(**************************************************************************)
(*                                                                        *)
(*                                 OCaml                                  *)
(*                                                                        *)
(*   Xavier Leroy, projet Gallium, INRIA Rocquencourt                     *)
(*   Gabriel Scherer, projet Parsifal, INRIA Saclay                       *)
(*                                                                        *)
(*   Copyright 2019 Institut National de Recherche en Informatique et     *)
(*     en Automatique.                                                    *)
(*                                                                        *)
(*   All rights reserved.  This file is distributed under the terms of    *)
(*   the GNU Lesser General Public License version 2.1, with the          *)
(*   special exception on linking described in the file LICENSE.          *)
(*                                                                        *)
(**************************************************************************)

(* Persistent structure descriptions *)

open Misc
open Cmi_format

module CU = Compilation_unit
module Consistbl_data = Import_info.Intf.Nonalias.Kind
module Consistbl = Consistbl.Make (CU.Name) (Consistbl_data)

let add_delayed_check_forward = ref (fun _ -> assert false)

type error =
  | Illegal_renaming of CU.Name.t * CU.Name.t * filepath
  | Inconsistent_import of CU.Name.t * filepath * filepath
  | Need_recursive_types of CU.Name.t
  | Inconsistent_package_declaration_between_imports of
      filepath * CU.t * CU.t
  | Direct_reference_from_wrong_package of
      CU.t * filepath * CU.Prefix.t
  | Illegal_import_of_parameter of Global_module.Name.t * filepath
  | Not_compiled_as_parameter of Global_module.Name.t * filepath
  | Imported_module_has_unset_parameter of
      { imported : Global_module.Name.t;
        parameter : Global_module.Name.t;
      }
  | Imported_module_has_no_such_parameter of
      { imported : CU.Name.t;
        valid_parameters : Global_module.Name.t list;
        parameter : Global_module.Name.t;
        value : Global_module.Name.t;
      }
  | Not_compiled_as_argument of CU.Name.t * filepath
  | Argument_type_mismatch of
      { value : Global_module.Name.t;
        filename : filepath;
        expected : Global_module.Name.t;
        actual : Global_module.Name.t;
      }
  | Inconsistent_global_name_resolution of {
      name: Global_module.Name.t;
      old_global : Global_module.t;
      new_global : Global_module.t;
      first_mentioned_by : Global_module.Name.t;
      now_mentioned_by : Global_module.Name.t;
    }
  | Unbound_module_as_argument_value of
      { instance: Global_module.Name.t;
        value: Global_module.Name.t;
      }

exception Error of error
let error err = raise (Error err)

module Persistent_signature = struct
  type t =
    { filename : string;
      cmi : Cmi_format.cmi_infos_lazy;
      visibility : Load_path.visibility }

  let load = ref (fun ~allow_hidden ~unit_name ->
    let unit_name = CU.Name.to_string unit_name in
    match Load_path.find_uncap_with_visibility (unit_name ^ ".cmi") with
    | filename, visibility when allow_hidden ->
      Some { filename; cmi = read_cmi_lazy filename; visibility}
    | filename, Visible ->
      Some { filename; cmi = read_cmi_lazy filename; visibility = Visible}
    | _, Hidden
    | exception Not_found -> None)
end

type can_load_cmis =
  | Can_load_cmis
  | Cannot_load_cmis of Lazy_backtrack.log

type global_name_info = {
  gn_global : Global_module.t;
  gn_mentioned_by : Global_module.Name.t; (* For error reporting *)
}

(* Data relating directly to a .cmi - does not depend on arguments *)
type import = {
  imp_is_param : bool;
  imp_params : Global_module.t list;
  imp_arg_for : Global_module.Name.t option;
<<<<<<< HEAD
  imp_impl : CU.t option;
  imp_raw_sign : Signature_with_global_bindings.t;
=======
  imp_impl : CU.t option; (* None iff import is a parameter *)
  imp_sign : Subst.Lazy.signature;
>>>>>>> 8a860d6d
  imp_filename : string;
  imp_visibility: Load_path.visibility;
  imp_crcs : Import_info.Intf.t array;
  imp_flags : Cmi_format.pers_flags list;
}

(* If a .cmi file is missing (or invalid), we
   store it as Missing in the cache. *)
type import_info =
  | Missing
  | Found of import

<<<<<<< HEAD
(* Data relating to a global name (possibly with arguments) but not necessarily
   a value in scope. For example, if we've encountered a parameter module only
   by seeing it used as the name of an argument in a [Global_module.Name.t], we
   won't bind it or construct a [pers_struct] for it but it will have a
   [pers_name]. *)
type pers_name = {
  pn_import : import;
  pn_global : Global_module.t;
  pn_arg_for : Global_module.Name.t option;
    (* Currently always the same as [pn_import.imp_arg_for], since parameters
       don't have parameters *)
  pn_sign : Subst.Lazy.signature;
}

=======
(* What a global identifier is actually bound to in Lambda code *)
>>>>>>> 8a860d6d
type binding =
  | Runtime_parameter of Ident.t (* Bound to a runtime parameter *)
  | Constant of Compilation_unit.t (* Bound to a static constant *)

(* Data relating to an actual referenceable module, with a signature and a
   representation in memory. *)
type 'a pers_struct_info = {
  ps_import : import;
  ps_binding : binding;
  ps_val : 'a;
}

module Param_set = Global_module.Name.Set

(* If you add something here, _do not forget_ to add it to [clear]! *)
type 'a t = {
  globals : (Global_module.Name.t, global_name_info) Hashtbl.t;
  imports : (CU.Name.t, import_info) Hashtbl.t;
  persistent_names : (Global_module.Name.t, pers_name) Hashtbl.t;
  persistent_structures : (Global_module.Name.t, 'a pers_struct_info) Hashtbl.t;
  imported_units: CU.Name.Set.t ref;
  imported_opaque_units: CU.Name.Set.t ref;
  param_imports : Param_set.t ref;
  crc_units: Consistbl.t;
  can_load_cmis: can_load_cmis ref;
}

let empty () = {
  globals = Hashtbl.create 17;
  imports = Hashtbl.create 17;
  persistent_names = Hashtbl.create 17;
  persistent_structures = Hashtbl.create 17;
  imported_units = ref CU.Name.Set.empty;
  imported_opaque_units = ref CU.Name.Set.empty;
  param_imports = ref Param_set.empty;
  crc_units = Consistbl.create ();
  can_load_cmis = ref Can_load_cmis;
}

let clear penv =
  let {
    globals;
    imports;
    persistent_names;
    persistent_structures;
    imported_units;
    imported_opaque_units;
    param_imports;
    crc_units;
    can_load_cmis;
  } = penv in
  Hashtbl.clear globals;
  Hashtbl.clear imports;
  Hashtbl.clear persistent_names;
  Hashtbl.clear persistent_structures;
  imported_units := CU.Name.Set.empty;
  imported_opaque_units := CU.Name.Set.empty;
  param_imports := Param_set.empty;
  Consistbl.clear crc_units;
  can_load_cmis := Can_load_cmis;
  ()

let clear_missing {imports; _} =
  let missing_entries =
    Hashtbl.fold
      (fun name r acc -> if r = Missing then name :: acc else acc)
      imports []
  in
  List.iter (Hashtbl.remove imports) missing_entries

let add_import {imported_units; _} s =
  imported_units := CU.Name.Set.add s !imported_units

let register_import_as_opaque {imported_opaque_units; _} s =
  imported_opaque_units := CU.Name.Set.add s !imported_opaque_units

let find_import_info_in_cache {imports; _} import =
  match Hashtbl.find imports import with
  | exception Not_found -> None
  | Missing -> None
  | Found imp -> Some imp

let find_name_info_in_cache {persistent_names; _} name =
  match Hashtbl.find persistent_names name with
  | exception Not_found -> None
  | pn -> Some pn

let find_info_in_cache {persistent_structures; _} name =
  match Hashtbl.find persistent_structures name with
  | exception Not_found -> None
  | ps -> Some ps

let find_in_cache penv name =
  find_info_in_cache penv name |> Option.map (fun ps -> ps.ps_val)

let register_parameter ({param_imports; _} as penv) modname =
  let import = CU.Name.of_head_of_global_name modname in
  begin match find_import_info_in_cache penv import with
  | None ->
      (* Not loaded yet; if it's wrong, we'll get an error at load time *)
      ()
  | Some imp ->
      if not imp.imp_is_param then
        raise (Error (Not_compiled_as_parameter(modname, imp.imp_filename)))
  end;
  param_imports := Param_set.add modname !param_imports

let import_crcs penv ~source crcs =
  let {crc_units; _} = penv in
  let import_crc import_info =
    let name = Import_info.Intf.name import_info in
    let info = Import_info.Intf.info import_info in
    match info with
    | None -> ()
    | Some (kind, crc) ->
        add_import penv name;
        Consistbl.check crc_units name kind crc source
  in Array.iter import_crc crcs

let check_consistency penv imp =
  try import_crcs penv ~source:imp.imp_filename imp.imp_crcs
  with Consistbl.Inconsistency {
      unit_name = name;
      inconsistent_source = source;
      original_source = auth;
      inconsistent_data = source_kind;
      original_data = auth_kind;
    } ->
    match source_kind, auth_kind with
    | Normal source_unit, Normal auth_unit
      when not (CU.equal source_unit auth_unit) ->
        error (Inconsistent_package_declaration_between_imports(
            imp.imp_filename, auth_unit, source_unit))
    | (Normal _ | Parameter), _ ->
      error (Inconsistent_import(name, auth, source))

let is_registered_parameter_import {param_imports; _} import =
  Param_set.mem import !param_imports

let is_parameter_import t modname =
  let import = CU.Name.of_head_of_global_name modname in
  match find_import_info_in_cache t import with
  | Some { imp_is_param; _ } -> imp_is_param
  | None -> Misc.fatal_errorf "is_parameter_import %a" CU.Name.print import

let can_load_cmis penv =
  !(penv.can_load_cmis)
let set_can_load_cmis penv setting =
  penv.can_load_cmis := setting

let without_cmis penv f x =
  let log = Lazy_backtrack.log () in
  let res =
    Misc.(protect_refs
            [R (penv.can_load_cmis, Cannot_load_cmis log)]
            (fun () -> f x))
  in
  Lazy_backtrack.backtrack log;
  res

let fold {persistent_structures; _} f x =
  Hashtbl.fold (fun name ps x -> f name ps.ps_val x)
    persistent_structures x

(* Reading persistent structures from .cmi files *)

let save_import penv crc modname impl flags filename =
  let {crc_units; _} = penv in
  List.iter
    (function
        | Rectypes -> ()
        | Alerts _ -> ()
        | Opaque -> register_import_as_opaque penv modname)
    flags;
  Consistbl.check crc_units modname impl crc filename;
  add_import penv modname

(* Add an import to the hash table. Checks that we are allowed to access
   this .cmi. *)

let acknowledge_import penv ~check modname pers_sig =
  let { Persistent_signature.filename; cmi; visibility } = pers_sig in
  let found_name = cmi.cmi_name in
  let kind = cmi.cmi_kind in
  let params = cmi.cmi_params in
  let crcs = cmi.cmi_crcs in
  let flags = cmi.cmi_flags in
  let sign = Signature_with_global_bindings.read_from_cmi cmi in
  if not (CU.Name.equal modname found_name) then
    error (Illegal_renaming(modname, found_name, filename));
  List.iter
    (function
        | Rectypes ->
            if not !Clflags.recursive_types then
              error (Need_recursive_types(modname))
        | Alerts _ -> ()
        | Opaque -> register_import_as_opaque penv modname)
    flags;
  begin match kind, CU.get_current () with
  | Normal { cmi_impl = imported_unit }, Some current_unit ->
      let access_allowed =
        CU.can_access_by_name imported_unit ~accessed_by:current_unit
      in
      if not access_allowed then
        let prefix = CU.for_pack_prefix current_unit in
        error (Direct_reference_from_wrong_package (imported_unit, filename, prefix));
  | _, _ -> ()
  end;
  let is_param =
    match kind with
    | Normal _ -> false
    | Parameter -> true
  in
  let arg_for, impl =
    match kind with
    | Normal { cmi_arg_for; cmi_impl } -> cmi_arg_for, Some cmi_impl
    | Parameter -> None, None
  in
  let {imports; _} = penv in
  let import =
    { imp_is_param = is_param;
      imp_params = params;
      imp_arg_for = arg_for;
      imp_impl = impl;
      imp_raw_sign = sign;
      imp_filename = filename;
      imp_visibility = visibility;
      imp_crcs = crcs;
      imp_flags = flags;
    }
  in
  if check then check_consistency penv import;
  Hashtbl.add imports modname (Found import);
  import

let read_import penv ~check modname filename =
  add_import penv modname;
  let cmi = read_cmi_lazy filename in
  let pers_sig = { Persistent_signature.filename; cmi; visibility = Visible } in
  acknowledge_import penv ~check modname pers_sig

let check_visibility ~allow_hidden imp =
  if not allow_hidden && imp.imp_visibility = Load_path.Hidden then raise Not_found

let find_import ~allow_hidden penv ~check modname =
  let {imports; _} = penv in
  if CU.Name.equal modname CU.Name.predef_exn then raise Not_found;
  match Hashtbl.find imports modname with
  | Found imp -> check_visibility ~allow_hidden imp; imp
  | Missing -> raise Not_found
  | exception Not_found ->
      match can_load_cmis penv with
      | Cannot_load_cmis _ -> raise Not_found
      | Can_load_cmis ->
          let psig =
            match !Persistent_signature.load ~allow_hidden ~unit_name:modname with
            | Some psig -> psig
            | None ->
                if allow_hidden then Hashtbl.add imports modname Missing;
                raise Not_found
          in
          add_import penv modname;
          acknowledge_import penv ~check modname psig

let remember_global { globals; _ } global ~mentioned_by =
  if Global_module.has_arguments global then
    let global_name = Global_module.to_name global in
    match Hashtbl.find globals global_name with
    | exception Not_found ->
        Hashtbl.add globals global_name
          { gn_global = global; gn_mentioned_by = mentioned_by }
    | { gn_global = old_global; gn_mentioned_by = first_mentioned_by } ->
        if not (Global_module.equal old_global global) then
          error (Inconsistent_global_name_resolution {
              name = global_name;
              old_global;
              new_global = global;
              first_mentioned_by;
              now_mentioned_by = mentioned_by;
            })

let current_unit_is0 name ~allow_args =
  match CU.get_current () with
  | None -> false
  | Some current ->
      match CU.to_global_name current with
      | Some { head; args } ->
          (args = [] || allow_args)
          && CU.Name.equal name (head |> CU.Name.of_string)
      | None -> false

let current_unit_is name =
  current_unit_is0 name ~allow_args:false

let current_unit_is_instance_of name =
  current_unit_is0 name ~allow_args:true

(* Enforce the subset rule: we can only refer to a module if that module's
   parameters are also our parameters. *)
let check_for_unset_parameters penv global =
  (* A hidden argument specifies that the importing module should forward a
     parameter to the imported module. Therefore it's the hidden arguments that
     we need to check. *)
  List.iter
    (fun (arg_name, arg_value) ->
       (* The _value_ is what we care about - the name lives in the imported
          module's namespace, not ours *)
       ignore arg_name;
       let value_name = Global_module.to_name arg_value in
       if not (is_registered_parameter_import penv value_name) then
         error (Imported_module_has_unset_parameter {
             imported = Global_module.to_name global;
             parameter = value_name;
           }))
    global.Global_module.hidden_args;
  (* The visible arguments in [global] must also satisfy the subset rule.
     However, these will already have been checked since [compute_global] loads
     all argument names and values. *)
  ()

<<<<<<< HEAD
let rec global_of_global_name penv ~check name =
  match Hashtbl.find penv.globals name with
  | { gn_global; _ } -> gn_global
  | exception Not_found ->
      let pn = find_pers_name ~allow_hidden:true penv check name in
      pn.pn_global

and compute_global penv modname ~params check =
  let arg_global_by_param_name =
    List.map
      (fun (name, value) ->
         match global_of_global_name penv ~check value with
         | value -> name, value
         | exception Not_found ->
             error
               (Unbound_module_as_argument_value { instance = modname; value }))
      modname.Global_module.Name.args
  in
  let subst : Global_module.subst = Global_module.Name.Map.of_list arg_global_by_param_name in
  if check && modname.Global_module.Name.args <> [] then begin
    (* Produce the expected type of each argument. This takes into account
       substitutions among the parameter types: if the parameters are T and
       To_string[T] and the arguments are [Int] and [Int_to_string], we want to
       check that [Int] has type [T] and that [Int_to_string] has type
       [To_string[T\Int]].

       This currently won't actually do anything because parameters aren't
       interdependent, but it's a tricky bit of dependent type theory that I'm
       happy to have written down now. *)
    let expected_type_by_param_name =
      List.map
        (fun param -> Global_module.to_name param, Global_module.subst_inside param subst)
        params
    in
    let compare_by_param (param1, _) (param2, _) =
      Global_module.Name.compare param1 param2
    in
    Misc.Stdlib.List.merge_iter
      ~cmp:compare_by_param
      expected_type_by_param_name
      arg_global_by_param_name
      ~left_only:
        (fun _ ->
           (* Parameter with no argument: fine (subset rule will be checked by
              [check_for_unset_parameters] later) *)
           ())
      ~right_only:
        (fun (param, value) ->
            (* Argument with no parameter: not fine *)
            raise
              (Error (Imported_module_has_no_such_parameter {
                        imported = CU.Name.of_head_of_global_name modname;
                        valid_parameters = params |> List.map Global_module.to_name;
                        parameter = param;
                        value = value |> Global_module.to_name;
                      })))
      ~both:
        (fun (_param_name, expected_type_global) (_arg_name, arg_value_global) ->
            let arg_value = arg_value_global |> Global_module.to_name in
            let pn = find_pers_name ~allow_hidden:true penv check arg_value in
            let actual_type =
              match pn.pn_arg_for with
              | None ->
                  let import = CU.Name.of_head_of_global_name arg_value in
                  error (Not_compiled_as_argument
                           (import, pn.pn_import.imp_filename))
              | Some ty -> ty
            in
            let actual_type_global =
              global_of_global_name penv ~check actual_type
            in
            if not (Global_module.equal expected_type_global actual_type_global)
            then begin
              let expected_type = Global_module.to_name expected_type_global in
              if Global_module.Name.equal expected_type actual_type then
                (* This shouldn't happen, I don't think, but if it does, I'd rather
                  not output an "X != X" sort of error message *)
                Misc.fatal_errorf
                  "Mismatched argument type (despite same name):@ \
                  expected %a,@ got %a"
                  Global_module.print expected_type_global
                  Global_module.print actual_type_global
              else
                raise (Error (Argument_type_mismatch {
                    value = arg_value;
                    filename = pn.pn_import.imp_filename;
                    expected = expected_type;
                    actual = actual_type;
                  }))
            end)
  end;
  (* Form the name without any arguments at all, then substitute in all the
     arguments. A bit roundabout but should be sound *)
  let hidden_args =
    List.map (fun param -> Global_module.to_name param, param) params
  in
  let global_without_args =
    (* Won't raise an exception, since the hidden args are all different
       (since the params are different, or else we have bigger problems) *)
    Global_module.create_exn modname.Global_module.Name.head [] ~hidden_args
  in
  let global, _changed = Global_module.subst global_without_args subst in
  global

and acknowledge_pers_name penv check global_name import =
  let params = import.imp_params in
  let arg_for = import.imp_arg_for in
  let sign = import.imp_raw_sign in
  let global = compute_global penv global_name ~params check in
  check_for_unset_parameters penv global;
  let {persistent_names; _} = penv in
  let sign =
    (* Only need to substitute the visible args, since the hidden args only
       reflect substitutions already made by visible args *)
    Signature_with_global_bindings.subst sign
      global.Global_module.visible_args
  in
  Array.iter
    (fun bound_global ->
       remember_global penv bound_global ~mentioned_by:global_name)
    sign.bound_globals;
  let pn = { pn_import = import;
             pn_global = global;
             pn_arg_for = arg_for;
             pn_sign = sign.sign;
           } in
  if check then check_consistency penv import;
  Hashtbl.add persistent_names global_name pn;
  remember_global penv global ~mentioned_by:global_name;
  pn

and find_pers_name ~allow_hidden penv check name =
  let {persistent_names; _} = penv in
  match Hashtbl.find persistent_names name with
  | pn -> pn
  | exception Not_found ->
      let unit_name = CU.Name.of_head_of_global_name name in
      let import = find_import ~allow_hidden penv ~check unit_name in
      acknowledge_pers_name penv check name import

let read_pers_name penv check name filename =
  let unit_name = CU.Name.of_head_of_global_name name in
  let import = read_import penv ~check unit_name filename in
  acknowledge_pers_name penv check name import

let need_local_ident penv (global : Global_module.t) =
  (* There are three equivalent ways to phrase the question we're asking here:

     1. Is this either a parameter or an open import?
     2. Will the generated lambda code need a parameter to take this module's
          value?
     3. Is the value not statically bound?

     Crucially, all modules (besides the one being compiled or instantiated)
     must be either statically bound or toplevel parameters, since the actual
     functor calls that instantiate open modules happen elsewhere (so that they
     can happen exactly once). *)
  let global_name = global |> Global_module.to_name in
  let name = global_name |> CU.Name.of_head_of_global_name in
  if is_registered_parameter_import penv global_name
  then
    (* Already a parameter *)
    true
  else if current_unit_is name
  then
    (* Not actually importing it in the sense of needing its value (we're
       building its value!) *)
    false
  else if current_unit_is_instance_of name
  then
    (* We're instantiating the module, so (here and only here!) we're accessing
       its actual functor, which is a compile-time constant *)
    (* CR lmaurer: Relying on [current_unit_is_instance_of] here feels hacky
       when only a pretty specific call sequence gets here. *)
    false
  else if Global_module.is_complete global
  then
    (* It's a compile-time constant *)
    false
  else
    (* Some argument is missing, or some argument's argument is missing, etc.,
       so it's not a compile-time constant *)
    true

let make_binding penv (global : Global_module.t) (impl : CU.t option) : binding =
  let name = Global_module.to_name global in
  if need_local_ident penv global
  then Local (Ident.create_local_binding_for_global name)
  else
    let unit_from_cmi =
      match impl with
      | Some unit -> unit
      | None ->
          Misc.fatal_errorf
            "Can't bind a parameter statically:@ %a"
            Global_module.print global
    in
    let unit =
      match global.visible_args with
      | [] ->
          (* Make sure the names are consistent up to the pack prefix *)
          assert (Global_module.Name.equal
                    (unit_from_cmi |> CU.to_global_name_without_prefix)
                    name);
          unit_from_cmi
      | _ ->
          (* Make sure the unit isn't supposed to be packed *)
          assert (not (CU.is_packed unit_from_cmi));
          CU.of_global_name name
    in
    Static unit
=======
let make_binding _penv modname (import : import) : binding =
  match import with
  | { imp_impl = Some unit; imp_params = [] } -> Constant unit
  | { imp_impl = None } | { imp_params = _ :: _ } ->
      Runtime_parameter (Ident.create_local_binding_for_global modname)
>>>>>>> 8a860d6d

type address =
  | Aunit of Compilation_unit.t
  | Alocal of Ident.t
  | Adot of address * int

type 'a sig_reader =
  Subst.Lazy.signature
  -> Global_module.Name.t
  -> Shape.Uid.t
  -> shape:Shape.t
  -> address:address
  -> flags:Cmi_format.pers_flags list
  -> 'a

(* Add a persistent structure to the hash table and bind it in the [Env].
   Checks that OCaml source is allowed to refer to this module. *)

let acknowledge_pers_struct penv modname pers_name val_of_pers_sig =
  let {persistent_structures; _} = penv in
  let import = pers_name.pn_import in
  let global = pers_name.pn_global in
  let sign = pers_name.pn_sign in
  let is_param = import.imp_is_param in
<<<<<<< HEAD
  let impl = import.imp_impl in
=======
  let sign = import.imp_sign in
>>>>>>> 8a860d6d
  let filename = import.imp_filename in
  let flags = import.imp_flags in
  begin match is_param, is_registered_parameter_import penv modname with
  | true, false ->
      error (Illegal_import_of_parameter(modname, filename))
  | false, true ->
      error (Not_compiled_as_parameter(modname, filename))
  | true, true
  | false, false -> ()
  end;
<<<<<<< HEAD
  let binding = make_binding penv global impl in
=======
  let binding = make_binding penv modname import in
>>>>>>> 8a860d6d
  let address : address =
    match binding with
    | Runtime_parameter id -> Alocal id
    | Constant unit -> Aunit unit
  in
  let uid =
    (* This is source-level information that depends only on the import, not the
       arguments. (TODO: Consider moving this bit into [acknowledge_import].) *)
    match import.imp_impl with
    | Some unit -> Shape.Uid.of_compilation_unit_id unit
    | None ->
        (* TODO: [Shape.Uid.of_compilation_unit_id] is actually the wrong type, since
           parameters should also have uids but they don't have .cmx files and thus
           they don't have [CU.t]s *)
        Shape.Uid.internal_not_actually_unique
  in
  let shape =
    match import.imp_impl, import.imp_params with
    | Some unit, [] -> Shape.for_persistent_unit (CU.full_path_as_string unit)
    | _, _ ->
        (* TODO Implement shapes for parameters and parameterised modules *)
        Shape.error ~uid "parameter or parameterised module"
  in
  let pm = val_of_pers_sig sign modname uid ~shape ~address ~flags in
  let ps =
    { ps_import = import;
      ps_binding = binding;
      ps_val = pm;
    }
  in
  Hashtbl.add persistent_structures modname ps;
  ps

let read_pers_struct penv val_of_pers_sig check modname filename ~add_binding =
  let pers_name = read_pers_name penv check modname filename in
  if add_binding then
    ignore
      (acknowledge_pers_struct penv modname pers_name val_of_pers_sig
       : _ pers_struct_info);
  pers_name.pn_sign

let find_pers_struct ~allow_hidden penv val_of_pers_sig check name =
  let {persistent_structures; _} = penv in
  match Hashtbl.find persistent_structures name with
  | ps -> check_visibility ~allow_hidden ps.ps_import; ps
  | exception Not_found ->
      let pers_name = find_pers_name ~allow_hidden penv check name in
      acknowledge_pers_struct penv name pers_name val_of_pers_sig

let describe_prefix ppf prefix =
  if CU.Prefix.is_empty prefix then
    Format.fprintf ppf "outside of any package"
  else
    Format.fprintf ppf "package %a" CU.Prefix.print prefix

(* Emits a warning if there is no valid cmi for name *)
let check_pers_struct ~allow_hidden penv f ~loc name =
  let name_as_string = CU.Name.to_string (CU.Name.of_head_of_global_name name) in
  try
    ignore (find_pers_struct ~allow_hidden penv f false name)
  with
  | Not_found ->
      let warn = Warnings.No_cmi_file(name_as_string, None) in
        Location.prerr_warning loc warn
  | Cmi_format.Error err ->
      let msg = Format.asprintf "%a" Cmi_format.report_error err in
      let warn = Warnings.No_cmi_file(name_as_string, Some msg) in
        Location.prerr_warning loc warn
  | Error err ->
      let msg =
        match err with
        | Illegal_renaming(name, ps_name, filename) ->
            Format.asprintf
              " %a@ contains the compiled interface for @ \
               %a when %a was expected"
              Location.print_filename filename
              CU.Name.print ps_name
              CU.Name.print name
        | Inconsistent_import _ -> assert false
        | Need_recursive_types name ->
            Format.asprintf
              "%a uses recursive types"
              CU.Name.print name
        | Inconsistent_package_declaration_between_imports _ -> assert false
        | Direct_reference_from_wrong_package (unit, _filename, prefix) ->
            Format.asprintf "%a is inaccessible from %a"
              CU.print unit
              describe_prefix prefix
        (* The cmi is necessary, otherwise the functor cannot be
           generated. Moreover, aliases of functor arguments are forbidden. *)
        | Illegal_import_of_parameter _ -> assert false
        | Not_compiled_as_parameter _ -> assert false
        | Imported_module_has_unset_parameter _ -> assert false
        | Imported_module_has_no_such_parameter _ -> assert false
        | Not_compiled_as_argument _ -> assert false
        | Argument_type_mismatch _ -> assert false
        | Inconsistent_global_name_resolution _ -> assert false
        | Unbound_module_as_argument_value _ -> assert false
      in
      let warn = Warnings.No_cmi_file(name_as_string, Some msg) in
        Location.prerr_warning loc warn

let read penv f modname filename ~add_binding =
  read_pers_struct penv f true modname filename ~add_binding

let find ~allow_hidden penv f name =
  (find_pers_struct ~allow_hidden penv f true name).ps_val

let check ~allow_hidden penv f ~loc name =
  let {persistent_structures; _} = penv in
  if not (Hashtbl.mem persistent_structures name) then begin
    (* PR#6843: record the weak dependency ([add_import]) regardless of
       whether the check succeeds, to help make builds more
       deterministic. *)
    add_import penv (name |> CU.Name.of_head_of_global_name);
    if (Warnings.is_active (Warnings.No_cmi_file("", None))) then
      !add_delayed_check_forward
        (fun () -> check_pers_struct ~allow_hidden penv f ~loc name)
  end

(* CR mshinwell: delete this having moved to 4.14 build compilers *)
module Array = struct
  include Array

  (* From stdlib/array.ml *)
  let find_opt p a =
    let n = Array.length a in
    let rec loop i =
      if i = n then None
      else
        let x = Array.unsafe_get a i in
        if p x then Some x
        else loop (succ i)
    in
    loop 0
end

let crc_of_unit penv name =
  match Consistbl.find penv.crc_units name with
  | Some (_impl, crc) -> crc
  | None ->
    let import = find_import ~allow_hidden:true penv ~check:true name in
    match Array.find_opt (Import_info.Intf.has_name ~name) import.imp_crcs with
    | None -> assert false
    | Some import_info ->
      match Import_info.crc import_info with
      | None -> assert false
      | Some crc -> crc

let imports {imported_units; crc_units; _} =
  let imports =
    Consistbl.extract (CU.Name.Set.elements !imported_units)
      crc_units
  in
  List.map (fun (cu_name, spec) -> Import_info.Intf.create cu_name spec)
    imports

let local_ident penv modname =
  match find_info_in_cache penv modname with
  | Some { ps_binding = Runtime_parameter local_ident; _ } -> Some local_ident
  | Some { ps_binding = Constant _; _ }
  | None -> None

let runtime_parameters ({persistent_structures; _} as penv) =
  persistent_structures
  |> Hashtbl.to_seq_keys
  |> Seq.filter_map
       (fun name -> local_ident penv name |> Option.map (fun id -> name, id))
  |> List.of_seq

let parameters {param_imports; _} =
  Param_set.elements !param_imports

let looked_up {persistent_structures; _} modname =
  Hashtbl.mem persistent_structures modname

let is_imported_opaque {imported_opaque_units; _} s =
  CU.Name.Set.mem s !imported_opaque_units

let implemented_parameter penv modname =
  match find_name_info_in_cache penv modname with
  | Some { pn_arg_for; _ } -> pn_arg_for
  | None -> None

let make_cmi penv modname kind sign alerts =
  let flags =
    List.concat [
      if !Clflags.recursive_types then [Cmi_format.Rectypes] else [];
      if !Clflags.opaque then [Cmi_format.Opaque] else [];
      [Alerts alerts];
    ]
  in
  let params =
    (* Needs to be consistent with [Translmod] *)
    parameters penv
    |> List.map (global_of_global_name penv ~check:true)
  in
  (* Need to calculate [params] before these since [global_of_global_name] has
     side effects *)
  let crcs = imports penv in
  let globals =
    Hashtbl.to_seq_values penv.globals
    |> Array.of_seq
    |> Array.map (fun ({ gn_global; _ }) -> gn_global)
  in
  {
    cmi_name = modname;
    cmi_kind = kind;
    cmi_globals = globals;
    cmi_sign = sign;
    cmi_params = params;
    cmi_crcs = Array.of_list crcs;
    cmi_flags = flags
  }

let save_cmi penv psig =
  let { Persistent_signature.filename; cmi; _ } = psig in
  Misc.try_finally (fun () ->
      let {
        cmi_name = modname;
        cmi_kind = kind;
        cmi_flags = flags;
      } = cmi in
      let crc =
        output_to_file_via_temporary (* see MPR#7472, MPR#4991 *)
          ~mode: [Open_binary] filename
          (fun temp_filename oc -> output_cmi temp_filename oc cmi) in
      (* Enter signature in consistbl so that imports() and crc_of_unit() will
         also return its crc *)
      let data : Import_info.Intf.Nonalias.Kind.t =
        match kind with
        | Normal { cmi_impl } -> Normal cmi_impl
        | Parameter -> Parameter
      in
      save_import penv crc modname data flags filename
    )
    ~exceptionally:(fun () -> remove_file filename)

(* TODO: These should really have locations in them where possible (adapting
   [Typemod]'s [Error] constructor is probably the easiest path) *)

let report_error ppf =
  let open Format in
  function
  | Illegal_renaming(modname, ps_name, filename) -> fprintf ppf
      "Wrong file naming: %a@ contains the compiled interface for@ \
       %a when %a was expected"
      Location.print_filename filename
      CU.Name.print ps_name
      CU.Name.print modname
  | Inconsistent_import(name, source1, source2) -> fprintf ppf
      "@[<hov>The files %a@ and %a@ \
              make inconsistent assumptions@ over interface %a@]"
      Location.print_filename source1 Location.print_filename source2
      CU.Name.print name
  | Need_recursive_types(import) ->
      fprintf ppf
        "@[<hov>Invalid import of %a, which uses recursive types.@ %s@]"
        CU.Name.print import
        "The compilation flag -rectypes is required"
  | Inconsistent_package_declaration_between_imports (filename, unit1, unit2) ->
      fprintf ppf
        "@[<hov>The file %s@ is imported both as %a@ and as %a.@]"
        filename
        CU.print unit1
        CU.print unit2
  | Direct_reference_from_wrong_package(unit, filename, prefix) ->
      fprintf ppf
        "@[<hov>Invalid reference to %a (in file %s) from %a.@ %s]"
        CU.print unit
        filename
        describe_prefix prefix
        "Can only access members of this library's package or a containing package"
  | Illegal_import_of_parameter(modname, filename) ->
      fprintf ppf
        "@[<hov>The file %a@ contains the interface of a parameter.@ \
         %a is not declared as a parameter for the current unit (-parameter %a).@]"
        Location.print_filename filename
        Global_module.Name.print modname
        Global_module.Name.print modname
  | Not_compiled_as_parameter(modname, filename) ->
      fprintf ppf
        "@[<hov>The module %a@ is specified as a parameter, but %a@ \
         was not compiled with -as-parameter.@]"
        Global_module.Name.print modname
        Location.print_filename filename
  | Imported_module_has_unset_parameter
        { imported = modname; parameter = param } ->
      fprintf ppf
        "@[<hov>The module %a@ is not accessible because it takes %a@ \
         as a parameter and the current unit does not.@]@.\
         @[<hov>@{<hint>Hint@}: \
           @[<hov>Pass `-parameter %a`@ to add %a@ as a parameter@ \
           of the current unit.@]@]"
        Global_module.Name.print modname
        Global_module.Name.print param
        Global_module.Name.print param
        Global_module.Name.print param
<<<<<<< HEAD
        Global_module.Name.print modname
  | Imported_module_has_no_such_parameter
        { valid_parameters; imported = modname; parameter = param; value; } ->
      fprintf ppf
        "@[<hov>The module %a@ is given argument %a@ for parameter %a.@ "
        CU.Name.print modname
        Global_module.Name.print value
        Global_module.Name.print param;
      begin match valid_parameters with
      | [] ->
          fprintf ppf "%a has no parameters."
            CU.Name.print modname
      | _ ->
          let print_params =
            Format.pp_print_list ~pp_sep:Format.pp_print_space
              Global_module.Name.print
          in
          fprintf ppf "Valid parameters for %a:@ @[<hov>%a@]"
            CU.Name.print modname
            print_params valid_parameters
      end;
      fprintf ppf "@]"
  | Not_compiled_as_argument(modname, filename) ->
      fprintf ppf
        "@[<hov>The module %a@ is specified as an instance argument, but %a@ \
         was not compiled with -as-argument-for.@]"
        CU.Name.print modname
        Location.print_filename filename
  | Argument_type_mismatch { value; filename; expected; actual; } ->
      fprintf ppf
        "@[<hov>The module %a@ was expected to satisfy the parameter %a@ \
         but %a@ was compiled with -as-argument-for %a.@]"
        Global_module.Name.print value
        Global_module.Name.print expected
        Location.print_filename filename
        Global_module.Name.print actual
  | Inconsistent_global_name_resolution
      { name; old_global; new_global; first_mentioned_by; now_mentioned_by } ->
      fprintf ppf
        "@[<hov>The name %a@ was bound to %a@ by %a@ \
         but it is instead bound to %a@ by %a.@]"
        Global_module.Name.print name
        Global_module.print old_global
        Global_module.Name.print first_mentioned_by
        Global_module.print new_global
        Global_module.Name.print now_mentioned_by
  | Unbound_module_as_argument_value { instance; value } ->
      fprintf ppf
        "@[<hov>Unbound module %a@ in instance %a@]"
        Global_module.Name.print value
        Global_module.Name.print instance
=======
>>>>>>> 8a860d6d

let () =
  Location.register_error_of_exn
    (function
      | Error err ->
          Some (Location.error_of_printer_file report_error err)
      | _ -> None
    )<|MERGE_RESOLUTION|>--- conflicted
+++ resolved
@@ -98,13 +98,8 @@
   imp_is_param : bool;
   imp_params : Global_module.t list;
   imp_arg_for : Global_module.Name.t option;
-<<<<<<< HEAD
-  imp_impl : CU.t option;
+  imp_impl : CU.t option; (* None iff import is a parameter *)
   imp_raw_sign : Signature_with_global_bindings.t;
-=======
-  imp_impl : CU.t option; (* None iff import is a parameter *)
-  imp_sign : Subst.Lazy.signature;
->>>>>>> 8a860d6d
   imp_filename : string;
   imp_visibility: Load_path.visibility;
   imp_crcs : Import_info.Intf.t array;
@@ -117,7 +112,6 @@
   | Missing
   | Found of import
 
-<<<<<<< HEAD
 (* Data relating to a global name (possibly with arguments) but not necessarily
    a value in scope. For example, if we've encountered a parameter module only
    by seeing it used as the name of an argument in a [Global_module.Name.t], we
@@ -132,9 +126,7 @@
   pn_sign : Subst.Lazy.signature;
 }
 
-=======
 (* What a global identifier is actually bound to in Lambda code *)
->>>>>>> 8a860d6d
 type binding =
   | Runtime_parameter of Ident.t (* Bound to a runtime parameter *)
   | Constant of Compilation_unit.t (* Bound to a static constant *)
@@ -455,7 +447,6 @@
      all argument names and values. *)
   ()
 
-<<<<<<< HEAD
 let rec global_of_global_name penv ~check name =
   match Hashtbl.find penv.globals name with
   | { gn_global; _ } -> gn_global
@@ -643,7 +634,7 @@
 let make_binding penv (global : Global_module.t) (impl : CU.t option) : binding =
   let name = Global_module.to_name global in
   if need_local_ident penv global
-  then Local (Ident.create_local_binding_for_global name)
+  then Runtime_parameter (Ident.create_local_binding_for_global name)
   else
     let unit_from_cmi =
       match impl with
@@ -666,14 +657,7 @@
           assert (not (CU.is_packed unit_from_cmi));
           CU.of_global_name name
     in
-    Static unit
-=======
-let make_binding _penv modname (import : import) : binding =
-  match import with
-  | { imp_impl = Some unit; imp_params = [] } -> Constant unit
-  | { imp_impl = None } | { imp_params = _ :: _ } ->
-      Runtime_parameter (Ident.create_local_binding_for_global modname)
->>>>>>> 8a860d6d
+    Constant unit
 
 type address =
   | Aunit of Compilation_unit.t
@@ -698,11 +682,7 @@
   let global = pers_name.pn_global in
   let sign = pers_name.pn_sign in
   let is_param = import.imp_is_param in
-<<<<<<< HEAD
   let impl = import.imp_impl in
-=======
-  let sign = import.imp_sign in
->>>>>>> 8a860d6d
   let filename = import.imp_filename in
   let flags = import.imp_flags in
   begin match is_param, is_registered_parameter_import penv modname with
@@ -713,11 +693,7 @@
   | true, true
   | false, false -> ()
   end;
-<<<<<<< HEAD
   let binding = make_binding penv global impl in
-=======
-  let binding = make_binding penv modname import in
->>>>>>> 8a860d6d
   let address : address =
     match binding with
     | Runtime_parameter id -> Alocal id
@@ -1016,8 +992,6 @@
         Global_module.Name.print param
         Global_module.Name.print param
         Global_module.Name.print param
-<<<<<<< HEAD
-        Global_module.Name.print modname
   | Imported_module_has_no_such_parameter
         { valid_parameters; imported = modname; parameter = param; value; } ->
       fprintf ppf
@@ -1068,8 +1042,6 @@
         "@[<hov>Unbound module %a@ in instance %a@]"
         Global_module.Name.print value
         Global_module.Name.print instance
-=======
->>>>>>> 8a860d6d
 
 let () =
   Location.register_error_of_exn
