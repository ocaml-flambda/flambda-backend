(**************************************************************************)
(*                                                                        *)
(*                                 OCaml                                  *)
(*                                                                        *)
(*             Xavier Leroy, projet Cristal, INRIA Rocquencourt           *)
(*                                                                        *)
(*   Copyright 1996 Institut National de Recherche en Informatique et     *)
(*     en Automatique.                                                    *)
(*                                                                        *)
(*   All rights reserved.  This file is distributed under the terms of    *)
(*   the GNU Lesser General Public License version 2.1, with the          *)
(*   special exception on linking described in the file LICENSE.          *)
(*                                                                        *)
(**************************************************************************)

(** {0 Representation of types and declarations} *)

(** [Types] defines the representation of types and declarations (that is, the
    content of module signatures).

    CMI files are made of marshalled types.
*)

(** Asttypes exposes basic definitions shared both by Parsetree and Types. *)
open Asttypes

(** Jkinds classify types. *)
(* CR layouts v2.8: Say more here. *)
type jkind = Jkind.t

(** Describes a mutable field/element. *)
type mutability =
  | Immutable
  | Mutable of Mode.Alloc.Comonadic.Const.t
  (** The upper bound of the new field value upon mutation. *)

(** Returns [true] is the [mutable_flag] is mutable. Should be called if not
    interested in the payload of [Mutable]. *)
val is_mutable : mutability -> bool

(** Type expressions for the core language.

    The [type_desc] variant defines all the possible type expressions one can
    find in OCaml. [type_expr] wraps this with some annotations.

    The [level] field tracks the level of polymorphism associated to a type,
    guiding the generalization algorithm.
    Put shortly, when referring to a type in a given environment, both the type
    and the environment have a level. If the type has an higher level, then it
    can be considered fully polymorphic (type variables will be printed as
    ['a]), otherwise it'll be weakly polymorphic, or non generalized (type
    variables printed as ['_a]).
    See [http://okmij.org/ftp/ML/generalization.html] for more information.

    Note about [type_declaration]: one should not make the confusion between
    [type_expr] and [type_declaration].

    [type_declaration] refers specifically to the [type] construct in OCaml
    language, where you create and name a new type or type alias.

    [type_expr] is used when you refer to existing types, e.g. when annotating
    the expected type of a value.

    Also, as the type system of OCaml is generative, a [type_declaration] can
    have the side-effect of introducing a new type constructor, different from
    all other known types.
    Whereas [type_expr] is a pure construct which allows referring to existing
    types.

    Note on mutability: TBD.
 *)
type type_expr
type row_desc
type row_field
type field_kind
type commutable

and type_desc =
  | Tvar of { name : string option; jkind : Jkind.t }
  (** [Tvar (Some "a")] ==> ['a] or ['_a]
      [Tvar None]       ==> [_] *)

  | Tarrow of arrow_desc * type_expr * type_expr * commutable
  (** [Tarrow (Nolabel,      e1, e2, c)] ==> [e1    -> e2]
      [Tarrow (Labelled "l", e1, e2, c)] ==> [l:e1  -> e2]
      [Tarrow (Optional "l", e1, e2, c)] ==> [?l:e1 -> e2]

      See [commutable] for the last argument. The argument
      type must be a [Tpoly] node *)

  | Ttuple of (string option * type_expr) list
  (** [Ttuple [None, t1; ...; None, tn]] ==> [t1 * ... * tn]
      [Ttuple [Some "l1", t1; ...; Some "ln", tn]] ==> [l1:t1 * ... * ln:tn]

      Any mix of labeled and unlabeled components also works:
      [Ttuple [Some "l1", t1; None, t2; Some "l3", t3]] ==> [l1:t1 * t2 * l3:t3]
  *)

  | Tconstr of Path.t * type_expr list * abbrev_memo ref
  (** [Tconstr (`A.B.t', [t1;...;tn], _)] ==> [(t1,...,tn) A.B.t]
      The last parameter keep tracks of known expansions, see [abbrev_memo]. *)

  | Tobject of type_expr * (Path.t * type_expr list) option ref
  (** [Tobject (`f1:t1;...;fn: tn', `None')] ==> [< f1: t1; ...; fn: tn >]
      f1, fn are represented as a linked list of types using Tfield and Tnil
      constructors.

      [Tobject (_, `Some (`A.ct', [t1;...;tn]')] ==> [(t1, ..., tn) A.ct].
      where A.ct is the type of some class.

      There are also special cases for so-called "class-types", cf. [Typeclass]
      and [Ctype.set_object_name]:

        [Tobject (Tfield(_,_,...(Tfield(_,_,rv)...),
                         Some(`A.#ct`, [rv;t1;...;tn])]
             ==> [(t1, ..., tn) #A.ct]
        [Tobject (_, Some(`A.#ct`, [Tnil;t1;...;tn])] ==> [(t1, ..., tn) A.ct]

      where [rv] is the hidden row variable.
  *)

  | Tfield of string * field_kind * type_expr * type_expr
  (** [Tfield ("foo", field_public, t, ts)] ==> [<...; foo : t; ts>] *)

  | Tnil
  (** [Tnil] ==> [<...; >] *)

  | Tlink of type_expr
  (** Indirection used by unification engine. *)

  | Tsubst of type_expr * type_expr option
  (** [Tsubst] is used temporarily to store information in low-level
      functions manipulating representation of types, such as
      instantiation or copy.
      The first argument contains a copy of the original node.
      The second is available only when the first is the row variable of
      a polymorphic variant.  It then contains a copy of the whole variant.
      This constructor should not appear outside of these cases. *)

  | Tvariant of row_desc
  (** Representation of polymorphic variants, see [row_desc]. *)

  | Tunivar of { name : string option; jkind : Jkind.t }
  (** Occurrence of a type variable introduced by a
      forall quantifier / [Tpoly]. *)

  | Tpoly of type_expr * type_expr list
  (** [Tpoly (ty,tyl)] ==> ['a1... 'an. ty],
      where 'a1 ... 'an are names given to types in tyl
      and occurrences of those types in ty. *)

  | Tpackage of Path.t * (Longident.t * type_expr) list
  (** Type of a first-class module (a.k.a package). *)

(** This is used in the Typedtree. It is distinct from
    {{!Asttypes.arg_label}[arg_label]} because Position argument labels are
    discovered through typechecking. *)
and arg_label =
  | Nolabel
  | Labelled of string (** [label:T -> ...] *)
  | Optional of string (** [?label:T -> ...] *)
  | Position of string (** [label:[%call_pos] -> ...] *)

and arrow_desc =
  arg_label * Mode.Alloc.lr * Mode.Alloc.lr



and fixed_explanation =
  | Univar of type_expr (** The row type was bound to an univar *)
  | Fixed_private (** The row type is private *)
  | Reified of Path.t (** The row was reified *)
  | Rigid (** The row type was made rigid during constraint verification *)

(** [abbrev_memo] allows one to keep track of different expansions of a type
    alias. This is done for performance purposes.

    For instance, when defining [type 'a pair = 'a * 'a], when one refers to an
    ['a pair], it is just a shortcut for the ['a * 'a] type.
    This expansion will be stored in the [abbrev_memo] of the corresponding
    [Tconstr] node.

    In practice, [abbrev_memo] behaves like list of expansions with a mutable
    tail.

    Note on marshalling: [abbrev_memo] must not appear in saved types.
    [Btype], with [cleanup_abbrev] and [memo], takes care of tracking and
    removing abbreviations.
*)
and abbrev_memo =
  | Mnil (** No known abbreviation *)

  | Mcons of private_flag * Path.t * type_expr * type_expr * abbrev_memo
  (** Found one abbreviation.
      A valid abbreviation should be at least as visible and reachable by the
      same path.
      The first expression is the abbreviation and the second the expansion. *)

  | Mlink of abbrev_memo ref
  (** Abbreviations can be found after this indirection *)

(** [commutable] is a flag appended to every arrow type.

    When typing an application, if the type of the functional is
    known, its type is instantiated with [commu_ok] arrows, otherwise as
    [commu_var ()].

    When the type is not known, the application will be used to infer
    the actual type.  This is fragile in presence of labels where
    there is no principal type.

    Two incompatible applications must rely on [is_commu_ok] arrows,
    otherwise they will trigger an error.

    let f g =
      g ~a:() ~b:();
      g ~b:() ~a:();

    Error: This function is applied to arguments
    in an order different from other calls.
    This is only allowed when the real type is known.
*)

val is_commu_ok: commutable -> bool
val commu_ok: commutable
val commu_var: unit -> commutable

(** [field_kind] indicates the accessibility of a method.

    An [Fprivate] field may become [Fpublic] or [Fabsent] during unification,
    but not the other way round.

    The same [field_kind] is kept shared when copying [Tfield] nodes
    so that the copies of the self-type of a class share the same accessibility
    (see also PR#10539).
 *)

type field_kind_view =
    Fprivate
  | Fpublic
  | Fabsent

val field_kind_repr: field_kind -> field_kind_view
val field_public: field_kind
val field_absent: field_kind
val field_private: unit -> field_kind
val field_kind_internal_repr: field_kind -> field_kind
        (* Removes indirections in [field_kind].
           Only needed for performance. *)

(** Getters for type_expr; calls repr before answering a value *)

val get_desc: type_expr -> type_desc
val get_level: type_expr -> int
val get_scope: type_expr -> int
val get_id: type_expr -> int

(** Transient [type_expr].
    Should only be used immediately after [Transient_expr.repr] *)
type transient_expr = private
      { mutable desc: type_desc;
        mutable level: int;
        mutable scope: int;
        id: int }

module Transient_expr : sig
  (** Operations on [transient_expr] *)

  val create: type_desc -> level: int -> scope: int -> id: int -> transient_expr
  val set_desc: transient_expr -> type_desc -> unit
  val set_level: transient_expr -> int -> unit
  val set_scope: transient_expr -> int -> unit
  val repr: type_expr -> transient_expr
  val type_expr: transient_expr -> type_expr
  val coerce: type_expr -> transient_expr
      (** Coerce without normalizing with [repr] *)

  val set_stub_desc: type_expr -> type_desc -> unit
      (** Instantiate a not yet instantiated stub.
          Fail if already instantiated. *)
end

val create_expr: type_desc -> level: int -> scope: int -> id: int -> type_expr

(** Functions and definitions moved from Btype *)

val newty3: level:int -> scope:int -> type_desc -> type_expr
        (** Create a type with a fresh id *)

val newty2: level:int -> type_desc -> type_expr
        (** Create a type with a fresh id and no scope *)

module TransientTypeOps : sig
  (** Comparisons for functors *)

  type t = transient_expr
  val compare : t -> t -> int
  val equal : t -> t -> bool
  val hash : t -> int
end

(** Comparisons for [type_expr]; cannot be used for functors *)

val eq_type: type_expr -> type_expr -> bool
val compare_type: type_expr -> type_expr -> int

(** Constructor and accessors for [row_desc] *)

(** [  `X | `Y ]       (row_closed = true)
    [< `X | `Y ]       (row_closed = true)
    [> `X | `Y ]       (row_closed = false)
    [< `X | `Y > `X ]  (row_closed = true)

    type t = [> `X ] as 'a      (row_more = Tvar a)
    type t = private [> `X ]    (row_more = Tconstr ("t#row", [], ref Mnil))

    And for:

        let f = function `X -> `X -> | `Y -> `X

    the type of "f" will be a [Tarrow] whose lhs will (basically) be:

        Tvariant { row_fields = [("X", _)];
                   row_more   =
                     Tvariant { row_fields = [("Y", _)];
                                row_more   =
                                  Tvariant { row_fields = [];
                                             row_more   = _;
                                             _ };
                                _ };
                   _
                 }

*)

val create_row:
  fields:(label * row_field) list ->
  more:type_expr ->
  closed:bool ->
  fixed:fixed_explanation option ->
  name:(Path.t * type_expr list) option -> row_desc

val row_fields: row_desc -> (label * row_field) list
val row_more: row_desc -> type_expr
val row_closed: row_desc -> bool
val row_fixed: row_desc -> fixed_explanation option
val row_name: row_desc -> (Path.t * type_expr list) option

val set_row_name: row_desc -> (Path.t * type_expr list) option -> row_desc

val get_row_field: label -> row_desc -> row_field

(** get all fields at once; different from the old [row_repr] *)
type row_desc_repr =
    Row of { fields: (label * row_field) list;
             more:   type_expr;
             closed: bool;
             fixed:  fixed_explanation option;
             name:   (Path.t * type_expr list) option }

val row_repr: row_desc -> row_desc_repr

(** Current contents of a row field *)
type row_field_view =
    Rpresent of type_expr option
  | Reither of bool * type_expr list * bool
        (* 1st true denotes a constant constructor *)
        (* 2nd true denotes a tag in a pattern matching, and
           is erased later *)
  | Rabsent

val row_field_repr: row_field -> row_field_view
val rf_present: type_expr option -> row_field
val rf_absent: row_field
val rf_either:
    ?use_ext_of:row_field ->
    no_arg:bool -> type_expr list -> matched:bool -> row_field
val rf_either_of: type_expr option -> row_field

val eq_row_field_ext: row_field -> row_field -> bool
val changed_row_field_exts: row_field list -> (unit -> unit) -> bool

val match_row_field:
    present:(type_expr option -> 'a) ->
    absent:(unit -> 'a) ->
    either:(bool -> type_expr list -> bool -> row_field option ->'a) ->
    row_field -> 'a

(* *)

module Uid = Shape.Uid

(* Sets and maps of methods and instance variables *)

module MethSet : Set.S with type elt = string
module VarSet : Set.S with type elt = string

module Meths : Map.S with type key = string
module Vars  : Map.S with type key = string

(* Value descriptions *)

type value_kind =
    Val_reg                             (* Regular value *)
  | Val_prim of Primitive.description   (* Primitive *)
  | Val_ivar of mutable_flag * string   (* Instance variable (mutable ?) *)
  | Val_self of class_signature * self_meths * Ident.t Vars.t * string
                                        (* Self *)
  | Val_anc of class_signature * Ident.t Meths.t * string
                                        (* Ancestor *)

and self_meths =
  | Self_concrete of Ident.t Meths.t
  | Self_virtual of Ident.t Meths.t ref

and class_signature =
  { csig_self: type_expr;
    mutable csig_self_row: type_expr;
    mutable csig_vars: (mutable_flag * virtual_flag * type_expr) Vars.t;
    mutable csig_meths: (method_privacy * virtual_flag * type_expr) Meths.t; }

and method_privacy =
  | Mpublic
  | Mprivate of field_kind
    (* The [field_kind] is always [Fabsent] in a complete class type. *)

(* Variance *)

module Variance : sig
  type t
  type f =
      May_pos                (* allow positive occurrences *)
    | May_neg                (* allow negative occurrences *)
    | May_weak               (* allow occurrences under a negative position *)
    | Inj                    (* type is injective in this parameter *)
    | Pos                    (* there is a positive occurrence *)
    | Neg                    (* there is a negative occurrence *)
    | Inv                    (* both negative and positive occurrences *)
  val null : t               (* no occurrence *)
  val full : t               (* strictly invariant (all flags) *)
  val covariant : t          (* strictly covariant (May_pos, Pos and Inj) *)
  val unknown : t            (* allow everything, guarantee nothing *)
  val union  : t -> t -> t
  val inter  : t -> t -> t
  val subset : t -> t -> bool
  val eq : t -> t -> bool
  val set : f -> t -> t
  val set_if : bool -> f -> t -> t
  val mem : f -> t -> bool
  val conjugate : t -> t                (* exchange positive and negative *)
  val compose : t -> t -> t
  val strengthen : t -> t                (* remove May_weak when possible *)
  val get_upper : t -> bool * bool                    (* may_pos, may_neg *)
  val get_lower : t -> bool * bool * bool                (* pos, neg, inj *)
  val unknown_signature : injective:bool -> arity:int -> t list
  (** The most pessimistic variance for a completely unknown type. *)
end

module Separability : sig
  (** see {!Typedecl_separability} for an explanation of separability
      and separability modes.*)

  type t = Ind | Sep | Deepsep
  val eq : t -> t -> bool
  val print : Format.formatter -> t -> unit

  val rank : t -> int
  (** Modes are ordered from the least to the most demanding:
      Ind < Sep < Deepsep.
      'rank' maps them to integers in an order-respecting way:
      m1 < m2  <=>  rank m1 < rank m2 *)

  val compare : t -> t -> int
  (** Compare two mode according to their mode ordering. *)

  val max : t -> t -> t
  (** [max_mode m1 m2] returns the most demanding mode. It is used to
      express the conjunction of two parameter mode constraints. *)

  type signature = t list
  (** The 'separability signature' of a type assigns a mode for
      each of its parameters. [('a, 'b) t] has mode [(m1, m2)] if
      [(t1, t2) t] is separable whenever [t1, t2] have mode [m1, m2]. *)

  val print_signature : Format.formatter -> signature -> unit

  val default_signature : arity:int -> signature
  (** The most pessimistic separability for a completely unknown type. *)
end

(* Type definitions *)

type type_declaration =
  { type_params: type_expr list;
    type_arity: int;
    type_kind: type_decl_kind;

    type_jkind: Jkind.t;
    (* for an abstract decl kind or for [@@unboxed] types: this is the stored
       jkind for the type; expansion might find a type with a more precise
       jkind. See PR#10017 for motivating examples where subsitution or
       instantiation may refine the immediacy of a type.

       for other decl kinds: this is a cached jkind, computed from the
       decl kind. EXCEPTION: if a type's jkind is refined by a gadt equation,
       the jkind stored here might be a subjkind of the jkind that would
       be computed from the decl kind. This happens in
       Ctype.add_jkind_equation. *)

    type_jkind_annotation: Jkind.annotation option;
    (* This is the jkind annotation written by the user. If the user did
    not write this declaration (because it's a synthesized declaration
    for an e.g. local abstract type or an inlined record), then this field
    can safely be [None]. It's used only for printing and in untypeast. *)

    type_private: private_flag;
    type_manifest: type_expr option;
    type_variance: Variance.t list;
    (* covariant, contravariant, weakly contravariant, injective *)
    type_separability: Separability.t list;
    type_is_newtype: bool;
    type_expansion_scope: int;
    type_loc: Location.t;
    type_attributes: Parsetree.attributes;
    type_unboxed_default: bool;
    (* true if the unboxed-ness of this type was chosen by a compiler flag *)
    type_uid: Uid.t;
  }

and type_decl_kind = (label_declaration, constructor_declaration) type_kind

and ('lbl, 'cstr) type_kind =
    Type_abstract of abstract_reason
  | Type_record of 'lbl list  * record_representation
  | Type_variant of 'cstr list * variant_representation
  | Type_open

(* CR layouts: after removing the void translation from lambda, we could get rid of
   this src_index / runtime_tag distinction.  But I am leaving it in because it
   may not be long before we need it again.

   In particular, lambda will need to do something about computing offsets for
   block projections when not everything is one word wide, whether that's
   because of void or because of other jkinds.  One option is to change these
   projections to be more abstract and pass the jkind information to other
   stages of the compiler, as is currently done for unboxed projection
   operations, but at the moment our plan is to do this math in lambda in the
   case of normal projections from boxes. *)
and tag = Ordinary of {src_index: int;  (* Unique name (per type) *)
                       runtime_tag: int}    (* The runtime tag *)
        | Extension of Path.t * Jkind.t array

and abstract_reason =
    Abstract_def
  | Abstract_rec_check_regularity       (* See Typedecl.transl_type_decl *)

(* A mixed record contains a prefix of values followed by a non-empty suffix of
   "flat" elements. Intuitively, a flat element is one that need not be scanned
   by the garbage collector.
*)
and flat_element = Imm | Float | Float64
and mixed_record_shape =
  { value_prefix_len : int;
    (* We use an array just so we can index into the middle. *)
    flat_suffix : flat_element array;
  }

and record_representation =
  | Record_unboxed
  | Record_inlined of tag * variant_representation
  (* For an inlined record, we record the representation of the variant that
     contains it and the tag of the relevant constructor of that variant. *)
  | Record_boxed of Jkind.t array
  | Record_float (* All fields are floats *)
  | Record_ufloat
  (* All fields are [float#]s.  Same runtime representation as [Record_float],
     but operations on these (e.g., projection, update) work with unboxed floats
     rather than boxed floats. *)
  | Record_mixed of mixed_record_shape
  (* The record contains a mix of values and unboxed elements. The block
     is tagged such that polymorphic operations will not work.
  *)

(* For unboxed variants, we record the jkind of the mandatory single argument.
   For boxed variants, we record the jkinds for the arguments of each
   constructor.  For boxed inlined records, this is just a length 1 array with
   the jkind of the record itself, not the jkinds of each field.  *)
and variant_representation =
  | Variant_unboxed
  | Variant_boxed of jkind array array
  | Variant_extensible

and label_declaration =
  {
    ld_id: Ident.t;
<<<<<<< HEAD
    ld_mutable: mutable_flag;
    ld_global: Mode.Global_flag.t loc;
=======
    ld_mutable: mutability;
    ld_global: Mode.Global_flag.t;
>>>>>>> 3f806c8a
    ld_type: type_expr;
    ld_jkind : Jkind.t;
    ld_loc: Location.t;
    ld_attributes: Parsetree.attributes;
    ld_uid: Uid.t;
  }

and constructor_declaration =
  {
    cd_id: Ident.t;
    cd_args: constructor_arguments;
    cd_res: type_expr option;
    cd_loc: Location.t;
    cd_attributes: Parsetree.attributes;
    cd_uid: Uid.t;
  }

and constructor_argument =
  {
    ca_global: Mode.Global_flag.t loc;
    ca_type: type_expr;
    ca_loc: Location.t;
  }

and constructor_arguments =
  | Cstr_tuple of constructor_argument list
  | Cstr_record of label_declaration list

val tys_of_constr_args : constructor_arguments -> type_expr list

(* Returns the inner type, if unboxed. *)
val find_unboxed_type : type_declaration -> type_expr option

type extension_constructor =
  {
    ext_type_path: Path.t;
    ext_type_params: type_expr list;
    ext_args: constructor_arguments;
    ext_arg_jkinds: Jkind.t array;
    ext_constant: bool;
    ext_ret_type: type_expr option;
    ext_private: private_flag;
    ext_loc: Location.t;
    ext_attributes: Parsetree.attributes;
    ext_uid: Uid.t;
  }

and type_transparence =
    Type_public      (* unrestricted expansion *)
  | Type_new         (* "new" type *)
  | Type_private     (* private type *)

(* Type expressions for the class language *)

type class_type =
    Cty_constr of Path.t * type_expr list * class_type
  | Cty_signature of class_signature
  | Cty_arrow of arg_label * type_expr * class_type

type class_declaration =
  { cty_params: type_expr list;
    mutable cty_type: class_type;
    cty_path: Path.t;
    cty_new: type_expr option;
    cty_variance: Variance.t list;
    cty_loc: Location.t;
    cty_attributes: Parsetree.attributes;
    cty_uid: Uid.t;
  }

type class_type_declaration =
  { clty_params: type_expr list;
    clty_type: class_type;
    clty_path: Path.t;
    clty_hash_type: type_declaration; (* object type with an open row *)
    clty_variance: Variance.t list;
    clty_loc: Location.t;
    clty_attributes: Parsetree.attributes;
    clty_uid: Uid.t;
  }

(* Type expressions for the module language *)

type visibility =
  | Exported
  | Hidden

type rec_status =
    Trec_not                   (* first in a nonrecursive group *)
  | Trec_first                 (* first in a recursive group *)
  | Trec_next                  (* not first in a recursive/nonrecursive group *)

type ext_status =
    Text_first                     (* first constructor in an extension *)
  | Text_next                      (* not first constructor in an extension *)
  | Text_exception

type module_presence =
  | Mp_present
  | Mp_absent

(* Module aliasability for strengthening *)
module Aliasability : sig
  type t = Not_aliasable | Aliasable

  val aliasable : bool -> t
  val is_aliasable : t -> bool
end

(* Wrap.t encapsulates bits of module types which can be lazy *)
module type Wrap = sig
  type 'a t
end

module type Wrapped = sig
  type 'a wrapped

  type value_description =
    { val_type: type_expr wrapped;                (* Type of the value *)
      val_kind: value_kind;
      val_loc: Location.t;
      val_attributes: Parsetree.attributes;
      val_uid: Uid.t;
    }

  type module_type =
    Mty_ident of Path.t
  | Mty_signature of signature
  | Mty_functor of functor_parameter * module_type
  | Mty_alias of Path.t
  | Mty_strengthen of module_type * Path.t * Aliasability.t
      (* See comments about the aliasability of strengthening in mtype.ml *)

  and functor_parameter =
  | Unit
  | Named of Ident.t option * module_type

  and signature = signature_item list wrapped

  and signature_item =
    Sig_value of Ident.t * value_description * visibility
  | Sig_type of Ident.t * type_declaration * rec_status * visibility
  | Sig_typext of Ident.t * extension_constructor * ext_status * visibility
  | Sig_module of
      Ident.t * module_presence * module_declaration * rec_status * visibility
  | Sig_modtype of Ident.t * modtype_declaration * visibility
  | Sig_class of Ident.t * class_declaration * rec_status * visibility
  | Sig_class_type of Ident.t * class_type_declaration * rec_status * visibility

  and module_declaration =
  {
    md_type: module_type;
    md_attributes: Parsetree.attributes;
    md_loc: Location.t;
    md_uid: Uid.t;
  }

  and modtype_declaration =
  {
    mtd_type: module_type option;  (* None: abstract *)
    mtd_attributes: Parsetree.attributes;
    mtd_loc: Location.t;
    mtd_uid: Uid.t;
  }
end

module Make_wrapped(Wrap : Wrap) : Wrapped with type 'a wrapped = 'a Wrap.t

module Map_wrapped(From : Wrapped)(To : Wrapped) : sig
  type mapper =
    {
      map_signature: mapper -> From.signature -> To.signature;
      map_type_expr: mapper -> type_expr From.wrapped -> type_expr To.wrapped
    }

  val value_description :
    mapper -> From.value_description -> To.value_description
  val module_declaration :
    mapper -> From.module_declaration -> To.module_declaration
  val modtype_declaration :
    mapper -> From.modtype_declaration -> To.modtype_declaration
  val module_type : mapper -> From.module_type -> To.module_type
  val signature : mapper -> From.signature -> To.signature
  val signature_item : mapper -> From.signature_item -> To.signature_item
  val functor_parameter :
    mapper -> From.functor_parameter -> To.functor_parameter
end

include Wrapped with type 'a wrapped = 'a

val item_visibility : signature_item -> visibility

(* Constructor and record label descriptions inserted held in typing
   environments *)

type constructor_description =
  { cstr_name: string;                  (* Constructor name *)
    cstr_res: type_expr;                (* Type of the result *)
    cstr_existentials: type_expr list;  (* list of existentials *)
    cstr_args: constructor_argument list; (* Type of the arguments *)
    cstr_arg_jkinds: Jkind.t array;     (* Jkinds of the arguments *)
    cstr_arity: int;                    (* Number of arguments *)
    cstr_tag: tag;                      (* Tag for heap blocks *)
    cstr_repr: variant_representation;  (* Repr of the outer variant *)
    cstr_constant: bool;                (* True if all args are void *)
    cstr_consts: int;                   (* Number of constant constructors *)
    cstr_nonconsts: int;                (* Number of non-const constructors *)
    cstr_generalized: bool;             (* Constrained return type? *)
    cstr_private: private_flag;         (* Read-only constructor? *)
    cstr_loc: Location.t;
    cstr_attributes: Parsetree.attributes;
    cstr_inlined: type_declaration option;
      (* [Some decl] here iff the cstr has an inline record (which is decl) *)
    cstr_uid: Uid.t;
   }

(* Constructors are the same *)
val equal_tag :  tag -> tag -> bool

(* Constructors may be the same, given potential rebinding *)
val may_equal_constr :
    constructor_description ->  constructor_description -> bool

(* Equality *)

val equal_record_representation :
  record_representation -> record_representation -> bool

val equal_variant_representation :
  variant_representation -> variant_representation -> bool

type label_description =
  { lbl_name: string;                   (* Short name *)
    lbl_res: type_expr;                 (* Type of the result *)
    lbl_arg: type_expr;                 (* Type of the argument *)
<<<<<<< HEAD
    lbl_mut: mutable_flag;              (* Is this a mutable field? *)
    lbl_global: Mode.Global_flag.t loc; (* Is this a global field? *)
=======
    lbl_mut: mutability;                (* Is this a mutable field? *)
    lbl_global: Mode.Global_flag.t;     (* Is this a global field? *)
>>>>>>> 3f806c8a
    lbl_jkind : Jkind.t;                (* Jkind of the argument *)
    lbl_pos: int;                       (* Position in block *)
    lbl_num: int;                       (* Position in the type *)
    lbl_all: label_description array;   (* All the labels in this type *)
    lbl_repres: record_representation;  (* Representation for outer record *)
    lbl_private: private_flag;          (* Read-only field? *)
    lbl_loc: Location.t;
    lbl_attributes: Parsetree.attributes;
    lbl_uid: Uid.t;
  }
(* CR layouts v5: once we allow [any] in record fields, change [lbl_jkind] to
   be a [sort option].  This will allow a fast path for representability checks
   at record construction, and currently only the sort is used anyway. *)

(** The special value we assign to lbl_pos for label descriptions corresponding
    to void types, because they can't sensibly be projected.

    CR layouts v5: This should be removed once we have unarization, as it
    will be up to a later stage of the compiler to erase void.
*)
val lbl_pos_void : int

(** Extracts the list of "value" identifiers bound by a signature.
    "Value" identifiers are identifiers for signature components that
    correspond to a run-time value: values, extensions, modules, classes.
    Note: manifest primitives do not correspond to a run-time value! *)
val bound_value_identifiers: signature -> Ident.t list

val signature_item_id : signature_item -> Ident.t

val count_mixed_record_values_and_floats : mixed_record_shape -> int * int

type mixed_record_element =
  | Value_prefix
  | Flat_suffix of flat_element

(** Raises if the int is out of bounds. *)
val get_mixed_record_element : mixed_record_shape -> int -> mixed_record_element

(**** Utilities for backtracking ****)

type snapshot
        (* A snapshot for backtracking *)
val snapshot: unit -> snapshot
        (* Make a snapshot for later backtracking. Costs nothing *)
val backtrack: cleanup_abbrev:(unit -> unit) -> snapshot -> unit
        (* Backtrack to a given snapshot. Only possible if you have
           not already backtracked to a previous snapshot.
           Calls [cleanup_abbrev] internally *)
val undo_first_change_after: snapshot -> unit
        (* Backtrack only the first change after a snapshot.
           Does not update the list of changes *)
val undo_compress: snapshot -> unit
        (* Backtrack only path compression. Only meaningful if you have
           not already backtracked to a previous snapshot.
           Does not call [cleanup_abbrev] *)

(** Functions to use when modifying a type (only Ctype?).
    The old values are logged and reverted on backtracking.
 *)

val link_type: type_expr -> type_expr -> unit
        (* Set the desc field of [t1] to [Tlink t2], logging the old value if
           there is an active snapshot.  Any jkind information in [t1]'s desc
           is thrown away without checking - calls to this in unification should
           first check that [t2]'s jkind is a subjkind of [t1]. *)
val set_type_desc: type_expr -> type_desc -> unit
        (* Set directly the desc field, without sharing *)
val set_level: type_expr -> int -> unit
val set_scope: type_expr -> int -> unit
val set_var_jkind: type_expr -> Jkind.t -> unit
        (* May only be called on Tvars *)
val set_name:
    (Path.t * type_expr list) option ref ->
    (Path.t * type_expr list) option -> unit
val link_row_field_ext: inside:row_field -> row_field -> unit
        (* Extract the extension variable of [inside] and set it to the
           second argument *)
val set_univar: type_expr option ref -> type_expr -> unit
val link_kind: inside:field_kind -> field_kind -> unit
val link_commu: inside:commutable -> commutable -> unit
val set_commu_ok: commutable -> unit<|MERGE_RESOLUTION|>--- conflicted
+++ resolved
@@ -593,13 +593,8 @@
 and label_declaration =
   {
     ld_id: Ident.t;
-<<<<<<< HEAD
-    ld_mutable: mutable_flag;
+    ld_mutable: mutability;
     ld_global: Mode.Global_flag.t loc;
-=======
-    ld_mutable: mutability;
-    ld_global: Mode.Global_flag.t;
->>>>>>> 3f806c8a
     ld_type: type_expr;
     ld_jkind : Jkind.t;
     ld_loc: Location.t;
@@ -835,13 +830,8 @@
   { lbl_name: string;                   (* Short name *)
     lbl_res: type_expr;                 (* Type of the result *)
     lbl_arg: type_expr;                 (* Type of the argument *)
-<<<<<<< HEAD
-    lbl_mut: mutable_flag;              (* Is this a mutable field? *)
+    lbl_mut: mutability;                (* Is this a mutable field? *)
     lbl_global: Mode.Global_flag.t loc; (* Is this a global field? *)
-=======
-    lbl_mut: mutability;                (* Is this a mutable field? *)
-    lbl_global: Mode.Global_flag.t;     (* Is this a global field? *)
->>>>>>> 3f806c8a
     lbl_jkind : Jkind.t;                (* Jkind of the argument *)
     lbl_pos: int;                       (* Position in block *)
     lbl_num: int;                       (* Position in the type *)
