--- conflicted
+++ resolved
@@ -289,17 +289,10 @@
 
 (** Constructor and accessors for [row_desc] *)
 
-<<<<<<< HEAD
-  val mk : current_unit:Compilation_unit.t option -> t
-  val of_compilation_unit_id : Compilation_unit.t -> t
-  val of_predef_id : Ident.t -> t
-  val internal_not_actually_unique : t
-=======
 (** [  `X | `Y ]       (row_closed = true)
     [< `X | `Y ]       (row_closed = true)
     [> `X | `Y ]       (row_closed = false)
     [< `X | `Y > `X ]  (row_closed = true)
->>>>>>> 50839d9a
 
     type t = [> `X ] as 'a      (row_more = Tvar a)
     type t = private [> `X ]    (row_more = Tconstr ("t#row", [], ref Mnil))
