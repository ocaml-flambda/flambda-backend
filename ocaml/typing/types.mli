--- conflicted
+++ resolved
@@ -558,13 +558,8 @@
    non-empty suffix of "flat" elements. Intuitively, a flat element is one that
    need not be scanned by the garbage collector.
 *)
-<<<<<<< HEAD
 and flat_element = Imm | Float | Float64 | Bits32 | Bits64 | Word
-and mixed_record_shape =
-=======
-and flat_element = Imm | Float | Float64
 and mixed_product_shape =
->>>>>>> 2ef82b96
   { value_prefix_len : int;
     (* We use an array just so we can index into the middle. *)
     flat_suffix : flat_element array;
@@ -875,13 +870,7 @@
 
 val signature_item_id : signature_item -> Ident.t
 
-<<<<<<< HEAD
-type mixed_record_element =
-=======
-val count_mixed_record_values_and_floats : mixed_product_shape -> int * int
-
 type mixed_product_element =
->>>>>>> 2ef82b96
   | Value_prefix
   | Flat_suffix of flat_element
 
