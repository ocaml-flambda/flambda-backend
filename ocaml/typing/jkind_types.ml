(**************************************************************************)
(*                                                                        *)
(*                                 OCaml                                  *)
(*                                                                        *)
(*                  Liam Stevenson, Jane Street, New York                 *)
(*                                                                        *)
(*   Copyright 2024 Jane Street Group LLC                                 *)
(*                                                                        *)
(*   All rights reserved.  This file is distributed under the terms of    *)
(*   the GNU Lesser General Public License version 2.1, with the          *)
(*   special exception on linking described in the file LICENSE.          *)
(*                                                                        *)
(**************************************************************************)

module Sort = struct
  type base =
    | Void
    | Value
    | Float64
    | Float32
    | Word
    | Bits32
    | Bits64
    | Vec128

  type t =
    | Var of var
    | Base of base
    | Product of t list

  and var =
    { mutable contents : t option;
      uid : int (* For debugging / printing only *)
    }

  let equal_base b1 b2 =
    match b1, b2 with
    | Void, Void
    | Value, Value
    | Float64, Float64
    | Float32, Float32
    | Word, Word
    | Bits32, Bits32
    | Bits64, Bits64 ->
      true
    | (Void | Value | Float64 | Float32 | Word | Bits32 | Bits64), _ -> false

  let to_string_base = function
    | Value -> "value"
    | Void -> "void"
    | Float64 -> "float64"
    | Float32 -> "float32"
    | Word -> "word"
    | Bits32 -> "bits32"
    | Bits64 -> "bits64"

  module Const = struct
    type t =
      | Base of base
      | Product of t list

    let rec equal c1 c2 =
      match c1, c2 with
<<<<<<< HEAD
      | Void, Void
      | Value, Value
      | Float64, Float64
      | Float32, Float32
      | Word, Word
      | Bits32, Bits32
      | Bits64, Bits64
      | Vec128, Vec128 ->
        true
      | (Void | Value | Float64 | Float32 | Word | Bits32 | Bits64 | Vec128), _
        ->
        false

    let to_string = function
      | Value -> "value"
      | Void -> "void"
      | Float64 -> "float64"
      | Float32 -> "float32"
      | Word -> "word"
      | Bits32 -> "bits32"
      | Bits64 -> "bits64"
      | Vec128 -> "vec128"

    let format ppf const = Format.fprintf ppf "%s" (to_string const)
=======
      | Base b1, Base b2 -> equal_base b1 b2
      | Product cs1, Product cs2 -> List.equal equal cs1 cs2
      | (Base _ | Product _), _ -> false

    let format ppf c =
      let rec pp_element ~nested ppf = function
        | Base b -> Format.fprintf ppf "%s" (to_string_base b)
        | Product cs ->
          let pp_sep ppf () = Format.fprintf ppf "@ & " in
          Misc.pp_nested_list ~nested ~pp_element ~pp_sep ppf cs
      in
      pp_element ~nested:false ppf c
>>>>>>> c3dbdc34

    module Debug_printers = struct
      let t ppf c =
        let rec pp_element ~nested ppf = function
          | Base b ->
            Format.fprintf ppf "%s"
              (match b with
              | Void -> "Void"
              | Value -> "Value"
              | Float64 -> "Float64"
              | Float32 -> "Float32"
              | Word -> "Word"
              | Bits32 -> "Bits32"
              | Bits64 -> "Bits64")
          | Product cs ->
            let pp_sep ppf () = Format.fprintf ppf "@ , " in
            Format.fprintf ppf "Product [%a]"
              (Misc.pp_nested_list ~nested ~pp_element ~pp_sep)
              cs
        in
        pp_element ~nested:false ppf c
    end
  end

  module Var = struct
    type t = var

    let name { uid; _ } = "'_representable_layout_" ^ Int.to_string uid
  end

  (*** debug printing **)
  module Debug_printers = struct
    open Format

    let rec t ppf = function
      | Var v -> fprintf ppf "Var %a" var v
      | Base b ->
        fprintf ppf
          (match b with
          | Void -> "Void"
          | Value -> "Value"
          | Float64 -> "Float64"
          | Float32 -> "Float32"
          | Word -> "Word"
          | Bits32 -> "Bits32"
<<<<<<< HEAD
          | Bits64 -> "Bits64"
          | Vec128 -> "Vec128")
    end
  end
=======
          | Bits64 -> "Bits64")
      | Product ts ->
        fprintf ppf "Product [ %a ]"
          (pp_print_list ~pp_sep:(fun ppf () -> pp_print_text ppf "; ") t)
          ts
>>>>>>> c3dbdc34

    and opt_t ppf = function
      | Some s -> fprintf ppf "Some %a" t s
      | None -> fprintf ppf "None"

    and var ppf v =
      fprintf ppf "{@[@ contents = %a;@ uid = %d@ @]}" opt_t v.contents v.uid
  end

  (* To record changes to sorts, for use with `Types.{snapshot, backtrack}` *)
  type change = var * t option

  let change_log : (change -> unit) ref = ref (fun _ -> ())

  let set_change_log cl = change_log := cl

  let log_change change = !change_log change

  let undo_change (v, t_op) = v.contents <- t_op

  let set : var -> t option -> unit =
   fun v t_op ->
    log_change (v, v.contents);
    v.contents <- t_op

  module Static = struct
    (* Statically allocated values of various consts and sorts to save
       allocations in in the core hot path functions. [T] is also included in
       the outer module to provide the core sorts. *)

    module T = struct
      let void = Base Void

      let value = Base Value

      let float64 = Base Float64

      let float32 = Base Float32

      let word = Base Word

      let bits32 = Base Bits32

      let bits64 = Base Bits64

      let of_base = function
        | Void -> void
        | Value -> value
        | Float64 -> float64
        | Float32 -> float32
        | Word -> word
        | Bits32 -> bits32
        | Bits64 -> bits64

      let rec of_const : Const.t -> t = function
        | Base b -> of_base b
        | Product cs -> Product (List.map of_const cs)
    end

    module T_option = struct
      let value = Some T.value

      let void = Some T.void

      let float64 = Some T.float64

      let float32 = Some T.float32

      let word = Some T.word

      let bits32 = Some T.bits32

      let bits64 = Some T.bits64

      let of_base = function
        | Void -> void
        | Value -> value
        | Float64 -> float64
        | Float32 -> float32
        | Word -> word
        | Bits32 -> bits32
        | Bits64 -> bits64

      let rec of_const : Const.t -> t option = function
        | Base b -> of_base b
        | Product cs ->
          Option.map
            (fun x -> Product x)
            (Misc.Stdlib.List.map_option of_const cs)
    end

<<<<<<< HEAD
  let vec128 = Const Vec128

  let some_value = Some (Const Value)

  let of_const = function
    | Void -> void
    | Value -> value
    | Float64 -> float64
    | Float32 -> float32
    | Word -> word
    | Bits32 -> bits32
    | Bits64 -> bits64
    | Vec128 -> vec128
=======
    module Const = struct
      open Const

      let value = Base Value

      let void = Base Void

      let float64 = Base Float64

      let float32 = Base Float32

      let word = Base Word

      let bits32 = Base Bits32

      let bits64 = Base Bits64

      let of_base : base -> Const.t = function
        | Value -> value
        | Void -> void
        | Float64 -> float64
        | Float32 -> float32
        | Word -> word
        | Bits32 -> bits32
        | Bits64 -> bits64
    end
  end
>>>>>>> c3dbdc34

  let of_var v = Var v

  let last_var_uid = ref 0

  let new_var () =
    incr last_var_uid;
    Var { contents = None; uid = !last_var_uid }

  (* Post-condition: If the result is a [Var v], then [!v] is [None]. *)
  let rec get : t -> t = function
    | Base _ as t -> t
    | Product ts as t ->
      let ts' = List.map get ts in
      if List.for_all2 ( == ) ts ts' then t else Product ts'
    | Var r as t -> (
      match r.contents with
      | None -> t
      | Some s ->
        let result = get s in
        if result != s then set r (Some result);
        (* path compression *)
        result)

<<<<<<< HEAD
  let memoized_value : t option = Some (Const Value)

  let memoized_void : t option = Some (Const Void)

  let memoized_float64 : t option = Some (Const Float64)

  let memoized_float32 : t option = Some (Const Float32)

  let memoized_word : t option = Some (Const Word)

  let memoized_bits32 : t option = Some (Const Bits32)

  let memoized_bits64 : t option = Some (Const Bits64)

  let memoized_vec128 : t option = Some (Const Vec128)

  let[@inline] get_memoized = function
    | Value -> memoized_value
    | Void -> memoized_void
    | Float64 -> memoized_float64
    | Float32 -> memoized_float32
    | Word -> memoized_word
    | Bits32 -> memoized_bits32
    | Bits64 -> memoized_bits64
    | Vec128 -> memoized_vec128

  let rec default_to_value_and_get : t -> const = function
    | Const c -> c
=======
  let rec default_to_value_and_get : t -> Const.t = function
    | Base b -> Static.Const.of_base b
    | Product ts -> Product (List.map default_to_value_and_get ts)
>>>>>>> c3dbdc34
    | Var r -> (
      match r.contents with
      | None ->
        set r Static.T_option.value;
        Static.Const.value
      | Some s ->
        let result = default_to_value_and_get s in
        set r (Static.T_option.of_const result);
        (* path compression *)
        result)

  (***********************)
  (* equality *)

  type equate_result =
    | Unequal
    | Equal_mutated_first
    | Equal_mutated_second
    | Equal_mutated_both
    | Equal_no_mutation

  let swap_equate_result = function
    | Equal_mutated_first -> Equal_mutated_second
    | Equal_mutated_second -> Equal_mutated_first
    | (Unequal | Equal_no_mutation | Equal_mutated_both) as r -> r

  let[@inline] sorts_of_product s =
    (* In the equate functions, it's useful to pass around lists of sorts inside
       the product constructor they came from to avoid re-allocating it if we
       end up wanting to store it in a variable. We could probably eliminate the
       use of this by collapsing a bunch of the functions below into each other,
       but that would be much less readable. *)
    match s with
    | Product sorts -> sorts
    | Var _ | Base _ -> Misc.fatal_error "Jkind_types.sorts_of_product"

  let rec equate_sort_sort s1 s2 =
    match s1 with
    | Base b1 -> swap_equate_result (equate_sort_base s2 b1)
    | Var v1 -> equate_var_sort v1 s2
    | Product _ -> swap_equate_result (equate_sort_product s2 s1)

<<<<<<< HEAD
  let equal_const_const c1 c2 =
    match c1, c2 with
    | Void, Void
    | Value, Value
    | Float64, Float64
    | Float32, Float32
    | Word, Word
    | Bits32, Bits32
    | Bits64, Bits64
    | Vec128, Vec128 ->
      Equal_no_mutation
    | (Void | Value | Float64 | Float32 | Word | Bits32 | Bits64 | Vec128), _ ->
      Unequal
=======
  and equate_sort_base s1 b2 =
    match s1 with
    | Base b1 -> if equal_base b1 b2 then Equal_no_mutation else Unequal
    | Var v1 -> equate_var_base v1 b2
    | Product _ -> Unequal
>>>>>>> c3dbdc34

  and equate_var_base v1 b2 =
    match v1.contents with
    | Some s1 -> equate_sort_base s1 b2
    | None ->
      set v1 (Static.T_option.of_base b2);
      Equal_mutated_first

  and equate_var_sort v1 s2 =
    match s2 with
    | Base b2 -> equate_var_base v1 b2
    | Var v2 -> equate_var_var v1 v2
    | Product _ -> equate_var_product v1 s2

  and equate_var_var v1 v2 =
    if v1 == v2
    then Equal_no_mutation
    else
      match v1.contents, v2.contents with
      | Some s1, _ -> swap_equate_result (equate_var_sort v2 s1)
      | _, Some s2 -> equate_var_sort v1 s2
      | None, None ->
        set v1 (Some (of_var v2));
        Equal_mutated_first

  and equate_var_product v1 s2 =
    match v1.contents with
    | Some s1 -> equate_sort_product s1 s2
    | None ->
      set v1 (Some s2);
      Equal_mutated_first

  and equate_sort_product s1 s2 =
    match s1 with
    | Base _ -> Unequal
    | Product sorts1 ->
      let sorts2 = sorts_of_product s2 in
      equate_sorts sorts1 sorts2
    | Var v1 -> equate_var_product v1 s2

  and equate_sorts sorts1 sorts2 =
    let rec go sorts1 sorts2 acc =
      match sorts1, sorts2 with
      | [], [] -> acc
      | sort1 :: sorts1, sort2 :: sorts2 -> (
        match equate_sort_sort sort1 sort2, acc with
        | Unequal, _ -> Unequal
        | _, Unequal -> assert false
        | Equal_no_mutation, acc | acc, Equal_no_mutation ->
          go sorts1 sorts2 acc
        | Equal_mutated_both, _ | _, Equal_mutated_both ->
          go sorts1 sorts2 Equal_mutated_both
        | Equal_mutated_first, Equal_mutated_first ->
          go sorts1 sorts2 Equal_mutated_first
        | Equal_mutated_second, Equal_mutated_second ->
          go sorts1 sorts2 Equal_mutated_second
        | Equal_mutated_first, Equal_mutated_second
        | Equal_mutated_second, Equal_mutated_first ->
          go sorts1 sorts2 Equal_mutated_both)
      | _, _ -> assert false
    in
    if List.compare_lengths sorts1 sorts2 = 0
    then go sorts1 sorts2 Equal_no_mutation
    else Unequal

  let equate_tracking_mutation = equate_sort_sort

  (* Don't expose whether or not mutation happened; we just need that for
     [Jkind] *)
  let equate s1 s2 =
    match equate_tracking_mutation s1 s2 with
    | Unequal -> false
    | Equal_mutated_first | Equal_mutated_second | Equal_no_mutation
    | Equal_mutated_both ->
      true

<<<<<<< HEAD
  let rec is_void_defaulting = function
    | Const Void -> true
    | Var v -> (
      match !v with
      (* CR layouts v5: this should probably default to void now *)
      | None ->
        set v some_value;
        false
      | Some s -> is_void_defaulting s)
    | Const (Value | Float64 | Float32 | Word | Bits32 | Bits64 | Vec128) ->
      false
=======
  let is_void_defaulting t =
    (* CR layouts v5: this should probably default to void now *)
    match default_to_value_and_get t with
    | Base Void -> true
    | Base (Value | Float64 | Float32 | Word | Bits32 | Bits64) -> false
    | Product _ -> false
>>>>>>> c3dbdc34

  (*** pretty printing ***)

  let rec to_string s =
    match get s with
    | Base b -> to_string_base b
    | Var v -> Var.name v
    | Product ts -> String.concat " * " (List.map to_string ts)

  let format ppf t =
    let rec pp_element ~nested ppf t =
      match get t with
      | Base b -> Format.fprintf ppf "%s" (to_string_base b)
      | Var v -> Format.fprintf ppf "%s" (Var.name v)
      | Product ts ->
        let pp_sep ppf () = Format.fprintf ppf " & " in
        Misc.pp_nested_list ~nested ~pp_element ~pp_sep ppf ts
    in
    pp_element ~nested:false ppf t

  include Static.T

  let for_function = value

  let for_predef_value = value

  let for_block_element = value

  let for_probe_body = value

  let for_poly_variant = value

  let for_record = value

  let for_object = value

  let for_lazy_body = value

  let for_tuple_element = value

  let for_variant_arg = value

  let for_instance_var = value

  let for_class_arg = value

  let for_method = value

  let for_initializer = value

  let for_module = value

  let for_tuple = value

  let for_array_get_result = value

  let for_array_comprehension_element = value

  let for_list_element = value
end

module Layout = struct
  type t =
    | Sort of Sort.t
    | Product of t list
    | Any

  module Const = struct
    type t =
      | Any
      | Base of Sort.base
      | Product of t list

    module Legacy = struct
      type t =
        | Any
        | Any_non_null
        | Value_or_null
        | Value
        | Void
        | Immediate64
        | Immediate
        | Float64
        | Float32
        | Word
        | Bits32
        | Bits64
        | Product of t list
    end
  end
end

module Modes = Mode.Alloc.Const

module Jkind_desc = struct
  type 'type_expr t =
    { layout : Layout.t;
      modes_upper_bounds : Modes.t;
      externality_upper_bound : Jkind_axis.Externality.t;
      nullability_upper_bound : Jkind_axis.Nullability.t
    }
end

(* A history of conditions placed on a jkind.

   INVARIANT: at most one sort variable appears in this history.
   This is a natural consequence of producing this history by comparing
   jkinds.
*)
type 'type_expr history =
  | Interact of
      { reason : Jkind_intf.History.interact_reason;
        lhs_jkind : 'type_expr Jkind_desc.t;
        lhs_history : 'type_expr history;
        rhs_jkind : 'type_expr Jkind_desc.t;
        rhs_history : 'type_expr history
      }
  | Creation of Jkind_intf.History.creation_reason

type 'type_expr t =
  { jkind : 'type_expr Jkind_desc.t;
    history : 'type_expr history;
    has_warned : bool
  }

module Const = struct
  type 'type_expr t =
    { layout : Layout.Const.t;
      modes_upper_bounds : Modes.t;
      externality_upper_bound : Jkind_axis.Externality.t;
      nullability_upper_bound : Jkind_axis.Nullability.t
    }
end

type 'type_expr annotation = 'type_expr Const.t * Jane_syntax.Jkind.annotation<|MERGE_RESOLUTION|>--- conflicted
+++ resolved
@@ -41,9 +41,11 @@
     | Float32, Float32
     | Word, Word
     | Bits32, Bits32
-    | Bits64, Bits64 ->
+    | Bits64, Bits64
+    | Vec128, Vec128 ->
       true
-    | (Void | Value | Float64 | Float32 | Word | Bits32 | Bits64), _ -> false
+    | (Void | Value | Float64 | Float32 | Word | Bits32 | Bits64 | Vec128), _ ->
+      false
 
   let to_string_base = function
     | Value -> "value"
@@ -53,6 +55,7 @@
     | Word -> "word"
     | Bits32 -> "bits32"
     | Bits64 -> "bits64"
+    | Vec128 -> "vec128"
 
   module Const = struct
     type t =
@@ -61,32 +64,6 @@
 
     let rec equal c1 c2 =
       match c1, c2 with
-<<<<<<< HEAD
-      | Void, Void
-      | Value, Value
-      | Float64, Float64
-      | Float32, Float32
-      | Word, Word
-      | Bits32, Bits32
-      | Bits64, Bits64
-      | Vec128, Vec128 ->
-        true
-      | (Void | Value | Float64 | Float32 | Word | Bits32 | Bits64 | Vec128), _
-        ->
-        false
-
-    let to_string = function
-      | Value -> "value"
-      | Void -> "void"
-      | Float64 -> "float64"
-      | Float32 -> "float32"
-      | Word -> "word"
-      | Bits32 -> "bits32"
-      | Bits64 -> "bits64"
-      | Vec128 -> "vec128"
-
-    let format ppf const = Format.fprintf ppf "%s" (to_string const)
-=======
       | Base b1, Base b2 -> equal_base b1 b2
       | Product cs1, Product cs2 -> List.equal equal cs1 cs2
       | (Base _ | Product _), _ -> false
@@ -99,7 +76,6 @@
           Misc.pp_nested_list ~nested ~pp_element ~pp_sep ppf cs
       in
       pp_element ~nested:false ppf c
->>>>>>> c3dbdc34
 
     module Debug_printers = struct
       let t ppf c =
@@ -113,7 +89,8 @@
               | Float32 -> "Float32"
               | Word -> "Word"
               | Bits32 -> "Bits32"
-              | Bits64 -> "Bits64")
+              | Bits64 -> "Bits64"
+              | Vec128 -> "Vec128")
           | Product cs ->
             let pp_sep ppf () = Format.fprintf ppf "@ , " in
             Format.fprintf ppf "Product [%a]"
@@ -145,18 +122,12 @@
           | Float32 -> "Float32"
           | Word -> "Word"
           | Bits32 -> "Bits32"
-<<<<<<< HEAD
           | Bits64 -> "Bits64"
           | Vec128 -> "Vec128")
-    end
-  end
-=======
-          | Bits64 -> "Bits64")
       | Product ts ->
         fprintf ppf "Product [ %a ]"
           (pp_print_list ~pp_sep:(fun ppf () -> pp_print_text ppf "; ") t)
           ts
->>>>>>> c3dbdc34
 
     and opt_t ppf = function
       | Some s -> fprintf ppf "Some %a" t s
@@ -201,6 +172,8 @@
       let bits32 = Base Bits32
 
       let bits64 = Base Bits64
+
+      let vec128 = Base Vec128
 
       let of_base = function
         | Void -> void
@@ -210,6 +183,7 @@
         | Word -> word
         | Bits32 -> bits32
         | Bits64 -> bits64
+        | Vec128 -> vec128
 
       let rec of_const : Const.t -> t = function
         | Base b -> of_base b
@@ -230,6 +204,8 @@
       let bits32 = Some T.bits32
 
       let bits64 = Some T.bits64
+
+      let vec128 = Some T.vec128
 
       let of_base = function
         | Void -> void
@@ -239,6 +215,7 @@
         | Word -> word
         | Bits32 -> bits32
         | Bits64 -> bits64
+        | Vec128 -> vec128
 
       let rec of_const : Const.t -> t option = function
         | Base b -> of_base b
@@ -248,21 +225,6 @@
             (Misc.Stdlib.List.map_option of_const cs)
     end
 
-<<<<<<< HEAD
-  let vec128 = Const Vec128
-
-  let some_value = Some (Const Value)
-
-  let of_const = function
-    | Void -> void
-    | Value -> value
-    | Float64 -> float64
-    | Float32 -> float32
-    | Word -> word
-    | Bits32 -> bits32
-    | Bits64 -> bits64
-    | Vec128 -> vec128
-=======
     module Const = struct
       open Const
 
@@ -279,6 +241,8 @@
       let bits32 = Base Bits32
 
       let bits64 = Base Bits64
+
+      let vec128 = Base Vec128
 
       let of_base : base -> Const.t = function
         | Value -> value
@@ -288,9 +252,9 @@
         | Word -> word
         | Bits32 -> bits32
         | Bits64 -> bits64
+        | Vec128 -> vec128
     end
   end
->>>>>>> c3dbdc34
 
   let of_var v = Var v
 
@@ -315,40 +279,9 @@
         (* path compression *)
         result)
 
-<<<<<<< HEAD
-  let memoized_value : t option = Some (Const Value)
-
-  let memoized_void : t option = Some (Const Void)
-
-  let memoized_float64 : t option = Some (Const Float64)
-
-  let memoized_float32 : t option = Some (Const Float32)
-
-  let memoized_word : t option = Some (Const Word)
-
-  let memoized_bits32 : t option = Some (Const Bits32)
-
-  let memoized_bits64 : t option = Some (Const Bits64)
-
-  let memoized_vec128 : t option = Some (Const Vec128)
-
-  let[@inline] get_memoized = function
-    | Value -> memoized_value
-    | Void -> memoized_void
-    | Float64 -> memoized_float64
-    | Float32 -> memoized_float32
-    | Word -> memoized_word
-    | Bits32 -> memoized_bits32
-    | Bits64 -> memoized_bits64
-    | Vec128 -> memoized_vec128
-
-  let rec default_to_value_and_get : t -> const = function
-    | Const c -> c
-=======
   let rec default_to_value_and_get : t -> Const.t = function
     | Base b -> Static.Const.of_base b
     | Product ts -> Product (List.map default_to_value_and_get ts)
->>>>>>> c3dbdc34
     | Var r -> (
       match r.contents with
       | None ->
@@ -391,27 +324,11 @@
     | Var v1 -> equate_var_sort v1 s2
     | Product _ -> swap_equate_result (equate_sort_product s2 s1)
 
-<<<<<<< HEAD
-  let equal_const_const c1 c2 =
-    match c1, c2 with
-    | Void, Void
-    | Value, Value
-    | Float64, Float64
-    | Float32, Float32
-    | Word, Word
-    | Bits32, Bits32
-    | Bits64, Bits64
-    | Vec128, Vec128 ->
-      Equal_no_mutation
-    | (Void | Value | Float64 | Float32 | Word | Bits32 | Bits64 | Vec128), _ ->
-      Unequal
-=======
   and equate_sort_base s1 b2 =
     match s1 with
     | Base b1 -> if equal_base b1 b2 then Equal_no_mutation else Unequal
     | Var v1 -> equate_var_base v1 b2
     | Product _ -> Unequal
->>>>>>> c3dbdc34
 
   and equate_var_base v1 b2 =
     match v1.contents with
@@ -488,26 +405,13 @@
     | Equal_mutated_both ->
       true
 
-<<<<<<< HEAD
-  let rec is_void_defaulting = function
-    | Const Void -> true
-    | Var v -> (
-      match !v with
-      (* CR layouts v5: this should probably default to void now *)
-      | None ->
-        set v some_value;
-        false
-      | Some s -> is_void_defaulting s)
-    | Const (Value | Float64 | Float32 | Word | Bits32 | Bits64 | Vec128) ->
-      false
-=======
   let is_void_defaulting t =
     (* CR layouts v5: this should probably default to void now *)
     match default_to_value_and_get t with
     | Base Void -> true
-    | Base (Value | Float64 | Float32 | Word | Bits32 | Bits64) -> false
+    | Base (Value | Float64 | Float32 | Word | Bits32 | Bits64 | Vec128) ->
+      false
     | Product _ -> false
->>>>>>> c3dbdc34
 
   (*** pretty printing ***)
 
