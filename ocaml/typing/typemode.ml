open Location
open Mode
open Jane_syntax

type error =
  | Duplicated_mode : ('a, 'b) Axis.t -> error
  | Unrecognized_mode of string
  | Unrecognized_modality of string

exception Error of Location.t * error

let transl_mode_annots modes =
  let rec loop (acc : Alloc.Const.Option.t) = function
    | [] -> acc
    | m :: rest ->
      let { txt; loc } = (m : Mode_expr.Const.t :> _ Location.loc) in
      Jane_syntax_parsing.assert_extension_enabled ~loc Mode ();
      let acc : Alloc.Const.Option.t =
        match txt with
        (* CR zqian: We should interpret other mode names (global, shared, once)
           as well. We can't do that yet because of the CR below. *)
        | "local" -> (
          match acc.locality with
          | None -> { acc with locality = Some Local }
          | Some _ -> raise (Error (loc, Duplicated_mode Areality)))
        | "unique" -> (
          match acc.uniqueness with
          | None -> { acc with uniqueness = Some Unique }
          | Some _ -> raise (Error (loc, Duplicated_mode Uniqueness)))
        | "once" -> (
          match acc.linearity with
          | None -> { acc with linearity = Some Once }
<<<<<<< HEAD
          | Some _ -> raise (Error (loc, Duplicated_mode `Linearity)))
=======
          | Some _ -> raise (Error (loc, Duplicated_mode Linearity)))
        | "global" ->
          (* CR zqian: global modality might leak to here by ppxes.
             This is a dirty fix that needs to be fixed ASAP. *)
          acc
>>>>>>> 3f806c8a
        | s -> raise (Error (loc, Unrecognized_mode s))
      in
      loop acc rest
  in
  loop Alloc.Const.Option.none modes.txt

let transl_global_flags modalities =
  let rec loop (acc : Global_flag.t Location.loc) = function
    | [] -> acc
    | m :: rest ->
      let ({ txt; loc }) = (m : Asttypes.modality Location.loc) in
      let acc : Global_flag.t Location.loc =
        let (Modality txt) = txt in
        match txt with
        | "global" -> (
          match acc.txt with
          | Unrestricted -> { txt = Global; loc }
          (* Duplicated modality is not an error, just silly and thus a warning.
             As we introduce more modalities, it might be in general difficult
             to detect all redundant modalities, but we should do our best. *)
          | Global ->
            Location.prerr_warning loc (Warnings.Redundant_modality txt);
            acc)
        | s -> raise (Error (loc, Unrecognized_modality s))
      in
      loop acc rest
  in
  loop Global_flag.unrestricted_with_loc modalities

let transl_alloc_mode modes =
  let opt = transl_mode_annots modes in
  Alloc.Const.Option.value opt ~default:Alloc.Const.legacy

open Format

let report_error ppf = function
  | Duplicated_mode ax ->
    let ax =
      match ax with
      | Areality -> dprintf "locality"
      | _ -> dprintf "%a" Axis.print ax
    in
    fprintf ppf "The %t axis has already been specified." ax
  | Unrecognized_mode s -> fprintf ppf "Unrecognized mode name %s." s
  | Unrecognized_modality s -> fprintf ppf "Unrecognized modality %s." s

let () =
  Location.register_error_of_exn (function
    | Error (loc, err) -> Some (Location.error_of_printer ~loc report_error err)
    | _ -> None)<|MERGE_RESOLUTION|>--- conflicted
+++ resolved
@@ -30,15 +30,7 @@
         | "once" -> (
           match acc.linearity with
           | None -> { acc with linearity = Some Once }
-<<<<<<< HEAD
-          | Some _ -> raise (Error (loc, Duplicated_mode `Linearity)))
-=======
           | Some _ -> raise (Error (loc, Duplicated_mode Linearity)))
-        | "global" ->
-          (* CR zqian: global modality might leak to here by ppxes.
-             This is a dirty fix that needs to be fixed ASAP. *)
-          acc
->>>>>>> 3f806c8a
         | s -> raise (Error (loc, Unrecognized_mode s))
       in
       loop acc rest
