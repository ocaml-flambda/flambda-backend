--- conflicted
+++ resolved
@@ -208,7 +208,7 @@
 
 and exp_extra =
   | Texp_constraint of core_type option * Parsetree.mode loc list
-        (** E : T @@ M *)
+        (** E : T *)
   | Texp_coerce of core_type option * core_type
         (** E :> T           [Texp_coerce (None, T)]
             E : T0 :> T      [Texp_coerce (Some T0, T)]
@@ -937,11 +937,7 @@
      ld_name: string loc;
      ld_uid: Uid.t;
      ld_mutable: Types.mutability;
-<<<<<<< HEAD
-     ld_global: Mode.Global_flag.t loc;
-=======
      ld_modalities: Mode.Modality.Value.t;
->>>>>>> b2f73409
      ld_type: core_type;
      ld_loc: Location.t;
      ld_attributes: attributes;
@@ -961,13 +957,7 @@
 
 and constructor_argument =
   {
-<<<<<<< HEAD
-    ca_global: Mode.Global_flag.t loc;
-    (** [ca_global]'s [loc] field is [Location.none] when its [txt] field is
-        [Unrestricted] *)
-=======
     ca_modalities: Mode.Modality.Value.t;
->>>>>>> b2f73409
     ca_type: core_type;
     ca_loc: Location.t;
   }
