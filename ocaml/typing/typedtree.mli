--- conflicted
+++ resolved
@@ -305,23 +305,11 @@
   | Texp_list_comprehension of comprehension
   | Texp_array_comprehension of mutable_flag * comprehension
   | Texp_ifthenelse of expression * expression * expression option
-<<<<<<< HEAD
-  | Texp_sequence of expression * Layouts.layout * expression
-    (* CR layouts v5: The layout above is only used for the void sanity check now.
-       Remove it at an appropriate time. *)
-  | Texp_while of {
-      wh_cond : expression;
-      wh_body : expression;
-      wh_body_layout : Layouts.layout
-      (* CR layouts v5: The layout above is only used for the void sanity check
-         now.  Remove it at an appropriate time. *)
-=======
   | Texp_sequence of expression * Layouts.sort * expression
   | Texp_while of {
       wh_cond : expression;
       wh_body : expression;
       wh_body_sort : Layouts.sort
->>>>>>> 9289e84a
     }
   | Texp_for of {
       for_id  : Ident.t;
@@ -330,13 +318,7 @@
       for_to   : expression;
       for_dir  : direction_flag;
       for_body : expression;
-<<<<<<< HEAD
-      for_body_layout : Layouts.layout;
-      (* CR layouts v5: The layout above is only used for the void sanity check
-         now.  Remove it at an appropriate time. *)
-=======
       for_body_sort : Layouts.sort;
->>>>>>> 9289e84a
     }
   | Texp_send of expression * meth * apply_position * Types.alloc_mode
     (** [alloc_mode] is the allocation mode of the result *)
@@ -793,7 +775,6 @@
     typ_manifest: core_type option;
     typ_loc: Location.t;
     typ_attributes: attributes;
-    typ_layout_annotation: Layouts.layout option;
    }
 
 and type_kind =
