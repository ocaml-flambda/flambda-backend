--- conflicted
+++ resolved
@@ -39,13 +39,8 @@
   Typedtree.structure * Types.signature * Signature_names.t * Shape.t *
   Env.t
 val type_implementation:
-<<<<<<< HEAD
-  string -> string -> Compilation_unit.t -> Env.t -> Parsetree.structure ->
-  Typedtree.structure * Typedtree.module_coercion
-=======
-  string -> string -> string -> Env.t ->
+  string -> string -> Compilation_unit.t -> Env.t ->
   Parsetree.structure -> Typedtree.implementation
->>>>>>> 50839d9a
 val type_interface:
         Env.t -> Parsetree.signature -> Typedtree.signature
 val transl_signature:
