(**************************************************************************)
(*                                                                        *)
(*                                 OCaml                                  *)
(*                                                                        *)
(*             Xavier Leroy, projet Cristal, INRIA Rocquencourt           *)
(*                                                                        *)
(*   Copyright 1996 Institut National de Recherche en Informatique et     *)
(*     en Automatique.                                                    *)
(*                                                                        *)
(*   All rights reserved.  This file is distributed under the terms of    *)
(*   the GNU Lesser General Public License version 2.1, with the          *)
(*   special exception on linking described in the file LICENSE.          *)
(*                                                                        *)
(**************************************************************************)

(* Predefined type constructors (with special typing rules in typecore) *)

open Path
open Types
open Btype

let builtin_idents = ref []

let wrap create s =
  let id = create s in
  builtin_idents := (s, id) :: !builtin_idents;
  id

let ident_create = wrap Ident.create_predef

let ident_int = ident_create "int"
and ident_char = ident_create "char"
and ident_bytes = ident_create "bytes"
and ident_float = ident_create "float"
and ident_float32 = ident_create "float32"
and ident_bool = ident_create "bool"
and ident_unit = ident_create "unit"
and ident_exn = ident_create "exn"
and ident_array = ident_create "array"
and ident_iarray = ident_create "iarray"
and ident_list = ident_create "list"
and ident_option = ident_create "option"
and ident_nativeint = ident_create "nativeint"
and ident_int32 = ident_create "int32"
and ident_int64 = ident_create "int64"
and ident_lazy_t = ident_create "lazy_t"
and ident_string = ident_create "string"
and ident_extension_constructor = ident_create "extension_constructor"
and ident_floatarray = ident_create "floatarray"
and ident_lexing_position = ident_create "lexing_position"

and ident_unboxed_float = ident_create "float#"
and ident_unboxed_nativeint = ident_create "nativeint#"
and ident_unboxed_int32 = ident_create "int32#"
and ident_unboxed_int64 = ident_create "int64#"

and ident_int8x16 = ident_create "int8x16"
and ident_int16x8 = ident_create "int16x8"
and ident_int32x4 = ident_create "int32x4"
and ident_int64x2 = ident_create "int64x2"
and ident_float32x4 = ident_create "float32x4"
and ident_float64x2 = ident_create "float64x2"

let path_int = Pident ident_int
and path_char = Pident ident_char
and path_bytes = Pident ident_bytes
and path_float = Pident ident_float
and path_float32 = Pident ident_float32
and path_bool = Pident ident_bool
and path_unit = Pident ident_unit
and path_exn = Pident ident_exn
and path_array = Pident ident_array
and path_iarray = Pident ident_iarray
and path_list = Pident ident_list
and path_option = Pident ident_option
and path_nativeint = Pident ident_nativeint
and path_int32 = Pident ident_int32
and path_int64 = Pident ident_int64
and path_lazy_t = Pident ident_lazy_t
and path_string = Pident ident_string
and path_extension_constructor = Pident ident_extension_constructor
and path_floatarray = Pident ident_floatarray
and path_lexing_position = Pident ident_lexing_position

and path_unboxed_float = Pident ident_unboxed_float
and path_unboxed_nativeint = Pident ident_unboxed_nativeint
and path_unboxed_int32 = Pident ident_unboxed_int32
and path_unboxed_int64 = Pident ident_unboxed_int64

and path_int8x16 = Pident ident_int8x16
and path_int16x8 = Pident ident_int16x8
and path_int32x4 = Pident ident_int32x4
and path_int64x2 = Pident ident_int64x2
and path_float32x4 = Pident ident_float32x4
and path_float64x2 = Pident ident_float64x2

let type_int = newgenty (Tconstr(path_int, [], ref Mnil))
and type_char = newgenty (Tconstr(path_char, [], ref Mnil))
and type_bytes = newgenty (Tconstr(path_bytes, [], ref Mnil))
and type_float = newgenty (Tconstr(path_float, [], ref Mnil))
and type_float32 = newgenty (Tconstr(path_float32, [], ref Mnil))
and type_bool = newgenty (Tconstr(path_bool, [], ref Mnil))
and type_unit = newgenty (Tconstr(path_unit, [], ref Mnil))
and type_exn = newgenty (Tconstr(path_exn, [], ref Mnil))
and type_array t = newgenty (Tconstr(path_array, [t], ref Mnil))
and type_iarray t = newgenty (Tconstr(path_iarray, [t], ref Mnil))
and type_list t = newgenty (Tconstr(path_list, [t], ref Mnil))
and type_option t = newgenty (Tconstr(path_option, [t], ref Mnil))
and type_nativeint = newgenty (Tconstr(path_nativeint, [], ref Mnil))
and type_int32 = newgenty (Tconstr(path_int32, [], ref Mnil))
and type_int64 = newgenty (Tconstr(path_int64, [], ref Mnil))
and type_lazy_t t = newgenty (Tconstr(path_lazy_t, [t], ref Mnil))
and type_string = newgenty (Tconstr(path_string, [], ref Mnil))
and type_extension_constructor =
      newgenty (Tconstr(path_extension_constructor, [], ref Mnil))
and type_floatarray = newgenty (Tconstr(path_floatarray, [], ref Mnil))
and type_lexing_position = newgenty (Tconstr(path_lexing_position, [], ref Mnil))

and type_unboxed_float = newgenty (Tconstr(path_unboxed_float, [], ref Mnil))
and type_unboxed_nativeint =
      newgenty (Tconstr(path_unboxed_nativeint, [], ref Mnil))
and type_unboxed_int32 = newgenty (Tconstr(path_unboxed_int32, [], ref Mnil))
and type_unboxed_int64 = newgenty (Tconstr(path_unboxed_int64, [], ref Mnil))

and type_int8x16 = newgenty (Tconstr(path_int8x16, [], ref Mnil))
and type_int16x8 = newgenty (Tconstr(path_int16x8, [], ref Mnil))
and type_int32x4 = newgenty (Tconstr(path_int32x4, [], ref Mnil))
and type_int64x2 = newgenty (Tconstr(path_int64x2, [], ref Mnil))
and type_float32x4 = newgenty (Tconstr(path_float32x4, [], ref Mnil))
and type_float64x2 = newgenty (Tconstr(path_float64x2, [], ref Mnil))

let ident_match_failure = ident_create "Match_failure"
and ident_out_of_memory = ident_create "Out_of_memory"
and ident_invalid_argument = ident_create "Invalid_argument"
and ident_failure = ident_create "Failure"
and ident_not_found = ident_create "Not_found"
and ident_sys_error = ident_create "Sys_error"
and ident_end_of_file = ident_create "End_of_file"
and ident_division_by_zero = ident_create "Division_by_zero"
and ident_stack_overflow = ident_create "Stack_overflow"
and ident_sys_blocked_io = ident_create "Sys_blocked_io"
and ident_assert_failure = ident_create "Assert_failure"
and ident_undefined_recursive_module =
        ident_create "Undefined_recursive_module"

let all_predef_exns = [
  ident_match_failure;
  ident_out_of_memory;
  ident_invalid_argument;
  ident_failure;
  ident_not_found;
  ident_sys_error;
  ident_end_of_file;
  ident_division_by_zero;
  ident_stack_overflow;
  ident_sys_blocked_io;
  ident_assert_failure;
  ident_undefined_recursive_module;
]

let path_match_failure = Pident ident_match_failure
and path_invalid_argument = Pident ident_invalid_argument
and path_assert_failure = Pident ident_assert_failure
and path_undefined_recursive_module = Pident ident_undefined_recursive_module

let cstr id args =
  {
    cd_id = id;
    cd_args = Cstr_tuple args;
    cd_res = None;
    cd_loc = Location.none;
    cd_attributes = [];
    cd_uid = Uid.of_predef_id id;
  }

let ident_false = ident_create "false"
and ident_true = ident_create "true"
and ident_void = ident_create "()"
and ident_nil = ident_create "[]"
and ident_cons = ident_create "::"
and ident_none = ident_create "None"
and ident_some = ident_create "Some"

let predef_jkind_annotation const =
  Option.map
    (fun const ->
       (* This is a bit of a hack: we're trying to figure out what a user
          could have written on a predef type declaration to give it the
          right kind. But this hack is OK as its result is just used in
          printing/untypeast.
       *)
       let user_written : _ Location.loc =
         { txt = Jane_asttypes.jkind_of_string (Jkind.string_of_const const);
           loc = Location.none;
         }
       in
       const, user_written)
    const

let option_argument_jkind = Jkind.value ~why:(
  Type_argument {parent_path = path_option; position = 1; arity = 1})

let list_argument_jkind = Jkind.value ~why:(
  Type_argument {parent_path = path_list; position = 1; arity = 1})

let mk_add_type add_type
      ?manifest type_ident
      ?(kind=Type_abstract Abstract_def)
      ?(jkind=Jkind.value ~why:(Primitive type_ident))
      (* [jkind_annotation] is just used for printing. It's best to
         provide it if the jkind is not implied by the kind of the
         type, as then the type, if printed, will be clearer.
      *)
      ?jkind_annotation
      env =
  let decl =
    {type_params = [];
     type_arity = 0;
     type_kind = kind;
     type_jkind = jkind;
     type_jkind_annotation = predef_jkind_annotation jkind_annotation;
     type_loc = Location.none;
     type_private = Asttypes.Public;
     type_manifest = manifest;
     type_variance = [];
     type_separability = [];
     type_is_newtype = false;
     type_expansion_scope = lowest_level;
     type_attributes = [];
     type_unboxed_default = false;
     type_uid = Uid.of_predef_id type_ident;
    }
  in
  add_type type_ident decl env

(* CR layouts: Changes will be needed here as we add support for the built-ins
   to work with non-values, and as we relax the mixed block restriction. *)
let build_initial_env add_type add_extension empty_env =
  let add_type = mk_add_type add_type
  and add_type1 type_ident
        ?(kind=fun _ -> Type_abstract Abstract_def)
        ?(jkind=Jkind.value ~why:(Primitive type_ident))
        (* See the comment on the [jkind_annotation] argument to [mk_add_type]
        *)
        ?jkind_annotation
        ?(param_jkind=Jkind.value ~why:(
          Type_argument {
            parent_path = Path.Pident type_ident;
            position = 1;
            arity = 1}
        ))
      ~variance ~separability env =
    let param = newgenvar param_jkind in
    let decl =
      {type_params = [param];
       type_arity = 1;
       type_kind = kind param;
       type_jkind = jkind;
       type_jkind_annotation = predef_jkind_annotation jkind_annotation;
       type_loc = Location.none;
       type_private = Asttypes.Public;
       type_manifest = None;
       type_variance = [variance];
       type_separability = [separability];
       type_is_newtype = false;
       type_expansion_scope = lowest_level;
       type_attributes = [];
       type_unboxed_default = false;
       type_uid = Uid.of_predef_id type_ident;
      }
    in
    add_type type_ident decl env
  in
  let add_extension id args jkinds =
    add_extension id
      { ext_type_path = path_exn;
        ext_type_params = [];
        ext_args = Cstr_tuple (List.map
                                 (fun x ->
                                    {
                                      ca_type=x;
<<<<<<< HEAD
                                      ca_global=Global_flag.unrestricted_with_loc;
=======
                                      ca_global=Unrestricted;
>>>>>>> 56b17fd8
                                      ca_loc=Location.none
                                    }
                                 )
                                 args);
        ext_arg_jkinds = jkinds;
        ext_constant = args = [];
        ext_ret_type = None;
        ext_private = Asttypes.Public;
        ext_loc = Location.none;
        ext_attributes = [Ast_helper.Attr.mk
                            (Location.mknoloc "ocaml.warn_on_literal_pattern")
                            (Parsetree.PStr [])];
        ext_uid = Uid.of_predef_id id;
      }
  in
  let variant constrs jkinds = Type_variant (constrs, Variant_boxed jkinds) in
  let unrestricted tvar =
<<<<<<< HEAD
    {ca_type=tvar; ca_global=Global_flag.unrestricted_with_loc; ca_loc=Location.none}
=======
    {ca_type=tvar; ca_global=Unrestricted; ca_loc=Location.none}
>>>>>>> 56b17fd8
  in
  empty_env
  (* Predefined types *)
  |> add_type1 ident_array
       ~variance:Variance.full
       ~separability:Separability.Ind
       ~param_jkind:(Jkind.any ~why:Array_type_argument)
  |> add_type1 ident_iarray
       ~variance:Variance.covariant
       ~separability:Separability.Ind
  |> add_type ident_bool
       ~kind:(variant [cstr ident_false []; cstr ident_true []]
                [| [| |]; [| |] |])
       ~jkind:(Jkind.immediate ~why:Enumeration)
  |> add_type ident_char ~jkind:(Jkind.immediate ~why:(Primitive ident_char))
      ~jkind_annotation:Immediate
  |> add_type ident_exn
       ~kind:Type_open
       ~jkind:(Jkind.value ~why:Extensible_variant)
  |> add_type ident_extension_constructor
  |> add_type ident_float
  |> add_type ident_floatarray
  |> add_type ident_int ~jkind:(Jkind.immediate ~why:(Primitive ident_int))
      ~jkind_annotation:Immediate
  |> add_type ident_int32
  |> add_type ident_int64
  |> add_type1 ident_lazy_t
       ~variance:Variance.covariant
       ~separability:Separability.Ind
  |> add_type1 ident_list
       ~variance:Variance.covariant
       ~separability:Separability.Ind
       ~kind:(fun tvar ->
         variant [cstr ident_nil [];
                  cstr ident_cons [unrestricted tvar;
                                   type_list tvar |> unrestricted]]
           [| [| |]; [| list_argument_jkind;
                        Jkind.value ~why:Boxed_variant |] |] )
       ~jkind:(Jkind.value ~why:Boxed_variant)
  |> add_type ident_nativeint
  |> add_type1 ident_option
       ~variance:Variance.covariant
       ~separability:Separability.Ind
       ~kind:(fun tvar ->
         variant
           [
            cstr ident_none [];
            cstr ident_some [unrestricted tvar]
           ]
           [| [| |]; [| option_argument_jkind |] |])
       ~jkind:(Jkind.value ~why:Boxed_variant)
  |> add_type ident_lexing_position
       ~kind:(
         let lbl (field, field_type, jkind) =
           let id = Ident.create_predef field in
             {
               ld_id=id;
               ld_mutable=Immutable;
               ld_global=Global_flag.unrestricted_with_loc;
               ld_type=field_type;
               ld_jkind=jkind;
               ld_loc=Location.none;
               ld_attributes=[];
               ld_uid=Uid.of_predef_id id;
             }
         in
         let immediate = Jkind.value ~why:(Primitive ident_int) in
         let labels = List.map lbl [
           ("pos_fname", type_string, Jkind.value ~why:(Primitive ident_string));
           ("pos_lnum", type_int, immediate);
           ("pos_bol", type_int, immediate);
           ("pos_cnum", type_int, immediate) ]
         in
         Type_record (
           labels,
           (Record_boxed (List.map (fun label -> label.ld_jkind) labels |> Array.of_list))
         )
       )
       ~jkind:(Jkind.value ~why:Boxed_record)
  |> add_type ident_string
  |> add_type ident_unboxed_float
       ~jkind:(Jkind.float64 ~why:(Primitive ident_unboxed_float))
       ~jkind_annotation:Float64
  |> add_type ident_unboxed_nativeint
       ~jkind:(Jkind.word ~why:(Primitive ident_unboxed_nativeint))
       ~jkind_annotation:Word
  |> add_type ident_unboxed_int32
       ~jkind:(Jkind.bits32 ~why:(Primitive ident_unboxed_int32))
       ~jkind_annotation:Bits32
  |> add_type ident_unboxed_int64
       ~jkind:(Jkind.bits64 ~why:(Primitive ident_unboxed_int64))
       ~jkind_annotation:Bits64
  |> add_type ident_bytes
  |> add_type ident_unit
       ~kind:(variant [cstr ident_void []] [| [| |] |])
       ~jkind:(Jkind.immediate ~why:Enumeration)
  (* Predefined exceptions - alphabetical order *)
  |> add_extension ident_assert_failure
       [newgenty (Ttuple[None, type_string; None, type_int; None, type_int])]
       [| Jkind.value ~why:Tuple |]
  |> add_extension ident_division_by_zero [] [||]
  |> add_extension ident_end_of_file [] [||]
  |> add_extension ident_failure [type_string]
       [| Jkind.value ~why:(Primitive ident_string) |]
  |> add_extension ident_invalid_argument [type_string]
       [| Jkind.value ~why:(Primitive ident_string) |]
  |> add_extension ident_match_failure
       [newgenty (Ttuple[None, type_string; None, type_int; None, type_int])]
       [| Jkind.value ~why:Tuple |]
  |> add_extension ident_not_found [] [||]
  |> add_extension ident_out_of_memory [] [||]
  |> add_extension ident_stack_overflow [] [||]
  |> add_extension ident_sys_blocked_io [] [||]
  |> add_extension ident_sys_error [type_string]
       [| Jkind.value ~why:(Primitive ident_string) |]
  |> add_extension ident_undefined_recursive_module
       [newgenty (Ttuple[None, type_string; None, type_int; None, type_int])]
       [| Jkind.value ~why:Tuple |]

let add_simd_extension_types add_type env =
  let add_type = mk_add_type add_type in
  env
  |> add_type ident_int8x16
  |> add_type ident_int16x8
  |> add_type ident_int32x4
  |> add_type ident_int64x2
  |> add_type ident_float32x4
  |> add_type ident_float64x2

let add_small_number_extension_types add_type env =
  let add_type = mk_add_type add_type in
  env
  |> add_type ident_float32

let builtin_values =
  List.map (fun id -> (Ident.name id, id)) all_predef_exns

let builtin_idents = List.rev !builtin_idents<|MERGE_RESOLUTION|>--- conflicted
+++ resolved
@@ -279,11 +279,7 @@
                                  (fun x ->
                                     {
                                       ca_type=x;
-<<<<<<< HEAD
-                                      ca_global=Global_flag.unrestricted_with_loc;
-=======
                                       ca_global=Unrestricted;
->>>>>>> 56b17fd8
                                       ca_loc=Location.none
                                     }
                                  )
@@ -301,11 +297,7 @@
   in
   let variant constrs jkinds = Type_variant (constrs, Variant_boxed jkinds) in
   let unrestricted tvar =
-<<<<<<< HEAD
-    {ca_type=tvar; ca_global=Global_flag.unrestricted_with_loc; ca_loc=Location.none}
-=======
     {ca_type=tvar; ca_global=Unrestricted; ca_loc=Location.none}
->>>>>>> 56b17fd8
   in
   empty_env
   (* Predefined types *)
@@ -364,7 +356,7 @@
              {
                ld_id=id;
                ld_mutable=Immutable;
-               ld_global=Global_flag.unrestricted_with_loc;
+               ld_global=Unrestricted;
                ld_type=field_type;
                ld_jkind=jkind;
                ld_loc=Location.none;
