(**************************************************************************)
(*                                                                        *)
(*                                 OCaml                                  *)
(*                                                                        *)
(*             Xavier Leroy, projet Cristal, INRIA Rocquencourt           *)
(*                                                                        *)
(*   Copyright 1996 Institut National de Recherche en Informatique et     *)
(*     en Automatique.                                                    *)
(*                                                                        *)
(*   All rights reserved.  This file is distributed under the terms of    *)
(*   the GNU Lesser General Public License version 2.1, with the          *)
(*   special exception on linking described in the file LICENSE.          *)
(*                                                                        *)
(**************************************************************************)

(* Predefined type constructors (with special typing rules in typecore) *)

open Path
open Types
open Btype

let builtin_idents = ref []

let wrap create s =
  let id = create s in
  builtin_idents := (s, id) :: !builtin_idents;
  id

let ident_create = wrap Ident.create_predef

let ident_int = ident_create "int"
and ident_char = ident_create "char"
and ident_bytes = ident_create "bytes"
and ident_float = ident_create "float"
and ident_float32 = ident_create "float32"
and ident_bool = ident_create "bool"
and ident_unit = ident_create "unit"
and ident_exn = ident_create "exn"
and ident_array = ident_create "array"
and ident_iarray = ident_create "iarray"
and ident_list = ident_create "list"
and ident_option = ident_create "option"
and ident_nativeint = ident_create "nativeint"
and ident_int32 = ident_create "int32"
and ident_int64 = ident_create "int64"
and ident_lazy_t = ident_create "lazy_t"
and ident_string = ident_create "string"
and ident_extension_constructor = ident_create "extension_constructor"
and ident_floatarray = ident_create "floatarray"
and ident_lexing_position = ident_create "lexing_position"

and ident_unboxed_float = ident_create "float#"
and ident_unboxed_float32 = ident_create "float32#"
and ident_unboxed_nativeint = ident_create "nativeint#"
and ident_unboxed_int32 = ident_create "int32#"
and ident_unboxed_int64 = ident_create "int64#"

and ident_int8x16 = ident_create "int8x16"
and ident_int16x8 = ident_create "int16x8"
and ident_int32x4 = ident_create "int32x4"
and ident_int64x2 = ident_create "int64x2"
and ident_float32x4 = ident_create "float32x4"
and ident_float64x2 = ident_create "float64x2"

let path_int = Pident ident_int
and path_char = Pident ident_char
and path_bytes = Pident ident_bytes
and path_float = Pident ident_float
and path_float32 = Pident ident_float32
and path_bool = Pident ident_bool
and path_unit = Pident ident_unit
and path_exn = Pident ident_exn
and path_array = Pident ident_array
and path_iarray = Pident ident_iarray
and path_list = Pident ident_list
and path_option = Pident ident_option
and path_nativeint = Pident ident_nativeint
and path_int32 = Pident ident_int32
and path_int64 = Pident ident_int64
and path_lazy_t = Pident ident_lazy_t
and path_string = Pident ident_string
and path_extension_constructor = Pident ident_extension_constructor
and path_floatarray = Pident ident_floatarray
and path_lexing_position = Pident ident_lexing_position

and path_unboxed_float = Pident ident_unboxed_float
and path_unboxed_float32 = Pident ident_unboxed_float32
and path_unboxed_nativeint = Pident ident_unboxed_nativeint
and path_unboxed_int32 = Pident ident_unboxed_int32
and path_unboxed_int64 = Pident ident_unboxed_int64

and path_int8x16 = Pident ident_int8x16
and path_int16x8 = Pident ident_int16x8
and path_int32x4 = Pident ident_int32x4
and path_int64x2 = Pident ident_int64x2
and path_float32x4 = Pident ident_float32x4
and path_float64x2 = Pident ident_float64x2

let type_int = newgenty (Tconstr(path_int, [], ref Mnil))
and type_char = newgenty (Tconstr(path_char, [], ref Mnil))
and type_bytes = newgenty (Tconstr(path_bytes, [], ref Mnil))
and type_float = newgenty (Tconstr(path_float, [], ref Mnil))
and type_float32 = newgenty (Tconstr(path_float32, [], ref Mnil))
and type_bool = newgenty (Tconstr(path_bool, [], ref Mnil))
and type_unit = newgenty (Tconstr(path_unit, [], ref Mnil))
and type_exn = newgenty (Tconstr(path_exn, [], ref Mnil))
and type_array t = newgenty (Tconstr(path_array, [t], ref Mnil))
and type_iarray t = newgenty (Tconstr(path_iarray, [t], ref Mnil))
and type_list t = newgenty (Tconstr(path_list, [t], ref Mnil))
and type_option t = newgenty (Tconstr(path_option, [t], ref Mnil))
and type_nativeint = newgenty (Tconstr(path_nativeint, [], ref Mnil))
and type_int32 = newgenty (Tconstr(path_int32, [], ref Mnil))
and type_int64 = newgenty (Tconstr(path_int64, [], ref Mnil))
and type_lazy_t t = newgenty (Tconstr(path_lazy_t, [t], ref Mnil))
and type_string = newgenty (Tconstr(path_string, [], ref Mnil))
and type_extension_constructor =
      newgenty (Tconstr(path_extension_constructor, [], ref Mnil))
and type_floatarray = newgenty (Tconstr(path_floatarray, [], ref Mnil))
and type_lexing_position = newgenty (Tconstr(path_lexing_position, [], ref Mnil))

and type_unboxed_float = newgenty (Tconstr(path_unboxed_float, [], ref Mnil))
and type_unboxed_float32 = newgenty (Tconstr(path_unboxed_float32, [], ref Mnil))
and type_unboxed_nativeint =
      newgenty (Tconstr(path_unboxed_nativeint, [], ref Mnil))
and type_unboxed_int32 = newgenty (Tconstr(path_unboxed_int32, [], ref Mnil))
and type_unboxed_int64 = newgenty (Tconstr(path_unboxed_int64, [], ref Mnil))

and type_int8x16 = newgenty (Tconstr(path_int8x16, [], ref Mnil))
and type_int16x8 = newgenty (Tconstr(path_int16x8, [], ref Mnil))
and type_int32x4 = newgenty (Tconstr(path_int32x4, [], ref Mnil))
and type_int64x2 = newgenty (Tconstr(path_int64x2, [], ref Mnil))
and type_float32x4 = newgenty (Tconstr(path_float32x4, [], ref Mnil))
and type_float64x2 = newgenty (Tconstr(path_float64x2, [], ref Mnil))

let ident_match_failure = ident_create "Match_failure"
and ident_out_of_memory = ident_create "Out_of_memory"
and ident_invalid_argument = ident_create "Invalid_argument"
and ident_failure = ident_create "Failure"
and ident_not_found = ident_create "Not_found"
and ident_sys_error = ident_create "Sys_error"
and ident_end_of_file = ident_create "End_of_file"
and ident_division_by_zero = ident_create "Division_by_zero"
and ident_stack_overflow = ident_create "Stack_overflow"
and ident_sys_blocked_io = ident_create "Sys_blocked_io"
and ident_assert_failure = ident_create "Assert_failure"
and ident_undefined_recursive_module =
        ident_create "Undefined_recursive_module"

let all_predef_exns = [
  ident_match_failure;
  ident_out_of_memory;
  ident_invalid_argument;
  ident_failure;
  ident_not_found;
  ident_sys_error;
  ident_end_of_file;
  ident_division_by_zero;
  ident_stack_overflow;
  ident_sys_blocked_io;
  ident_assert_failure;
  ident_undefined_recursive_module;
]

let path_match_failure = Pident ident_match_failure
and path_invalid_argument = Pident ident_invalid_argument
and path_assert_failure = Pident ident_assert_failure
and path_undefined_recursive_module = Pident ident_undefined_recursive_module

let cstr id args =
  {
    cd_id = id;
    cd_args = Cstr_tuple args;
    cd_res = None;
    cd_loc = Location.none;
    cd_attributes = [];
    cd_uid = Uid.of_predef_id id;
  }

let ident_false = ident_create "false"
and ident_true = ident_create "true"
and ident_void = ident_create "()"
and ident_nil = ident_create "[]"
and ident_cons = ident_create "::"
and ident_none = ident_create "None"
and ident_some = ident_create "Some"

let predef_jkind_annotation const =
  Option.map
    (fun const ->
       (* This is a bit of a hack: we're trying to figure out what a user
          could have written on a predef type declaration to give it the
          right kind. But this hack is OK as its result is just used in
          printing/untypeast.
       *)
       let user_written : _ Location.loc =
         let name = Jkind.string_of_const const in
         Jane_syntax.Jkind.(
           Primitive_layout_or_abbreviation
             (Const.mk name Location.none))
         |> Location.mknoloc
       in
       const, user_written)
    const

let option_argument_jkind = Jkind.value ~why:(
  Type_argument {parent_path = path_option; position = 1; arity = 1})

let list_argument_jkind = Jkind.value ~why:(
  Type_argument {parent_path = path_list; position = 1; arity = 1})

let mk_add_type add_type
      ?manifest type_ident
      ?(kind=Type_abstract Abstract_def)
      ?(jkind=Jkind.value ~why:(Primitive type_ident))
      (* [jkind_annotation] is just used for printing. It's best to
         provide it if the jkind is not implied by the kind of the
         type, as then the type, if printed, will be clearer.
      *)
      ?jkind_annotation
      env =
  let decl =
    {type_params = [];
     type_arity = 0;
     type_kind = kind;
     type_jkind = jkind;
     type_jkind_annotation = predef_jkind_annotation jkind_annotation;
     type_loc = Location.none;
     type_private = Asttypes.Public;
     type_manifest = manifest;
     type_variance = [];
     type_separability = [];
     type_is_newtype = false;
     type_expansion_scope = lowest_level;
     type_attributes = [];
     type_unboxed_default = false;
     type_uid = Uid.of_predef_id type_ident;
    }
  in
  add_type type_ident decl env

(* CR layouts: Changes will be needed here as we add support for the built-ins
   to work with non-values, and as we relax the mixed block restriction. *)
let build_initial_env add_type add_extension empty_env =
  let add_type = mk_add_type add_type
  and add_type1 type_ident
        ?(kind=fun _ -> Type_abstract Abstract_def)
        ?(jkind=Jkind.value ~why:(Primitive type_ident))
        (* See the comment on the [jkind_annotation] argument to [mk_add_type]
        *)
        ?jkind_annotation
        ?(param_jkind=Jkind.value ~why:(
          Type_argument {
            parent_path = Path.Pident type_ident;
            position = 1;
            arity = 1}
        ))
      ~variance ~separability env =
    let param = newgenvar param_jkind in
    let decl =
      {type_params = [param];
       type_arity = 1;
       type_kind = kind param;
       type_jkind = jkind;
       type_jkind_annotation = predef_jkind_annotation jkind_annotation;
       type_loc = Location.none;
       type_private = Asttypes.Public;
       type_manifest = None;
       type_variance = [variance];
       type_separability = [separability];
       type_is_newtype = false;
       type_expansion_scope = lowest_level;
       type_attributes = [];
       type_unboxed_default = false;
       type_uid = Uid.of_predef_id type_ident;
      }
    in
    add_type type_ident decl env
  in
  let add_extension id args jkinds =
    Array.iter (fun jkind ->
        match Jkind.get jkind with
        | Const Value -> ()
        | _ ->
            Misc.fatal_error
              "sanity check failed: non-value jkind in predef extension \
               constructor; should this have Constructor_mixed shape?")
      jkinds;
    add_extension id
      { ext_type_path = path_exn;
        ext_type_params = [];
<<<<<<< HEAD
        ext_args =
          Cstr_tuple
            (List.map
              (fun x ->
                {
                  ca_type=x;
                  ca_global=Unrestricted;
                  ca_loc=Location.none
                })
              args);
=======
        ext_args = Cstr_tuple (List.map (fun x -> (x, Modality.Value.id)) args);
>>>>>>> 6f8f7038
        ext_arg_jkinds = jkinds;
        ext_shape = Constructor_uniform_value;
        ext_constant = args = [];
        ext_ret_type = None;
        ext_private = Asttypes.Public;
        ext_loc = Location.none;
        ext_attributes = [Ast_helper.Attr.mk
                            (Location.mknoloc "ocaml.warn_on_literal_pattern")
                            (Parsetree.PStr [])];
        ext_uid = Uid.of_predef_id id;
      }
  in
  let variant constrs jkinds = Type_variant (constrs, Variant_boxed jkinds) in
  let unrestricted tvar =
    {ca_type=tvar; ca_global=Unrestricted; ca_loc=Location.none}
  in
  empty_env
  (* Predefined types *)
  |> add_type1 ident_array
       ~variance:Variance.full
       ~separability:Separability.Ind
       ~param_jkind:(Jkind.any ~why:Array_type_argument)
  |> add_type1 ident_iarray
       ~variance:Variance.covariant
       ~separability:Separability.Ind
  |> add_type ident_bool
       ~kind:(variant [ cstr ident_false []; cstr ident_true []]
                [| Constructor_uniform_value, [| |];
                   Constructor_uniform_value, [| |] |])
       ~jkind:(Jkind.immediate ~why:Enumeration)
  |> add_type ident_char ~jkind:(Jkind.immediate ~why:(Primitive ident_char))
      ~jkind_annotation:Immediate
  |> add_type ident_exn
       ~kind:Type_open
       ~jkind:(Jkind.value ~why:Extensible_variant)
  |> add_type ident_extension_constructor
  |> add_type ident_float
  |> add_type ident_floatarray
  |> add_type ident_int ~jkind:(Jkind.immediate ~why:(Primitive ident_int))
      ~jkind_annotation:Immediate
  |> add_type ident_int32
  |> add_type ident_int64
  |> add_type1 ident_lazy_t
       ~variance:Variance.covariant
       ~separability:Separability.Ind
  |> add_type1 ident_list
       ~variance:Variance.covariant
       ~separability:Separability.Ind
       ~kind:(fun tvar ->
         variant [cstr ident_nil [];
<<<<<<< HEAD
                  cstr ident_cons [unrestricted tvar;
                                   type_list tvar |> unrestricted]]
=======
                  cstr ident_cons [tvar, Modality.Value.id;
                                   type_list tvar, Modality.Value.id]]
>>>>>>> 6f8f7038
           [| Constructor_uniform_value, [| |];
              Constructor_uniform_value,
                [| list_argument_jkind;
                   Jkind.value ~why:Boxed_variant;
                |];
           |] )
       ~jkind:(Jkind.value ~why:Boxed_variant)
  |> add_type ident_nativeint
  |> add_type1 ident_option
       ~variance:Variance.covariant
       ~separability:Separability.Ind
       ~kind:(fun tvar ->
<<<<<<< HEAD
         variant [cstr ident_none []; cstr ident_some [unrestricted tvar]]
=======
         variant [cstr ident_none []; cstr ident_some [tvar, Modality.Value.id]]
>>>>>>> 6f8f7038
           [| Constructor_uniform_value, [| |];
              Constructor_uniform_value, [| option_argument_jkind |];
           |])
       ~jkind:(Jkind.value ~why:Boxed_variant)
  |> add_type ident_lexing_position
       ~kind:(
         let lbl (field, field_type, jkind) =
           let id = Ident.create_predef field in
             {
               ld_id=id;
               ld_mutable=Immutable;
               ld_modalities=Modality.Value.id;
               ld_type=field_type;
               ld_jkind=jkind;
               ld_loc=Location.none;
               ld_attributes=[];
               ld_uid=Uid.of_predef_id id;
             }
         in
         let immediate = Jkind.value ~why:(Primitive ident_int) in
         let labels = List.map lbl [
           ("pos_fname", type_string, Jkind.value ~why:(Primitive ident_string));
           ("pos_lnum", type_int, immediate);
           ("pos_bol", type_int, immediate);
           ("pos_cnum", type_int, immediate) ]
         in
         Type_record (
           labels,
           (Record_boxed (List.map (fun label -> label.ld_jkind) labels |> Array.of_list))
         )
       )
       ~jkind:(Jkind.value ~why:Boxed_record)
  |> add_type ident_string
  |> add_type ident_unboxed_float
       ~jkind:(Jkind.float64 ~why:(Primitive ident_unboxed_float))
       ~jkind_annotation:Float64
  |> add_type ident_unboxed_nativeint
       ~jkind:(Jkind.add_mode_crossing (Jkind.word ~why:(Primitive ident_unboxed_nativeint)))
       ~jkind_annotation:Word
  |> add_type ident_unboxed_int32
       ~jkind:(Jkind.add_mode_crossing (Jkind.bits32 ~why:(Primitive ident_unboxed_int32)))
       ~jkind_annotation:Bits32
  |> add_type ident_unboxed_int64
       ~jkind:(Jkind.add_mode_crossing (Jkind.bits64 ~why:(Primitive ident_unboxed_int64)))
       ~jkind_annotation:Bits64
  |> add_type ident_bytes
  |> add_type ident_unit
       ~kind:(variant
                [cstr ident_void []]
                [| Constructor_uniform_value, [| |] |])
       ~jkind:(Jkind.immediate ~why:Enumeration)
  (* Predefined exceptions - alphabetical order *)
  |> add_extension ident_assert_failure
       [newgenty (Ttuple[None, type_string; None, type_int; None, type_int])]
       [| Jkind.value ~why:Tuple |]
  |> add_extension ident_division_by_zero [] [||]
  |> add_extension ident_end_of_file [] [||]
  |> add_extension ident_failure [type_string]
       [| Jkind.value ~why:(Primitive ident_string) |]
  |> add_extension ident_invalid_argument [type_string]
       [| Jkind.value ~why:(Primitive ident_string) |]
  |> add_extension ident_match_failure
       [newgenty (Ttuple[None, type_string; None, type_int; None, type_int])]
       [| Jkind.value ~why:Tuple |]
  |> add_extension ident_not_found [] [||]
  |> add_extension ident_out_of_memory [] [||]
  |> add_extension ident_stack_overflow [] [||]
  |> add_extension ident_sys_blocked_io [] [||]
  |> add_extension ident_sys_error [type_string]
       [| Jkind.value ~why:(Primitive ident_string) |]
  |> add_extension ident_undefined_recursive_module
       [newgenty (Ttuple[None, type_string; None, type_int; None, type_int])]
       [| Jkind.value ~why:Tuple |]

let add_simd_extension_types add_type env =
  let add_type = mk_add_type add_type in
  env
  |> add_type ident_int8x16
  |> add_type ident_int16x8
  |> add_type ident_int32x4
  |> add_type ident_int64x2
  |> add_type ident_float32x4
  |> add_type ident_float64x2

let add_small_number_extension_types add_type env =
  let add_type = mk_add_type add_type in
  env
  |> add_type ident_float32
  |> add_type ident_unboxed_float32
       ~jkind:(Jkind.float32 ~why:(Primitive ident_unboxed_float32))
       ~jkind_annotation:Float32

let builtin_values =
  List.map (fun id -> (Ident.name id, id)) all_predef_exns

let builtin_idents = List.rev !builtin_idents<|MERGE_RESOLUTION|>--- conflicted
+++ resolved
@@ -288,20 +288,16 @@
     add_extension id
       { ext_type_path = path_exn;
         ext_type_params = [];
-<<<<<<< HEAD
         ext_args =
           Cstr_tuple
             (List.map
               (fun x ->
                 {
                   ca_type=x;
-                  ca_global=Unrestricted;
+                  ca_modalities=Mode.Modality.Value.id;
                   ca_loc=Location.none
                 })
               args);
-=======
-        ext_args = Cstr_tuple (List.map (fun x -> (x, Modality.Value.id)) args);
->>>>>>> 6f8f7038
         ext_arg_jkinds = jkinds;
         ext_shape = Constructor_uniform_value;
         ext_constant = args = [];
@@ -316,7 +312,7 @@
   in
   let variant constrs jkinds = Type_variant (constrs, Variant_boxed jkinds) in
   let unrestricted tvar =
-    {ca_type=tvar; ca_global=Unrestricted; ca_loc=Location.none}
+    {ca_type=tvar; ca_modalities=Mode.Modality.Value.id; ca_loc=Location.none}
   in
   empty_env
   (* Predefined types *)
@@ -352,13 +348,8 @@
        ~separability:Separability.Ind
        ~kind:(fun tvar ->
          variant [cstr ident_nil [];
-<<<<<<< HEAD
                   cstr ident_cons [unrestricted tvar;
                                    type_list tvar |> unrestricted]]
-=======
-                  cstr ident_cons [tvar, Modality.Value.id;
-                                   type_list tvar, Modality.Value.id]]
->>>>>>> 6f8f7038
            [| Constructor_uniform_value, [| |];
               Constructor_uniform_value,
                 [| list_argument_jkind;
@@ -371,11 +362,7 @@
        ~variance:Variance.covariant
        ~separability:Separability.Ind
        ~kind:(fun tvar ->
-<<<<<<< HEAD
          variant [cstr ident_none []; cstr ident_some [unrestricted tvar]]
-=======
-         variant [cstr ident_none []; cstr ident_some [tvar, Modality.Value.id]]
->>>>>>> 6f8f7038
            [| Constructor_uniform_value, [| |];
               Constructor_uniform_value, [| option_argument_jkind |];
            |])
@@ -387,7 +374,7 @@
              {
                ld_id=id;
                ld_mutable=Immutable;
-               ld_modalities=Modality.Value.id;
+               ld_modalities=Mode.Modality.Value.id;
                ld_type=field_type;
                ld_jkind=jkind;
                ld_loc=Location.none;
