--- conflicted
+++ resolved
@@ -301,12 +301,8 @@
   let attrs = sub.attributes sub ld.ld_attributes in
   let mut = mutable_ ld.ld_mutable in
   Type.field ~loc ~attrs
-<<<<<<< HEAD
-    ~mut:ld.ld_mutable
+    ~mut
     ~modalities:(global_flag_to_modalities sub ld.ld_global)
-=======
-    ~mut
->>>>>>> 3f806c8a
     (map_loc sub ld.ld_name)
     (sub.typ sub ld.ld_type)
 
