--- conflicted
+++ resolved
@@ -3713,11 +3713,7 @@
       else begin
         match
           find_pers_mod ~allow_hidden:false
-<<<<<<< HEAD
             (Global_module.Name.create_exn name [])
-=======
-            (Global_module.Name.create name [])
->>>>>>> 3d0b5d1f
         with
         | _ -> true
         | exception Not_found -> false
@@ -3801,25 +3797,13 @@
                in
                f name p md acc
            | Mod_persistent ->
-<<<<<<< HEAD
-               match
-                 (* CR lmaurer: Setting instance args to [] here isn't right. We
-                    really should have [IdTbl.fold_name] provide the whole ident
-                    rather than just the name. It looks like the only immediate
-                    consequence of this is that spellcheck won't suggest
-                    instance names (which is good!). *)
-                 let modname = Global_module.Name.create_exn name [] in
-                 Persistent_env.find_in_cache !persistent_env modname
-               with
-=======
                (* CR lmaurer: Setting instance args to [] here isn't right. We
                   really should have [IdTbl.fold_name] provide the whole ident
                   rather than just the name. It looks like the only immediate
                   consequence of this is that spellcheck won't suggest
                   instance names (which is good!). *)
-               let modname = Global_module.Name.create name [] in
+               let modname = Global_module.Name.create_exn name [] in
                match Persistent_env.find_in_cache !persistent_env modname with
->>>>>>> 3d0b5d1f
                | None -> acc
                | Some mda ->
                    let md =
@@ -3885,19 +3869,10 @@
          | Mod_local _ -> acc
          | Mod_unbound _ -> acc
          | Mod_persistent ->
-<<<<<<< HEAD
-             match
-               (* CR lmaurer: Again, setting args to [] here is weird but fine
-                  for the moment *)
-               let modname = Global_module.Name.create_exn name [] in
-               Persistent_env.find_in_cache !persistent_env modname
-             with
-=======
              (* CR lmaurer: Again, setting args to [] here is weird but fine
                 for the moment *)
-             let modname = Global_module.Name.create name [] in
+             let modname = Global_module.Name.create_exn name [] in
              match Persistent_env.find_in_cache !persistent_env modname with
->>>>>>> 3d0b5d1f
              | Some _ -> acc
              | None ->
                  if f (Ident.create_persistent name) then
