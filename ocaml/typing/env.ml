--- conflicted
+++ resolved
@@ -2682,13 +2682,8 @@
   |> String.Set.of_seq
 
 (* Save a signature to a file *)
-<<<<<<< HEAD
 let save_signature_with_transform
-    cmi_transform ~alerts sg import cu filename =
-=======
-let save_signature_with_transform cmi_transform ~alerts sg modname kind
-      filename =
->>>>>>> 0c87e5c8
+    cmi_transform ~alerts sg import kind filename =
   Btype.cleanup_abbrev ();
   Subst.reset_additional_action_type_id ();
   let sg = Subst.Lazy.of_signature sg
@@ -2696,11 +2691,7 @@
       (Subst.with_additional_action Prepare_for_saving Subst.identity)
   in
   let cmi =
-<<<<<<< HEAD
-    Persistent_env.make_cmi !persistent_env import cu sg alerts
-=======
-    Persistent_env.make_cmi !persistent_env modname kind sg alerts
->>>>>>> 0c87e5c8
+    Persistent_env.make_cmi !persistent_env import kind sg alerts
     |> cmi_transform in
   Persistent_env.save_cmi !persistent_env
     { Persistent_env.Persistent_signature.filename; cmi };
