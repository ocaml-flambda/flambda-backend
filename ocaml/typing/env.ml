--- conflicted
+++ resolved
@@ -1115,14 +1115,10 @@
   match find_same_module id env.modules with
   | Mod_local data -> data
   | Mod_unbound _ -> raise Not_found
-<<<<<<< HEAD
   | Mod_persistent ->
       match Ident.to_global id with
-      | Some global_name -> find_pers_mod global_name
+      | Some global_name -> find_pers_mod ~allow_hidden:true global_name
       | None -> Misc.fatal_errorf "Not global: %a" Ident.print id
-=======
-  | Mod_persistent -> find_pers_mod ~allow_hidden:true (id |> modname_of_ident)
->>>>>>> dc7eeafc
 
 let rec find_module_components path env =
   match path with
@@ -1610,22 +1606,12 @@
        | Mod_unbound _ -> ()
        | Mod_local data ->
            iter_components (Pident id) path data.mda_components
-<<<<<<< HEAD
-       | Mod_persistent ->
-           let modname = Ident.to_global_exn id in
-           match Persistent_env.find_in_cache !persistent_env modname with
-           | None -> ()
-           | Some data ->
-               iter_components (Pident id) path data.mda_components)
-    env.modules
-=======
        | Mod_persistent -> ())
     env.modules;
   Persistent_env.fold !persistent_env (fun name data () ->
-    let id = Ident.create_persistent (Compilation_unit.Name.to_string name) in
+    let id = Ident.create_global name in
     let path = Pident id in
     iter_components path path data.mda_components) ()
->>>>>>> dc7eeafc
 
 let run_iter_cont l =
   iter_env_cont := [];
@@ -3573,14 +3559,9 @@
   | exception Not_found ->
       if Current_unit_name.is name then false
       else begin
-<<<<<<< HEAD
-        match find_pers_mod (Global.Name.create name []) with
-=======
         match
-          find_pers_mod ~allow_hidden:false
-            (name |> Compilation_unit.Name.of_string)
+          find_pers_mod ~allow_hidden:false (Global.Name.create name [])
         with
->>>>>>> dc7eeafc
         | _ -> true
         | exception Not_found -> false
       end
