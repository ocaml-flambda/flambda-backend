--- conflicted
+++ resolved
@@ -275,13 +275,8 @@
     Abstract_def
   | Abstract_rec_check_regularity
 
-<<<<<<< HEAD
 and flat_element = Imm | Float | Float64 | Bits32 | Bits64 | Word
-and mixed_record_shape =
-=======
-and flat_element = Imm | Float | Float64
 and mixed_product_shape =
->>>>>>> 2ef82b96
   { value_prefix_len : int;
     flat_suffix : flat_element array;
   }
@@ -713,20 +708,7 @@
   | Sig_class_type (id, _, _, _)
     -> id
 
-<<<<<<< HEAD
-type mixed_record_element =
-=======
-let count_mixed_record_values_and_floats { value_prefix_len; flat_suffix } =
-  Array.fold_left
-    (fun (values, floats) elem ->
-      match elem with
-      | Imm -> (values+1, floats)
-      | Float | Float64 -> (values, floats+1))
-    (value_prefix_len, 0)
-    flat_suffix
-
 type mixed_product_element =
->>>>>>> 2ef82b96
   | Value_prefix
   | Flat_suffix of flat_element
 
