--- conflicted
+++ resolved
@@ -106,62 +106,7 @@
 
 (* *)
 
-<<<<<<< HEAD
-module Uid = struct
-  type t =
-    | Compilation_unit of string
-    | Item of { comp_unit: string; id: int }
-    | Internal
-    | Predef of string
-
-  include Identifiable.Make(struct
-    type nonrec t = t
-
-    let equal (x : t) y = x = y
-    let compare (x : t) y = compare x y
-    let hash (x : t) = Hashtbl.hash x
-
-    let print fmt = function
-      | Internal -> Format.pp_print_string fmt "<internal>"
-      | Predef name -> Format.fprintf fmt "<predef:%s>" name
-      | Compilation_unit s -> Format.pp_print_string fmt s
-      | Item { comp_unit; id } -> Format.fprintf fmt "%s.%d" comp_unit id
-
-    let output oc t =
-      let fmt = Format.formatter_of_out_channel oc in
-      print fmt t
-  end)
-
-  let id = ref (-1)
-
-  let reinit () = id := (-1)
-
-  let mk  ~current_unit =
-      incr id;
-      let comp_unit =
-        match current_unit with
-        | Some cu -> cu |> Compilation_unit.full_path_as_string
-        | None -> ""
-      in
-      Item { comp_unit; id = !id }
-
-  let of_compilation_unit_id id =
-    Compilation_unit (id |> Compilation_unit.full_path_as_string)
-
-  let of_predef_id id =
-    if not (Ident.is_predef id) then
-      Misc.fatal_errorf "Types.Uid.of_predef_id %S" (Ident.name id);
-    Predef (Ident.name id)
-
-  let internal_not_actually_unique = Internal
-
-  let for_actual_declaration = function
-    | Item _ -> true
-    | _ -> false
-end
-=======
 module Uid = Shape.Uid
->>>>>>> 50839d9a
 
 (* Maps of methods and instance variables *)
 
