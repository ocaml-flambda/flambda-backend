--- conflicted
+++ resolved
@@ -1612,15 +1612,8 @@
   | _ -> None (* this is (C2.2) from Note [When to print jkind annotations] *)
 
 let tree_of_label l =
-<<<<<<< HEAD
-  let gom =
+  let mut, gbl =
     match l.ld_mutable, l.ld_global.txt with
-    | Mutable, _ -> Ogom_mutable
-    | Immutable, Global -> Ogom_global
-    | Immutable, Unrestricted -> Ogom_immutable
-=======
-  let mut, gbl =
-    match l.ld_mutable, l.ld_global with
     | Mutable m, _ ->
         let mut =
           if Alloc.Comonadic.Const.eq m Alloc.Comonadic.Const.legacy then
@@ -1631,7 +1624,6 @@
         mut, Ogf_unrestricted
     | Immutable, Global -> Om_immutable, Ogf_global
     | Immutable, Unrestricted -> Om_immutable, Ogf_unrestricted
->>>>>>> 3f806c8a
   in
   (Ident.name l.ld_id, mut, tree_of_typexp Type l.ld_type, gbl)
 
