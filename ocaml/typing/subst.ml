(**************************************************************************)
(*                                                                        *)
(*                                 OCaml                                  *)
(*                                                                        *)
(*             Xavier Leroy, projet Cristal, INRIA Rocquencourt           *)
(*                                                                        *)
(*   Copyright 1996 Institut National de Recherche en Informatique et     *)
(*     en Automatique.                                                    *)
(*                                                                        *)
(*   All rights reserved.  This file is distributed under the terms of    *)
(*   the GNU Lesser General Public License version 2.1, with the          *)
(*   special exception on linking described in the file LICENSE.          *)
(*                                                                        *)
(**************************************************************************)

(* Substitutions *)

open Misc
open Path
open Layouts
open Types
open Btype

open Local_store

type layout_error =
  | Unconstrained_layout_variable

exception Error of Location.t * layout_error

type type_replacement =
  | Path of Path.t
  | Type_function of { params : type_expr list; body : type_expr }

type additional_action =
  | Prepare_for_saving of (Location.t -> layout -> layout)
    (* The [Prepare_for_saving] function should be applied to all layouts when
       saving; this commons them up, truncates their histories, and runs
       a check that all unconstrained variables have been defaulted to value. *)
  | Duplicate_variables
  | No_action

type t =
  { types: type_replacement Path.Map.t;
    modules: Path.t Path.Map.t;
    modtypes: module_type Path.Map.t;

    additional_action: additional_action;

    loc: Location.t option;
    mutable last_compose: (t * t) option  (* Memoized composition *)
  }
let identity =
  { types = Path.Map.empty;
    modules = Path.Map.empty;
    modtypes = Path.Map.empty;
    additional_action = No_action;
    loc = None;
    last_compose = None;
  }

let add_type_path id p s =
  { s with types = Path.Map.add id (Path p) s.types; last_compose = None }
let add_type id p s = add_type_path (Pident id) p s

let add_type_function id ~params ~body s =
  { s with types = Path.Map.add id (Type_function { params; body }) s.types;
    last_compose = None
  }

let add_module_path id p s =
  { s with modules = Path.Map.add id p s.modules; last_compose = None }
let add_module id p s = add_module_path (Pident id) p s

let add_modtype_path p ty s =
  { s with modtypes = Path.Map.add p ty s.modtypes; last_compose = None }
let add_modtype id ty s = add_modtype_path (Pident id) ty s

type additional_action_config =
  | Duplicate_variables
  | Prepare_for_saving

let with_additional_action (config : additional_action_config) s =
  (* CR layouts: it would be better to put all this stuff outside this
     function, but it's in here because we really want to tailor the reason
     to describe the module a symbol is imported from. But RAE's initial
     attempt to do this based on filename caused spurious "inconsistent
     assumption" errors that couldn't immediately be solved. Revisit
     with a better approach.

     We'll need to revisit the Note [Preparing_for_saving always the same]
     once we do this tailoring.
  *)
  let additional_action : additional_action =
    match config with
    | Duplicate_variables -> Duplicate_variables
    | Prepare_for_saving ->
        let reason = Layout.Imported in
        let any = Layout.of_const Any ~why:reason in
        let void = Layout.of_const Void ~why:reason in
        let value = Layout.of_const Value ~why:reason in
        let immediate = Layout.of_const Immediate ~why:reason in
        let immediate64 = Layout.of_const Immediate64 ~why:reason in
<<<<<<< HEAD
=======
        let float64 = Layout.of_const Float64 ~why:reason in
>>>>>>> 9289e84a
        let prepare_layout loc lay =
          match Layout.get lay with
          | Const Any -> any
          | Const Void -> void
          | Const Value -> value
          | Const Immediate -> immediate
          | Const Immediate64 -> immediate64
<<<<<<< HEAD
=======
          | Const Float64 -> float64
>>>>>>> 9289e84a
          | Var var -> begin
              match Sort.var_constraint var with
              | Some Void -> void
              | Some Value -> value
<<<<<<< HEAD
=======
              | Some Float64 -> float64
>>>>>>> 9289e84a
              | None -> raise(Error (loc, Unconstrained_layout_variable))
            end
        in
        Prepare_for_saving prepare_layout
  in
  { s with additional_action; last_compose = None }

let apply_prepare_layout s lay loc =
  match s.additional_action with
  | Prepare_for_saving prepare_layout -> prepare_layout loc lay
  | Duplicate_variables | No_action -> lay

let change_locs s loc = { s with loc = Some loc; last_compose = None }

let loc s x =
  match s.loc with
  | Some l -> l
  | None -> begin
      match s.additional_action with
      | Prepare_for_saving _ | Duplicate_variables ->
          if not !Clflags.keep_locs then Location.none else x
      | No_action -> x
    end

let remove_loc =
  let open Ast_mapper in
  {default_mapper with location = (fun _this _loc -> Location.none)}

let is_not_doc = function
  | {Parsetree.attr_name = {Location.txt = "ocaml.doc"}; _} -> false
  | {Parsetree.attr_name = {Location.txt = "ocaml.text"}; _} -> false
  | {Parsetree.attr_name = {Location.txt = "doc"}; _} -> false
  | {Parsetree.attr_name = {Location.txt = "text"}; _} -> false
  | _ -> true

let attrs s x =
  (* Now that we track [Duplicate_variables] and [Prepare_for_saving] as
     separate states, we should reconsider whether the [Duplicate_variables]
     callsites really need to scrub docs and locations. For now, we're keeping
     the scrubbing behavior for backward compatibility.
  *)
  let x =
    match s.additional_action with
    | Prepare_for_saving _ | Duplicate_variables ->
        if not !Clflags.keep_docs
        then List.filter is_not_doc x
        else x
    | No_action -> x
  in
  match s.additional_action with
  | Prepare_for_saving _ | Duplicate_variables ->
      if not !Clflags.keep_locs
      then remove_loc.Ast_mapper.attributes remove_loc x
      else x
  | No_action -> x

let rec module_path s path =
  try Path.Map.find path s.modules
  with Not_found ->
    match path with
    | Pident _ -> path
    | Pdot(p, n) ->
       Pdot(module_path s p, n)
    | Papply(p1, p2) ->
       Papply(module_path s p1, module_path s p2)

let modtype_path s path =
      match Path.Map.find path s.modtypes with
      | Mty_ident p -> p
      | Mty_alias _ | Mty_signature _ | Mty_functor _ ->
         fatal_error "Subst.modtype_path"
      | exception Not_found ->
         match path with
         | Pdot(p, n) ->
            Pdot(module_path s p, n)
         | Papply _ ->
            fatal_error "Subst.modtype_path"
         | Pident _ -> path

let type_path s path =
  match Path.Map.find path s.types with
  | Path p -> p
  | Type_function _ -> assert false
  | exception Not_found ->
     match path with
     | Pident _ -> path
     | Pdot(p, n) ->
        Pdot(module_path s p, n)
     | Papply _ ->
        fatal_error "Subst.type_path"

let type_path s p =
  match Path.constructor_typath p with
  | Regular p -> type_path s p
  | Cstr (ty_path, cstr) -> Pdot(type_path s ty_path, cstr)
  | LocalExt _ -> type_path s p
  | Ext (p, cstr) -> Pdot(module_path s p, cstr)

let to_subst_by_type_function s p =
  match Path.Map.find p s.types with
  | Path _ -> false
  | Type_function _ -> true
  | exception Not_found -> false

(* Special type ids for saved signatures *)

let new_id = s_ref (-1)
let reset_additional_action_type_id () = new_id := -1

let newpersty desc =
  decr new_id;
  create_expr
    desc ~level:generic_level ~scope:Btype.lowest_level ~id:!new_id

(* We use a ref instead of passing [loc] as an argument to [typexp]
   because the ref requires no modifications to the body of [typexp],
   reducing the chance of merge conflicts. This location is not critical --
   it just makes an error message more useful in case of a compiler bug.
   We may decide to get rid of this check someday, too.
*)
let location_for_layout_check_errors = ref Location.none

let norm desc ~prepare_layout =
  match desc with
  | Tvar { name; layout } ->
      let loc = !location_for_layout_check_errors in
      Tvar { name; layout = prepare_layout loc layout }
  | Tunivar { name; layout } ->
      let loc = !location_for_layout_check_errors in
      Tunivar { name; layout = prepare_layout loc layout }
  | desc -> desc

let ctype_apply_env_empty = ref (fun _ -> assert false)

(* Similar to [Ctype.nondep_type_rec]. *)
let rec typexp copy_scope s ty =
  let should_duplicate_vars =
    match s.additional_action with
    | Duplicate_variables | Prepare_for_saving _ -> true
    | No_action -> false
  in
  let desc = get_desc ty in
  match desc with
    Tvar _ | Tunivar _ ->
      if should_duplicate_vars || get_id ty < 0 then
        let ty' =
          match s.additional_action with
          | Duplicate_variables -> newpersty desc
          | Prepare_for_saving prepare_layout ->
              newpersty (norm desc ~prepare_layout)
          | No_action -> newty2 ~level:(get_level ty) desc
        in
        For_copy.redirect_desc copy_scope ty (Tsubst (ty', None));
        ty'
      else ty
  | Tsubst (ty, _) ->
      ty
  | Tfield (m, k, _t1, _t2) when not should_duplicate_vars && m = dummy_method
      && field_kind_repr k <> Fabsent && get_level ty < generic_level ->
      (* do not copy the type of self when it is not generalized *)
      ty
(* cannot do it, since it would omit substitution
  | Tvariant row when not (static_row row) ->
      ty
*)
  | _ ->
    let tm = row_of_type ty in
    let has_fixed_row =
      not (is_Tconstr ty) && is_constr_row ~allow_ident:false tm in
    (* Make a stub *)
    let layout = Layout.any ~why:Dummy_layout in
    let ty' =
      if should_duplicate_vars then newpersty (Tvar {name = None; layout})
      else newgenstub ~scope:(get_scope ty) layout
    in
    For_copy.redirect_desc copy_scope ty (Tsubst (ty', None));
    let desc =
      if has_fixed_row then
        match get_desc tm with (* PR#7348 *)
          Tconstr (Pdot(m,i), tl, _abbrev) ->
            let i' = String.sub i 0 (String.length i - 4) in
            Tconstr(type_path s (Pdot(m,i')), tl, ref Mnil)
        | _ -> assert false
      else match desc with
      | Tconstr (p, args, _abbrev) ->
         let args = List.map (typexp copy_scope s) args in
         begin match Path.Map.find p s.types with
         | exception Not_found -> Tconstr(type_path s p, args, ref Mnil)
         | Path _ -> Tconstr(type_path s p, args, ref Mnil)
         | Type_function { params; body } ->
            Tlink (!ctype_apply_env_empty params body args)
         end
      | Tpackage(p, fl) ->
          Tpackage(modtype_path s p,
                   List.map (fun (n, ty) -> (n, typexp copy_scope s ty)) fl)
      | Tobject (t1, name) ->
          let t1' = typexp copy_scope s t1 in
          let name' =
            match !name with
            | None -> None
            | Some (p, tl) ->
                if to_subst_by_type_function s p
                then None
                else Some (type_path s p, List.map (typexp copy_scope s) tl)
          in
          Tobject (t1', ref name')
      | Tvariant row ->
          let more = row_more row in
          let mored = get_desc more in
          (* We must substitute in a subtle way *)
          (* Tsubst takes a tuple containing the row var and the variant *)
          begin match mored with
            Tsubst (_, Some ty2) ->
              (* This variant type has been already copied *)
              (* Change the stub to avoid Tlink in the new type *)
              For_copy.redirect_desc copy_scope ty (Tsubst (ty2, None));
              Tlink ty2
          | _ ->
              let dup =
                should_duplicate_vars || get_level more = generic_level ||
                static_row row || is_Tconstr more in
              (* Various cases for the row variable *)
              let more' =
                match mored with
                  Tsubst (ty, None) -> ty
                | Tconstr _ | Tnil -> typexp copy_scope s more
                | Tunivar _ | Tvar _ ->
                    if should_duplicate_vars then newpersty mored
                    else if dup && is_Tvar more then newgenty mored
                    else more
                | _ -> assert false
              in
              (* Register new type first for recursion *)
              For_copy.redirect_desc copy_scope more
                (Tsubst (more', Some ty'));
              (* TODO: check if more' can be eliminated *)
              (* Return a new copy *)
              let row =
                copy_row (typexp copy_scope s) true row (not dup) more' in
              match row_name row with
              | Some (p, tl) ->
                  let name =
                    if to_subst_by_type_function s p then None
                    else Some (type_path s p, tl)
                  in
                  Tvariant (set_row_name row name)
              | None ->
                  Tvariant row
          end
      | Tfield(_label, kind, _t1, t2) when field_kind_repr kind = Fabsent ->
          Tlink (typexp copy_scope s t2)
      | _ -> copy_type_desc (typexp copy_scope s) desc
    in
    Transient_expr.set_stub_desc ty' desc;
    ty'

(* [loc] is different than [s.loc]:
     - [s.loc] is a way for the external client of the module to indicate the
       location of the copy.
     - [loc] is internally-populated and is the location of the AST construct
       that encloses the type (and is used only in errors in the layout check).
*)
let typexp copy_scope s loc ty =
  location_for_layout_check_errors := loc;
  typexp copy_scope s ty

(*
   Always make a copy of the type. If this is not done, type levels
   might not be correct.
*)
let type_expr s ty =
  let loc = Option.value s.loc ~default:Location.none in
  For_copy.with_scope (fun copy_scope -> typexp copy_scope s loc ty)

let label_declaration copy_scope s l =
  {
    ld_id = l.ld_id;
    ld_mutable = l.ld_mutable;
    ld_global = l.ld_global;
    ld_layout = apply_prepare_layout s l.ld_layout l.ld_loc;
    ld_type = typexp copy_scope s l.ld_loc l.ld_type;
    ld_loc = loc s l.ld_loc;
    ld_attributes = attrs s l.ld_attributes;
    ld_uid = l.ld_uid;
  }

let constructor_arguments copy_scope s loc = function
  | Cstr_tuple l ->
      Cstr_tuple (List.map (fun (ty, gf) -> (typexp copy_scope s loc ty, gf)) l)
  | Cstr_record l ->
      Cstr_record (List.map (label_declaration copy_scope s) l)

let constructor_declaration copy_scope s c =
  {
    cd_id = c.cd_id;
    cd_args = constructor_arguments copy_scope s c.cd_loc c.cd_args;
    cd_res = Option.map (typexp copy_scope s c.cd_loc) c.cd_res;
    cd_loc = loc s c.cd_loc;
    cd_attributes = attrs s c.cd_attributes;
    cd_uid = c.cd_uid;
  }

(* called only when additional_action is [Prepare_for_saving] *)
let constructor_tag ~prepare_layout loc = function
  | Ordinary _ as tag -> tag
  | Extension (path, lays) ->
      Extension (path, Array.map (prepare_layout loc) lays)

(* called only when additional_action is [Prepare_for_saving] *)
let variant_representation ~prepare_layout loc = function
  | Variant_unboxed -> Variant_unboxed
  | Variant_boxed layss ->
    Variant_boxed (Array.map (Array.map (prepare_layout loc)) layss)
  | Variant_extensible -> Variant_extensible

(* called only when additional_action is [Prepare_for_saving] *)
let record_representation ~prepare_layout loc = function
  | Record_unboxed -> Record_unboxed
  | Record_inlined (tag, variant_rep) ->
    Record_inlined (constructor_tag ~prepare_layout loc tag,
                    variant_representation ~prepare_layout loc variant_rep)
  | Record_boxed lays ->
      Record_boxed (Array.map (prepare_layout loc) lays)
  | Record_float -> Record_float

let type_declaration' copy_scope s decl =
  { type_params = List.map (typexp copy_scope s decl.type_loc) decl.type_params;
    type_arity = decl.type_arity;
    type_kind =
      begin match decl.type_kind with
        Type_abstract -> Type_abstract
      | Type_variant (cstrs, rep) ->
          let rep =
            match s.additional_action with
            | No_action | Duplicate_variables -> rep
            | Prepare_for_saving prepare_layout ->
                variant_representation ~prepare_layout decl.type_loc rep
          in
          Type_variant (List.map (constructor_declaration copy_scope s) cstrs,
                        rep)
      | Type_record(lbls, rep) ->
          let rep =
            match s.additional_action with
            | No_action | Duplicate_variables -> rep
            | Prepare_for_saving prepare_layout ->
                record_representation ~prepare_layout decl.type_loc rep
          in
          Type_record (List.map (label_declaration copy_scope s) lbls, rep)
      | Type_open -> Type_open
      end;
    type_manifest =
      begin
        match decl.type_manifest with
          None -> None
        | Some ty -> Some(typexp copy_scope s decl.type_loc ty)
      end;
    type_layout =
      begin
        match s.additional_action with
        | Prepare_for_saving prepare_layout ->
            prepare_layout decl.type_loc decl.type_layout
        | Duplicate_variables | No_action -> decl.type_layout
      end;
    type_private = decl.type_private;
    type_variance = decl.type_variance;
    type_separability = decl.type_separability;
    type_is_newtype = false;
    type_expansion_scope = Btype.lowest_level;
    type_loc = loc s decl.type_loc;
    type_attributes = attrs s decl.type_attributes;
    type_unboxed_default = decl.type_unboxed_default;
    type_uid = decl.type_uid;
  }

let type_declaration s decl =
  For_copy.with_scope (fun copy_scope -> type_declaration' copy_scope s decl)

let class_signature copy_scope s loc sign =
  { csig_self = typexp copy_scope s loc sign.csig_self;
    csig_self_row = typexp copy_scope s loc sign.csig_self_row;
    csig_vars =
      Vars.map
        (function (m, v, t) -> (m, v, typexp copy_scope s loc t))
        sign.csig_vars;
    csig_meths =
      Meths.map
        (function (p, v, t) -> (p, v, typexp copy_scope s loc t))
        sign.csig_meths;
  }

let rec class_type copy_scope s cty =
  let loc = Option.value s.loc ~default:Location.none in
  match cty with
  | Cty_constr (p, tyl, cty) ->
      let p' = type_path s p in
      let tyl' = List.map (typexp copy_scope s loc) tyl in
      let cty' = class_type copy_scope s cty in
      Cty_constr (p', tyl', cty')
  | Cty_signature sign ->
      Cty_signature (class_signature copy_scope s loc sign)
  | Cty_arrow (l, ty, cty) ->
      Cty_arrow (l, typexp copy_scope s loc ty, class_type copy_scope s cty)

let class_declaration' copy_scope s decl =
  { cty_params = List.map (typexp copy_scope s decl.cty_loc) decl.cty_params;
    cty_variance = decl.cty_variance;
    cty_type = class_type copy_scope s decl.cty_type;
    cty_path = type_path s decl.cty_path;
    cty_new =
      begin match decl.cty_new with
      | None    -> None
      | Some ty -> Some (typexp copy_scope s decl.cty_loc ty)
      end;
    cty_loc = loc s decl.cty_loc;
    cty_attributes = attrs s decl.cty_attributes;
    cty_uid = decl.cty_uid;
  }

let class_declaration s decl =
  For_copy.with_scope (fun copy_scope -> class_declaration' copy_scope s decl)

let cltype_declaration' copy_scope s decl =
  { clty_params = List.map (typexp copy_scope s decl.clty_loc) decl.clty_params;
    clty_variance = decl.clty_variance;
    clty_type = class_type copy_scope s decl.clty_type;
    clty_path = type_path s decl.clty_path;
    clty_loc = loc s decl.clty_loc;
    clty_attributes = attrs s decl.clty_attributes;
    clty_uid = decl.clty_uid;
  }

let cltype_declaration s decl =
  For_copy.with_scope (fun copy_scope -> cltype_declaration' copy_scope s decl)

let class_type s cty =
  For_copy.with_scope (fun copy_scope -> class_type copy_scope s cty)


let extension_constructor' copy_scope s ext =
  { ext_type_path = type_path s ext.ext_type_path;
    ext_type_params =
      List.map (typexp copy_scope s ext.ext_loc) ext.ext_type_params;
    ext_args = constructor_arguments copy_scope s ext.ext_loc ext.ext_args;
    ext_arg_layouts = begin match s.additional_action with
      | Prepare_for_saving prepare_layout ->
          Array.map (prepare_layout ext.ext_loc) ext.ext_arg_layouts
      | Duplicate_variables | No_action -> ext.ext_arg_layouts
    end;
    ext_constant = ext.ext_constant;
    ext_ret_type =
      Option.map (typexp copy_scope s ext.ext_loc) ext.ext_ret_type;
    ext_private = ext.ext_private;
    ext_attributes = attrs s ext.ext_attributes;
    ext_loc = begin match s.additional_action with
      | Prepare_for_saving _ | Duplicate_variables -> Location.none
      | No_action -> ext.ext_loc
    end;
    ext_uid = ext.ext_uid;
  }

let extension_constructor s ext =
  For_copy.with_scope
    (fun copy_scope -> extension_constructor' copy_scope s ext)


(* For every binding k |-> d of m1, add k |-> f d to m2
   and return resulting merged map. *)
let merge_path_maps f m1 m2 =
  Path.Map.fold (fun k d accu -> Path.Map.add k (f d) accu) m1 m2

let keep_latest_loc l1 l2 =
  match l2 with
  | None -> l1
  | Some _ -> l2

let type_replacement s = function
  | Path p -> Path (type_path s p)
  | Type_function { params; body } ->
    let loc = Option.value s.loc ~default:Location.none in
    For_copy.with_scope (fun copy_scope ->
     let params = List.map (typexp copy_scope s loc) params in
     let body = typexp copy_scope s loc body in
     Type_function { params; body })

type scoping =
  | Keep
  | Make_local
  | Rescope of int

module Wrap : sig
  type subst = t
  type 'a t

  val of_value : 'a -> 'a t
  val of_lazy : 'a Lazy.t -> 'a t
  val force : (scoping -> subst -> 'a -> 'a) -> 'a t -> 'a
  val substitute :
    compose:(subst -> subst -> subst) -> scoping -> subst -> 'a t -> 'a t
end = struct
  type subst = t

  (* We are lazy twice here - firstly, in converting an underlying type to Subst.Lazy.* and
     then, in applying the substitution which we try to accumulate. Note that there is a
     difference between not applying a substitution at all and applying an identity
     substitution as the latter renames - hence the option. *)
  type 'a t = ((scoping * subst) option * 'a Lazy.t, 'a) Lazy_backtrack.t

  let of_value = Lazy_backtrack.create_forced
  let of_lazy x = Lazy_backtrack.create (None, x)

  let substitute ~compose scoping s x =
    match Lazy_backtrack.get_contents x with
    | Left (None, x) ->
      Lazy_backtrack.create (Some (scoping, s), x)
    | Left (Some (scoping', s'), x) ->
        let scoping =
          match scoping', scoping with
          | sc, Keep -> sc
          | _, (Make_local|Rescope _) -> scoping
        in
        let s = compose s' s in
        Lazy_backtrack.create (Some (scoping, s), x)
    | Right x ->
        Lazy_backtrack.create (Some (scoping, s), Lazy.from_val x)

  let force f = Lazy_backtrack.force (fun (s, x) ->
    let x = Lazy.force x in
    match s with
    | Some (scoping, s) -> f scoping s x
    | None -> x)
end

module Lazy_types = Types.Make_wrapped(Wrap)
open Lazy_types

let rename_bound_idents scoping s sg =
  let rename =
    let open Ident in
    match scoping with
    | Keep -> (fun id -> create_scoped ~scope:(scope id) (name id))
    | Make_local -> Ident.rename
    | Rescope scope -> (fun id -> create_scoped ~scope (name id))
  in
  let rec rename_bound_idents s sg = function
    | [] -> sg, s
    | Sig_type(id, td, rs, vis) :: rest ->
        let id' = rename id in
        rename_bound_idents
          (add_type id (Pident id') s)
          (Sig_type(id', td, rs, vis) :: sg)
          rest
    | Sig_module(id, pres, md, rs, vis) :: rest ->
        let id' = rename id in
        rename_bound_idents
          (add_module id (Pident id') s)
          (Sig_module (id', pres, md, rs, vis) :: sg)
          rest
    | Sig_modtype(id, mtd, vis) :: rest ->
        let id' = rename id in
        rename_bound_idents
          (add_modtype id (Types.Mty_ident(Pident id')) s)
          (Sig_modtype(id', mtd, vis) :: sg)
          rest
    | Sig_class(id, cd, rs, vis) :: rest ->
        (* cheat and pretend they are types cf. PR#6650 *)
        let id' = rename id in
        rename_bound_idents
          (add_type id (Pident id') s)
          (Sig_class(id', cd, rs, vis) :: sg)
          rest
    | Sig_class_type(id, ctd, rs, vis) :: rest ->
        (* cheat and pretend they are types cf. PR#6650 *)
        let id' = rename id in
        rename_bound_idents
          (add_type id (Pident id') s)
          (Sig_class_type(id', ctd, rs, vis) :: sg)
          rest
    | Sig_value(id, vd, vis) :: rest ->
        (* scope doesn't matter for value identifiers. *)
        let id' = Ident.rename id in
        rename_bound_idents s (Sig_value(id', vd, vis) :: sg) rest
    | Sig_typext(id, ec, es, vis) :: rest ->
        let id' = rename id in
        rename_bound_idents s (Sig_typext(id',ec,es,vis) :: sg) rest
  in
  rename_bound_idents s [] sg

module To_lazy = Types.Map_wrapped(Types)(Lazy_types)

let to_lazy =
  let map_signature m sg =
    lazy (List.map (To_lazy.signature_item m) sg) |> Wrap.of_lazy
  in
  let map_type_expr _ = Wrap.of_value in
  To_lazy.{map_signature; map_type_expr}

let lazy_value_description = To_lazy.value_description to_lazy
let lazy_module_decl = To_lazy.module_declaration to_lazy
let lazy_functor_parameter = To_lazy.functor_parameter to_lazy
let lazy_modtype = To_lazy.module_type to_lazy
let lazy_modtype_decl = To_lazy.modtype_declaration to_lazy
let lazy_signature_item = To_lazy.signature_item to_lazy

module From_lazy = Types.Map_wrapped(Lazy_types)(Types)

let force_type_expr ty = Wrap.force (fun _ s ty ->
  let loc = Option.value s.loc ~default:Location.none in
  For_copy.with_scope (fun copy_scope -> typexp copy_scope s loc ty)) ty

let rec subst_lazy_value_description s descr =
  { val_type = Wrap.substitute ~compose Keep s descr.val_type;
    val_kind = descr.val_kind;
    val_loc = loc s descr.val_loc;
    val_attributes = attrs s descr.val_attributes;
    val_uid = descr.val_uid;
  }

and subst_lazy_module_decl scoping s md =
  let md_type = subst_lazy_modtype scoping s md.md_type in
  { md_type;
    md_attributes = attrs s md.md_attributes;
    md_loc = loc s md.md_loc;
    md_uid = md.md_uid }

and subst_lazy_modtype scoping s = function
  | Mty_ident p ->
      begin match Path.Map.find p s.modtypes with
       | mty -> lazy_modtype mty
       | exception Not_found ->
          begin match p with
          | Pident _ -> Mty_ident p
          | Pdot(p, n) ->
             Mty_ident(Pdot(module_path s p, n))
          | Papply _ ->
             fatal_error "Subst.modtype"
          end
      end
  | Mty_signature sg ->
      Mty_signature(subst_lazy_signature scoping s sg)
  | Mty_functor(Unit, res) ->
      Mty_functor(Unit, subst_lazy_modtype scoping s res)
  | Mty_functor(Named (None, arg), res) ->
      Mty_functor(Named (None, (subst_lazy_modtype scoping s) arg),
                   subst_lazy_modtype scoping s res)
  | Mty_functor(Named (Some id, arg), res) ->
      let id' = Ident.rename id in
      Mty_functor(Named (Some id', (subst_lazy_modtype scoping s) arg),
                  subst_lazy_modtype scoping (add_module id (Pident id') s) res)
  | Mty_alias p ->
      Mty_alias (module_path s p)

and subst_lazy_modtype_decl scoping s mtd =
  { mtd_type = Option.map (subst_lazy_modtype scoping s) mtd.mtd_type;
    mtd_attributes = attrs s mtd.mtd_attributes;
    mtd_loc = loc s mtd.mtd_loc;
    mtd_uid = mtd.mtd_uid }

and subst_lazy_signature scoping s sg =
  Wrap.substitute ~compose scoping s sg

and force_signature_once sg =
  Wrap.force force_signature_once' sg

and force_signature_once' scoping s sg =
  (* Components of signature may be mutually recursive (e.g. type declarations
     or class and type declarations), so first build global renaming
     substitution... *)
  let (sg', s') = rename_bound_idents scoping s sg in
  (* ... then apply it to each signature component in turn *)
  For_copy.with_scope (fun copy_scope ->
    List.rev_map (subst_lazy_signature_item' copy_scope scoping s') sg'
  )

and subst_lazy_signature_item' copy_scope scoping s comp =
  match comp with
    Sig_value(id, d, vis) ->
      Sig_value(id, subst_lazy_value_description s d, vis)
  | Sig_type(id, d, rs, vis) ->
      Sig_type(id, type_declaration' copy_scope s d, rs, vis)
  | Sig_typext(id, ext, es, vis) ->
      Sig_typext(id, extension_constructor' copy_scope s ext, es, vis)
  | Sig_module(id, pres, d, rs, vis) ->
      Sig_module(id, pres, subst_lazy_module_decl scoping s d, rs, vis)
  | Sig_modtype(id, d, vis) ->
      Sig_modtype(id, subst_lazy_modtype_decl scoping s d, vis)
  | Sig_class(id, d, rs, vis) ->
      Sig_class(id, class_declaration' copy_scope s d, rs, vis)
  | Sig_class_type(id, d, rs, vis) ->
      Sig_class_type(id, cltype_declaration' copy_scope s d, rs, vis)

and modtype scoping s t =
  t |> lazy_modtype |> subst_lazy_modtype scoping s |> force_modtype

(* Composition of substitutions:
     apply (compose s1 s2) x = apply s2 (apply s1 x) *)

and compose s1 s2 =
  if s1 == identity then s2 else
  if s2 == identity then s1 else
  match s2.last_compose with
  | Some (t,s) when t == s1 -> s
  | _ ->
      let s =
        { types = merge_path_maps (type_replacement s2) s1.types s2.types;
          modules = merge_path_maps (module_path s2) s1.modules s2.modules;
          modtypes = merge_path_maps (modtype Keep s2) s1.modtypes s2.modtypes;
          additional_action = begin
            match s1.additional_action, s2.additional_action with
            | action, No_action | No_action, action -> action
            | Duplicate_variables, Duplicate_variables -> Duplicate_variables

            (* Preparing for saving runs a superset of the things involved with
               copying variables, so we prefer that if composing substitutions.
            *)
            | (Prepare_for_saving _ as prepare), Duplicate_variables
            | Duplicate_variables, (Prepare_for_saving _ as prepare)
                -> prepare

            (* Note [Preparing_for_saving always the same]
               ~~~~~~~~~~~~~~~~~~~~~~~~~~~~~~~~~~~~~~~~~~~
               The function we put in [Prepare_for_saving] is always the same,
               so we can take either.
            *)
            | (Prepare_for_saving _ as prepare1), Prepare_for_saving _
                -> prepare1
          end;
          loc = keep_latest_loc s1.loc s2.loc;
          last_compose = None
        }
      in
      s2.last_compose <- Some (s1,s); s

and from_lazy =
  let map_signature m sg =
    let items = force_signature_once sg in
    List.map (From_lazy.signature_item m) items
  in
  let map_type_expr _ = force_type_expr in
  From_lazy.{map_signature; map_type_expr}

and force_value_description vd = From_lazy.value_description from_lazy vd
and force_module_decl d = From_lazy.module_declaration from_lazy d
and force_functor_parameter x = From_lazy.functor_parameter from_lazy x
and force_modtype x = From_lazy.module_type from_lazy x
and force_modtype_decl x = From_lazy.modtype_declaration from_lazy x
and force_signature_item x = From_lazy.signature_item from_lazy x
and force_signature x = From_lazy.signature from_lazy x

let subst_lazy_signature_item scoping s comp =
  For_copy.with_scope
    (fun copy_scope -> subst_lazy_signature_item' copy_scope scoping s comp)

module Lazy = struct
  include Lazy_types

  let of_value x = Wrap.of_value x
  let of_lazy = Wrap.of_lazy
  let substitute s = Wrap.substitute ~compose Keep s

  let of_module_decl = lazy_module_decl
  let of_modtype = lazy_modtype
  let of_modtype_decl = lazy_modtype_decl
  let of_signature sg = Wrap.of_lazy (lazy (List.map lazy_signature_item sg))
  let of_signature_item = lazy_signature_item
  let of_functor_parameter = lazy_functor_parameter
  let of_value_description = lazy_value_description

  let module_decl = subst_lazy_module_decl
  let modtype = subst_lazy_modtype
  let modtype_decl = subst_lazy_modtype_decl
  let signature = subst_lazy_signature
  let signature_item = subst_lazy_signature_item
  let value_description = subst_lazy_value_description

  let force_module_decl = force_module_decl
  let force_modtype = force_modtype
  let force_modtype_decl = force_modtype_decl
  let force_signature = force_signature
  let force_signature_once = force_signature_once
  let force_signature_item = force_signature_item
  let force_functor_parameter = force_functor_parameter
  let force_value_description = force_value_description
  let force_type_expr = force_type_expr
end

let signature sc s sg =
  Lazy.(sg |> of_signature |> signature sc s |> force_signature)

let signature_item sc s comp =
  Lazy.(comp|> of_signature_item |> signature_item sc s |> force_signature_item)

let modtype_declaration sc s decl =
  Lazy.(decl |> of_modtype_decl |> modtype_decl sc s |> force_modtype_decl)

let module_declaration scoping s decl =
  Lazy.(decl |> of_module_decl |> module_decl scoping s |> force_module_decl)

let value_description s descr =
  Lazy.(descr |> of_value_description |> value_description s |> force_value_description)

(* Error report *)
open Format

let report_error ppf = function
  | Unconstrained_layout_variable ->
      fprintf ppf
        "Unconstrained layout variable detected when saving artifacts of \
         compilation to disk.@ Please report this error to \
         the Jane Street compilers team.@ "

let () =
  Location.register_error_of_exn
    (function
      | Error (loc, err) ->
          Some (Location.error_of_printer ~loc report_error err)
      | _ ->
          None
    )<|MERGE_RESOLUTION|>--- conflicted
+++ resolved
@@ -101,10 +101,7 @@
         let value = Layout.of_const Value ~why:reason in
         let immediate = Layout.of_const Immediate ~why:reason in
         let immediate64 = Layout.of_const Immediate64 ~why:reason in
-<<<<<<< HEAD
-=======
         let float64 = Layout.of_const Float64 ~why:reason in
->>>>>>> 9289e84a
         let prepare_layout loc lay =
           match Layout.get lay with
           | Const Any -> any
@@ -112,18 +109,12 @@
           | Const Value -> value
           | Const Immediate -> immediate
           | Const Immediate64 -> immediate64
-<<<<<<< HEAD
-=======
           | Const Float64 -> float64
->>>>>>> 9289e84a
           | Var var -> begin
               match Sort.var_constraint var with
               | Some Void -> void
               | Some Value -> value
-<<<<<<< HEAD
-=======
               | Some Float64 -> float64
->>>>>>> 9289e84a
               | None -> raise(Error (loc, Unconstrained_layout_variable))
             end
         in
