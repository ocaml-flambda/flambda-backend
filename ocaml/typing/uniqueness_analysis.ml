(**************************************************************************)
(*                                                                        *)
(*                                 OCaml                                  *)
(*                                                                        *)
(*             Xavier Leroy, projet Cristal, INRIA Rocquencourt           *)
(*                                                                        *)
(*   Copyright 1996 Institut National de Recherche en Informatique et     *)
(*     en Automatique.                                                    *)
(*                                                                        *)
(*   All rights reserved.  This file is distributed under the terms of    *)
(*   the GNU Lesser General Public License version 2.1, with the          *)
(*   special exception on linking described in the file LICENSE.          *)
(*                                                                        *)
(**************************************************************************)

(* Uniqueness analysis, ran after type-checking *)

open Asttypes
open Types
open Mode
open Typedtree
module Uniqueness = Mode.Uniqueness
module Linearity = Mode.Linearity

module Occurrence = struct
  (** The occurrence of a potentially unique ident in the expression. Currently
  it's just the location; might add more things in the future *)
  type t = { loc : Location.t }

  let mk loc = { loc }
end

let rec iter_error f = function
  | [] -> Ok ()
  | x :: xs -> ( match f x with Ok () -> iter_error f xs | Error e -> Error e)

module Maybe_unique : sig
  (** The type representing a usage that could be either unique or shared *)
  type t

  (** extract an arbitrary occurrence from this usage *)
  val extract_occurrence : t -> Occurrence.t

  (** construct a single usage *)
  val singleton : unique_use -> Occurrence.t -> t

  val meet : t -> t -> t

  type axis =
    | Uniqueness
    | Linearity

  (** Describes why cannot force shared - including the failing occurrence, and
      the failing axis *)
  type cannot_force =
    { occ : Occurrence.t;
      axis : axis
    }

  (** Call this function to indicate that this is used multiple times *)
  val mark_multi_use : t -> (unit, cannot_force) result

  (** Returns the uniqueness represented by this usage. If this identifier is
      expected to be unique in any branch, it will return unique. If the current
      usage is forced, it will return shared. *)
  val uniqueness : t -> Uniqueness.r
end = struct
  (** Occurrences with modes to be forced shared and many in the future if
      needed. This is a list because of multiple control flows. For example, if
      a value is used shared in one branch but unique in another branch, then
      overall the value is used uniquely (this is a "stricter" requirement).
      Therefore, techincally, the mode this list represents is the meet of all
      modes in the lists. (recall that shared > unique). Therefore, if this
      virtual mode needs to be forced shared, the whole list needs to be forced
      shared. *)
  type t = (unique_use * Occurrence.t) list

  let singleton unique_use occ : t = [unique_use, occ]

  let uniqueness l = Uniqueness.meet (List.map (fun ((uniq, _), _) -> uniq) l)

  type axis =
    | Uniqueness
    | Linearity

  type cannot_force =
    { occ : Occurrence.t;
      axis : axis
    }

  let mark_multi_use l =
    let force_one ((uni, lin), occ) =
      (* values being multi-used means two things:
         - the expected mode must be higher than [shared]
         - the access mode must be lower than [many] *)
      match Linearity.submode lin Linearity.many with
      | Error _ -> Error { occ; axis = Linearity }
      | Ok () -> (
        match Uniqueness.submode Uniqueness.shared uni with
        | Ok () -> Ok ()
        | Error _ -> Error { occ; axis = Uniqueness })
    in
    iter_error force_one l

  let extract_occurrence = function [] -> assert false | (_, occ) :: _ -> occ

  let meet l0 l1 = l0 @ l1
end

module Maybe_shared : sig
  type t

  type access =
    | Read
    | Write

  val string_of_access : access -> string

  (** The type representing a usage that could be either shared or borrowed *)

  (** Extract an arbitrary occurrence from the usage *)
  val extract_occurrence_access : t -> Occurrence.t * access

  (** set a barrier. The uniqueness mode represents the usage immediately
      following the current usage. If that mode is Unique, the current usage
       must be Borrowed (hence no code motion); if that mode is not restricted
       to Unique, this usage can be Borrowed or Shared (prefered). Raise if
        called more than once. *)
  val set_barrier : t -> Uniqueness.r -> unit

  val meet : t -> t -> t

  val singleton : unique_barrier ref -> Occurrence.t -> access -> t
end = struct
  type access =
    | Read
    | Write

  let string_of_access = function Read -> "read from" | Write -> "written to"

  (** list of occurences together with modes to be forced as borrowed in the
  future if needed. It is a list because of multiple control flows. For
  example, if a value is used borrowed in one branch but shared in another,
  then the overall usage is shared. Therefore, the mode this list represents
  is the meet of all modes in the list. (recall that borrowed > shared).
  Therefore, if this virtual mode needs to be forced borrowed, the whole list
  needs to be forced borrowed. *)
  type t = (unique_barrier ref * Occurrence.t * access) list

  let meet l0 l1 = l0 @ l1

  let singleton r occ access = [r, occ, access]

  let extract_occurrence_access = function
    | [] -> assert false
    | (_, occ, access) :: _ -> occ, access

  let set_barrier t uniq =
    List.iter
      (fun (barrier, _, _) ->
        match !barrier with
        | None -> barrier := Some uniq
        | Some _ -> assert false)
      t
end

module Shared : sig
  type t

  type reason =
    | Forced  (** shared because forced  *)
    | Lazy  (** shared because it is the argument of lazy forcing *)
    | Lifted of Maybe_shared.access
        (** shared because lifted from implicit borrowing, carries the original
          access *)

  (** The occurrence is only for future error messages. The share_reason must
  corresponds to the occurrence *)
  val singleton : Occurrence.t -> reason -> t

  val extract_occurrence : t -> Occurrence.t

  val reason : t -> reason
end = struct
  type reason =
    | Forced
    | Lazy
    | Lifted of Maybe_shared.access

  type t = Occurrence.t * reason

  let singleton occ reason = occ, reason

  let extract_occurrence (occ, _) = occ

  let reason (_, reason) = reason
end

module Usage : sig
  type t =
    | Unused  (** empty usage *)
    | Borrowed of Occurrence.t
        (** A borrowed usage with an arbitrary occurrence. The occurrence is
        only for future error messages. Currently not used, because we don't
        have explicit borrowing *)
    | Maybe_shared of Maybe_shared.t
        (** A usage that could be either borrowed or shared. *)
    | Shared of Shared.t  (** A shared usage *)
    | Maybe_unique of Maybe_unique.t
        (** A usage that could be either unique or shared. *)

  val shared : Occurrence.t -> Shared.reason -> t

  val maybe_unique : unique_use -> Occurrence.t -> t

  (** Extract an arbitrary occurrence from a usage *)
  val extract_occurrence : t -> Occurrence.t option

  type first_or_second =
    | First
    | Second

  type error =
    { cannot_force : Maybe_unique.cannot_force;
      there : t;  (** The other usage  *)
      first_or_second : first_or_second
          (** Is it the first or second usage that's failing force? *)
    }

  exception Error of error

  (** Sequential composition *)
  val seq : t -> t -> t

  (** Non-deterministic choice *)
  val choose : t -> t -> t

  (** Parallel composition *)
  val par : t -> t -> t
end = struct
  (* We have Unused (top) > Borrowed > Shared > Unique > Error (bot).

     - Unused means unused
     - Borrowed means read-only access confined to a region
     - Shared means read-only access that may escape a region. For example,
     storing the value in a cell that can be accessed later.
     - Unique means accessing the value as if it's the only pointer. Example
     includes overwriting.
     - Error means error happens when composing usage.

     Some observations:
     - It is sound to relax mode towards Error. It grants the access more
     "capability" and usually helps performance.
       For example, relaxing borrowed to shared allows code motion of
       projections. Relaxing shared to unique allows in-place update.

       An example of the relaxing borrowed to shared:

       let x = r.a in
       (a lot of codes)
       x

       In first line, r.memory_address is accessed as borrowed. But if we weaken
       it to shared and it still mode checks, that means
       - there is no "unique" access in the "a lot of codes"
       - or equivalently, that r.memory_address stays unchanged and safe to read

       and as a result, we can delay the projection at `x`.

       The downside of relaxing is the loss of completeness: if we relax too
       much the program will fail type check. In the extreme case we relax it to
       Error which fails type check outright (and extremely sound, hehe).

     - The purpose of this uniqueness analysis is to figure out the most relaxed
     mode for each use, such that we get the best performance, while still
     type-check. Currently there are really only two choices worth figuring out,
     Namely
     - borrowed or shared?
     - shared or unique?

     As a result, instead of having full-range inference, we only care about the
     following ranges:
     - unused
     - borrowed (Currently not useful, because we don't have explicit borrowing)
     - borrowed or shared
     - shared
     - shared or unique
     - error

     error is represented as exception which is just easier.
  *)

  type t =
    | Unused
    | Borrowed of Occurrence.t
    | Maybe_shared of Maybe_shared.t
    | Shared of Shared.t
    | Maybe_unique of Maybe_unique.t

  let shared occ reason = Shared (Shared.singleton occ reason)

  let maybe_unique unique_use occ =
    Maybe_unique (Maybe_unique.singleton unique_use occ)

  let extract_occurrence = function
    | Unused -> None
    | Borrowed occ -> Some occ
    | Maybe_shared t -> Some (Maybe_shared.extract_occurrence_access t |> fst)
    | Shared t -> Some (Shared.extract_occurrence t)
    | Maybe_unique t -> Some (Maybe_unique.extract_occurrence t)

  let choose m0 m1 =
    match m0, m1 with
    | Unused, m | m, Unused -> m
    | Borrowed _, t | t, Borrowed _ -> t
    | Maybe_shared l0, Maybe_shared l1 -> Maybe_shared (Maybe_shared.meet l0 l1)
    | Maybe_shared _, t | t, Maybe_shared _ -> t
    | Shared _, t | t, Shared _ -> t
    | Maybe_unique l0, Maybe_unique l1 -> Maybe_unique (Maybe_unique.meet l0 l1)

  type first_or_second =
    | First
    | Second

  type error =
    { cannot_force : Maybe_unique.cannot_force;
      there : t;
      first_or_second : first_or_second
    }

  exception Error of error

  let force_shared_multiuse t there first_or_second =
    match Maybe_unique.mark_multi_use t with
    | Ok () -> ()
    | Error cannot_force ->
      raise (Error { cannot_force; there; first_or_second })

  let par m0 m1 =
    match m0, m1 with
    | Unused, m | m, Unused -> m
    | Borrowed occ, Borrowed _ -> Borrowed occ
    | Borrowed _, Maybe_shared t | Maybe_shared t, Borrowed _ -> Maybe_shared t
    | Borrowed _, Shared t | Shared t, Borrowed _ -> Shared t
    | Borrowed occ, Maybe_unique t | Maybe_unique t, Borrowed occ ->
      force_shared_multiuse t (Borrowed occ) First;
      shared (Maybe_unique.extract_occurrence t) Shared.Forced
    | Maybe_shared t0, Maybe_shared t1 -> Maybe_shared (Maybe_shared.meet t0 t1)
    | Maybe_shared _, Shared occ | Shared occ, Maybe_shared _ ->
      (* The barrier stays empty; if there is any unique after this, it
         will error *)
      Shared occ
    | Maybe_shared t0, Maybe_unique t1 | Maybe_unique t1, Maybe_shared t0 ->
      (* t1 must be shared *)
      force_shared_multiuse t1 (Maybe_shared t0) First;
      (* The barrier stays empty; if there is any unique after this, it will
         error *)
      shared (Maybe_unique.extract_occurrence t1) Shared.Forced
    | Shared t0, Shared _ -> Shared t0
    | Shared t0, Maybe_unique t1 ->
      force_shared_multiuse t1 (Shared t0) Second;
      Shared t0
    | Maybe_unique t1, Shared t0 ->
      force_shared_multiuse t1 (Shared t0) First;
      Shared t0
    | Maybe_unique t0, Maybe_unique t1 ->
      force_shared_multiuse t0 m1 First;
      force_shared_multiuse t1 m0 Second;
      shared (Maybe_unique.extract_occurrence t0) Shared.Forced

  let seq m0 m1 =
    match m0, m1 with
    | Unused, m | m, Unused -> m
    | Borrowed _, t -> t
    | Maybe_shared _, Borrowed _ -> m0
    | Maybe_shared l0, Maybe_shared l1 -> Maybe_shared (Maybe_shared.meet l0 l1)
    | Maybe_shared _, Shared _ -> m1
    | Maybe_shared l0, Maybe_unique l1 ->
      (* Four cases (semi-colon meaning sequential composition):
          Borrowed;Shared = Shared
          Borrowed;Unique = Unique
          Shared;Shared = Shared
          Shared;Unique = Error

          We are in a dilemma: recall that Borrowed->Shared allows code
          motion, and Shared->Unique allows unique overwriting. We can't have
          both. We first note is that the first is a soft optimization, and
          the second is a hard requirement.

          A reasonable solution is thus to check if the m1 actually needs
          to use the "unique" capabilities. If not, there is no need to
          relax it to Unique, and we will make it Shared, and make m0
          Shared for code-motion. However, there is no good way to do that,
          because the "unique_use" in "maybe_unique" is not complete,
          because the type-checking and uniqueness analysis is performed on
          a per-top-level-expr basis.

          Our solution is to record on the m0 that it is constrained by the
          m1. I.e. if m1 is Unique, then m0 cannot be Shared. After the type
          checking of the whole file, m1 will correctly tells whether it needs
          to be Unique, and by extension whether m0 can be Shared. *)
      let uniq = Maybe_unique.uniqueness l1 in
      Maybe_shared.set_barrier l0 uniq;
      m1
    | Shared _, Borrowed _ -> m0
    | Maybe_unique l, Borrowed occ ->
      force_shared_multiuse l m1 First;
      shared occ Shared.Forced
    | Shared _, Maybe_shared _ -> m0
    | Maybe_unique l0, Maybe_shared l1 ->
      (* Four cases:
          Shared;Borrowed = Shared
          Shared;Shared = Shared
          Unique;Borrowed = Error
          Unique;Shared = Error

          As you can see, we need to force the m0 to Shared, and m1 needn't
          be constrained. The result is always Shared.
      *)
      let occ, _ = Maybe_shared.extract_occurrence_access l1 in
      force_shared_multiuse l0 m1 First;
      shared occ Shared.Forced
    | Shared _, Shared _ -> m0
    | Maybe_unique l, Shared _ ->
      force_shared_multiuse l m1 First;
      m1
    | Shared _, Maybe_unique l ->
      force_shared_multiuse l m0 Second;
      m0
    | Maybe_unique l0, Maybe_unique l1 ->
      force_shared_multiuse l0 m1 First;
      force_shared_multiuse l1 m0 Second;
      shared (Maybe_unique.extract_occurrence l0) Shared.Forced
end

module Projection : sig
  (** Projections from parent to child. *)
  type t =
    | Tuple_field of int
    | Record_field of string
    | Construct_field of string * int
    | Variant_field of label
    | Memory_address

  module Map : Map.S with type key = t
end = struct
  module T = struct
    type t =
      | Tuple_field of int
      | Record_field of string
      | Construct_field of string * int
      | Variant_field of label
      | Memory_address

    let compare t1 t2 =
      match t1, t2 with
      | Tuple_field i, Tuple_field j -> Int.compare i j
      | Record_field l1, Record_field l2 -> String.compare l1 l2
      | Construct_field (l1, i), Construct_field (l2, j) -> (
        match String.compare l1 l2 with 0 -> Int.compare i j | i -> i)
      | Variant_field l1, Variant_field l2 -> String.compare l1 l2
      | Memory_address, Memory_address -> 0
      | ( Tuple_field _,
          (Record_field _ | Construct_field _ | Variant_field _ | Memory_address)
        ) ->
        -1
      | ( (Record_field _ | Construct_field _ | Variant_field _ | Memory_address),
          Tuple_field _ ) ->
        1
      | Record_field _, (Construct_field _ | Variant_field _ | Memory_address)
        ->
        -1
      | (Construct_field _ | Variant_field _ | Memory_address), Record_field _
        ->
        1
      | Construct_field _, (Variant_field _ | Memory_address) -> -1
      | (Variant_field _ | Memory_address), Construct_field _ -> 1
      | Variant_field _, Memory_address -> -1
      | Memory_address, Variant_field _ -> 1
  end

  include T
  module Map = Map.Make (T)
end

type boundary_reason =
  | Paths_from_mod_class (* currently will never trigger *)
  | Free_var_of_mod_class (* currently will never trigger *)
  | Out_of_mod_class

(** The relation between two nodes in a usage tree. Obviously the list must be
    non-empty *)
type relation =
  | Self
  | Ancestor of Projection.t list
  | Descendant of Projection.t list

type error =
  | Usage of
      { inner : Usage.error;
            (** Describes the error concerning the two usages  *)
        first_is_of_second : relation
            (** The relation between the two usages in the tree  *)
      }
  | Boundary of
      { cannot_force : Maybe_unique.cannot_force;
        reason : boundary_reason
      }

exception Error of error

(** lifting module Usage to trees *)
module Usage_tree : sig
  module Path : sig
    (** Represents a path from the root to a node in a tree *)
    type t

    (** Constructing a child path *)
    val child : Projection.t -> t -> t

    (** The path representing the root node *)
    val root : t
  end

  (** Usage tree, lifted from [Usage.t] *)
  type t

  (** Sequential composition lifted from [Usage.seq] *)
  val seq : t -> t -> t

  (** Non-deterministic choice lifted from [Usage.choose] *)
  val choose : t -> t -> t

  (** Parallel composition lifted from [Usage.par]  *)
  val par : t -> t -> t

  (** A singleton tree containing only one leaf *)
  val singleton : Usage.t -> Path.t -> t

  (** Runs a function through the tree; the function must be monotone *)
  val mapi : (Path.t -> Usage.t -> Usage.t) -> t -> t
end = struct
  (** Represents a tree of usage. Each node records the choose on all possible
     execution paths. As a result, trees such as `S -> U` is valid, even though
     it would be invalid if it was the result of a single path: using a parent
     shared and a child uniquely is obviously bad. However, it might be the
     result of "choos"ing multiple path: choose `S` `N -> U`, which is valid.

     INVARIANT: children >= parent. For example, having a shared child under a
     unique parent is nonsense. The invariant is preserved because Usage.choose,
     Usage.par, and Usage.seq above are monotone, and Usage_tree.par and
     Usage_tree.seq, Usage_tree.choose here are node-wise. *)
  type t =
    { children : t Projection.Map.t;
      usage : Usage.t
    }

  module Path = struct
    type t = Projection.t list

    let child (a : Projection.t) (p : t) : t = p @ [a]

    let root : t = []
  end

  let mapi_aux projs f t =
    let rec loop projs t =
      let usage = f projs t.usage in
      let children =
        Projection.Map.mapi (fun proj t -> loop (proj :: projs) t) t.children
      in
      { usage; children }
    in
    loop projs t

  let mapi f t = mapi_aux [] f t

  let rec mapi2 f t0 t1 =
    let usage = f Self t0.usage t1.usage in
    let children =
      Projection.Map.merge
        (fun proj c0 c1 ->
          match c0, c1 with
          | None, None -> assert false
          | None, Some c1 ->
            Some
              (mapi_aux [proj]
                 (fun projs r -> f (Ancestor projs) t0.usage r)
                 c1)
          | Some c0, None ->
            Some
              (mapi_aux [proj]
                 (fun projs l -> f (Descendant projs) l t1.usage)
                 c0)
          | Some c0, Some c1 -> Some (mapi2 f c0 c1))
        t0.children t1.children
    in
    { usage; children }

  let lift f t0 t1 =
    mapi2
      (fun first_is_of_second t0 t1 ->
        try f t0 t1
        with Usage.Error error ->
          raise (Error (Usage { inner = error; first_is_of_second })))
      t0 t1

  let choose t0 t1 = lift Usage.choose t0 t1

  let seq t0 t1 = lift Usage.seq t0 t1

  let par t0 t1 = lift Usage.par t0 t1

  let rec singleton leaf = function
    | [] -> { usage = leaf; children = Projection.Map.empty }
    | proj :: path ->
      { usage = Unused;
        children = Projection.Map.singleton proj (singleton leaf path)
      }
end

(** Lift Usage_tree to forest *)
module Usage_forest : sig
  module Path : sig
    type t

    (** Construct a child path from a parent  *)
    val child : Projection.t -> t -> t

    (** Create a fresh tree in the forest *)
    val fresh_root : unit -> t
  end

  (** Represents a forest of usage. *)
  type t

  (** Similar to [Usage_tree.seq] but lifted to forests *)
  val seq : t -> t -> t

  (** Similar to [Usage_tree.choose] but lifted to forests *)
  val choose : t -> t -> t

  (** Similar to [Usage_tree.par] but lifted to forests *)
  val par : t -> t -> t

  val seqs : t list -> t

  val chooses : t list -> t

  val pars : t list -> t

  (** The empty forest *)
  val unused : t

  (** The forest with only one usage, given by the path and the usage *)
  val singleton : Usage.t -> Path.t -> t

  (** Run a function through a forest. The function must be monotone *)
  val map : (Usage.t -> Usage.t) -> t -> t
end = struct
  module Root_id = struct
    module T = struct
      (* Contains only one field but we might extend in the future *)
      type t = { id : int } [@@unboxed]

      let compare t1 t2 = t1.id - t2.id
    end

    include T
    module Map = Map.Make (T)

    let stamp = ref 0

    let fresh () =
      let id = !stamp in
      stamp := id + 1;
      { id }
  end

  type t = Usage_tree.t Root_id.Map.t

  module Path = struct
    type t = Root_id.t * Usage_tree.Path.t

    let child proj ((rootid, path) : t) : t =
      rootid, Usage_tree.Path.child proj path

    let fresh_root () : t = Root_id.fresh (), Usage_tree.Path.root
  end

  let unused = Root_id.Map.empty

  (** [f] must be monotone  *)
  let map2 f t0 t1 =
    Root_id.Map.merge
      (fun _rootid t0 t1 ->
        match t0, t1 with
        | None, None -> assert false
        | None, Some t1 -> Some t1
        | Some t0, None -> Some t0
        | Some t0, Some t1 -> Some (f t0 t1))
      t0 t1

  let choose t0 t1 = map2 Usage_tree.choose t0 t1

  let seq t0 t1 = map2 Usage_tree.seq t0 t1

  let par t0 t1 = map2 Usage_tree.par t0 t1

  let chooses l = List.fold_left choose unused l

  let seqs l = List.fold_left seq unused l

  let pars l = List.fold_left par unused l

  let singleton leaf ((rootid, path') : Path.t) =
    Root_id.Map.singleton rootid (Usage_tree.singleton leaf path')

  (** f must be monotone *)
  let map f =
    Root_id.Map.mapi (fun _root tree ->
        Usage_tree.mapi (fun _projs usage -> f usage) tree)
end

module UF = Usage_forest

module Paths : sig
  [@@@warning "-unused-value-declaration"]

  (** Represents a list of [UF.Path.t]  *)
  type t

  (** Returns the element-wise child *)
  val child : Projection.t -> t -> t

  (** Represents a value whose modes are managed by the type checker.
      It is ignored by uniqueness analysis and represented as an empty list *)
  val untracked : t

  (** [modal_child gf proj t] is [child prof t] when [gf] is [Unrestricted]
      and is [untracked] otherwise. *)
  val modal_child : Modality.Value.t -> Projection.t -> t -> t

  (** [tuple_field i t] is [child (Projection.Tuple_field i) t]. *)
  val tuple_field : int -> t -> t

  (** [record_field gf s t] is
      [modal_child gf (Projection.Record_field s) t]. *)
  val record_field : Modality.Value.t -> string -> t -> t

  (** [construct_field gf s i t] is
      [modal_child gf (Projection.Construct_field(s, i)) t]. *)
  val construct_field : Modality.Value.t -> string -> int -> t -> t

  (** [variant_field s t] is [child (Projection.Variant_field s) t]. *)
  val variant_field : string -> t -> t

  (** [memory_address t] is [child Projection.Memory_address t]. *)
  val memory_address : t -> t

  val mark : Usage.t -> t -> UF.t

  val fresh : unit -> t

  val choose : t -> t -> t

  val mark_implicit_borrow_memory_address :
    Maybe_shared.access -> Occurrence.t -> t -> UF.t

  val mark_shared : Occurrence.t -> Shared.reason -> t -> UF.t
end = struct
  type t = UF.Path.t list

  let choose a b = a @ b

  let untracked = []

  let child proj t = List.map (UF.Path.child proj) t

  let modal_child gf proj t =
    (* CR zqian: Instead of just ignoring such children, we should add modality
       to [Projection.t] and add corresponding logic in [UsageTree]. *)
    let gf = Modality.Value.to_list gf in
    let l =
      List.filter
        (function
         | Atom (Monadic Uniqueness, Join_with Shared) -> true
         | Atom (Comonadic Linearity, Meet_with Many) -> true
         | _ -> false
          : Modality.t -> _)
        gf
    in
    if List.length l = 2 then untracked else child proj t

  let tuple_field i t = child (Projection.Tuple_field i) t

  let record_field gf s t = modal_child gf (Projection.Record_field s) t

  let construct_field gf s i t =
    modal_child gf (Projection.Construct_field (s, i)) t

  let variant_field s t = child (Projection.Variant_field s) t

  let memory_address t = child Projection.Memory_address t

  let mark usage t = UF.chooses (List.map (UF.singleton usage) t)

  let fresh () = [UF.Path.fresh_root ()]

  let mark_implicit_borrow_memory_address access occ paths =
    (* Currently we just generate a dummy unique_barrier ref that won't be
        consumed. The distinction between implicit and explicit borrowing is
        still needed because they are handled differently in closures *)
    let barrier = ref None in
    mark
      (Maybe_shared (Maybe_shared.singleton barrier occ access))
      (memory_address paths)

  let mark_shared occ reason paths = mark (Usage.shared occ reason) paths
end

let force_shared_boundary unique_use occ ~reason =
  let maybe_unique = Maybe_unique.singleton unique_use occ in
  match Maybe_unique.mark_multi_use maybe_unique with
  | Ok () -> ()
  | Error cannot_force -> raise (Error (Boundary { cannot_force; reason }))

module Value : sig
  (** See [existing] for its meaning *)
  type t

  (** A value contains the list of paths it could point to, the unique_use if
      it's a variable, and its occurrence in the source code. [unique_use] could
      be None if it's not a variable (e.g. result of an application) *)
  val existing : Paths.t -> unique_use -> Occurrence.t -> t

  (** A value not yet being existing by the analysis *)
  val fresh : t

  (** The untracked value, lifted from [Paths.untracked] *)
  val untracked : unique_use -> Occurrence.t -> t

  (** [paths t] is [None] if [t] is fresh and [Some p] if [t] is
      existing where [p] are its associated paths *)
  val paths : t -> Paths.t option

  (** [implicit_record_field gf s t u] is [fresh] if [t] is [fresh],
      otherwise it is [existing (Paths.record_field gf s p) o u] where [p]
      are the paths of [t] and [o] is [t]'s occurrence. This is used for the
      implicit record field values for kept fields in a [{ foo with ... }]
      expression. *)
  val implicit_record_field : Modality.Value.t -> string -> t -> unique_use -> t

  (** Mark the value as shared_or_unique   *)
  val mark_maybe_unique : t -> UF.t

  (** Mark the memory_address of the value as implicitly borrowed
      (borrow_or_shared). We still ask for the [occ] argument, because
      [Value.occ] is the occurrence of the value, not necessary the place where
      it is borrowed. *)
  val mark_implicit_borrow_memory_address : Maybe_shared.access -> t -> UF.t

  val mark_shared : reason:boundary_reason -> t -> UF.t
end = struct
  type t =
    | Fresh
    | Existing of
        { paths : Paths.t;
          unique_use : unique_use;
          occ : Occurrence.t
        }

  let existing paths unique_use occ = Existing { paths; unique_use; occ }

  let fresh = Fresh

  let paths = function Fresh -> None | Existing { paths; _ } -> Some paths

  let untracked unique_use occ = existing Paths.untracked unique_use occ

  let implicit_record_field gf s t unique_use =
    match t with
    | Fresh -> Fresh
    | Existing { paths; occ; unique_use = _ } ->
      let paths = Paths.record_field gf s paths in
      Existing { paths; occ; unique_use }

  let mark_implicit_borrow_memory_address access = function
    | Fresh -> UF.unused
    | Existing { paths; occ; _ } ->
      Paths.mark_implicit_borrow_memory_address access occ paths

  let mark_maybe_unique = function
    | Fresh -> UF.unused
    | Existing { paths; unique_use; occ } ->
      Paths.mark (Usage.maybe_unique unique_use occ) paths

  let mark_shared ~reason = function
    | Fresh -> UF.unused
    | Existing { paths; unique_use; occ } ->
      force_shared_boundary unique_use occ ~reason;
      let shared = Usage.shared occ Shared.Forced in
      Paths.mark shared paths
end

module Ienv : sig
  module Extension : sig
    (** Extention to Ienv. Usually generated by a pattern *)
    type t

    (** Composition for [OR] patterns. This operation is commutative *)
    val disjunct : t -> t -> t

    (** Composition for conjunctive patterns. The two extensions must be
    disjoint. *)
    val conjunct : t -> t -> t

    (** Similar to [conjunct] but lifted to lists *)
    val conjuncts : t list -> t

    (** The empty extension *)
    val empty : t

    val singleton : Ident.t -> Paths.t -> t
    (* Constructing a mapping with only one mapping  *)
  end

  (** Mapping from identifiers to a list of possible nodes, each represented by
      a path into the forest, instead of directly ponting to the node. *)
  type t

  (** Extend a mapping with an extension *)
  val extend : t -> Extension.t -> t

  (** The empty mapping  *)
  val empty : t

  (** Find the list of paths corresponding to an identifier  *)
  val find_opt : Ident.t -> t -> Paths.t option
end = struct
  module Extension = struct
    type t = Paths.t Ident.Map.t

    let disjunct ienv0 ienv1 =
      Ident.Map.merge
        (fun _id locs0 locs1 ->
          match locs0, locs1 with
          | None, None -> None
          | Some paths0, Some paths1 -> Some (Paths.choose paths0 paths1)
          (* cannot bind variable only in one of the OR-patterns *)
          | _, _ -> assert false)
        ienv0 ienv1

    let empty = Ident.Map.empty

    let conjunct ienv0 ienv1 =
      Ident.Map.union
        (fun _id _ _ ->
          (* cannot bind variable twice in a single pattern *)
          assert false)
        ienv0 ienv1

    let conjuncts = List.fold_left conjunct empty

    let singleton id locs = Ident.Map.singleton id locs
  end

  type t = Paths.t Ident.Map.t

  let empty = Ident.Map.empty

  let extend t ex =
    Ident.Map.union
      (* the extension shadows the original *)
        (fun _id _paths0 paths1 -> Some paths1)
      t ex

  let find_opt = Ident.Map.find_opt
end

(* The fun algebraic stuff ends. Here comes the concrete mess *)

(* Forcing due to boundary is more about OCaml than the algebra, hence defined
   here (as opposed to earlier) *)

type value_to_match =
  | Match_tuple of Value.t list
      (** The value being matched is a tuple; we treat it specially so matching
  tuples against tuples merely create alias instead of uses; We need [Value.t]
  instead of [Paths.t] because the tuple could be bound to a variable, in which
    case all values in the tuple is considered used *)
  | Match_single of Paths.t  (** The value being matched is not a tuple *)

let conjuncts_pattern_match l =
  let exts, ufs = List.split l in
  Ienv.Extension.conjuncts exts, UF.pars ufs

let rec pattern_match_tuple pat values =
  match pat.pat_desc with
  | Tpat_or (pat0, pat1, _) ->
    let ext0, uf0 = pattern_match_tuple pat0 values in
    let ext1, uf1 = pattern_match_tuple pat1 values in
    Ienv.Extension.disjunct ext0 ext1, UF.choose uf0 uf1
  | Tpat_tuple pats ->
    List.map2
      (fun (_, pat) value ->
        let paths =
          match Value.paths value with
          | None -> Paths.fresh ()
          | Some paths -> paths
        in
        pattern_match_single pat paths)
      pats values
    |> conjuncts_pattern_match
  | _ ->
    (* Mark all values in the tuple as used, because we are binding the tuple
       to a variable *)
    let uf = UF.seqs (List.map Value.mark_maybe_unique values) in
    let paths = Paths.fresh () in
    let ext, uf' = pattern_match_single pat paths in
    ext, UF.seq uf uf'

and pattern_match_single pat paths : Ienv.Extension.t * UF.t =
  let loc = pat.pat_loc in
  let occ = Occurrence.mk loc in
  match pat.pat_desc with
  | Tpat_or (pat0, pat1, _) ->
    let ext0, uf0 = pattern_match_single pat0 paths in
    let ext1, uf1 = pattern_match_single pat1 paths in
    Ienv.Extension.disjunct ext0 ext1, UF.choose uf0 uf1
  | Tpat_any -> Ienv.Extension.empty, UF.unused
  | Tpat_var (id, _, _, _) -> Ienv.Extension.singleton id paths, UF.unused
  | Tpat_alias (pat', id, _, _, _) ->
    let ext0 = Ienv.Extension.singleton id paths in
    let ext1, uf = pattern_match_single pat' paths in
    Ienv.Extension.conjunct ext0 ext1, uf
  | Tpat_constant _ ->
    ( Ienv.Extension.empty,
      Paths.mark_implicit_borrow_memory_address Read occ paths )
  | Tpat_construct (lbl, cd, pats, _) ->
    let uf_read = Paths.mark_implicit_borrow_memory_address Read occ paths in
    let pats_args = List.combine pats cd.cstr_args in
    let ext, uf_pats =
      List.mapi
<<<<<<< HEAD
        (fun i (pat, { Types.ca_global = gf; _ }) ->
=======
        (fun i (pat, { Types.ca_modalities = gf; _ }) ->
>>>>>>> b2f73409
          let name = Longident.last lbl.txt in
          let paths = Paths.construct_field gf name i paths in
          pattern_match_single pat paths)
        pats_args
      |> conjuncts_pattern_match
    in
    ext, UF.par uf_read uf_pats
  | Tpat_variant (lbl, arg, _) ->
    let uf_read = Paths.mark_implicit_borrow_memory_address Read occ paths in
    let ext, uf_arg =
      match arg with
      | Some arg ->
        let paths = Paths.variant_field lbl paths in
        pattern_match_single arg paths
      | None -> Ienv.Extension.empty, UF.unused
    in
    ext, UF.par uf_read uf_arg
  | Tpat_record (pats, _) ->
    let uf_read = Paths.mark_implicit_borrow_memory_address Read occ paths in
    let ext, uf_pats =
      List.map
        (fun (_, l, pat) ->
          let paths = Paths.record_field l.lbl_modalities l.lbl_name paths in
          pattern_match_single pat paths)
        pats
      |> conjuncts_pattern_match
    in
    ext, UF.par uf_read uf_pats
  | Tpat_array (_, _, pats) ->
    let uf_read = Paths.mark_implicit_borrow_memory_address Read occ paths in
    let ext, uf_pats =
      List.map
        (fun pat ->
          let paths = Paths.fresh () in
          pattern_match_single pat paths)
        pats
      |> conjuncts_pattern_match
    in
    ext, UF.par uf_read uf_pats
  | Tpat_lazy arg ->
    (* forcing a lazy expression is like calling a nullary-function *)
    let uf_force = Paths.mark_shared occ Lazy paths in
    let paths = Paths.fresh () in
    let ext, uf_arg = pattern_match_single arg paths in
    ext, UF.par uf_force uf_arg
  | Tpat_tuple args ->
    let uf_read = Paths.mark_implicit_borrow_memory_address Read occ paths in
    let ext, uf_args =
      List.mapi
        (fun i (_, arg) ->
          let paths = Paths.tuple_field i paths in
          pattern_match_single arg paths)
        args
      |> conjuncts_pattern_match
    in
    ext, UF.par uf_read uf_args

let pattern_match pat = function
  | Match_tuple values -> pattern_match_tuple pat values
  | Match_single paths -> pattern_match_single pat paths

(* We ignore exceptions in uniqueness analysis. *)
let comp_pattern_match pat value =
  match split_pattern pat with
  | Some pat', _ -> pattern_match pat' value
  | None, _ -> Ienv.Extension.empty, UF.unused

let value_of_ident ienv unique_use occ path =
  match path with
  | Path.Pident id -> (
    match Ienv.find_opt id ienv with
    (* TODO: for better error message, we should record in ienv why some
       variables are not in it. *)
    | None ->
      force_shared_boundary ~reason:Out_of_mod_class unique_use occ;
      None
    | Some paths ->
      let value = Value.existing paths unique_use occ in
      Some value)
  (* accessing a module, which is forced by typemod to be shared and many.
     Here we force it again just to be sure *)
  | Path.Pdot _ ->
    force_shared_boundary ~reason:Paths_from_mod_class unique_use occ;
    None
  | Path.Papply _ | Path.Pextra_ty _ -> assert false

(* TODO: replace the dirty hack.
   The following functions are dirty hacks and used for modules and classes.
   Currently we treat the boundary between modules/classes and their surrounding
   environment coarsely. To be specific, all references in the modules/classes
   pointing to the environment are treated as many and shared. This translates
   to enforcement on both ends:
   - inside the module, those uses needs to be forced as many and shared
   - need a UF.t which marks those uses as many and shared, so that the
     parent expression can detect conflict if any. *)

(** Returns all open variables inside a module. *)
let open_variables ienv f =
  let ll = ref [] in
  let iter =
    { Tast_iterator.default_iterator with
      expr =
        (fun self e ->
          (match e.exp_desc with
          | Texp_ident (path, _, _, _, unique_use) -> (
            let occ = Occurrence.mk e.exp_loc in
            match value_of_ident ienv unique_use occ path with
            | None -> ()
            | Some value -> ll := value :: !ll)
          | _ -> ());
          Tast_iterator.default_iterator.expr self e)
    }
  in
  f iter;
  !ll

(** Marks all open variables in a class/module as shared,
   as well as returning a UF reflecting all those shared usage. *)
let mark_shared_open_variables ienv f _loc =
  let ll = open_variables ienv f in
  let ufs =
    List.map
      (fun value -> Value.mark_shared value ~reason:Free_var_of_mod_class)
      ll
  in
  UF.pars ufs

let lift_implicit_borrowing uf =
  UF.map
    (function
      | Maybe_shared t ->
        (* implicit borrowing lifted. *)
        let occ, access = Maybe_shared.extract_occurrence_access t in
        Usage.shared occ (Shared.Lifted access)
      | m ->
        (* other usage stays the same *)
        m)
    uf

(* There are two modes our algorithm will work at.

   In the first mode, we care about if the expression can be considered as
   alias, for example, we want `a.x.y` to return the alias of a.x.y in addition
   to the usage of borrowing a and a.x. Note that a.x.y is not included in the
   usage, and the caller is responsible to mark a.x.y if it is used.

   In the second mode, we don't care about if the expression can be considered
   as alias. Checking a.x.y will return the usage of borrowing a and a.x, and
   using a.x.y. This mode is used in most occasions. *)

(** Corresponds to the second mode *)
let rec check_uniqueness_exp (ienv : Ienv.t) exp : UF.t =
  match exp.exp_desc with
  | Texp_ident _ ->
    let value, uf = check_uniqueness_exp_as_value ienv exp in
    UF.seq uf (Value.mark_maybe_unique value)
  | Texp_constant _ -> UF.unused
  | Texp_let (_, vbs, body) ->
    let ext, uf_vbs = check_uniqueness_value_bindings ienv vbs in
    let uf_body = check_uniqueness_exp (Ienv.extend ienv ext) body in
    UF.seq uf_vbs uf_body
  | Texp_function { params; body; _ } ->
    let ienv, uf_params =
      List.fold_left_map
        (fun ienv param ->
          (* [param.fp_param] is only a hint not a binder;
             actual binding done by [param.fp_kind]'s pattern. *)
          let ext, uf_param =
            match param.fp_kind with
            | Tparam_pat pat ->
              let value = Match_single (Paths.fresh ()) in
              pattern_match pat value
            | Tparam_optional_default (pat, default, _) ->
              let value, uf_default =
                check_uniqueness_exp_for_match ienv default
              in
              let ext, uf_pat = pattern_match pat value in
              ext, UF.seq uf_default uf_pat
          in
          Ienv.extend ienv ext, uf_param)
        ienv params
    in
    let uf_body =
      match body with
      | Tfunction_body body -> check_uniqueness_exp ienv body
      | Tfunction_cases { fc_cases; fc_param = _; _ } ->
        (* [param] is only a hint not a binder; actual binding done by the
           [c_lhs] field of each of the [cases]. *)
        let value = Match_single (Paths.fresh ()) in
        check_uniqueness_cases ienv value fc_cases
    in
    let uf = UF.seq (UF.seqs uf_params) uf_body in
    (* we are constructing a closure here, and therefore any implicit
       borrowing of free variables in the closure is in fact using shared. *)
    lift_implicit_borrowing uf
  | Texp_apply (fn, args, _, _, _) ->
    let uf_fn = check_uniqueness_exp ienv fn in
    let uf_args =
      List.map
        (fun (_, arg) ->
          match arg with
          | Arg (e, _) -> check_uniqueness_exp ienv e
          | Omitted _ -> UF.unused)
        args
    in
    UF.pars (uf_fn :: uf_args)
  | Texp_match (arg, _, cases, _) ->
    let value, uf_arg = check_uniqueness_exp_for_match ienv arg in
    let uf_cases = check_uniqueness_comp_cases ienv value cases in
    UF.seq uf_arg uf_cases
  | Texp_try (body, cases) ->
    let uf_body = check_uniqueness_exp ienv body in
    let value = Match_single (Paths.fresh ()) in
    let uf_cases = check_uniqueness_cases ienv value cases in
    (* we don't know how much of e will be run; safe to assume all of them *)
    UF.seq uf_body uf_cases
  | Texp_tuple (es, _) ->
    UF.pars (List.map (fun (_, e) -> check_uniqueness_exp ienv e) es)
  | Texp_construct (_, _, es, _) ->
    UF.pars (List.map (fun e -> check_uniqueness_exp ienv e) es)
  | Texp_variant (_, None) -> UF.unused
  | Texp_variant (_, Some (arg, _)) -> check_uniqueness_exp ienv arg
  | Texp_record { fields; extended_expression } ->
    let value, uf_ext =
      match extended_expression with
      | None -> Value.fresh, UF.unused
      | Some exp ->
        let value, uf_exp = check_uniqueness_exp_as_value ienv exp in
        let uf_read = Value.mark_implicit_borrow_memory_address Read value in
        value, UF.par uf_exp uf_read
    in
    let uf_fields =
      Array.map
        (fun field ->
          match field with
          | l, Kept (_, _, unique_use) ->
            let value =
              Value.implicit_record_field l.lbl_modalities l.lbl_name value
                unique_use
            in
            Value.mark_maybe_unique value
          | _, Overridden (_, e) -> check_uniqueness_exp ienv e)
        fields
    in
    UF.par uf_ext (UF.pars (Array.to_list uf_fields))
  | Texp_field _ ->
    let value, uf = check_uniqueness_exp_as_value ienv exp in
    UF.seq uf (Value.mark_maybe_unique value)
  | Texp_setfield (rcd, _, _, _, arg) ->
    let value, uf_rcd = check_uniqueness_exp_as_value ienv rcd in
    let uf_arg = check_uniqueness_exp ienv arg in
    let uf_write = Value.mark_implicit_borrow_memory_address Write value in
    UF.pars [uf_rcd; uf_arg; uf_write]
  | Texp_array (_, _, es, _) ->
    UF.pars (List.map (fun e -> check_uniqueness_exp ienv e) es)
  | Texp_ifthenelse (if_, then_, else_opt) ->
    (* if' is only borrowed, not used; but probably doesn't matter because of
       mode crossing *)
    let uf_cond = check_uniqueness_exp ienv if_ in
    let uf_then = check_uniqueness_exp ienv then_ in
    let uf_else =
      match else_opt with
      | Some else_ -> check_uniqueness_exp ienv else_
      | None -> UF.unused
    in
    UF.seq uf_cond (UF.choose uf_then uf_else)
  | Texp_sequence (e0, _, e1) ->
    let uf0 = check_uniqueness_exp ienv e0 in
    let uf1 = check_uniqueness_exp ienv e1 in
    UF.seq uf0 uf1
  | Texp_while { wh_cond; wh_body; _ } ->
    let uf_cond = check_uniqueness_exp ienv wh_cond in
    let uf_body = check_uniqueness_exp ienv wh_body in
    UF.seq uf_cond uf_body
  | Texp_list_comprehension { comp_body; comp_clauses } ->
    let uf_body = check_uniqueness_exp ienv comp_body in
    let uf_clauses = check_uniqueness_comprehensions ienv comp_clauses in
    UF.par uf_body uf_clauses
  | Texp_array_comprehension (_, _, { comp_body; comp_clauses }) ->
    let uf_body = check_uniqueness_exp ienv comp_body in
    let uf_clauses = check_uniqueness_comprehensions ienv comp_clauses in
    UF.par uf_body uf_clauses
  | Texp_for { for_from; for_to; for_body; _ } ->
    let uf_from = check_uniqueness_exp ienv for_from in
    let uf_to = check_uniqueness_exp ienv for_to in
    let uf_body = check_uniqueness_exp ienv for_body in
    UF.seq (UF.par uf_from uf_to) uf_body
  | Texp_send (e, _, _) -> check_uniqueness_exp ienv e
  | Texp_new _ -> UF.unused
  | Texp_instvar _ -> UF.unused
  | Texp_setinstvar (_, _, _, e) -> check_uniqueness_exp ienv e
  | Texp_override (_, ls) ->
    UF.pars (List.map (fun (_, _, e) -> check_uniqueness_exp ienv e) ls)
  | Texp_letmodule (_, _, _, mod_expr, body) ->
    let uf_mod =
      mark_shared_open_variables ienv
        (fun iter -> iter.module_expr iter mod_expr)
        mod_expr.mod_loc
    in
    let uf_body = check_uniqueness_exp ienv body in
    UF.seq uf_mod uf_body
  | Texp_letexception (_, e) -> check_uniqueness_exp ienv e
  | Texp_assert (e, _) -> check_uniqueness_exp ienv e
  | Texp_lazy e ->
    let uf = check_uniqueness_exp ienv e in
    lift_implicit_borrowing uf
  | Texp_object (cls_struc, _) ->
    (* the object (methods, values) will be type-checked by Typeclass,
       which invokes uniqueness check.*)
    mark_shared_open_variables ienv
      (fun iter -> iter.class_structure iter cls_struc)
      exp.exp_loc
  | Texp_pack mod_expr ->
    (* the module will be type-checked by Typemod which invokes uniqueness
       analysis. *)
    mark_shared_open_variables ienv
      (fun iter -> iter.module_expr iter mod_expr)
      mod_expr.mod_loc
  | Texp_letop { let_; ands; body } ->
    let uf_let = check_uniqueness_binding_op ienv let_ in
    let uf_ands =
      List.map (fun bop -> check_uniqueness_binding_op ienv bop) ands
    in
    let uf_body =
      check_uniqueness_cases ienv (Match_single (Paths.fresh ())) [body]
    in
    let uf_body = lift_implicit_borrowing uf_body in
    UF.pars (uf_let :: (uf_ands @ [uf_body]))
  | Texp_unreachable -> UF.unused
  | Texp_extension_constructor _ -> UF.unused
  | Texp_open (open_decl, e) ->
    let uf =
      mark_shared_open_variables ienv
        (fun iter -> iter.open_declaration iter open_decl)
        open_decl.open_loc
    in
    UF.seq uf (check_uniqueness_exp ienv e)
  | Texp_probe { handler } -> check_uniqueness_exp ienv handler
  | Texp_probe_is_enabled _ -> UF.unused
  | Texp_exclave e -> check_uniqueness_exp ienv e
  | Texp_src_pos -> UF.unused

(**
Corresponds to the first mode.

Look at exp and see if it can be treated as an alias. Currently only
[Texp_ident] and [Texp_field] (and recursively so) are treated so. If it returns
[Some Value.t], the caller is responsible to mark it as used as needed *)
and check_uniqueness_exp_as_value ienv exp : Value.t * UF.t =
  let loc = exp.exp_loc in
  match exp.exp_desc with
  | Texp_ident (p, _, _, _, unique_use) ->
    let occ = Occurrence.mk loc in
    let value =
      match value_of_ident ienv unique_use occ p with
      | None ->
        (* cross module access - don't track *)
        Value.untracked unique_use occ
      | Some value -> value
    in
    value, UF.unused
  | Texp_field (e, _, l, float) -> (
    let value, uf = check_uniqueness_exp_as_value ienv e in
    match Value.paths value with
    | None -> Value.fresh, uf
    | Some paths ->
      (* accessing the field meaning borrowing the parent record's mem
         block. Note that the field itself is not borrowed or used *)
      let uf_read = Value.mark_implicit_borrow_memory_address Read value in
      let uf_boxing, value =
        let occ = Occurrence.mk loc in
        let paths = Paths.record_field l.lbl_modalities l.lbl_name paths in
        match float with
        | Non_boxing unique_use ->
          UF.unused, Value.existing paths unique_use occ
        | Boxing (_, unique_use) ->
          Paths.mark (Usage.maybe_unique unique_use occ) paths, Value.fresh
      in
      value, UF.seqs [uf; uf_read; uf_boxing])
  (* CR-someday anlorenzen: This could also support let-bindings. *)
  | _ -> Value.fresh, check_uniqueness_exp ienv exp

(** take typed expression, do some parsing and returns [value_to_match] *)
and check_uniqueness_exp_for_match ienv exp : value_to_match * UF.t =
  match exp.exp_desc with
  | Texp_tuple (es, _) ->
    let values, ufs =
      List.split
        (List.map (fun (_, e) -> check_uniqueness_exp_as_value ienv e) es)
    in
    Match_tuple values, UF.pars ufs
  | _ ->
    let value, uf = check_uniqueness_exp_as_value ienv exp in
    let paths =
      match Value.paths value with
      | None -> Paths.fresh ()
      | Some paths -> paths
    in
    Match_single paths, uf

(** Returns [ienv] and [uf].
   [ienv] is the new bindings introduced;
   [uf] is the usage forest caused by the binding
*)
and check_uniqueness_value_bindings ienv vbs =
  (* we imitate how data are accessed at runtime *)
  let exts, uf_vbs =
    List.split
      (List.map
         (fun vb ->
           let value, uf_value =
             check_uniqueness_exp_for_match ienv vb.vb_expr
           in
           let ienv, uf_pat = pattern_match vb.vb_pat value in
           ienv, UF.seq uf_value uf_pat)
         vbs)
  in
  Ienv.Extension.conjuncts exts, UF.pars uf_vbs

(* type signature needed because high-ranked *)
and check_uniqueness_cases_gen :
      'a.
      ('a Typedtree.general_pattern -> _ -> _) -> _ -> _ -> 'a case list -> _ =
 fun pat_match ienv value cases ->
  (* In the following we imitate how data are accessed at runtime for cases *)
  (* we first evaluate all LHS including all the guards, in parallel *)
  let exts, uf_pats =
    List.split
      (List.map
         (fun case ->
           let ext, uf_lhs = pat_match case.c_lhs value in
           let uf_guard =
             match case.c_guard with
             | None -> UF.unused
             | Some g -> check_uniqueness_exp (Ienv.extend ienv ext) g
           in
           ext, UF.par uf_lhs uf_guard)
         cases)
  in
  (* we then evaluate all RHS, in _parallel_ *)
  let uf_cases =
    List.map2
      (fun ext case -> check_uniqueness_exp (Ienv.extend ienv ext) case.c_rhs)
      exts cases
  in
  UF.seq (UF.pars uf_pats) (UF.chooses uf_cases)

and check_uniqueness_cases ienv value cases =
  check_uniqueness_cases_gen pattern_match ienv value cases

and check_uniqueness_comp_cases ienv value cases =
  check_uniqueness_cases_gen comp_pattern_match ienv value cases

and check_uniqueness_comprehensions ienv cs =
  UF.pars
    (List.map
       (fun c ->
         match c with
         | Texp_comp_when e -> check_uniqueness_exp ienv e
         | Texp_comp_for cbs ->
           check_uniqueness_comprehension_clause_binding ienv cbs)
       cs)

and check_uniqueness_comprehension_clause_binding ienv cbs =
  UF.pars
    (List.map
       (fun cb ->
         match cb.comp_cb_iterator with
         | Texp_comp_range { start; stop; _ } ->
           let uf_start = check_uniqueness_exp ienv start in
           let uf_stop = check_uniqueness_exp ienv stop in
           UF.par uf_start uf_stop
         | Texp_comp_in { sequence; _ } -> check_uniqueness_exp ienv sequence)
       cbs)

and check_uniqueness_binding_op ienv bo =
  let occ = Occurrence.mk bo.bop_loc in
  let uf_path =
    match value_of_ident ienv shared_many_use occ bo.bop_op_path with
    | Some value -> Value.mark_maybe_unique value
    | None -> UF.unused
  in
  let uf_exp = check_uniqueness_exp ienv bo.bop_exp in
  UF.par uf_path uf_exp

let check_uniqueness_exp exp =
  let _ = check_uniqueness_exp Ienv.empty exp in
  ()

let check_uniqueness_value_bindings vbs =
  let _ = check_uniqueness_value_bindings Ienv.empty vbs in
  ()

let report_multi_use inner first_is_of_second =
  let { Usage.cannot_force = { occ; axis }; there; first_or_second } = inner in
  let here_usage = "used" in
  let there_usage =
    match there with
    | Usage.Maybe_shared t -> (
      let _, access = Maybe_shared.extract_occurrence_access t in
      match access with Read -> "read from" | Write -> "written to")
    | Usage.Shared t -> (
      match Shared.reason t with
      | Forced | Lazy -> "used"
      | Lifted access ->
        Maybe_shared.string_of_access access
        ^ " in a closure that might be called later")
    | _ -> "used"
  in
  let first, first_usage, second, second_usage =
    match first_or_second with
    | Usage.First ->
      occ, here_usage, Option.get (Usage.extract_occurrence there), there_usage
    | Usage.Second ->
      Option.get (Usage.extract_occurrence there), there_usage, occ, here_usage
  in
  let first_is_of_second =
    match first_is_of_second with
    | Self
    | Ancestor [Projection.Memory_address]
    | Descendant [Projection.Memory_address] ->
      "it"
    | Descendant _ -> "part of it"
    | Ancestor _ -> "it is part of a value that"
  in
  (* English is sadly not very composible, we write out all four cases
     manually *)
  let error =
    match first_or_second, axis with
    | First, Uniqueness ->
      Format.dprintf
        "This value is %s here,@ but %s has already been %s as unique:"
        second_usage first_is_of_second first_usage
    | First, Linearity ->
      Format.dprintf
        "This value is %s here,@ but %s is defined as once and has already \
         been %s:"
        second_usage first_is_of_second first_usage
    | Second, Uniqueness ->
      Format.dprintf
        "This value is %s here as unique,@ but %s has already been %s:"
        second_usage first_is_of_second first_usage
    | Second, Linearity ->
      Format.dprintf
        "This value is defined as once and %s here,@ but %s has already been \
         %s:"
        second_usage first_is_of_second first_usage
  in
  let sub = [Location.msg ~loc:first.loc ""] in
  Location.errorf ~loc:second.loc ~sub "@[%t@]" error

let report_boundary cannot_force reason =
  let { Maybe_unique.occ; axis } = cannot_force in
  let reason =
    match reason with
    | Paths_from_mod_class -> "another module or class"
    | Free_var_of_mod_class -> "outside the current module or class"
    | Out_of_mod_class -> "outside the current module or class"
  in
  let error =
    match axis with
    | Uniqueness -> "This value is shared but used as unique"
    | Linearity -> "This value is once but used as many"
  in
  Location.errorf ~loc:occ.loc "@[%s.\nHint: This value comes from %s.@]" error
    reason

let report_error err =
  Printtyp.wrap_printing_env ~error:true Env.empty (fun () ->
      match err with
      | Usage { inner; first_is_of_second } ->
        report_multi_use inner first_is_of_second
      | Boundary { cannot_force; reason } -> report_boundary cannot_force reason)

let () =
  Location.register_error_of_exn (function
    | Error e -> Some (report_error e)
    | _ -> None)<|MERGE_RESOLUTION|>--- conflicted
+++ resolved
@@ -1042,11 +1042,7 @@
     let pats_args = List.combine pats cd.cstr_args in
     let ext, uf_pats =
       List.mapi
-<<<<<<< HEAD
-        (fun i (pat, { Types.ca_global = gf; _ }) ->
-=======
         (fun i (pat, { Types.ca_modalities = gf; _ }) ->
->>>>>>> b2f73409
           let name = Longident.last lbl.txt in
           let paths = Paths.construct_field gf name i paths in
           pattern_match_single pat paths)
