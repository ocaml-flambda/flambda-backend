--- conflicted
+++ resolved
@@ -8741,7 +8741,6 @@
       type_tuple
         ~loc ~env ~expected_mode ~ty_expected ~explanation ~attributes x
 
-<<<<<<< HEAD
 and type_expect_mode ~loc ~env ~modes expected_mode =
   let modes = Typemode.transl_mode_annots modes in
   let min = Alloc.Const.Option.value ~default:Alloc.Const.min modes |> Const.alloc_as_value in
@@ -8749,36 +8748,11 @@
   submode ~loc ~env ~reason:Other (Value.of_const min) expected_mode;
   let expected_mode = mode_coerce (Value.of_const max) expected_mode in
   let expected_mode =
-    match modes.locality with
+    match modes.areality with
     | Some Local -> mode_strictly_local expected_mode
     | _ -> expected_mode
   in
   expected_mode
-=======
-and type_mode_expr
-    ~loc ~env ~expected_mode ~ty_expected ~explanation ~attributes
-  : Jane_syntax.Modes.expression -> _ = function
-  | Coerce (m, sbody) ->
-    let modes = Typemode.transl_mode_annots m in
-    let min = Alloc.Const.Option.value ~default:Alloc.Const.min modes |> Const.alloc_as_value in
-    let max = Alloc.Const.Option.value ~default:Alloc.Const.max modes |> Const.alloc_as_value in
-    submode ~loc ~env ~reason:Other (Value.of_const min) expected_mode;
-    let expected_mode = mode_coerce (Value.of_const max) expected_mode in
-    let expected_mode =
-      match modes.areality with
-      | Some Local -> mode_strictly_local expected_mode
-      | _ -> expected_mode
-    in
-    let exp =
-      type_expect env expected_mode sbody (mk_expected ty_expected ?explanation)
-    in
-    {exp with
-     (* CR modes: We should consider not overriding [exp_loc] here -- that would
-        be more consistent to the typing of [Pexp_constraint].
-     *)
-     exp_loc = loc;
-     exp_extra = (Texp_mode_coerce m, loc, attributes) :: exp.exp_extra}
->>>>>>> 6b51233b
 
 and type_n_ary_function
       ~loc ~env ~(expected_mode : expected_mode) ~ty_expected
