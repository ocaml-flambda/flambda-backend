--- conflicted
+++ resolved
@@ -3908,118 +3908,6 @@
          raise(Error(expr.cl_loc, env, Illegal_class_expr)))
     exprs
 
-<<<<<<< HEAD
-module Is_local_returning : sig
-  val function_body : Jane_syntax.N_ary_functions.function_body -> bool
-end = struct
-
-  (* Is the return value annotated with "local_"?
-     [assert false] can work either way *)
-
-  type local_returning_flag =
-    | Local of Location.t  (* location of a local return *)
-    | Not of Location.t  (* location of a non-local return *)
-    | Either
-
-  let combine flag1 flag2 =
-    match flag1, flag2 with
-    | (Local _ as flag), Local _
-    | (Local _ as flag), Either
-    | (Not _ as flag), Not _
-    | (Not _ as flag), Either
-    | Either, (Local _ as flag)
-    | Either, (Not _ as flag)
-    | (Either as flag), Either ->
-      flag
-
-    | Local local_loc, Not not_local_loc
-    | Not not_local_loc, Local local_loc ->
-       raise(Error(not_local_loc, Env.empty,
-                   Local_return_annotation_mismatch local_loc))
-
-  let expr e =
-    let rec loop e =
-      match Jane_syntax.Expression.of_ast e with
-      | Some (jexp, _attrs) -> begin
-          match jexp with
-          | Jexp_comprehension   _ -> Not e.pexp_loc
-          | Jexp_immutable_array _ -> Not e.pexp_loc
-          | Jexp_layout (Lexp_constant _) -> Not e.pexp_loc
-          | Jexp_layout (Lexp_newtype (_, _, e)) -> loop e
-          | Jexp_n_ary_function _ -> Not e.pexp_loc
-          | Jexp_modes (Coerce (modes, exp)) ->
-              if List.exists
-                  (fun m ->
-                     let {txt; _} =
-                       (m : Jane_syntax.Mode_expr.Const.t :> _ Location.loc)
-                     in
-                     txt = "local")
-                  modes.txt
-              then Local e.pexp_loc
-              else loop exp
-        end
-      | None      ->
-      match e.pexp_desc with
-      | Pexp_assert { pexp_desc = Pexp_construct ({ txt = Lident "false" },
-                                                  None) } ->
-          Either
-      | Pexp_ident _ | Pexp_constant _ | Pexp_apply _ | Pexp_tuple _
-      | Pexp_construct _ | Pexp_variant _ | Pexp_record _ | Pexp_field _
-      | Pexp_setfield _ | Pexp_array _ | Pexp_while _ | Pexp_for _ | Pexp_send _
-      | Pexp_new _ | Pexp_setinstvar _ | Pexp_override _ | Pexp_assert _
-      | Pexp_lazy _ | Pexp_object _ | Pexp_pack _ | Pexp_function _ | Pexp_fun _
-      | Pexp_letop _ | Pexp_extension _ | Pexp_unreachable ->
-          Not e.pexp_loc
-      | Pexp_let(_, _, e) | Pexp_sequence(_, e) | Pexp_constraint(e, _)
-      | Pexp_coerce(e, _, _) | Pexp_letmodule(_, _, e) | Pexp_letexception(_, e)
-      | Pexp_poly(e, _) | Pexp_newtype(_, e) | Pexp_open(_, e)
-      | Pexp_ifthenelse(_, e, None)->
-          loop e
-      | Pexp_ifthenelse(_, e1, Some e2)-> combine (loop e1) (loop e2)
-      | Pexp_match(_, cases) -> begin
-          match cases with
-          | [] -> Not e.pexp_loc
-          | first :: rest ->
-              List.fold_left
-                (fun acc pc -> combine acc (loop pc.pc_rhs))
-                (loop first.pc_rhs) rest
-        end
-      | Pexp_try(e, cases) ->
-          List.fold_left
-            (fun acc pc -> combine acc (loop pc.pc_rhs))
-            (loop e) cases
-    in
-    loop e
-
-  let cases cs =
-    match cs with
-    | [] -> Either
-    | case :: cases ->
-        let is_local_returning_case case =
-          expr case.pc_rhs
-        in
-        List.fold_left
-          (fun acc case -> combine acc (is_local_returning_case case))
-          (is_local_returning_case case) cases
-
-  let function_body (body : Jane_syntax.N_ary_functions.function_body) =
-    match body with
-    | Pfunction_body body -> expr body
-    | Pfunction_cases (cs, _, _) -> cases cs
-
-  let is_strictly_local = function
-    | Local _ -> true
-    | Either | Not _ -> false
-        (* [fun _ -> assert false] must not be local-returning for
-          backward compatibility *)
-
-  (* for exporting from this module *)
-
-  let function_body body = is_strictly_local (function_body body)
-end
-
-=======
->>>>>>> 915acd68
 (* The "rest of the function" extends from the start of the first parameter
    to the end of the overall function. The parser does not construct such
    a location so we forge one for type errors.
@@ -4172,7 +4060,7 @@
 let rec type_approx env sexp ty_expected =
   let loc = sexp.pexp_loc in
   match Jane_syntax.Expression.of_ast sexp with
-  | Some (jexp, _attrs) -> type_approx_aux_jane_syntax ~loc env jexp ty_expected
+  | Some (jexp, _attrs) -> type_approx_aux_jane_syntax jexp
   | None      -> match sexp.pexp_desc with
     Pexp_let (_, _, e) -> type_approx env e ty_expected
   | Pexp_function (params, c, body) ->
@@ -4199,24 +4087,13 @@
   | _ -> ()
 
 and type_approx_aux_jane_syntax
-    ~loc
-    env
     (jexp : Jane_syntax.Expression.t)
-    ty_expected
   =
   match jexp with
   | Jexp_comprehension _
   | Jexp_immutable_array _
   | Jexp_layout (Lexp_constant _)
   | Jexp_layout (Lexp_newtype _) -> ()
-<<<<<<< HEAD
-  | Jexp_n_ary_function (params, c, body) ->
-      type_approx_function ~loc env params c body ty_expected
-  | Jexp_modes (Coerce (_, e)) -> type_approx env e ty_expected
-=======
-  | Jexp_tuple l ->
-      type_tuple_approx env loc ty_expected l
->>>>>>> 915acd68
 
 and type_tuple_approx (env: Env.t) loc ty_expected l =
   let labeled_tys = List.map
@@ -4674,12 +4551,6 @@
   | Jexp_comprehension _
   | Jexp_immutable_array _
   | Jexp_layout (Lexp_constant _ | Lexp_newtype _) -> false
-<<<<<<< HEAD
-  | Jexp_n_ary_function _ -> false
-  | Jexp_modes (Coerce (_, exp)) -> is_inferred exp
-=======
-  | Jexp_tuple _ -> false
->>>>>>> 915acd68
 
 (* check if the type of %apply or %revapply matches the type expected by
    the specialized typing rule for those primitives.
@@ -8307,12 +8178,6 @@
     | Jexp_immutable_array _
     | Jexp_layout (Lexp_constant _) -> false
     | Jexp_layout (Lexp_newtype (_, _, e)) -> sexp_is_fun e
-<<<<<<< HEAD
-    | Jexp_n_ary_function _ -> true
-    | Jexp_modes (Coerce (_, e)) -> sexp_is_fun e
-=======
-    | Jexp_tuple _ -> false
->>>>>>> 915acd68
   in
   let vb_is_fun { pvb_expr = sexp; _ } = sexp_is_fun sexp in
   let entirely_functions = List.for_all vb_is_fun spat_sexp_list in
@@ -8747,17 +8612,6 @@
   | Jexp_layout x ->
       type_jkind_expr
         ~loc ~env ~expected_mode ~ty_expected ~explanation ~rue ~attributes x
-<<<<<<< HEAD
-  | Jexp_n_ary_function x ->
-      type_n_ary_function
-        ~loc ~env ~expected_mode ~ty_expected ~explanation ~attributes x
-  | Jexp_modes x ->
-      type_mode_expr
-=======
-  | Jexp_tuple x ->
-      type_tuple
->>>>>>> 915acd68
-        ~loc ~env ~expected_mode ~ty_expected ~explanation ~attributes x
 
 and type_expect_mode ~loc ~env ~(modes : Alloc.Const.Option.t) expected_mode =
   match modes = Alloc.Const.Option.none with
