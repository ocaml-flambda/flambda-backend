(**************************************************************************)
(*                                                                        *)
(*                                 OCaml                                  *)
(*                                                                        *)
(*             Xavier Leroy, projet Cristal, INRIA Rocquencourt           *)
(*                                                                        *)
(*   Copyright 1996 Institut National de Recherche en Informatique et     *)
(*     en Automatique.                                                    *)
(*                                                                        *)
(*   All rights reserved.  This file is distributed under the terms of    *)
(*   the GNU Lesser General Public License version 2.1, with the          *)
(*   special exception on linking described in the file LICENSE.          *)
(*                                                                        *)
(**************************************************************************)

(* Typechecking for the core language *)

open Misc
open Asttypes
open Parsetree
open Types
open Mode
open Typedtree
open Btype
open Ctype
open Uniqueness_analysis

type comprehension_type =
  | List_comprehension
  | Array_comprehension of mutability

type type_forcing_context =
  | If_conditional
  | If_no_else_branch
  | While_loop_conditional
  | While_loop_body
  | For_loop_start_index
  | For_loop_stop_index
  | For_loop_body
  | Assert_condition
  | Sequence_left_hand_side
  | When_guard
  | Comprehension_in_iterator of comprehension_type
  | Comprehension_for_start
  | Comprehension_for_stop
  | Comprehension_when
  | Error_message_attr of string

type type_expected = {
  ty: type_expr;
  explanation: type_forcing_context option;
}

module Datatype_kind = struct
  type t = Record | Variant

  let type_name = function
    | Record -> "record"
    | Variant -> "variant"

  let label_name = function
    | Record -> "field"
    | Variant -> "constructor"
end

type wrong_name = {
  type_path: Path.t;
  kind: Datatype_kind.t;
  name: string loc;
  valid_names: string list;
}

type wrong_kind_context =
  | Pattern
  | Expression of type_forcing_context option

type wrong_kind_sort =
  | Constructor
  | Record
  | Boolean
  | List
  | Unit

type contains_gadt =
  | Contains_gadt
  | No_gadt

let wrong_kind_sort_of_constructor (lid : Longident.t) =
  match lid with
  | Lident "true" | Lident "false" | Ldot(_, "true") | Ldot(_, "false") ->
      Boolean
  | Lident "[]" | Lident "::" | Ldot(_, "[]") | Ldot(_, "::") -> List
  | Lident "()" | Ldot(_, "()") -> Unit
  | _ -> Constructor

type existential_restriction =
  | At_toplevel (** no existential types at the toplevel *)
  | In_group (** nor with let ... and ... *)
  | In_rec (** or recursive definition *)
  | With_attributes (** or let[@any_attribute] = ... *)
  | In_class_args (** or in class arguments *)
  | In_class_def  (** or in [class c = let ... in ...] *)
  | In_self_pattern (** or in self pattern *)

type submode_reason =
  | Application of type_expr
  | Other

type error =
  | Constructor_arity_mismatch of Longident.t * int * int
  | Constructor_labeled_arg
  | Partial_tuple_pattern_bad_type
  | Extra_tuple_label of string option * type_expr
  | Missing_tuple_label of string option * type_expr
  | Label_mismatch of Longident.t * Errortrace.unification_error
  | Pattern_type_clash :
      Errortrace.unification_error * Parsetree.pattern_desc option -> error
  | Or_pattern_type_clash of Ident.t * Errortrace.unification_error
  | Multiply_bound_variable of string
  | Orpat_vars of Ident.t * Ident.t list
  | Expr_type_clash of
      Errortrace.unification_error * type_forcing_context option
      * Parsetree.expression_desc option
  | Function_arity_type_clash of
      { syntactic_arity :  int;
        type_constraint : type_expr;
        trace : Errortrace.unification_error;
      }
  (* [Function_arity_type_clash { syntactic_arity = n; type_constraint; trace }]
     is the type error for the specific case where an n-ary function is
     constrained at a type with an arity less than n, e.g.:
     {[
       type (_, _) eq = Eq : ('a, 'a) eq
       let bad : type a. ?opt:(a, int -> int) eq -> unit -> a =
         fun ?opt:(Eq = assert false) () x -> x + 1
     ]}
     [type_constraint] is the user-written polymorphic type (in this example
     [?opt:(a, int -> int) eq -> unit -> a]) that causes this type clash, and
     [trace] is the unification error that signaled the issue.
  *)
  | Apply_non_function of {
      funct : Typedtree.expression;
      func_ty : type_expr;
      res_ty : type_expr;
      previous_arg_loc : Location.t;
      extra_arg_loc : Location.t;
    }
  | Apply_wrong_label of arg_label * type_expr * bool
  | Label_multiply_defined of string
  | Label_missing of Ident.t list
  | Label_not_mutable of Longident.t
  | Wrong_name of string * type_expected * wrong_name
  | Name_type_mismatch of
      Datatype_kind.t * Longident.t * (Path.t * Path.t) * (Path.t * Path.t) list
  | Invalid_format of string
  | Not_an_object of type_expr * type_forcing_context option
  | Not_a_value of Jkind.Violation.t * type_forcing_context option
  | Undefined_method of type_expr * string * string list option
  | Undefined_self_method of string * string list
  | Virtual_class of Longident.t
  | Private_type of type_expr
  | Private_label of Longident.t * type_expr
  | Private_constructor of constructor_description * type_expr
  | Unbound_instance_variable of string * string list
  | Instance_variable_not_mutable of string
  | Not_subtype of Errortrace.Subtype.error
  | Outside_class
  | Value_multiply_overridden of string
  | Coercion_failure of
      Errortrace.expanded_type * Errortrace.unification_error * bool
  | Not_a_function of type_expr * type_forcing_context option
  | Too_many_arguments of type_expr * type_forcing_context option
  | Abstract_wrong_label of
      { got           : arg_label
      ; expected      : arg_label
      ; expected_type : type_expr
      ; explanation   : type_forcing_context option
      }
  | Scoping_let_module of string * type_expr
  | Not_a_polymorphic_variant_type of Longident.t
  | Incoherent_label_order
  | Less_general of string * Errortrace.unification_error
  | Modules_not_allowed
  | Cannot_infer_signature
  | Not_a_packed_module of type_expr
  | Unexpected_existential of existential_restriction * string * string list
  | Invalid_interval
  | Invalid_for_loop_index
  | Invalid_comprehension_for_range_iterator_index
  | No_value_clauses
  | Exception_pattern_disallowed
  | Mixed_value_and_exception_patterns_under_guard
  | Inlined_record_escape
  | Inlined_record_expected
  | Unrefuted_pattern of pattern
  | Invalid_extension_constructor_payload
  | Not_an_extension_constructor
  | Probe_format
  | Probe_name_format of string
  | Probe_name_undefined of string
  | Probe_is_enabled_format
  | Extension_not_enabled : _ Language_extension.t -> error
  | Literal_overflow of string
  | Unknown_literal of string * char
  | Illegal_letrec_pat
  | Illegal_letrec_expr
  | Illegal_class_expr
  | Letop_type_clash of string * Errortrace.unification_error
  | Andop_type_clash of string * Errortrace.unification_error
  | Bindings_type_clash of Errortrace.unification_error
  | Unbound_existential of Ident.t list * type_expr
  | Missing_type_constraint
  | Wrong_expected_kind of wrong_kind_sort * wrong_kind_context * type_expr
  | Expr_not_a_record_type of type_expr
  | Submode_failed of
      Value.error * submode_reason *
      Env.closure_context option *
      Env.shared_context option
  | Local_application_complete of arg_label * [`Prefix|`Single_arg|`Entire_apply]
  | Param_mode_mismatch of Alloc.equate_error
  | Uncurried_function_escapes of Alloc.error
  | Local_return_annotation_mismatch of Location.t
  | Function_returns_local
  | Tail_call_local_returning
  | Bad_tail_annotation of [`Conflict|`Not_a_tailcall]
  | Optional_poly_param
  | Exclave_in_nontail_position
  | Exclave_returns_not_local
  | Unboxed_int_literals_not_supported
  | Function_type_not_rep of type_expr * Jkind.Violation.t
  | Modes_on_pattern
  | Invalid_label_for_src_pos of arg_label

exception Error of Location.t * Env.t * error
exception Error_forward of Location.error

type in_function =
  { ty_fun: type_expected;
    loc_fun: Location.t;
    (** [region_locked] is whether the function has its own region. *)
    region_locked: bool;
  }

let error_of_filter_arrow_failure ~explanation ~first ty_fun
  : filter_arrow_failure -> _ = function
  | Unification_error unif_err ->
      Expr_type_clash(unif_err, explanation, None)
  | Label_mismatch { got; expected; expected_type} ->
      Abstract_wrong_label { got; expected; expected_type; explanation }
  | Not_a_function -> begin
      if first
      then Not_a_function(ty_fun, explanation)
      else Too_many_arguments(ty_fun, explanation)
    end
  | Jkind_error (ty, err) -> Function_type_not_rep (ty, err)

(* Forward declaration, to be filled in by Typemod.type_module *)

let type_module =
  ref ((fun _env _md -> assert false) :
       Env.t -> Parsetree.module_expr -> Typedtree.module_expr * Shape.t)

(* Forward declaration, to be filled in by Typemod.type_open *)

let type_open :
  (?used_slot:bool ref -> override_flag -> Env.t -> Location.t ->
   Longident.t loc -> Path.t * Env.t)
    ref =
  ref (fun ?used_slot:_ _ -> assert false)

let type_open_decl :
  (?used_slot:bool ref -> Env.t -> Parsetree.open_declaration
   -> open_declaration * Types.signature * Env.t)
    ref =
  ref (fun ?used_slot:_ _ -> assert false)

(* Forward declaration, to be filled in by Typemod.type_package *)

let type_package =
  ref (fun _ -> assert false)

(* Forward declaration, to be filled in by Typeclass.class_structure *)
let type_object =
  ref (fun _env _s -> assert false :
       Env.t -> Location.t -> Parsetree.class_structure ->
         Typedtree.class_structure * string list)

(*
  Saving and outputting type information.
  We keep these function names short, because they have to be
  called each time we create a record of type [Typedtree.expression]
  or [Typedtree.pattern] that will end up in the typed AST.
*)
let re node =
  Cmt_format.add_saved_type (Cmt_format.Partial_expression node);
  node

let rp node =
  Cmt_format.add_saved_type (Cmt_format.Partial_pattern (Value, node));
  node

let rcp node =
  Cmt_format.add_saved_type (Cmt_format.Partial_pattern (Computation, node));
  node


(* Context for inline record arguments; see [type_ident] *)

type recarg =
  | Allowed
  | Required
  | Rejected

let probe_name_max_length = 100
let check_probe_name name loc env =
  if String.length name > probe_name_max_length then
    Location.prerr_warning loc (Warnings.Probe_name_too_long name);
  String.iter (fun c ->
    match c with
    | 'a'..'z' | 'A'..'Z' | '0'..'9' | '_' -> ()
    | _ -> raise (Error (loc, env, (Probe_name_format name)))
  ) name

let mk_expected ?explanation ty = { ty; explanation; }

let case lhs rhs =
  {c_lhs = lhs; c_guard = None; c_rhs = rhs}

type position_in_function = FTail | FNontail


type position_in_region =
  (* not the tail of a region*)
  | RNontail
  (* tail of a region,
     together with the mode of that region,
     and whether it is also the tail of a function
     (for tail call escape detection) *)
  | RTail of Regionality.r * position_in_function

type expected_mode =
  { position : position_in_region;
    closure_context : Env.closure_context option;

    mode : Value.r;
    (** The upper bound, hence r (right) *)

    strictly_local : bool;
    (** Indicates that the expression was directly annotated with [local], which
    should force any allocations to be on the stack. No invariant between this
    field and [mode]: this field being [true] while [mode] being [global] is
    sensible, but not very useful as it will fail all expressions. *)

    tuple_modes : Value.r list;
    (** For t in tuple_modes, t <= regional_to_global mode *)
  }

type position_and_mode = {
  apply_position : apply_position;
  (** Runtime tail call behaviour of the application *)
  region_mode : Regionality.r option;
  (** INVARIANT: [Some m] iff [apply_position] is [Tail], where [m] is the mode
     of the surrounding region *)
}

let position_and_mode_default = {
  apply_position = Default;
  region_mode = None;
}

(** Decides the runtime tail call behaviour based on lexical structures and user
    annotation. *)
let position_and_mode env (expected_mode : expected_mode) sexp
  : position_and_mode =
  let fail err =
    raise (Error (sexp.pexp_loc, env, Bad_tail_annotation err))
  in
  let requested =
    match Builtin_attributes.tailcall sexp.pexp_attributes with
    | Ok r -> r
    | Error `Conflict -> fail `Conflict
  in
  match expected_mode.position with
  | RTail (m ,FTail) -> begin
      match requested with
      | Some `Tail | Some `Tail_if_possible | None ->
          {apply_position = Tail; region_mode = Some m}
      | Some `Nontail -> {apply_position = Nontail; region_mode = None}
    end
  | RNontail | RTail(_, FNontail) -> begin
      match requested with
      | None | Some `Tail_if_possible ->
          {apply_position = Default; region_mode = None}
      | Some `Nontail -> {apply_position = Nontail; region_mode = None}
      | Some `Tail -> fail `Not_a_tailcall
  end

(* ap_mode is the return mode of the current application *)
let check_tail_call_local_returning loc env ap_mode {region_mode; _} =
  match region_mode with
  | Some region_mode -> begin
    (* This application will be performed after the current region is closed; if
       ap_mode is local, the application allocates in the outer
       region, and thus [region_mode] needs to be marked local as well*)
      match
        Regionality.submode (locality_as_regionality ap_mode) region_mode
      with
      | Ok () -> ()
      | Error _ -> raise (Error (loc, env, Tail_call_local_returning))
    end
  | None -> ()

let meet_regional mode =
  let mode = Value.disallow_left mode in
  Value.meet [mode; (Value.max_with (Comonadic Areality) Regionality.regional)]

let meet_global mode =
  Value.meet [mode; (Value.max_with (Comonadic Areality) Regionality.global)]

let meet_many mode =
  Value.meet [mode; (Value.max_with (Comonadic Linearity) Linearity.many)]

let join_shared mode =
  Value.join [mode; Value.min_with (Monadic Uniqueness) Uniqueness.shared]

let value_regional_to_local mode =
  mode
  |> value_to_alloc_r2l
  |> alloc_as_value

(* Describes how a modality affects field projection. Returns the mode
   of the projection given the mode of the record. *)
let modality_unbox_left global_flag mode =
  let mode = Value.disallow_right mode in
  match global_flag with
  | Global_flag.Global ->
      mode
      |> Value.meet_with (Comonadic Areality) Regionality.Const.Global
      |> join_shared
      |> Value.meet_with (Comonadic Linearity) Linearity.Const.Many
  | Global_flag.Unrestricted -> mode

(* Describes how a modality affects record construction. Gives the
   expected mode of the field given the expected mode of the record. *)
let modality_box_right global_flag mode =
  match global_flag with
  | Global_flag.Global ->
      mode
      |> meet_global
      |> Value.join_with (Monadic Uniqueness) Uniqueness.Const.max
      |> meet_many
  | Global_flag.Unrestricted -> mode

let mode_default mode =
  { position = RNontail;
    closure_context = None;
    mode = Value.disallow_left mode;
    strictly_local = false;
    tuple_modes = [] }

let mode_legacy = mode_default Value.legacy

(* used when entering a function;
mode is the mode of the function region *)
let mode_return mode =
  { (mode_default (meet_regional mode)) with
    position = RTail (Regionality.disallow_left
      (Value.proj (Comonadic Areality) mode), FTail);
    closure_context = Some Return;
  }

(* used when entering a region.*)
let mode_region mode =
  { (mode_default (meet_regional mode)) with
    position =
      RTail (Regionality.disallow_left
        (Value.proj (Comonadic Areality) mode), FNontail);
    closure_context = None;
  }

let mode_max =
  mode_default Value.max

let mode_with_position mode position =
  { (mode_default mode) with position }

let mode_max_with_position position =
  { mode_max with position }

let mode_global expected_mode =
  let mode = meet_global expected_mode.mode in
  {expected_mode with mode}

let mode_exclave expected_mode =
  let mode =
    Value.join_with (Comonadic Areality)
      Regionality.Const.Local expected_mode.mode
  in
  { (mode_default mode)
    with strictly_local = true
  }

let mode_strictly_local expected_mode =
  { expected_mode
    with strictly_local = true
  }

let mode_coerce mode expected_mode =
  let mode = Value.meet [expected_mode.mode; mode] in
  { expected_mode with mode; tuple_modes = [] }

let mode_tailcall_function mode =
  { (mode_default mode) with
    closure_context = Some Tailcall_function }

let mode_tailcall_argument mode =
  { (mode_default mode) with
    closure_context = Some Tailcall_argument }


let mode_partial_application expected_mode =
  let mode = alloc_as_value (value_to_alloc_r2g expected_mode.mode) in
  { expected_mode with
    mode;
    closure_context = Some Partial_application }


let mode_trywith expected_mode =
  { expected_mode with position = RNontail }

let mode_tuple mode tuple_modes =
  let tuple_modes = Value.List.disallow_left tuple_modes in
  { (mode_default mode) with
    tuple_modes }

(** Takes [marg:Alloc.lr] extracted from the arrow type and returns the real
mode of argument, after taking into consideration partial application and
tail-call. Returns [expected_mode] and [Value.lr] which are backed by the same
mode variable. We encode extra position information in the former. We need the
latter to the both left and right mode because of how it will be used. *)
let mode_argument ~funct ~index ~position_and_mode ~partial_app marg =
  let vmode , _ = Value.newvar_below (alloc_as_value marg) in
  if partial_app then mode_default vmode, vmode
  else match funct.exp_desc, index, position_and_mode.apply_position with
  | Texp_ident (_, _, {val_kind =
      Val_prim {Primitive.prim_name = ("%sequor"|"%sequand")}},
                Id_prim _, _), 1, Tail ->
     (* RHS of (&&) and (||) is at the tail of function region if the
        application is. The argument mode is not constrained otherwise. *)
     mode_with_position vmode (RTail (Option.get position_and_mode.region_mode, FTail)),
     vmode
  | Texp_ident (_, _, _, Id_prim _, _), _, _ ->
     (* Other primitives cannot be tail-called *)
     mode_default vmode, vmode
  | _, _, (Nontail | Default) ->
     mode_default vmode, vmode
  | _, _, Tail -> begin
    Regionality.submode_exn (Value.proj (Comonadic Areality) vmode)
      Regionality.regional;
    mode_tailcall_argument vmode, vmode
  end

let mode_lazy expected_mode =
  { (mode_global expected_mode) with
    position = RTail (Regionality.disallow_left Regionality.global, FTail) }

(* expected_mode.closure_context explains why expected_mode.mode is low;
   shared_context explains why mode.uniqueness is high *)
let submode ~loc ~env ?(reason = Other) ?shared_context mode expected_mode =
  let res =
    match expected_mode.tuple_modes with
    | [] -> Value.submode mode expected_mode.mode
    | ts -> Value.submode mode (Value.meet ts)
  in
  match res with
  | Ok () -> ()
  | Error failure_reason ->
      let closure_context = expected_mode.closure_context in
      let error =
        Submode_failed(failure_reason, reason, closure_context, shared_context)
      in
      raise (Error(loc, env, error))

let escape ~loc ~env ~reason m =
  submode ~loc ~env ~reason m mode_legacy

type expected_pat_mode =
  { mode : Value.l;
    tuple_modes : Value.l list; }

let simple_pat_mode mode =
  { mode = Value.disallow_right mode; tuple_modes = [] }

let tuple_pat_mode mode tuple_modes =
  let mode = Value.disallow_right mode in
  let tuple_modes = Value.List.disallow_right tuple_modes in
  { mode; tuple_modes }

let allocations : Alloc.r list ref = Local_store.s_ref []

let reset_allocations () = allocations := []

let register_allocation_mode alloc_mode =
  let alloc_mode = Alloc.disallow_left alloc_mode in
  allocations := alloc_mode :: !allocations

let register_allocation_value_mode mode =
  let alloc_mode = value_to_alloc_r2g mode in
  register_allocation_mode alloc_mode;
  let mode = alloc_as_value alloc_mode in
  alloc_mode, mode

(** Register as allocation the expression constrained by the given
    [expected_mode]. Returns the mode of the allocation, and the expected mode
    of potential subcomponents. *)
let register_allocation (expected_mode : expected_mode) =
  let alloc_mode, mode = register_allocation_value_mode expected_mode.mode in
  alloc_mode, mode_default mode

let optimise_allocations () =
  List.iter
    (fun mode -> ignore (Alloc.zap_to_ceil mode))
    !allocations;
  reset_allocations ()

(* Typing of constants *)

let type_constant: Typedtree.constant -> type_expr = function
    Const_int _ -> instance Predef.type_int
  | Const_char _ -> instance Predef.type_char
  | Const_string _ -> instance Predef.type_string
  | Const_float _ -> instance Predef.type_float
  | Const_float32 _ -> instance Predef.type_float32
  | Const_unboxed_float _ -> instance Predef.type_unboxed_float
  | Const_int32 _ -> instance Predef.type_int32
  | Const_int64 _ -> instance Predef.type_int64
  | Const_nativeint _ -> instance Predef.type_nativeint
  | Const_unboxed_int32 _ -> instance Predef.type_unboxed_int32
  | Const_unboxed_int64 _ -> instance Predef.type_unboxed_int64
  | Const_unboxed_nativeint _ -> instance Predef.type_unboxed_nativeint

type constant_integer_result =
  | Int32 of int32
  | Int64 of int64
  | Nativeint of nativeint

type constant_integer_error =
  | Int32_literal_overflow
  | Int64_literal_overflow
  | Nativeint_literal_overflow
  | Unknown_constant_literal

let constant_integer i ~suffix :
    (constant_integer_result, constant_integer_error) result =
  match suffix with
  | 'l' ->
    begin
      try Ok (Int32 (Misc.Int_literal_converter.int32 i))
      with Failure _ -> Error Int32_literal_overflow
    end
  | 'L' ->
    begin
      try Ok (Int64 (Misc.Int_literal_converter.int64 i))
      with Failure _ -> Error Int64_literal_overflow
    end
  | 'n' ->
    begin
      try Ok (Nativeint (Misc.Int_literal_converter.nativeint i))
      with Failure _ -> Error Nativeint_literal_overflow
    end
  | _ -> Error Unknown_constant_literal

let constant : Parsetree.constant -> (Typedtree.constant, error) result =
  function
  | Pconst_integer (i, Some suffix) ->
    begin match constant_integer i ~suffix with
      | Ok (Int32 v) -> Ok (Const_int32 v)
      | Ok (Int64 v) -> Ok (Const_int64 v)
      | Ok (Nativeint v) -> Ok (Const_nativeint v)
      | Error Int32_literal_overflow -> Error (Literal_overflow "int32")
      | Error Int64_literal_overflow -> Error (Literal_overflow "int64")
      | Error Nativeint_literal_overflow -> Error (Literal_overflow "nativeint")
      | Error Unknown_constant_literal -> Error (Unknown_literal (i, suffix))
    end
  | Pconst_integer (i,None) ->
     begin
       try Ok (Const_int (Misc.Int_literal_converter.int i))
       with Failure _ -> Error (Literal_overflow "int")
     end
  | Pconst_char c -> Ok (Const_char c)
  | Pconst_string (s,loc,d) -> Ok (Const_string (s,loc,d))
  | Pconst_float (f,None)-> Ok (Const_float f)
  | Pconst_float (f,Some c) -> Error (Unknown_literal (f, c))

let constant_or_raise env loc cst =
  match constant cst with
  | Ok c -> c
  | Error err -> raise (Error (loc, env, err))

let unboxed_constant : Jane_syntax.Layouts.constant -> (Typedtree.constant, error) result
  = function
  | Float (f, None) -> Ok (Const_unboxed_float f)
  | Float (x, Some c) -> Error (Unknown_literal (Misc.format_as_unboxed_literal x, c))
  | Integer (i, suffix) ->
    begin match constant_integer i ~suffix with
      | Ok (Int32 v) -> Ok (Const_unboxed_int32 v)
      | Ok (Int64 v) -> Ok (Const_unboxed_int64 v)
      | Ok (Nativeint v) -> Ok (Const_unboxed_nativeint v)
      | Error Int32_literal_overflow -> Error (Literal_overflow "int32#")
      | Error Int64_literal_overflow -> Error (Literal_overflow "int64#")
      | Error Nativeint_literal_overflow -> Error (Literal_overflow "nativeint#")
      | Error Unknown_constant_literal ->
        Error (Unknown_literal (Misc.format_as_unboxed_literal i, suffix))
    end

let unboxed_constant_or_raise env loc cst =
  match unboxed_constant cst with
  | Ok c -> c
  | Error err -> raise (Error (loc, env, err))

(* Specific version of type_option, using newty rather than newgenty *)

let type_option ty =
  newty (Tconstr(Predef.path_option,[ty], ref Mnil))

let mkexp exp_desc exp_type exp_loc exp_env =
  { exp_desc; exp_type;
    exp_loc; exp_env; exp_extra = []; exp_attributes = [] }

let type_option_none env ty loc =
  let lid = Longident.Lident "None" in
  let cnone = Env.find_ident_constructor Predef.ident_none env in
  mkexp (Texp_construct(mknoloc lid, cnone, [], None)) ty loc env

let extract_option_type env ty =
  match get_desc (expand_head env ty) with
    Tconstr(path, [ty], _) when Path.same path Predef.path_option -> ty
  | _ -> assert false

let protect_expansion env ty =
  if Env.has_local_constraints env then generic_instance ty else ty

let src_pos loc attrs env =
  { exp_desc = Texp_src_pos
  ; exp_loc = loc
  ; exp_extra = []
  ; exp_type = instance Predef.type_lexing_position
  ; exp_attributes = attrs
  ; exp_env = env
  }

type record_extraction_result =
  | Record_type of Path.t * Path.t * Types.label_declaration list * record_representation
  | Not_a_record_type
  | Maybe_a_record_type

let extract_concrete_typedecl_protected env ty =
  extract_concrete_typedecl env (protect_expansion env ty)

let extract_concrete_record env ty =
  match extract_concrete_typedecl_protected env ty with
  | Typedecl(p0, p, {type_kind=Type_record (fields, repres)}) ->
    Record_type (p0, p, fields, repres)
  | Has_no_typedecl | Typedecl(_, _, _) -> Not_a_record_type
  | May_have_typedecl -> Maybe_a_record_type

type variant_extraction_result =
  | Variant_type of Path.t * Path.t * Types.constructor_declaration list
  | Not_a_variant_type
  | Maybe_a_variant_type

let extract_concrete_variant env ty =
  match extract_concrete_typedecl_protected env ty with
  | Typedecl(p0, p, {type_kind=Type_variant (cstrs, _)}) ->
    Variant_type (p0, p, cstrs)
  | Typedecl(p0, p, {type_kind=Type_open}) ->
    Variant_type (p0, p, [])
  | Has_no_typedecl | Typedecl(_, _, _) -> Not_a_variant_type
  | May_have_typedecl -> Maybe_a_variant_type

let extract_label_names env ty =
  match extract_concrete_record env ty with
  | Record_type (_, _,fields, _) -> List.map (fun l -> l.Types.ld_id) fields
  | Not_a_record_type | Maybe_a_record_type -> assert false

let has_poly_constraint spat =
  match spat.ppat_desc with
  | Ppat_constraint(_, styp) -> begin
      match styp.ptyp_desc with
      | Ptyp_poly _ -> true
      | _ -> false
    end
  | _ -> false

(** Mode cross a left mode *)
let mode_cross_left env ty mode =
  if not (is_principal ty) then Value.disallow_right mode else
  let jkind = type_jkind_purely env ty in
  let upper_bounds = Jkind.get_modal_upper_bounds jkind in
  let upper_bounds = Const.alloc_as_value upper_bounds in
  Value.meet_const upper_bounds mode

(** Mode cross a mode whose monadic fragment is a right mode, and whose comonadic
    fragment is a left mode. *)
let alloc_mode_cross_to_max_min env ty { monadic; comonadic } =
  let monadic = Alloc.Monadic.disallow_left monadic in
  let comonadic = Alloc.Comonadic.disallow_right comonadic in
  if not (is_principal ty) then { monadic; comonadic } else
  let jkind = type_jkind_purely env ty in
  let upper_bounds = Jkind.get_modal_upper_bounds jkind in
  let upper_bounds = Alloc.Const.split upper_bounds in
  let comonadic = Alloc.Comonadic.meet_const upper_bounds.comonadic comonadic in
  let monadic = Alloc.Monadic.imply upper_bounds.monadic monadic in
  { monadic; comonadic }

(** Mode cross a right mode *)
let expect_mode_cross env ty (expected_mode : expected_mode) =
  if not (is_principal ty) then expected_mode else
  let jkind = type_jkind_purely env ty in
  let upper_bounds = Jkind.get_modal_upper_bounds jkind in
  let upper_bounds = Const.alloc_as_value upper_bounds in
  let mode = Value.imply upper_bounds expected_mode.mode in
  (* - [strict_local] doesn't need to be updated, because it's only relavant for
     functions, which don't cross locality.
     - [mode_tuples] doesn't need to be updated, because [mode] being higher
     won't violate the invariant. *)
  { expected_mode with mode }

(* Value binding elaboration can insert alloc mode attributes on the forged
   [Pexp_constraint] node. Use this function to detect
   and remove these inserted attributes.
*)
let alloc_mode_from_pexp_constraint_typ_attrs styp =
  let modes, ptyp_attributes =
    Jane_syntax.Mode_expr.of_attrs styp.ptyp_attributes
  in
  Typemode.transl_alloc_mode modes, { styp with ptyp_attributes }

let alloc_mode_from_ppat_constraint_typ_attrs styp =
  let modes, ptyp_attributes =
    Jane_syntax.Mode_expr.of_attrs styp.ptyp_attributes
  in
  Typemode.transl_alloc_mode modes, { styp with ptyp_attributes }

let mode_annots_from_pat_attrs pat =
  let modes, ppat_attributes =
    Jane_syntax.Mode_expr.of_attrs pat.ppat_attributes
  in
  Typemode.transl_mode_annots modes, {pat with ppat_attributes}

let apply_mode_annots ~loc ~env (m : Alloc.Const.Option.t) mode =
  let error axis =
    raise (Error(loc, env, Param_mode_mismatch axis))
  in
  let min = Alloc.Const.Option.value ~default:Alloc.Const.min m in
  let max = Alloc.Const.Option.value ~default:Alloc.Const.max m in
  (match Alloc.submode (Alloc.of_const min) mode with
  | Ok () -> ()
  | Error e -> error (Left_le_right, e));
  (match Alloc.submode mode (Alloc.of_const max) with
  | Ok () -> ()
  | Error e -> error (Right_le_left, e))

(** Takes the mutability and modalities on a record field, and [m] which is a
    left mode on the record being accessed, returns the left mode of the
    projected field. *)
let project_field mutability modalities (m : (allowed * _) Value.t) =
  ignore mutability;
  modality_unbox_left modalities m

(** Takes [m0] which is the parameter on mutable, and [m] which is a right mode
    on the record being constructed, returns the right mode for the mutable
    field used for construction. *)
let construct_mutable m0 m =
  let m0 =
    Alloc.Const.merge
      {comonadic = m0;
       monadic = Alloc.Monadic.Const.min}
  in
  let m0 = Const.alloc_as_value m0 in
  (* We require [join m0 ret <= m], which is equivalent to [m0 <= m] and [ret <=
    m].  *)
  (match Value.submode (Value.of_const m0) m with
  | Ok () -> ()
  | Error _ -> Misc.fatal_error
      "mutable defaults to Comonadic.legacy, \
      which is min, so this call cannot fail."
  );
  m |> Value.disallow_left

(** Takes [m0] which is the parameter on mutable, returns the right mode for the
    new value of the mutable field. *)
let mutate_mutable m0 =
  let m0 =
    Alloc.Const.merge
      {comonadic = m0;
       monadic = Alloc.Monadic.Const.min}
  in
  let m0 = Const.alloc_as_value m0 in
  m0 |> Value.of_const |> Value.disallow_left

(** Takes the mutability and modalities on the field, and expected mode of the
    record (adjusted for allocation), returns the expected mode for the field.
    *)
let construct_field mutability modalities (argument_mode : expected_mode) =
  let mode =
    match mutability with
    | Immutable -> argument_mode.mode
    | Mutable m0 -> construct_mutable m0 argument_mode.mode
  in
  let mode = modality_box_right modalities mode in
  mode_default mode

(* Typing of patterns *)

(* unification inside type_exp and type_expect *)
let unify_exp_types loc env ty expected_ty =
  (* Format.eprintf "@[%a@ %a@]@." Printtyp.raw_type_expr exp.exp_type
    Printtyp.raw_type_expr expected_ty; *)
  try
    unify env ty expected_ty
  with
    Unify err ->
      raise(Error(loc, env, Expr_type_clash(err, None, None)))
  | Tags(l1,l2) ->
      raise(Typetexp.Error(loc, env, Typetexp.Variant_tags (l1, l2)))

(* level at which to create the local type declarations *)
let gadt_equations_level = ref None
let get_gadt_equations_level () =
  match !gadt_equations_level with
    Some y -> y
  | None -> assert false

let nothing_equated = TypePairs.create 0

(* unification inside type_pat*)
let unify_pat_types_return_equated_pairs ?(refine = None) loc env ty ty' =
  try
    match refine with
    | Some allow_recursive_equations ->
        unify_gadt ~equations_level:(get_gadt_equations_level ())
          ~allow_recursive_equations env ty ty'
    | None ->
        unify !env ty ty';
        nothing_equated
  with
  | Unify err ->
      raise(Error(loc, !env, Pattern_type_clash(err, None)))
  | Tags(l1,l2) ->
      raise(Typetexp.Error(loc, !env, Typetexp.Variant_tags (l1, l2)))

let unify_pat_types ?refine loc env ty ty' =
  ignore (unify_pat_types_return_equated_pairs ?refine loc env ty ty')


(** [sdesc_for_hint] is used by error messages to report literals in their
    original formatting *)
let unify_pat ?refine ?sdesc_for_hint env pat expected_ty =
  try unify_pat_types ?refine pat.pat_loc env pat.pat_type expected_ty
  with Error (loc, env, Pattern_type_clash(err, None)) ->
    raise(Error(loc, env, Pattern_type_clash(err, sdesc_for_hint)))

(* unification of a type with a Tconstr with freshly created arguments *)
let unify_head_only ~refine loc env ty constr =
  let path = cstr_type_path constr in
  let decl = Env.find_type path !env in
  let ty' = Ctype.newconstr path (Ctype.instance_list decl.type_params) in
  unify_pat_types ~refine loc env ty' ty

(* Creating new conjunctive types is not allowed when typing patterns *)
(* make all Reither present in open variants *)
let finalize_variant pat tag opat r =
  let row =
    match get_desc (expand_head pat.pat_env pat.pat_type) with
      Tvariant row -> r := row; row
    | _ -> assert false
  in
  let f = get_row_field tag row in
  begin match row_field_repr f with
  | Rabsent -> () (* assert false *)
  | Reither (true, [], _) when not (row_closed row) ->
      link_row_field_ext ~inside:f (rf_present None)
  | Reither (false, ty::tl, _) when not (row_closed row) ->
      link_row_field_ext ~inside:f (rf_present (Some ty));
      begin match opat with None -> assert false
      | Some pat ->
          let env = ref pat.pat_env in List.iter (unify_pat env pat) (ty::tl)
      end
  | Reither (c, _l, true) when not (has_fixed_explanation row) ->
      link_row_field_ext ~inside:f (rf_either [] ~no_arg:c ~matched:false)
  | _ -> ()
  end
  (* Force check of well-formedness   WHY? *)
  (* unify_pat pat.pat_env pat
    (newty(Tvariant{row_fields=[]; row_more=newvar(); row_closed=false;
                    row_bound=(); row_fixed=false; row_name=None})); *)

let has_variants p =
  exists_general_pattern
    { f = fun (type k) (p : k general_pattern) -> match p.pat_desc with
     | (Tpat_variant _) -> true
     | _ -> false } p

let finalize_variants p =
  iter_general_pattern
    { f = fun (type k) (p : k general_pattern) -> match p.pat_desc with
     | Tpat_variant(tag, opat, r) ->
        finalize_variant p tag opat r
     | _ -> () } p

(* pattern environment *)
type pattern_variable =
  {
    pv_id: Ident.t;
    pv_uid: Uid.t;
    pv_mode: Value.l;
    pv_type: type_expr;
    pv_loc: Location.t;
    pv_as_var: bool;
    pv_attributes: attributes;
  }

type module_variable =
  {
    mv_id: Ident.t;
    mv_name: string Location.loc;
    mv_loc: Location.t;
    mv_uid: Uid.t
  }

(* Whether or not patterns of the form (module M) are accepted. (If they are,
   the idents will be created at the provided scope.) When module patterns are
   allowed, the caller should take care to check that the introduced module
   bindings' types don't escape their scope; see the callsites in [type_let]
   and [type_cases] for examples.
   [Modules_ignored] indicates that the typing of patterns should not accumulate
   a list of module patterns to unpack. It's no different than using
   [Modules_allowed] and then ignoring the accumulated [module_variables] list,
   but signals more clearly that the module patterns aren't used in an
   interesting way.
*)
type module_patterns_restriction =
  | Modules_allowed of { scope: int }
  | Modules_rejected
  | Modules_ignored

(* A parallel type to [module_patterns_restriction], though also
   tracking the module variables encountered.
*)
type module_variables =
  | Modvars_allowed of
      { scope: int;
        module_variables: module_variable list;
      }
  | Modvars_rejected
  | Modvars_ignored

type type_pat_state =
  { mutable tps_pattern_variables: pattern_variable list;
    mutable tps_pattern_force: (unit -> unit) list;
    mutable tps_module_variables: module_variables;
    (* Mutation will not change the constructor of [tps_module_variables], just
       the contained [module_variables] list. [module_variables] could be made
       mutable instead, but we felt this made the code more awkward.
    *)
  }

let create_type_pat_state allow_modules =
  let tps_module_variables =
    match allow_modules with
    | Modules_allowed { scope } ->
        Modvars_allowed { scope; module_variables = [] }
    | Modules_ignored -> Modvars_ignored
    | Modules_rejected -> Modvars_rejected
  in
  { tps_pattern_variables = [];
    tps_module_variables;
    tps_pattern_force = [];
  }

(* Copy mutable fields. Used in typechecking or-patterns. *)
let copy_type_pat_state
      { tps_pattern_variables;
        tps_module_variables;
        tps_pattern_force;
      }
  =
  { tps_pattern_variables;
    tps_module_variables;
    tps_pattern_force;
  }

let blit_type_pat_state ~src ~dst =
  dst.tps_pattern_variables <- src.tps_pattern_variables;
  dst.tps_module_variables <- src.tps_module_variables;
  dst.tps_pattern_force <- src.tps_pattern_force;
;;

let maybe_add_pattern_variables_ghost loc_let env pv =
  List.fold_right
    (fun {pv_id; _} env ->
       let name = Ident.name pv_id in
       if Env.bound_value name env then env
       else begin
         Env.enter_unbound_value name
           (Val_unbound_ghost_recursive loc_let) env
       end
    ) pv env

let iter_pattern_variables_type f : pattern_variable list -> unit =
  List.iter (fun {pv_type; _} -> f pv_type)

let add_pattern_variables ?check ?check_as env pv =
  List.fold_right
    (fun {pv_id; pv_uid; pv_mode; pv_type; pv_loc; pv_as_var; pv_attributes} env ->
       let check = if pv_as_var then check_as else check in
       Env.add_value ?check ~mode:pv_mode pv_id
         {val_type = pv_type; val_kind = Val_reg; Types.val_loc = pv_loc;
          val_attributes = pv_attributes;
          val_uid = pv_uid
         } env
    )
    pv env

let add_module_variables env module_variables =
  let module_variables_as_list =
    match module_variables with
    | Modvars_allowed mvs -> mvs.module_variables
    | Modvars_ignored | Modvars_rejected -> []
  in
  List.fold_left (fun env { mv_id; mv_loc; mv_name; mv_uid } ->
    Typetexp.TyVarEnv.with_local_scope begin fun () ->
      (* This code is parallel to the typing of Pexp_letmodule. However we
         omit the call to [Mtype.lower_nongen] as it's not necessary here.
         For Pexp_letmodule, the call to [type_module] is done in a raised
         level and so needs to be modified to have the correct, outer level.
         Here, on the other hand, we're calling [type_module] outside the
         raised level, so there's no extra step to take.
      *)
      let modl, md_shape =
        !type_module env
          Ast_helper.(
            Mod.unpack ~loc:mv_loc
              (Exp.ident ~loc:mv_name.loc
                  (mkloc (Longident.Lident mv_name.txt)
                    mv_name.loc)))
      in
      let pres =
        match modl.mod_type with
        | Mty_alias _ -> Mp_absent
        | _ -> Mp_present
      in
      let md =
        { md_type = modl.mod_type; md_attributes = [];
          md_loc = mv_name.loc;
          md_uid = mv_uid; }
      in
      Env.add_module_declaration ~shape:md_shape ~check:true mv_id pres md env
    end
  ) env module_variables_as_list

let enter_variable
      ?(is_module=false) ?(is_as_variable=false) tps loc name mode ty attrs =
  if List.exists (fun {pv_id; _} -> Ident.name pv_id = name.txt)
      tps.tps_pattern_variables
  then raise(Error(loc, Env.empty, Multiply_bound_variable name.txt));
  let id =
    if is_module then begin
      (* Unpack patterns result in both a module declaration and a value
         variable of the same name being entered into the environment. (The
         module is via [tps_module_variables], and the variable is via
         [tps_pattern_variables].) *)
      match tps.tps_module_variables with
      | Modvars_ignored -> Ident.create_local name.txt
      | Modvars_rejected ->
          raise (Error (loc, Env.empty, Modules_not_allowed));
      | Modvars_allowed { scope; module_variables } ->
          escape ~loc ~env:Env.empty ~reason:Other mode;
          let id = Ident.create_scoped name.txt ~scope in
          let module_variables =
            { mv_id = id;
              mv_name = name;
              mv_loc = loc;
              mv_uid = Uid.mk ~current_unit:(Env.get_unit_name ());
            } :: module_variables
          in
          tps.tps_module_variables <-
            Modvars_allowed { scope; module_variables; };
          id
    end else
      Ident.create_local name.txt
  in
  let pv_uid = Uid.mk ~current_unit:(Env.get_unit_name ()) in
  tps.tps_pattern_variables <-
    {pv_id = id;
     pv_uid;
     pv_mode = Value.disallow_right mode;
     pv_type = ty;
     pv_loc = loc;
     pv_as_var = is_as_variable;
     pv_attributes = attrs} :: tps.tps_pattern_variables;
  id, pv_uid

let sort_pattern_variables vs =
  List.sort
    (fun {pv_id = x; _} {pv_id = y; _} ->
      Stdlib.compare (Ident.name x) (Ident.name y))
    vs

let enter_orpat_variables loc env  p1_vs p2_vs =
  (* unify_vars operate on sorted lists *)

  let p1_vs = sort_pattern_variables p1_vs
  and p2_vs = sort_pattern_variables p2_vs in

  let rec unify_vars p1_vs p2_vs =
    let vars vs = List.map (fun {pv_id; _} -> pv_id) vs in
    match p1_vs, p2_vs with
      | ({pv_id = x1; pv_type = t1; pv_mode = m1; _} as pv1)::rem1,
        {pv_id = x2; pv_type = t2; pv_mode = m2; _}::rem2
        when Ident.equal x1 x2 ->
          if x1==x2 then
            let vars, alist = unify_vars rem1 rem2 in
            pv1 :: vars, alist
          else begin
            begin try
              unify_var env (newvar (Jkind.any ~why:Dummy_jkind)) t1;
              unify env t1 t2
            with
            | Unify err ->
                raise(Error(loc, env, Or_pattern_type_clash(x1, err)))
            end;
            let m = Value.join [m1; m2] in
            let var = { pv1 with pv_mode = m } in
            let vars, alist = unify_vars rem1 rem2 in
            var :: vars, (x2, x1) :: alist
          end
      | [],[] -> [], []
      | {pv_id; _}::_, [] | [],{pv_id; _}::_ ->
          raise (Error (loc, env, Orpat_vars (pv_id, [])))
      | {pv_id = x; _}::_, {pv_id = y; _}::_ ->
          let err =
            if Ident.name x < Ident.name y
            then Orpat_vars (x, vars p2_vs)
            else Orpat_vars (y, vars p1_vs) in
          raise (Error (loc, env, err)) in
  unify_vars p1_vs p2_vs

let rec build_as_type_and_mode ~refine ~mode (env : Env.t ref) p =
  let as_ty, as_mode = build_as_type_aux ~refine ~mode env p in
  let as_ty =
    (* Cf. #1655 *)
    List.fold_left (fun as_ty (extra, _loc, _attrs) ->
      match extra with
      | Tpat_type _ | Tpat_open _ | Tpat_unpack -> as_ty
      | Tpat_constraint cty ->
        (* [generic_instance] can only be used if the variables of the original
           type ([cty.ctyp_type] here) are not at [generic_level], which they are
           here.
           If we used [generic_instance] we would lose the sharing between
           [instance ty] and [ty].  *)
        let ty =
          with_local_level ~post:generalize_structure
            (fun () -> instance cty.ctyp_type)
        in
        (* This call to unify can't fail since the pattern is well typed. *)
        unify_pat_types ~refine p.pat_loc env (instance as_ty) (instance ty);
        ty
    ) as_ty p.pat_extra
  in
  as_ty, as_mode

and build_as_type_aux ~refine ~mode (env : Env.t ref) p =
  let build_as_type env p =
    fst (build_as_type_and_mode ~refine ~mode env p) in
  match p.pat_desc with
    Tpat_alias(p1,_, _, _, _) -> build_as_type_and_mode ~refine ~mode env p1
  | Tpat_tuple pl ->
      let labeled_tyl =
        List.map (fun (label, p) -> label, build_as_type env p) pl in
      newty (Ttuple labeled_tyl), mode
  | Tpat_construct(_, cstr, pl, vto) ->
      let priv = (cstr.cstr_private = Private) in
      let mode =
        if priv || pl <> [] then mode
        else Value.newvar ()
      in
      let keep =
        priv || cstr.cstr_existentials <> [] ||
        vto <> None (* be lazy and keep the type for node constraints *) in
      let ty =
        if keep then p.pat_type else
        let tyl = List.map (build_as_type env) pl in
        let ty_args, ty_res, _ =
          instance_constructor Keep_existentials_flexible cstr
        in
        List.iter2
          (fun (p,ty) {Types.ca_type=arg; _} ->
             unify_pat ~refine env {p with pat_type = ty} arg)
          (List.combine pl tyl) ty_args;
        ty_res
      in
      ty, mode
  | Tpat_variant(l, p', _) ->
      let ty = Option.map (build_as_type env) p' in
      let mode =
        if p' = None then Value.newvar ()
        else mode
      in
      let ty =
        let fields = [l, rf_present ty] in
        newty (Tvariant (create_row ~fields
                           ~more:(newvar (Jkind.value ~why:Row_variable))
                         ~name:None ~fixed:None ~closed:false))
      in
      ty, mode
  | Tpat_record (lpl,_) ->
      let lbl = snd3 (List.hd lpl) in
      if lbl.lbl_private = Private then p.pat_type, mode else
      (* The jkind here is filled in via unification with [ty_res] in
         [unify_pat]. *)
      (* XXX layouts v2: This should be a sort variable and could be now (but
         think about when it gets defaulted.)

         RAE: why? It looks fine as-is. *)
      let ty = newvar (Jkind.any ~why:Dummy_jkind) in
      let ppl = List.map (fun (_, l, p) -> l.lbl_num, p) lpl in
      let do_label lbl =
        let _, ty_arg, ty_res = instance_label false lbl in
        unify_pat ~refine env {p with pat_type = ty} ty_res;
        let refinable =
          lbl.lbl_mut = Immutable && List.mem_assoc lbl.lbl_num ppl &&
          match get_desc lbl.lbl_arg with Tpoly _ -> false | _ -> true in
        if refinable then begin
          let arg = List.assoc lbl.lbl_num ppl in
          unify_pat ~refine env
            {arg with pat_type = build_as_type env arg} ty_arg
        end else begin
          let _, ty_arg', ty_res' = instance_label false lbl in
          unify_pat_types ~refine p.pat_loc env ty_arg ty_arg';
          unify_pat ~refine env p ty_res'
        end in
      Array.iter do_label lbl.lbl_all;
      ty, mode
  | Tpat_or(p1, p2, row) ->
      begin match row with
        None ->
          let ty1, mode1 = build_as_type_and_mode ~refine ~mode env p1 in
          let ty2, mode2 = build_as_type_and_mode ~refine ~mode env p2 in
          unify_pat ~refine env {p2 with pat_type = ty2} ty1;
          ty1, Value.join [mode1; mode2]
      | Some row ->
          let Row {fields; fixed; name} = row_repr row in
          let all_constant =
            List.for_all
              (fun (_,f) -> match row_field_repr f with
                | (Rpresent (Some _) | Reither (false, _, _)) -> false
                | _ -> true)
              fields
          in
          let mode =
            if all_constant then Value.newvar ()
            else mode
          in
          let ty =
            newty (Tvariant (create_row ~fields ~fixed ~name
                               ~closed:false
                               ~more:(newvar
                                        (Jkind.value ~why:Row_variable))))
          in
          ty, mode
      end
  | Tpat_constant _
  | Tpat_any | Tpat_var _
  | Tpat_array _ | Tpat_lazy _ ->
      p.pat_type, mode

(* Constraint solving during typing of patterns *)

let solve_Ppat_alias ~refine ~mode env pat =
  with_local_level ~post:(fun (ty_var, _) -> generalize ty_var)
    (fun () -> build_as_type_and_mode ~refine ~mode env pat)

(* Extracts the first element from a list matching a label. Roughly:
     pat <- List.assoc_opt label patl;
     return (pat, List.remove_assoc label patl)
  *)
let extract_pat label patl =
  let rec extract_pat_aux acc = function
  | [] -> None
  | ((label', t) as pat) :: rest ->
      if Option.equal String.equal label label' then
        Some (t, List.rev_append acc rest)
      else
        extract_pat_aux (pat::acc) rest
  in
  extract_pat_aux [] patl

let extract_or_mk_pat label rem closed =
  match extract_pat label rem, closed with
  (* Take the first match from patl *)
  | (Some _ as pat_and_rem), _ -> pat_and_rem
  (* No match, but the partial pattern allows us to generate a _ *)
  | None, Open -> Some (Ast_helper.Pat.mk Ppat_any, rem)
  | None, Closed -> None

(* Reorders [patl] to match the label order in [labeled_tl], erroring if [patl]
   is missing a label or has an a extra label (unlabeled components morally
   share the same special label).

   If [closed] is [Open], then no "missing label" errors are possible; instead,
   [_] patterns will be generated for those labels. An unnecessarily [Open]
   pattern results in a warning.

   (Note: an alternative approach to creating [_] patterns could be to add a
    [closed] flag to the typedtree)
   *)
let reorder_pat loc env patl closed labeled_tl expected_ty =
  let take_next (taken, rem) (label, _) =
    match extract_or_mk_pat label rem closed with
    | Some (pat, rem) -> (label, pat) :: taken, rem
    | None ->
      raise (Error (loc, !env, Missing_tuple_label(label, expected_ty)))
  in
  match List.fold_left take_next ([], patl) labeled_tl with
  | taken, [] ->
    if closed = Open
        && Int.equal (List.length labeled_tl) (List.length patl) then
      Location.prerr_warning loc Warnings.Unnecessarily_partial_tuple_pattern;
    List.rev taken
  | _, (extra_label, _) :: _ ->
    raise
      (Error (loc, !env, Extra_tuple_label(extra_label, expected_ty)))

(* This assumes the [args] have already been reordered according to the
   [expected_ty], if needed.  *)
let solve_Ppat_tuple ~refine ~alloc_mode loc env args expected_ty =
  let arity = List.length args in
  let arg_modes =
    if List.compare_length_with alloc_mode.tuple_modes arity = 0 then
      alloc_mode.tuple_modes
    else
      List.init arity (fun _ -> alloc_mode.mode)
  in
  let ann =
    (* CR layouts v5: restriction to value here to be relaxed. *)
    List.map2
      (fun (label, p) mode ->
        ( label,
          p,
          newgenvar (Jkind.value ~why:Tuple_element),
          simple_pat_mode mode ))
      args arg_modes
  in
  let ty = newgenty (Ttuple (List.map (fun (lbl, _, t, _) -> lbl, t) ann)) in
  let expected_ty = generic_instance expected_ty in
  unify_pat_types ~refine loc env ty expected_ty;
  ann

let solve_constructor_annotation tps env name_list sty ty_args ty_ex =
  let expansion_scope = get_gadt_equations_level () in
  let ids =
    List.map
      (fun name ->
         (* CR layouts v1.5: I expect this needs to change when we allow jkind
            annotations on explicitly quantified vars in gadt constructors.
            See: https://github.com/ocaml/ocaml/pull/9584/ *)
        let decl = new_local_type ~loc:name.loc
                     ~jkind_annot:None
                     (Jkind.value ~why:Existential_type_variable) in
        let (id, new_env) =
          Env.enter_type ~scope:expansion_scope name.txt decl !env in
        env := new_env;
        {name with txt = id})
      name_list
  in
  let cty, ty, force =
    with_local_level ~post:(fun (_,ty,_) -> generalize_structure ty)
      (fun () ->
         Typetexp.transl_simple_type_delayed !env Alloc.Const.legacy sty)
  in
  tps.tps_pattern_force <- force :: tps.tps_pattern_force;
  let ty_args =
    let ty1 = instance ty and ty2 = instance ty in
    match ty_args with
      [] -> assert false
    | [ty_arg] ->
        unify_pat_types cty.ctyp_loc env ty1 ty_arg;
        [ty2]
    | _ ->
        unify_pat_types cty.ctyp_loc env ty1
          (newty (Ttuple (List.map (fun t -> None, t) ty_args)));
        match get_desc (expand_head !env ty2) with
          Ttuple tyl -> (List.map snd tyl)
        | _ -> assert false
  in
  if ids <> [] then ignore begin
    let ids = List.map (fun x -> x.txt) ids in
    let rem =
      List.fold_left
        (fun rem tv ->
          match get_desc tv with
            Tconstr(Path.Pident id, [], _) when List.mem id rem ->
              list_remove id rem
          | _ ->
              raise (Error (cty.ctyp_loc, !env,
                            Unbound_existential (ids, ty))))
        ids ty_ex
    in
    if rem <> [] then
      raise (Error (cty.ctyp_loc, !env,
                    Unbound_existential (ids, ty)))
  end;
  ty_args, Some (ids, cty)

let solve_Ppat_construct ~refine tps env loc constr no_existentials
        existential_styp expected_ty =
  (* if constructor is gadt, we must verify that the expected type has the
     correct head *)
  if constr.cstr_generalized then
    unify_head_only ~refine loc env (instance expected_ty) constr;

  (* PR#7214: do not use gadt unification for toplevel lets *)
  let unify_res ty_res expected_ty =
    let refine =
      match refine, no_existentials with
      | None, None when constr.cstr_generalized -> Some false
      | _ -> refine
    in
    unify_pat_types_return_equated_pairs ~refine loc env ty_res expected_ty
  in

  let ty_args_ty, ty_args_gf, equated_types, existential_ctyp =
    with_local_level_iter ~post: generalize_structure begin fun () ->
      let expected_ty = instance expected_ty in
      let expansion_scope = get_gadt_equations_level () in
      let ty_args_ty, ty_args_gf, ty_res, equated_types, existential_ctyp =
        match existential_styp with
          None ->
            let ty_args, ty_res, _ =
              instance_constructor
                (Make_existentials_abstract { env; scope = expansion_scope })
                constr
            in
            let ty_args_ty, ty_args_gf =
              List.split
                (List.map (fun ca -> ca.Types.ca_type, ca.Types.ca_global.txt) ty_args)
            in
            ty_args_ty, ty_args_gf, ty_res, unify_res ty_res expected_ty, None
        | Some (name_list, sty) ->
            let existential_treatment =
              if name_list = [] then
                Make_existentials_abstract { env; scope = expansion_scope }
              else
                (* we will unify them (in solve_constructor_annotation) with the
                   local types provided by the user *)
                Keep_existentials_flexible
            in
            let ty_args, ty_res, ty_ex =
              instance_constructor existential_treatment constr
            in
            let equated_types = unify_res ty_res expected_ty in
            let ty_args_ty, ty_args_gf =
              List.split
                (List.map (fun ca -> ca.Types.ca_type, ca.Types.ca_global.txt) ty_args)
            in
            let ty_args_ty, existential_ctyp =
              solve_constructor_annotation tps env name_list sty ty_args_ty
                ty_ex
            in
            ty_args_ty, ty_args_gf, ty_res, equated_types, existential_ctyp
      in
      if constr.cstr_existentials <> [] then
        lower_variables_only !env expansion_scope ty_res;
      ((ty_args_ty, ty_args_gf, equated_types, existential_ctyp),
       expected_ty :: ty_res :: ty_args_ty)
    end
  in
  if !Clflags.principal && refine = None then begin
    (* Do not warn for counter-examples *)
    let exception Warn_only_once in
    try
      TypePairs.iter
        (fun (t1, t2) ->
          generalize_structure t1;
          generalize_structure t2;
          if not (fully_generic t1 && fully_generic t2) then
            let msg =
              Format.asprintf
                "typing this pattern requires considering@ %a@ and@ %a@ as \
                equal.@,\
                But the knowledge of these types"
                    Printtyp.type_expr t1
                    Printtyp.type_expr t2
            in
            Location.prerr_warning loc (Warnings.Not_principal msg);
            raise Warn_only_once)
        equated_types
    with Warn_only_once -> ()
  end;
  (ty_args_ty, ty_args_gf, existential_ctyp)

let solve_Ppat_record_field ~refine loc env label label_lid record_ty =
  with_local_level_iter ~post:generalize_structure begin fun () ->
    let (_, ty_arg, ty_res) = instance_label false label in
    begin try
      unify_pat_types ~refine loc env ty_res (instance record_ty)
    with Error(_loc, _env, Pattern_type_clash(err, _)) ->
      raise(Error(label_lid.loc, !env,
                  Label_mismatch(label_lid.txt, err)))
    end;
    (ty_arg, [ty_res; ty_arg])
  end

let solve_Ppat_array ~refine loc env mutability expected_ty =
  let type_some_array =
    if Types.is_mutable mutability then Predef.type_array
    else Predef.type_iarray
  in
  let jkind, arg_sort = Jkind.of_new_sort_var ~why:Array_element in
  let ty_elt = newgenvar jkind in
  let expected_ty = generic_instance expected_ty in
  unify_pat_types ~refine
    loc env (type_some_array ty_elt) expected_ty;
  ty_elt, arg_sort

let solve_Ppat_lazy  ~refine loc env expected_ty =
  let nv = newgenvar (Jkind.value ~why:Lazy_expression) in
  unify_pat_types ~refine loc env (Predef.type_lazy_t nv)
    (generic_instance expected_ty);
  nv

let solve_Ppat_constraint ~refine tps loc env mode sty expected_ty =
  let cty, ty, force =
    with_local_level ~post:(fun (_, ty, _) -> generalize_structure ty)
      (fun () -> Typetexp.transl_simple_type_delayed !env mode sty)
  in
  tps.tps_pattern_force <- force :: tps.tps_pattern_force;
  let ty, expected_ty' = instance ty, ty in
  unify_pat_types ~refine loc env ty (instance expected_ty);
  let expected_ty' =
    match get_desc expected_ty' with
    | Tpoly (expected_ty', tl) ->
        snd (instance_poly ~keep_names:true false tl expected_ty')
    | _ -> expected_ty'
  in
  (cty, ty, expected_ty')

let solve_Ppat_variant ~refine loc env tag no_arg expected_ty =
  (* CR layouts v5: relax the restriction to value here. *)
  let arg_type =
    if no_arg
    then []
    else [newgenvar (Jkind.value ~why:Polymorphic_variant_field)]
  in
  let fields = [tag, rf_either ~no_arg arg_type ~matched:true] in
  let make_row more =
    create_row ~fields ~closed:false ~more ~fixed:None ~name:None
  in
  let row = make_row (newgenvar (Jkind.value ~why:Row_variable)) in
  let expected_ty = generic_instance expected_ty in
  (* PR#7404: allow some_private_tag blindly, as it would not unify with
     the abstract row variable *)
  if tag <> Parmatch.some_private_tag then
    unify_pat_types ~refine loc env (newgenty(Tvariant row)) expected_ty;
  (arg_type, make_row (newvar (Jkind.value ~why:Row_variable)),
   instance expected_ty)

(* Building the or-pattern corresponding to a polymorphic variant type *)
let build_or_pat env loc lid =
  let path, decl = Env.lookup_type ~loc:lid.loc lid.txt env in
  (* CR layouts: the use of value here is wrong:
     there could be other jkinds in a polymorphic variant argument;
     see Test 24 in tests/typing-layouts/basics_alpha.ml *)
  let arity = List.length decl.type_params in
  let tyl = List.mapi (fun i _ ->
    newvar (Jkind.value ~why:(Type_argument {parent_path = path; position = i+1; arity}))
  ) decl.type_params in
  let row0 =
    let ty = expand_head env (newty(Tconstr(path, tyl, ref Mnil))) in
    match get_desc ty with
      Tvariant row when static_row row -> row
    | _ -> raise(Error(lid.loc, env, Not_a_polymorphic_variant_type lid.txt))
  in
  let pats, fields =
    List.fold_left
      (fun (pats,fields) (l,f) ->
        match row_field_repr f with
          Rpresent None ->
            let f = rf_either [] ~no_arg:true ~matched:true in
            (l,None) :: pats,
            (l, f) :: fields
        | Rpresent (Some ty) ->
            let f = rf_either [ty] ~no_arg:false ~matched:true in
            (l, Some {pat_desc=Tpat_any; pat_loc=Location.none; pat_env=env;
                      pat_type=ty; pat_extra=[];
                      pat_attributes=[]})
            :: pats,
            (l, f) :: fields
        | _ -> pats, fields)
      ([],[]) (row_fields row0) in
  let fields = List.rev fields in
  let name = Some (path, tyl) in
  let make_row more =
    create_row ~fields ~more ~closed:false ~fixed:None ~name in
  let ty = newty (Tvariant (make_row
                              (newvar
                                 (Jkind.value ~why:Row_variable))))
  in
  let gloc = Location.ghostify loc in
  let row' = ref (make_row (newvar (Jkind.value ~why:Row_variable))) in
  let pats =
    List.map
      (fun (l,p) ->
        {pat_desc=Tpat_variant(l,p,row'); pat_loc=gloc;
         pat_env=env; pat_type=ty;
         pat_extra=[]; pat_attributes=[]})
      pats
  in
  match pats with
    [] ->
      (* empty polymorphic variants: not possible with the concrete language
         but valid at the ast level *)
      raise(Error(lid.loc, env, Not_a_polymorphic_variant_type lid.txt))
  | pat :: pats ->
      let r =
        List.fold_left
          (fun pat pat0 ->
            {pat_desc=Tpat_or(pat0,pat,Some row0); pat_extra=[];
             pat_loc=gloc; pat_env=env; pat_type=ty;
             pat_attributes=[]})
          pat pats in
      (path, rp { r with pat_loc = loc })

(* When typing a for-loop index or similar, we need to restrict ourselves to the
   [Ppat_any] and [Ppat_var] cases, and construct a [pattern_variable] with
   consistent fields.  However, in the case where we're reifying a name for
   [Ppat_any], we don't need a pattern variable at all.  This function reifies
   that pattern match and construction: [any] controls what happens with the
   synthesized name for an [_] ([Ppat_any]), and [var] takes all the fields
   necessary for a [pattern_variable] so that one can be created or, similarly,
   so [enter_variable] can be called, depending on the usage. *)
let type_for_loop_like_index ~error ~loc ~env ~param ~any ~var =
  match param.ppat_desc with
  | Ppat_any ->
    any (Ident.create_local "_for", Uid.mk ~current_unit:(Env.get_unit_name ()))
  | Ppat_var name ->
      var ~name
          ~pv_mode:Value.min
          ~pv_type:(instance Predef.type_int)
          ~pv_loc:loc
          ~pv_as_var:false
          ~pv_attributes:[]
  | _ ->
      raise (Error (param.ppat_loc, env, error))

let type_for_loop_index ~loc ~env ~param =
  type_for_loop_like_index
    ~error:Invalid_for_loop_index
    ~loc
    ~env
    ~param
    (* We don't add the synthesized name for [_] to the environment because it
       can't have been referenced later. *)
    ~any:(fun wildcard_name -> wildcard_name, env)
    ~var:(fun ~name:{txt; loc = _}
              ~pv_mode
              ~pv_type
              ~pv_loc
              ~pv_as_var
              ~pv_attributes
          ->
            let check s = Warnings.Unused_for_index s in
            let pv_id = Ident.create_local txt in
            let pv_uid = Uid.mk ~current_unit:(Env.get_unit_name ()) in
            let pv =
              { pv_id; pv_uid; pv_mode=Value.disallow_right pv_mode; pv_type; pv_loc; pv_as_var; pv_attributes }
            in
            (pv_id, pv_uid), add_pattern_variables ~check ~check_as:check env [pv])

let type_comprehension_for_range_iterator_index ~loc ~env ~param tps =
  type_for_loop_like_index
    ~error:Invalid_comprehension_for_range_iterator_index
    ~loc
    ~env
    ~param
    (* We don't [enter_variable] the synthesized name for [_] to the environment
       because it can't have been referenced later so we don't need to track it
       for duplicates or anything else. *)
    ~any:Fun.id
    ~var:(fun ~name ~pv_mode ~pv_type ~pv_loc ~pv_as_var ~pv_attributes ->
          enter_variable
            ~is_as_variable:pv_as_var
            tps
            pv_loc
            name
            pv_mode
            pv_type
            pv_attributes)


(* Type paths *)

let rec expand_path env p =
  let decl =
    try Some (Env.find_type p env) with Not_found -> None
  in
  match decl with
    Some {type_manifest = Some ty} ->
      begin match get_desc ty with
        Tconstr(p,_,_) -> expand_path env p
      | _ -> assert false
      end
  | _ ->
      let p' = Env.normalize_type_path None env p in
      if Path.same p p' then p else expand_path env p'

let compare_type_path env tpath1 tpath2 =
  Path.same (expand_path env tpath1) (expand_path env tpath2)

(* Records *)
exception Wrong_name_disambiguation of Env.t * wrong_name

let get_constr_type_path ty =
  match get_desc ty with
  | Tconstr(p, _, _) -> p
  | _ -> assert false

module NameChoice(Name : sig
  type t
  type usage
  val kind: Datatype_kind.t
  val get_name: t -> string
  val get_type: t -> type_expr
  val lookup_all_from_type:
    Location.t -> usage -> Path.t -> Env.t -> (t * (unit -> unit)) list

  (** Some names (for example the fields of inline records) are not
      in the typing environment -- they behave as structural labels
      rather than nominal labels.*)
  val in_env: t -> bool
end) = struct
  open Name

  let get_type_path d = get_constr_type_path (get_type d)

  let lookup_from_type env type_path usage lid =
    let descrs = lookup_all_from_type lid.loc usage type_path env in
    match lid.txt with
    | Longident.Lident name -> begin
        match
          List.find (fun (nd, _) -> get_name nd = name) descrs
        with
        | descr, use ->
            use ();
            descr
        | exception Not_found ->
            let valid_names = List.map (fun (nd, _) -> get_name nd) descrs in
            raise (Wrong_name_disambiguation (env, {
                    type_path;
                    name = { lid with txt = name };
                    kind;
                    valid_names;
              }))
      end
    | _ -> raise Not_found

  let rec unique eq acc = function
      [] -> List.rev acc
    | x :: rem ->
        if List.exists (eq x) acc then unique eq acc rem
        else unique eq (x :: acc) rem

  let ambiguous_types env lbl others =
    let tpath = get_type_path lbl in
    let others =
      List.map (fun (lbl, _) -> get_type_path lbl) others in
    let tpaths = unique (compare_type_path env) [tpath] others in
    match tpaths with
      [_] -> []
    | _ -> let open Printtyp in
        wrap_printing_env ~error:true env (fun () ->
            reset(); strings_of_paths (Some Type) tpaths)

  let disambiguate_by_type env tpath lbls =
    match lbls with
    | (Error _ : _ result) -> raise Not_found
    | Ok lbls ->
        let check_type (lbl, _) =
          let lbl_tpath = get_type_path lbl in
          compare_type_path env tpath lbl_tpath
        in
        List.find check_type lbls

  (* warn if there are several distinct candidates in scope *)
  let warn_if_ambiguous warn lid env lbl rest =
    if Warnings.is_active (Ambiguous_name ([],[],false,"")) then begin
      Printtyp.Conflicts.reset ();
      let paths = ambiguous_types env lbl rest in
      let expansion =
        Format.asprintf "%t" Printtyp.Conflicts.print_explanations in
      if paths <> [] then
        warn lid.loc
          (Warnings.Ambiguous_name ([Longident.last lid.txt],
                                    paths, false, expansion))
    end

  (* a non-principal type was used for disambiguation *)
  let warn_non_principal warn lid =
    let name = Datatype_kind.label_name kind in
    warn lid.loc
      (Warnings.Not_principal
         ("this type-based " ^ name ^ " disambiguation"))

  (* we selected a name out of the lexical scope *)
  let warn_out_of_scope warn lid env tpath =
    if Warnings.is_active (Name_out_of_scope ("",[],false)) then begin
      let path_s =
        Printtyp.wrap_printing_env ~error:true env
          (fun () -> Printtyp.string_of_path tpath) in
      warn lid.loc
        (Warnings.Name_out_of_scope (path_s, [Longident.last lid.txt], false))
    end

  (* warn if the selected name is not the last introduced in scope
     -- in these cases the resolution is different from pre-disambiguation OCaml
     (this warning is not enabled by default, it is specifically for people
      wishing to write backward-compatible code).
   *)
  let warn_if_disambiguated_name warn lid lbl scope =
    match scope with
    | Ok ((lab1,_) :: _) when lab1 == lbl -> ()
    | _ ->
        warn lid.loc
          (Warnings.Disambiguated_name (get_name lbl))

  let force_error : ('a, _) result -> 'a = function
    | Ok lbls -> lbls
    | Error (loc', env', err) ->
       Env.lookup_error loc' env' err

  type candidate = t * (unit -> unit)
  type nonempty_candidate_filter =
    candidate list -> (candidate list, candidate list) result
  (** This type is used for candidate filtering functions.
      Filtering typically proceeds in several passes, filtering
      candidates through increasingly precise conditions.

      We assume that the input list is non-empty, and the output is one of
      - [Ok result] for a non-empty list [result] of valid candidates
      - [Error candidates] with there are no valid candidates,
        and [candidates] is a non-empty subset of the input, typically
        the result of the last non-empty filtering step.
   *)

  (** [disambiguate] selects a concrete description for [lid] using
     some contextual information:
     - An optional [expected_type].
     - A list of candidates labels in the current lexical scope,
       [candidates_in_scope], that is actually at the type
       [(label_descr list, lookup_error) result] so that the
       lookup error is only raised when necessary.
     - A filtering criterion on candidates in scope [filter_candidates],
       representing extra contextual information that can help
       candidate selection (see [disambiguate_label_by_ids]).
   *)
  let disambiguate
        ?(warn=Location.prerr_warning)
        ?(filter : nonempty_candidate_filter = Result.ok)
        usage lid env
        expected_type
        candidates_in_scope =
    let lbl = match expected_type with
    | None ->
        (* no expected type => no disambiguation *)
        begin match filter (force_error candidates_in_scope) with
        | Ok [] | Error [] -> assert false
        | Error((lbl, _use) :: _rest) -> lbl (* will fail later *)
        | Ok((lbl, use) :: rest) ->
            use ();
            warn_if_ambiguous warn lid env lbl rest;
            lbl
        end
    | Some(tpath0, tpath, principal) ->
       (* If [expected_type] is available, the candidate selected
          will correspond to the type-based resolution.
          There are two reasons to still check the lexical scope:
          - for warning purposes
          - for extension types, the type environment does not contain
            a list of constructors, so using only type-based selection
            would fail.
        *)
        (* note that [disambiguate_by_type] does not
           force [candidates_in_scope]: we just skip this case if there
           are no candidates in scope *)
        begin match disambiguate_by_type env tpath candidates_in_scope with
        | lbl, use ->
          use ();
          if not principal then begin
            (* Check if non-principal type is affecting result *)
            match (candidates_in_scope : _ result) with
            | Error _ -> warn_non_principal warn lid
            | Ok lbls ->
            match filter lbls with
            | Error _ -> warn_non_principal warn lid
            | Ok [] -> assert false
            | Ok ((lbl', _use') :: rest) ->
            let lbl_tpath = get_type_path lbl' in
            (* no principality warning if the non-principal
               type-based selection corresponds to the last
               definition in scope *)
            if not (compare_type_path env tpath lbl_tpath)
            then warn_non_principal warn lid
            else warn_if_ambiguous warn lid env lbl rest;
          end;
          lbl
        | exception Not_found ->
        (* look outside the lexical scope *)
        match lookup_from_type env tpath usage lid with
        | lbl ->
          (* warn only on nominal labels;
             structural labels cannot be qualified anyway *)
          if in_env lbl then warn_out_of_scope warn lid env tpath;
          if not principal then warn_non_principal warn lid;
          lbl
        | exception Not_found ->
        match filter (force_error candidates_in_scope) with
        | Ok lbls | Error lbls ->
        let tp = (tpath0, expand_path env tpath) in
        let tpl =
          List.map
            (fun (lbl, _) ->
               let tp0 = get_type_path lbl in
               let tp = expand_path env tp0 in
               (tp0, tp))
            lbls
        in
        raise (Error (lid.loc, env,
                      Name_type_mismatch (kind, lid.txt, tp, tpl)));
        end
    in
    (* warn only on nominal labels *)
    if in_env lbl then
      warn_if_disambiguated_name warn lid lbl candidates_in_scope;
    lbl
end

let wrap_disambiguate msg ty f x =
  try f x with
  | Wrong_name_disambiguation (env, wrong_name) ->
    raise (Error (wrong_name.name.loc, env, Wrong_name (msg, ty, wrong_name)))

module Label = NameChoice (struct
  type t = label_description
  type usage = Env.label_usage
  let kind = Datatype_kind.Record
  let get_name lbl = lbl.lbl_name
  let get_type lbl = lbl.lbl_res
  let lookup_all_from_type loc usage path env =
    Env.lookup_all_labels_from_type ~loc usage path env
  let in_env lbl =
    match lbl.lbl_repres with
    | Record_boxed _ | Record_float | Record_ufloat | Record_unboxed
    | Record_mixed _ -> true
    | Record_inlined _ -> false
end)

(* In record-construction expressions and patterns, we have many labels
   at once; find a candidate type in the intersection of the candidates
   of each label. In the [closed] expression case, this candidate must
   contain exactly all the labels.

   If our successive refinements result in an empty list,
   return [Error] with the last non-empty list of candidates
   for use in error messages.
*)
let disambiguate_label_by_ids closed ids labels  : (_, _) result =
  let check_ids (lbl, _) =
    let lbls = Hashtbl.create 8 in
    Array.iter (fun lbl -> Hashtbl.add lbls lbl.lbl_name ()) lbl.lbl_all;
    List.for_all (Hashtbl.mem lbls) ids
  and check_closed (lbl, _) =
    (not closed || List.length ids = Array.length lbl.lbl_all)
  in
  match List.filter check_ids labels with
  | [] -> Error labels
  | labels ->
  match List.filter check_closed labels with
  | [] -> Error labels
  | labels ->
  Ok labels

(* Only issue warnings once per record constructor/pattern *)
let disambiguate_sort_lid_a_list loc closed env usage expected_type lid_a_list =
  let ids = List.map (fun (lid, _) -> Longident.last lid.txt) lid_a_list in
  let w_pr = ref false and w_amb = ref []
  and w_scope = ref [] and w_scope_ty = ref "" in
  let warn loc msg =
    let open Warnings in
    match msg with
    | Not_principal _ -> w_pr := true
    | Ambiguous_name([s], l, _, ex) -> w_amb := (s, l, ex) :: !w_amb
    | Name_out_of_scope(ty, [s], _) ->
        w_scope := s :: !w_scope; w_scope_ty := ty
    | _ -> Location.prerr_warning loc msg
  in
  let process_label lid =
    let scope = Env.lookup_all_labels ~loc:lid.loc usage lid.txt env in
    let filter : Label.nonempty_candidate_filter =
      disambiguate_label_by_ids closed ids in
    Label.disambiguate ~warn ~filter usage lid env expected_type scope in
  let lbl_a_list =
    (* If one label is qualified [{ foo = ...; M.bar = ... }],
       we will disambiguate all labels using one of the qualifying modules,
       as if the user had written [{ M.foo = ...; M.bar = ... }].

       #11630: It is important to process first the
       user-qualified labels, instead of processing all labels in
       order, so that error messages coming from the lookup of
       M (maybe no such module/path exists) are shown to the user
       in context of a qualified field [M.bar] they wrote
       themselves, instead of the "ghost" qualification [M.foo]
       that does not come from the source program. *)
    let lbl_list =
      List.map (fun (lid, _) ->
          match lid.txt with
          | Longident.Ldot _ -> Some (process_label lid)
          | _ -> None
        ) lid_a_list
    in
    (* Find a module prefix (if any) to qualify unqualified labels *)
    let qual =
      List.find_map (function
          | {txt = Longident.Ldot (modname, _); _}, _ -> Some modname
          | _ -> None
        ) lid_a_list
    in
    (* Prefix unqualified labels with [qual] and resolve them.

       Prefixing unqualified labels does not change the final
       disambiguation result, it restricts the set of candidates
       without removing any valid choice.
       It matters if users activated warnings for ambiguous or
       out-of-scope resolutions -- they get less warnings by
       qualifying at least one of the fields. *)
    List.map2 (fun lid_a lbl ->
        match lbl, lid_a with
        | Some lbl, (lid, a) -> lid, lbl, a
        | None, (lid, a) ->
            let qual_lid =
              match qual, lid.txt with
              | Some modname, Longident.Lident s ->
                  {lid with txt = Longident.Ldot (modname, s)}
              | _ -> lid
            in
            lid, process_label qual_lid, a
      ) lid_a_list lbl_list
  in
  if !w_pr then
    Location.prerr_warning loc
      (Warnings.Not_principal "this type-based record disambiguation")
  else begin
    match List.rev !w_amb with
      (_,types,ex)::_ as amb ->
        let paths =
          List.map (fun (_,lbl,_) -> Label.get_type_path lbl) lbl_a_list in
        let path = List.hd paths in
        let fst3 (x,_,_) = x in
        if List.for_all (compare_type_path env path) (List.tl paths) then
          Location.prerr_warning loc
            (Warnings.Ambiguous_name (List.map fst3 amb, types, true, ex))
        else
          List.iter
            (fun (s,l,ex) -> Location.prerr_warning loc
                (Warnings.Ambiguous_name ([s],l,false, ex)))
            amb
    | _ -> ()
  end;
  if !w_scope <> [] then
    Location.prerr_warning loc
      (Warnings.Name_out_of_scope (!w_scope_ty, List.rev !w_scope, true));
  (* Invariant: records are sorted in the typed tree *)
  List.sort
    (fun (_,lbl1,_) (_,lbl2,_) -> compare lbl1.lbl_num lbl2.lbl_num)
    lbl_a_list

let map_fold_cont f xs k =
  List.fold_right (fun x k ys -> f x (fun y -> k (y :: ys)))
    xs (fun ys -> k (List.rev ys)) []

(* Checks over the labels mentioned in a record pattern:
   no duplicate definitions (error); properly closed (warning) *)

let check_recordpat_labels loc lbl_pat_list closed =
  match lbl_pat_list with
  | [] -> ()                            (* should not happen *)
  | (_, label1, _) :: _ ->
      let all = label1.lbl_all in
      let defined = Array.make (Array.length all) false in
      let check_defined (_, label, _) =
        if defined.(label.lbl_num)
        then raise(Error(loc, Env.empty, Label_multiply_defined label.lbl_name))
        else defined.(label.lbl_num) <- true in
      List.iter check_defined lbl_pat_list;
      if closed = Closed
      && Warnings.is_active (Warnings.Missing_record_field_pattern "")
      then begin
        let undefined = ref [] in
        for i = 0 to Array.length all - 1 do
          if not defined.(i) then undefined := all.(i).lbl_name :: !undefined
        done;
        if !undefined <> [] then begin
          let u = String.concat ", " (List.rev !undefined) in
          Location.prerr_warning loc (Warnings.Missing_record_field_pattern u)
        end
      end

(* Constructors *)

module Constructor = NameChoice (struct
  type t = constructor_description
  type usage = Env.constructor_usage
  let kind = Datatype_kind.Variant
  let get_name cstr = cstr.cstr_name
  let get_type cstr = cstr.cstr_res
  let lookup_all_from_type loc usage path env =
    match Env.lookup_all_constructors_from_type ~loc usage path env with
    | _ :: _ as x -> x
    | [] ->
        match (Env.find_type path env).type_kind with
        | Type_open ->
            (* Extension constructors cannot be found by looking at the type
               declaration.
               We scan the whole environment to get an accurate spellchecking
               hint in the subsequent error message *)
            let filter lbl =
              compare_type_path env
                path (get_constr_type_path @@ get_type lbl) in
            let add_valid x acc = if filter x then (x,ignore)::acc else acc in
            Env.fold_constructors add_valid None env []
        | _ -> []
  let in_env _ = true
end)

(* Typing of patterns *)

(* "untyped" cases are prior to checking the pattern. *)
type untyped_case = Parsetree.pattern Parmatch.parmatch_case

(* "half typed" cases are produced in [map_half_typed_cases] when we've just
   typechecked the pattern but haven't type-checked the body yet. At this point
   we might have added some type equalities to the environment, but haven't yet
   added identifiers bound by the pattern. *)
type ('case_pattern, 'case_data) half_typed_case =
  { typed_pat: 'case_pattern;
    pat_type_for_unif: type_expr;
    untyped_case: untyped_case;
    case_data : 'case_data;
    branch_env: Env.t;
    pat_vars: pattern_variable list;
    module_vars: module_variables;
    contains_gadt: bool; }

(* Used to split patterns into value cases and exception cases. *)
let split_half_typed_cases env zipped_cases =
  let add_case lst htc data = function
    | None -> lst
    | Some split_pat ->
        ({ htc.untyped_case with pattern = split_pat }, data) :: lst
  in
  List.fold_right (fun (htc, data) (vals, exns) ->
      let pat = htc.typed_pat in
      match split_pattern pat with
      | Some _, Some _ when htc.untyped_case.has_guard ->
          raise (Error (pat.pat_loc, env,
                        Mixed_value_and_exception_patterns_under_guard))
      | vp, ep -> add_case vals htc data vp, add_case exns htc data ep
    ) zipped_cases ([], [])

let rec has_literal_pattern p =
  match Jane_syntax.Pattern.of_ast p with
  | Some (jpat, _attrs) -> has_literal_pattern_jane_syntax jpat
  | None      -> match p.ppat_desc with
  | Ppat_constant _
  | Ppat_interval _ ->
     true
  | Ppat_any
  | Ppat_variant (_, None)
  | Ppat_construct (_, None)
  | Ppat_type _
  | Ppat_var _
  | Ppat_unpack _
  | Ppat_extension _ ->
     false
  | Ppat_exception p
  | Ppat_variant (_, Some p)
  | Ppat_construct (_, Some (_, p))
  | Ppat_constraint (p, _)
  | Ppat_alias (p, _)
  | Ppat_lazy p
  | Ppat_open (_, p) ->
     has_literal_pattern p
  | Ppat_tuple ps
  | Ppat_array ps ->
     List.exists has_literal_pattern ps
  | Ppat_record (ps, _) ->
     List.exists (fun (_,p) -> has_literal_pattern p) ps
  | Ppat_or (p, q) ->
     has_literal_pattern p || has_literal_pattern q
and has_literal_pattern_jane_syntax : Jane_syntax.Pattern.t -> _ = function
  | Jpat_immutable_array (Iapat_immutable_array ps) ->
     List.exists has_literal_pattern ps
  | Jpat_layout (Lpat_constant _) -> true
  | Jpat_tuple (labeled_ps, _) ->
     List.exists (fun (_, p) -> has_literal_pattern p) labeled_ps

let check_scope_escape loc env level ty =
  try Ctype.check_scope_escape env level ty
  with Escape esc ->
    (* We don't expand the type here because if we do, we might expand to the
       type that escaped, leading to confusing error messages. *)
    let trace = Errortrace.[Escape (map_escape trivial_expansion esc)] in
    raise (Error(loc,
                 env,
                 Pattern_type_clash(Errortrace.unification_error ~trace, None)))


(** The typedtree has two distinct syntactic categories for patterns,
   "value" patterns, matching on values, and "computation" patterns
   that match on the effect of a computation -- typically, exception
   patterns (exception p).

   On the other hand, the parsetree has an unstructured representation
   where all categories of patterns are mixed together. The
   decomposition according to the value/computation structure has to
   happen during type-checking.

   We don't want to duplicate the type-checking logic in two different
   functions, depending on the kind of pattern to be produced. In
   particular, there are both value and computation or-patterns, and
   the type-checking logic for or-patterns is horribly complex; having
   it in two different places would be twice as horirble.

   The solution is to pass a GADT tag to [type_pat] to indicate whether
   a value or computation pattern is expected. This way, there is a single
   place where [Ppat_or] nodes are type-checked, the checking logic is shared,
   and only at the end do we inspect the tag to decide to produce a value
   or computation pattern.
*)
let pure
  : type k . k pattern_category -> value general_pattern -> k general_pattern
  = fun category pat ->
  match category with
  | Value -> pat
  | Computation -> as_computation_pattern pat

let only_impure
  : type k . k pattern_category ->
             computation general_pattern -> k general_pattern
  = fun category pat ->
  match category with
  | Value ->
     (* LATER: this exception could be renamed/generalized *)
     raise (Error (pat.pat_loc, pat.pat_env,
                   Exception_pattern_disallowed))
  | Computation -> pat

let as_comp_pattern
  : type k . k pattern_category ->
             k general_pattern -> computation general_pattern
  = fun category pat ->
  match category with
  | Value -> as_computation_pattern pat
  | Computation -> pat

(** [type_pat] propagates the expected type, and
    unification may update the typing environment. *)
let rec type_pat
  : type k . type_pat_state -> k pattern_category ->
      no_existentials: existential_restriction option ->
      alloc_mode:expected_pat_mode ->
      env: Env.t ref -> Parsetree.pattern -> type_expr -> k general_pattern
  = fun tps category ~no_existentials ~alloc_mode ~env sp expected_ty ->
  Builtin_attributes.warning_scope sp.ppat_attributes
    (fun () ->
       type_pat_aux tps category ~no_existentials
         ~alloc_mode ~env sp expected_ty
    )

and type_pat_aux
  : type k . type_pat_state -> k pattern_category -> no_existentials:_ ->
         alloc_mode:expected_pat_mode -> env:_ -> _ -> _ -> k general_pattern
  = fun tps category ~no_existentials ~alloc_mode ~env sp expected_ty ->
  let type_pat tps category ?(alloc_mode=alloc_mode) ?(env=env) =
    type_pat tps category ~no_existentials ~alloc_mode ~env
  in
  let loc = sp.ppat_loc in
  let refine = None in
  let solve_expected (x : pattern) : pattern =
    unify_pat ~refine ~sdesc_for_hint:sp.ppat_desc env x (instance expected_ty);
    x
  in
  let crp (x : k general_pattern) : k general_pattern =
    match category with
    | Value -> rp x
    | Computation -> rcp x
  in
  (* record {general,value,computation} pattern *)
  let rp = crp
  and rvp x = crp (pure category x)
  and rcp x = crp (only_impure category x) in
  let type_pat_array mutability spl pat_attributes =
    (* Sharing the code between the two array cases means we're guaranteed to
       keep them in sync, at the cost of a worse diff with upstream; it
       shouldn't be too bad.  We can inline this when we upstream this code and
       combine the two array pattern constructors. *)
    let ty_elt, arg_sort = solve_Ppat_array ~refine loc env mutability expected_ty in
    let modalities : Global_flag.t =
      (* CR zqian: decouple mutable and global modality *)
      if Types.is_mutable mutability then Global else Unrestricted
    in
    let alloc_mode = project_field mutability modalities alloc_mode.mode in
    let alloc_mode = simple_pat_mode alloc_mode in
    let pl = List.map (fun p -> type_pat ~alloc_mode tps Value p ty_elt) spl in
    rvp {
      pat_desc = Tpat_array (mutability, arg_sort, pl);
      pat_loc = loc; pat_extra=[];
      pat_type = instance expected_ty;
      pat_attributes;
      pat_env = !env }
  in
  let type_tuple_pat spl closed =
    let args =
      match get_desc (expand_head !env expected_ty) with
      (* If it's a principally-known tuple pattern, try to reorder *)
      | Ttuple labeled_tl when is_principal expected_ty ->
        reorder_pat loc env spl closed labeled_tl expected_ty
      (* If not, it's not allowed to be open (partial) *)
      | _ ->
        match closed with
        | Open -> raise (Error (loc, !env, Partial_tuple_pattern_bad_type))
        | Closed -> spl
    in
    let spl_ann =
      solve_Ppat_tuple ~refine ~alloc_mode loc env args expected_ty
    in
    let pl =
      List.map (fun (lbl, p, t, alloc_mode) ->
        lbl, type_pat tps Value ~alloc_mode p t)
        spl_ann
    in
    rvp {
      pat_desc = Tpat_tuple pl;
      pat_loc = loc; pat_extra=[];
      pat_type = newty (Ttuple (List.map (fun (lbl, p) -> lbl, p.pat_type) pl));
      pat_attributes = sp.ppat_attributes;
      pat_env = !env }
  in
  match Jane_syntax.Mode_expr.maybe_of_attrs sp.ppat_attributes with
  | Some modes, _ -> raise (Error (modes.loc, !env, Modes_on_pattern))
  | None, _ ->
  match Jane_syntax.Pattern.of_ast sp with
  | Some (jpat, attrs) -> begin
      (* Normally this would go to an auxiliary function, but this function
         takes so many parameters, has such a complex type, and uses so many
         local definitions, it seems better to just put the pattern matching
         here.  This shouldn't mess up the diff *too* much. *)
      match jpat with
      | Jpat_immutable_array (Iapat_immutable_array spl) ->
          type_pat_array Immutable spl attrs
      | Jpat_layout (Lpat_constant cst) ->
          let cst = unboxed_constant_or_raise !env loc cst in
          rvp @@ solve_expected {
            pat_desc = Tpat_constant cst;
            pat_loc = loc; pat_extra=[];
            pat_type = type_constant cst;
            pat_attributes = attrs;
            pat_env = !env }
      | Jpat_tuple (spl, closed) ->
          type_tuple_pat spl closed
    end
  | None ->
  match sp.ppat_desc with
    Ppat_any ->
      rvp {
        pat_desc = Tpat_any;
        pat_loc = loc; pat_extra=[];
        pat_type = instance expected_ty;
        pat_attributes = sp.ppat_attributes;
        pat_env = !env }
  | Ppat_var name ->
      let ty = instance expected_ty in
      let alloc_mode = mode_cross_left !env expected_ty alloc_mode.mode in
      let id, uid =
        enter_variable tps loc name alloc_mode ty sp.ppat_attributes
      in
      rvp {
        pat_desc = Tpat_var (id, name, uid, alloc_mode);
        pat_loc = loc; pat_extra=[];
        pat_type = ty;
        pat_attributes = sp.ppat_attributes;
        pat_env = !env }
  | Ppat_unpack name ->
      let t = instance expected_ty in
      begin match name.txt with
      | None ->
          rvp {
            pat_desc = Tpat_any;
            pat_loc = sp.ppat_loc;
            pat_extra=[Tpat_unpack, name.loc, sp.ppat_attributes];
            pat_type = t;
            pat_attributes = [];
            pat_env = !env }
      | Some s ->
          let v = { name with txt = s } in
          (* We're able to pass ~is_module:true here without an error because
             [Ppat_unpack] is a case identified by [may_contain_modules]. See
             the comment on [may_contain_modules]. *)
          let id, uid = enter_variable tps loc v alloc_mode.mode
                          t ~is_module:true sp.ppat_attributes in
          rvp {
            pat_desc = Tpat_var (id, v, uid, alloc_mode.mode);
            pat_loc = sp.ppat_loc;
            pat_extra=[Tpat_unpack, loc, sp.ppat_attributes];
            pat_type = t;
            pat_attributes = [];
            pat_env = !env }
      end
  | Ppat_alias(sq, name) ->
      let q = type_pat tps Value sq expected_ty in
      let ty_var, mode = solve_Ppat_alias ~refine ~mode:alloc_mode.mode env q in
      let mode = mode_cross_left !env expected_ty mode in
      let id, uid =
        enter_variable ~is_as_variable:true tps name.loc name mode ty_var
          sp.ppat_attributes
      in
      rvp { pat_desc = Tpat_alias(q, id, name, uid, mode);
            pat_loc = loc; pat_extra=[];
            pat_type = q.pat_type;
            pat_attributes = sp.ppat_attributes;
            pat_env = !env }
  | Ppat_constant cst ->
      let cst = constant_or_raise !env loc cst in
      rvp @@ solve_expected {
        pat_desc = Tpat_constant cst;
        pat_loc = loc; pat_extra=[];
        pat_type = type_constant cst;
        pat_attributes = sp.ppat_attributes;
        pat_env = !env }
  | Ppat_interval (Pconst_char c1, Pconst_char c2) ->
      let open Ast_helper.Pat in
      let gloc = Location.ghostify loc in
      let rec loop c1 c2 =
        if c1 = c2 then constant ~loc:gloc (Pconst_char c1)
        else
          or_ ~loc:gloc
            (constant ~loc:gloc (Pconst_char c1))
            (loop (Char.chr(Char.code c1 + 1)) c2)
      in
      let p = if c1 <= c2 then loop c1 c2 else loop c2 c1 in
      let p = {p with ppat_loc=loc} in
      type_pat tps category p expected_ty
        (* TODO: record 'extra' to remember about interval *)
  | Ppat_interval _ ->
      raise (Error (loc, !env, Invalid_interval))
  | Ppat_tuple spl ->
      type_tuple_pat (List.map (fun sp -> None, sp) spl) Closed
  | Ppat_construct(lid, sarg) ->
      let expected_type =
        match extract_concrete_variant !env expected_ty with
        | Variant_type(p0, p, _) ->
            Some (p0, p, is_principal expected_ty)
        | Maybe_a_variant_type -> None
        | Not_a_variant_type ->
            let srt = wrong_kind_sort_of_constructor lid.txt in
            let error = Wrong_expected_kind(srt, Pattern, expected_ty) in
            raise (Error (loc, !env, error))
      in
      let constr =
        let candidates =
          Env.lookup_all_constructors Env.Pattern ~loc:lid.loc lid.txt !env in
        wrap_disambiguate "This variant pattern is expected to have"
          (mk_expected expected_ty)
          (Constructor.disambiguate Env.Pattern lid !env expected_type)
          candidates
      in
      begin match no_existentials, constr.cstr_existentials with
      | None, _ | _, [] -> ()
      | Some r, (_ :: _ as exs)  ->
          let exs = List.map (Ctype.existential_name constr) exs in
          let name = constr.cstr_name in
          raise (Error (loc, !env, Unexpected_existential (r, name, exs)))
      end;
      let sarg', existential_styp =
        match sarg with
          None -> None, None
        | Some (vl, {ppat_desc = Ppat_constraint (sp, sty)})
          when vl <> [] || constr.cstr_arity > 1 ->
            Some sp, Some (vl, sty)
        | Some ([], sp) ->
            Some sp, None
        | Some (_, sp) ->
            raise (Error (sp.ppat_loc, !env, Missing_type_constraint))
      in
      let sargs =
        match sarg' with
          None -> []
        | Some sarg' ->
        match Jane_syntax.Pattern.of_ast sarg' with
        | Some (Jpat_tuple (_, _), attrs) when
            constr.cstr_arity > 1 || Builtin_attributes.explicit_arity attrs
          -> raise (Error(loc, !env, Constructor_labeled_arg))
        | Some ((Jpat_immutable_array _, _)
               | (Jpat_layout _, _)
               | (Jpat_tuple _, _)) -> [sarg']
        | None -> match sarg' with
        | {ppat_desc = Ppat_tuple spl} as sp when
            constr.cstr_arity > 1 ||
            Builtin_attributes.explicit_arity sp.ppat_attributes
          -> spl
        | {ppat_desc = Ppat_any} as sp when
            constr.cstr_arity = 0 && existential_styp = None
          ->
            Location.prerr_warning sp.ppat_loc
              Warnings.Wildcard_arg_to_constant_constr;
            []
        | {ppat_desc = Ppat_any} as sp when constr.cstr_arity > 1 ->
            replicate_list sp constr.cstr_arity
        | sp -> [sp] in
      if Builtin_attributes.warn_on_literal_pattern constr.cstr_attributes then
        begin match List.filter has_literal_pattern sargs with
        | sp :: _ ->
           Location.prerr_warning sp.ppat_loc Warnings.Fragile_literal_pattern
        | _ -> ()
        end;
      if List.length sargs <> constr.cstr_arity then
        raise(Error(loc, !env, Constructor_arity_mismatch(lid.txt,
                                     constr.cstr_arity, List.length sargs)));

      let (ty_args_ty, ty_args_gf, existential_ctyp) =
        solve_Ppat_construct ~refine tps env loc constr no_existentials
          existential_styp expected_ty
      in

      let rec check_non_escaping p =
        match p.ppat_desc with
        | Ppat_or (p1, p2) ->
            check_non_escaping p1;
            check_non_escaping p2
        | Ppat_alias (p, _) ->
            check_non_escaping p
        | Ppat_constraint _ ->
            raise (Error (p.ppat_loc, !env, Inlined_record_escape))
        | _ ->
            ()
      in
      if constr.cstr_inlined <> None then begin
        List.iter check_non_escaping sargs;
        Option.iter (fun (_, sarg) -> check_non_escaping sarg) sarg
      end;

      let args =
        List.map2
          (fun p (ty, gf) ->
             let alloc_mode = project_field Immutable gf alloc_mode.mode in
             let alloc_mode = simple_pat_mode alloc_mode in
             type_pat ~alloc_mode tps Value p ty)
          sargs (List.combine ty_args_ty ty_args_gf)
      in
      rvp { pat_desc=Tpat_construct(lid, constr, args, existential_ctyp);
            pat_loc = loc; pat_extra=[];
            pat_type = instance expected_ty;
            pat_attributes = sp.ppat_attributes;
            pat_env = !env }
  | Ppat_variant(tag, sarg) ->
      assert (tag <> Parmatch.some_private_tag);
      let constant = (sarg = None) in
      let arg_type, row, pat_type =
        solve_Ppat_variant ~refine loc env tag constant expected_ty in
      let arg =
        (* PR#6235: propagate type information *)
        match sarg, arg_type with
          Some sp, [ty] -> Some (type_pat tps Value sp ty)
        | _             -> None
      in
      rvp {
        pat_desc = Tpat_variant(tag, arg, ref row);
        pat_loc = loc; pat_extra = [];
        pat_type = pat_type;
        pat_attributes = sp.ppat_attributes;
        pat_env = !env }
  | Ppat_record(lid_sp_list, closed) ->
      assert (lid_sp_list <> []);
      let expected_type, record_ty =
        match extract_concrete_record !env expected_ty with
        | Record_type(p0, p, _, _) ->
            let ty = generic_instance expected_ty in
            Some (p0, p, is_principal expected_ty), ty
        | Maybe_a_record_type ->
          None, newvar (Jkind.value ~why:Boxed_record)
        | Not_a_record_type ->
          let error = Wrong_expected_kind(Record, Pattern, expected_ty) in
          raise (Error (loc, !env, error))
      in
      let type_label_pat (label_lid, label, sarg) =
        let ty_arg =
          solve_Ppat_record_field ~refine loc env label label_lid record_ty in
<<<<<<< HEAD
        let alloc_mode =
          modality_unbox_left label.lbl_global.txt alloc_mode.mode
        in
        let alloc_mode = simple_pat_mode alloc_mode in
=======
        let mode = project_field label.lbl_mut label.lbl_global alloc_mode.mode in
        let alloc_mode = simple_pat_mode mode in
>>>>>>> 3f806c8a
        (label_lid, label, type_pat tps Value ~alloc_mode sarg ty_arg)
      in
      let make_record_pat lbl_pat_list =
        check_recordpat_labels loc lbl_pat_list closed;
        {
          pat_desc = Tpat_record (lbl_pat_list, closed);
          pat_loc = loc; pat_extra=[];
          pat_type = instance record_ty;
          pat_attributes = sp.ppat_attributes;
          pat_env = !env;
        }
      in
      let lbl_a_list =
        wrap_disambiguate "This record pattern is expected to have"
          (mk_expected expected_ty)
          (disambiguate_sort_lid_a_list loc false !env Env.Projection expected_type)
          lid_sp_list
      in
      let lbl_a_list = List.map type_label_pat lbl_a_list in
      rvp @@ solve_expected (make_record_pat lbl_a_list)
  | Ppat_array spl ->
      type_pat_array (Mutable Alloc.Comonadic.Const.legacy) spl sp.ppat_attributes
  | Ppat_or(sp1, sp2) ->
      (* Reset pattern forces for just [tps2] because later we append
         [tps1] and [tps2]'s pattern forces, and we don't want to
         duplicate [tps]'s pattern forces.
      *)
      let tps1 = copy_type_pat_state tps in
      let tps2 = {(copy_type_pat_state tps) with tps_pattern_force = []} in
      let equation_level = !gadt_equations_level in
      let outter_lev = get_current_level () in
      (* Introduce a new scope using with_local_level without generalizations *)
      let env1, p1, env2, p2 =
        with_local_level begin fun () ->
          let lev = get_current_level () in
          gadt_equations_level := Some lev;
          let type_pat_rec tps env sp =
            type_pat tps category sp expected_ty ~env
          in
          let env1 = ref !env in
          let p1 = type_pat_rec tps1 env1 sp1 in
          let env2 = ref !env in
          let p2 = type_pat_rec tps2 env2 sp2 in
          (env1, p1, env2, p2)
        end ~post:(fun _ -> gadt_equations_level := equation_level)
      in
      let p1_variables = tps1.tps_pattern_variables in
      let p2_variables = tps2.tps_pattern_variables in
      (* Make sure no variable with an ambiguous type gets added to the
         environment. *)
      List.iter (fun { pv_type; pv_loc; _ } ->
        check_scope_escape pv_loc !env1 outter_lev pv_type
      ) p1_variables;
      List.iter (fun { pv_type; pv_loc; _ } ->
        check_scope_escape pv_loc !env2 outter_lev pv_type
      ) p2_variables;
      let vars, alpha_env =
        enter_orpat_variables loc !env p1_variables p2_variables in
      (* Propagate the outcome of checking the or-pattern back to
         the type_pat_state that the caller passed in.
      *)
      blit_type_pat_state
        ~src:
          { tps_pattern_variables = vars;
            (* We want to propagate all pattern forces, regardless of
               which branch they were found in.
            *)
            tps_pattern_force =
              tps2.tps_pattern_force @ tps1.tps_pattern_force;
            tps_module_variables = tps1.tps_module_variables;
          }
        ~dst:tps;
      let p2 = alpha_pat alpha_env p2 in
      rp { pat_desc = Tpat_or (p1, p2, None);
           pat_loc = loc; pat_extra = [];
           pat_type = instance expected_ty;
           pat_attributes = sp.ppat_attributes;
           pat_env = !env }
  | Ppat_lazy sp1 ->
      let nv = solve_Ppat_lazy ~refine loc env expected_ty in
      let p1 = type_pat tps Value sp1 nv in
      rvp {
        pat_desc = Tpat_lazy p1;
        pat_loc = loc; pat_extra=[];
        pat_type = instance expected_ty;
        pat_attributes = sp.ppat_attributes;
        pat_env = !env }
  | Ppat_constraint(sp_constrained, sty) ->
      (* Pretend separate = true *)
      let cty, ty, expected_ty' =
        let type_modes, sty = alloc_mode_from_ppat_constraint_typ_attrs sty in
        solve_Ppat_constraint ~refine tps loc env type_modes sty expected_ty
      in
      let p = type_pat ~alloc_mode tps category sp_constrained expected_ty' in
      let extra = (Tpat_constraint cty, loc, sp_constrained.ppat_attributes) in
      { p with pat_type = ty; pat_extra = extra::p.pat_extra }
  | Ppat_type lid ->
      let (path, p) = build_or_pat !env loc lid in
      pure category @@ solve_expected
        { p with pat_extra = (Tpat_type (path, lid), loc, sp.ppat_attributes)
        :: p.pat_extra }
  | Ppat_open (lid,p) ->
      let path, new_env =
        !type_open Asttypes.Fresh !env sp.ppat_loc lid in
      env := new_env;
      let p = type_pat tps category ~env p expected_ty in
      let new_env = !env in
      begin match Env.remove_last_open path new_env with
      | None -> assert false
      | Some closed_env -> env := closed_env
      end;
      { p with pat_extra = (Tpat_open (path,lid,new_env),
                                loc, sp.ppat_attributes) :: p.pat_extra }
  | Ppat_exception p ->
      let alloc_mode = simple_pat_mode Value.legacy in
      let p_exn = type_pat tps Value ~alloc_mode p Predef.type_exn in
      rcp {
        pat_desc = Tpat_exception p_exn;
        pat_loc = sp.ppat_loc;
        pat_extra = [];
        pat_type = expected_ty;
        pat_env = !env;
        pat_attributes = sp.ppat_attributes;
      }
  | Ppat_extension ext ->
      raise (Error_forward (Builtin_attributes.error_of_extension ext))

let type_pat tps category ?no_existentials
    ?(lev=get_current_level()) ~alloc_mode env sp expected_ty =
  Misc.protect_refs [Misc.R (gadt_equations_level, Some lev)] (fun () ->
        type_pat tps category ~no_existentials ~alloc_mode ~env sp expected_ty
    )

let type_pattern category ~lev ~alloc_mode env spat expected_ty allow_modules =
  let tps = create_type_pat_state allow_modules in
  let new_env = ref env in
  let pat = type_pat tps category ~lev ~alloc_mode new_env spat expected_ty in
  let { tps_pattern_variables = pvs;
        tps_module_variables = mvs;
        tps_pattern_force = forces;
      } = tps in
  (pat, !new_env, forces, pvs, mvs)

let type_pattern_list
    category no_existentials env spatl expected_tys allow_modules
  =
  let tps = create_type_pat_state allow_modules in
  let new_env = ref env in
  let type_pat (attrs, pat_mode, exp_mode, pat) ty =
    Builtin_attributes.warning_scope ~ppwarning:false attrs
      (fun () ->
         exp_mode,
         type_pat tps category
           ~no_existentials ~alloc_mode:pat_mode new_env pat ty
      )
  in
  let patl = List.map2 type_pat spatl expected_tys in
  let { tps_pattern_variables = pvs;
        tps_module_variables = mvs;
        tps_pattern_force = forces;
      } = tps in
  (patl, !new_env, forces, pvs, mvs)

let type_class_arg_pattern cl_num val_env met_env l spat =
  let pvs, pat =
    with_local_level_if_principal begin fun () ->
      let tps = create_type_pat_state Modules_rejected in
      let nv = newvar (Jkind.value ~why:Class_term_argument) in
      let alloc_mode = simple_pat_mode Value.legacy in
      let pat =
        type_pat tps Value ~no_existentials:In_class_args ~alloc_mode
          (ref val_env) spat nv in
      if has_variants pat then begin
        Parmatch.pressure_variants val_env [pat];
        finalize_variants pat;
      end;
      List.iter (fun f -> f()) tps.tps_pattern_force;
      (* CR layouts v5: value restriction here to be relaxed *)
      if is_optional l then
        unify_pat (ref val_env) pat
          (type_option (newvar Predef.option_argument_jkind));
      tps.tps_pattern_variables, pat
    end
      ~post:(fun (pvs, _) -> iter_pattern_variables_type generalize_structure
                               pvs)
  in
  let (pv, val_env, met_env) =
    List.fold_right
      (fun {pv_id; pv_uid; pv_type; pv_loc; pv_as_var; pv_attributes}
        (pv, val_env, met_env) ->
         let check s =
           if pv_as_var then Warnings.Unused_var s
           else Warnings.Unused_var_strict s in
         let id' = Ident.rename pv_id in
         let val_env =
          Env.add_value pv_id
            { val_type = pv_type
            ; val_kind = Val_reg
            ; val_attributes = pv_attributes
            ; val_loc = pv_loc
            ; val_uid = pv_uid
            }
            val_env
         in
         let met_env =
          Env.add_value id' ~check
            { val_type = pv_type
            ; val_kind = Val_ivar (Immutable, cl_num)
            ; val_attributes = pv_attributes
            ; val_loc = pv_loc
            ; val_uid = pv_uid
            }
            met_env
         in
         ((id', pv_id, pv_type)::pv, val_env, met_env))
      pvs ([], val_env, met_env)
  in
  (pat, pv, val_env, met_env)

let type_self_pattern env spat =
  let open Ast_helper in
  let spat = Pat.mk(Ppat_alias (spat, mknoloc "selfpat-*")) in
  let tps = create_type_pat_state Modules_rejected in
  let nv = newvar (Jkind.value ~why:Object) in
  let alloc_mode = simple_pat_mode Value.legacy in
  let pat =
    type_pat tps Value ~no_existentials:In_self_pattern ~alloc_mode
      (ref env) spat nv in
  List.iter (fun f -> f()) tps.tps_pattern_force;
  pat, tps.tps_pattern_variables

type pat_tuple_arity =
  | Not_local_tuple
  | Maybe_local_tuple
  | Local_tuple of int

let combine_pat_tuple_arity a b =
  match a, b with
  | Not_local_tuple, _ -> Not_local_tuple
  | _, Not_local_tuple -> Not_local_tuple
  | Maybe_local_tuple, Maybe_local_tuple -> Maybe_local_tuple
  | Maybe_local_tuple, Local_tuple _ -> b
  | Local_tuple _, Maybe_local_tuple -> a
  | Local_tuple ai, Local_tuple bi ->
      if ai = bi then a
      else Not_local_tuple

let rec pat_tuple_arity spat =
  match Jane_syntax.Pattern.of_ast spat with
  | Some (jpat, _attrs) -> pat_tuple_arity_jane_syntax jpat
  | None      ->
  match spat.ppat_desc with
  | Ppat_tuple args -> Local_tuple (List.length args)
  | Ppat_any | Ppat_exception _ | Ppat_var _ -> Maybe_local_tuple
  | Ppat_constant _
  | Ppat_interval _ | Ppat_construct _ | Ppat_variant _
  | Ppat_record _ | Ppat_array _ | Ppat_type _ | Ppat_lazy _
  | Ppat_unpack _ | Ppat_extension _ -> Not_local_tuple
  | Ppat_or(sp1, sp2) ->
      combine_pat_tuple_arity (pat_tuple_arity sp1) (pat_tuple_arity sp2)
  | Ppat_constraint(p, _) | Ppat_open(_, p) | Ppat_alias(p, _) -> pat_tuple_arity p

and pat_tuple_arity_jane_syntax : Jane_syntax.Pattern.t -> _ = function
  | Jpat_immutable_array (Iapat_immutable_array _) -> Not_local_tuple
  | Jpat_layout (Lpat_constant _) -> Not_local_tuple
  | Jpat_tuple (args, _) -> Local_tuple (List.length args)

let rec cases_tuple_arity cases =
  match cases with
  | [] -> Maybe_local_tuple
  | { pc_lhs; _ } :: rest ->
    match pat_tuple_arity pc_lhs with
    | Not_local_tuple -> Not_local_tuple
    | arity -> combine_pat_tuple_arity arity (cases_tuple_arity rest)


(** In [check_counter_example_pat], we will check a counter-example candidate
    produced by Parmatch. This is a pattern that represents a set of values by
    using or-patterns (p_1 | ... | p_n) to enumerate all alternatives in the
    counter-example search. These or-patterns occur at every choice point,
    possibly deep inside the pattern.

    Parmatch does not use type information, so this pattern may
    exhibit two issues:
    - some parts of the pattern may be ill-typed due to GADTs, and
    - some wildcard patterns may not match any values: their type is
      empty.

    The aim of [check_counter_example_pat] is to refine this untyped pattern
    into a well-typed pattern, and ensure that it matches at least one
    concrete value.
    - It filters ill-typed branches of or-patterns.
      (see {!splitting_mode} below)
    - It tries to check that wildcard patterns are non-empty.
      (see {!explosion_fuel})
  *)

type counter_example_checking_info = {
    explosion_fuel: int;
    splitting_mode: splitting_mode;
  }
(**
    [explosion_fuel] controls the checking of wildcard patterns.  We
    eliminate potentially-empty wildcard patterns by exploding them
    into concrete sub-patterns, for example (K1 _ | K2 _) or
    { l1: _; l2: _ }. [explosion_fuel] is the depth limit on wildcard
    explosion. Such depth limit is required to avoid non-termination
    and compilation-time blowups.

    [splitting_mode] controls the handling of or-patterns.  In
    [Counter_example] mode, we only need to select one branch that
    leads to a well-typed pattern. Checking all branches is expensive,
    we use different search strategies (see {!splitting_mode}) to
    reduce the number of explored alternatives.
 *)

(** Due to GADT constraints, an or-pattern produced within
    a counter-example may have ill-typed branches. Consider for example

    {[
      type _ tag = Int : int tag | Bool : bool tag
    ]}

    then [Parmatch] will propose the or-pattern [Int | Bool] whenever
    a pattern of type [tag] is required to form a counter-example. For
    example, a function expects a (int tag option) and only [None] is
    handled by the user-written pattern. [Some (Int | Bool)] is not
    well-typed in this context, only the sub-pattern [Some Int] is.
    In this example, the expected type coming from the context
    suffices to know which or-pattern branch must be chosen.

    In the general case, choosing a branch can have non-local effects
    on the typability of the term. For example, consider a tuple type
    ['a tag * ...'a...], where the first component is a GADT.  All
    constructor choices for this GADT lead to a well-typed branch in
    isolation (['a] is unconstrained), but choosing one of them adds
    a constraint on ['a] that may make the other tuple elements
    ill-typed.

    In general, after choosing each possible branch of the or-pattern,
    [check_counter_example_pat] has to check the rest of the pattern to
    tell if this choice leads to a well-typed term. This may lead to an
    explosion of typing/search work -- the rest of the term may in turn
    contain alternatives.

    We use careful strategies to try to limit counterexample-checking
    time; [splitting_mode] represents those strategies.
*)
and splitting_mode =
  | Backtrack_or
  (** Always backtrack in or-patterns.

      [Backtrack_or] selects a single alternative from an or-pattern
      by using backtracking, trying to choose each branch in turn, and
      to complete it into a valid sub-pattern. We call this
      "splitting" the or-pattern.

      We use this mode when looking for unused patterns or sub-patterns,
      in particular to check a refutation clause (p -> .).
    *)
  | Refine_or of { inside_nonsplit_or: bool; }
  (** Only backtrack when needed.

      [Refine_or] tries another approach for refining or-pattern.

      Instead of always splitting each or-pattern, It first attempts to
      find branches that do not introduce new constraints (because they
      do not contain GADT constructors). Those branches are such that,
      if they fail, all other branches will fail.

      If we find one such branch, we attempt to complete the subpattern
      (checking what's outside the or-pattern), ignoring other
      branches -- we never consider another branch choice again. If all
      branches are constrained, it falls back to splitting the
      or-pattern.

      We use this mode when checking exhaustivity of pattern matching.
  *)

(** This exception is only used internally within [check_counter_example_pat],
    to jump back to the parent or-pattern in the [Refine_or] strategy.

    Such a parent exists precisely when [inside_nonsplit_or = true];
    it's an invariant that we always setup an exception handler for
    [Need_backtrack] when we set this flag. *)
exception Need_backtrack

(** This exception is only used internally within [check_counter_example_pat].
    We use it to discard counter-example candidates that do not match any
    value. *)
exception Empty_branch

type abort_reason = Adds_constraints | Empty

(** Remember current typing state for backtracking.
    No variable information, as we only backtrack on
    patterns without variables (cf. assert statements).
    In the GADT mode, [env] may be extended by unification,
    and therefore it needs to be saved along with a [snapshot]. *)
type unification_state =
 { snapshot: snapshot;
   env: Env.t; }
let save_state env =
  { snapshot = Btype.snapshot ();
    env = !env; }
let set_state s env =
  Btype.backtrack s.snapshot;
  env := s.env

(** Find the first alternative in the tree of or-patterns for which
    [f] does not raise an error. If all fail, the last error is
    propagated *)
let rec find_valid_alternative f pat =
  match pat.pat_desc with
  | Tpat_or(p1,p2,_) ->
      (try find_valid_alternative f p1 with
       | Empty_branch | Error _ -> find_valid_alternative f p2
      )
  | _ -> f pat

let no_explosion info = { info with explosion_fuel = 0 }

let enter_nonsplit_or info =
  let splitting_mode = match info.splitting_mode with
  | Backtrack_or ->
      (* in Backtrack_or mode, or-patterns are always split *)
      assert false
  | Refine_or _ ->
      Refine_or {inside_nonsplit_or = true}
  in { info with splitting_mode }

let rec check_counter_example_pat
          ~info ~env type_pat_state tp expected_ty k =
  let check_rec ?(info=info) ?(env=env) =
    check_counter_example_pat ~info ~env type_pat_state in
  let loc = tp.pat_loc in
  let refine = Some true in
  let alloc_mode = simple_pat_mode Value.min in
  let solve_expected (x : pattern) : pattern =
    unify_pat ~refine env x (instance expected_ty);
    x
  in
  (* "make pattern" and "make pattern then continue" *)
  let mp ?(pat_type = expected_ty) desc =
    { pat_desc = desc; pat_loc = loc; pat_extra=[];
      pat_type = instance pat_type; pat_attributes = []; pat_env = !env } in
  let mkp k ?pat_type desc = k (mp ?pat_type desc) in
  let must_backtrack_on_gadt =
    match info.splitting_mode with
    | Backtrack_or -> false
    | Refine_or {inside_nonsplit_or} -> inside_nonsplit_or
  in
  match tp.pat_desc with
    Tpat_any | Tpat_var _ ->
      let k' () = mkp k tp.pat_desc in
      if info.explosion_fuel <= 0 then k' () else
      let decrease n = {info with explosion_fuel = info.explosion_fuel - n} in
      begin match Parmatch.pats_of_type !env expected_ty with
      | [] -> raise Empty_branch
      | [{pat_desc = Tpat_any}] -> k' ()
      | [tp] -> check_rec ~info:(decrease 1) tp expected_ty k
      | tp :: tpl ->
          if must_backtrack_on_gadt then raise Need_backtrack;
          let tp =
            List.fold_left
              (fun tp tp' -> {tp with pat_desc = Tpat_or (tp, tp', None)})
              tp tpl
          in
          check_rec ~info:(decrease 5) tp expected_ty k
      end
  | Tpat_alias (p, _, _, _, _) -> check_rec ~info p expected_ty k
  | Tpat_constant cst ->
      let cst =
        match Untypeast.constant cst with
        | `Parsetree cst -> constant_or_raise !env loc cst
        | `Jane_syntax cst -> unboxed_constant_or_raise !env loc cst
      in
      k @@ solve_expected (mp (Tpat_constant cst) ~pat_type:(type_constant cst))
  | Tpat_tuple tpl ->
      let tpl_ann =
        solve_Ppat_tuple ~refine ~alloc_mode loc env tpl
          expected_ty
      in
      map_fold_cont (fun (l,p,t,_) k -> check_rec p t (fun p -> k (l, p)))
        tpl_ann
        (fun pl ->
           mkp k (Tpat_tuple pl)
             ~pat_type:(newty (Ttuple (List.map (fun (l,p) -> (l,p.pat_type))
                                         pl))))
  | Tpat_construct(cstr_lid, constr, targs, _) ->
      if constr.cstr_generalized && must_backtrack_on_gadt then
        raise Need_backtrack;
      let (ty_args, _, existential_ctyp) =
        solve_Ppat_construct ~refine type_pat_state env loc constr None None
          expected_ty
      in
      map_fold_cont
        (fun (p,t) -> check_rec p t)
        (List.combine targs ty_args)
        (fun args ->
          mkp k (Tpat_construct(cstr_lid, constr, args, existential_ctyp)))
  | Tpat_variant(tag, targ, _) ->
      let constant = (targ = None) in
      let arg_type, row, pat_type =
        solve_Ppat_variant ~refine loc env tag constant expected_ty in
      let k arg =
        mkp k ~pat_type (Tpat_variant(tag, arg, ref row))
      in begin
        (* PR#6235: propagate type information *)
        match targ, arg_type with
          Some p, [ty] -> check_rec p ty (fun p -> k (Some p))
        | _            -> k None
      end
  | Tpat_record(fields, closed) ->
      let record_ty = generic_instance expected_ty in
      let type_label_pat (label_lid, label, targ) k =
        let ty_arg =
          solve_Ppat_record_field ~refine loc env label label_lid record_ty in
        check_rec targ ty_arg (fun arg -> k (label_lid, label, arg))
      in
      map_fold_cont type_label_pat fields
        (fun fields -> mkp k (Tpat_record (fields, closed)))
  | Tpat_array (mut, original_arg_sort, tpl) ->
      let ty_elt, arg_sort = solve_Ppat_array ~refine loc env mut expected_ty in
      assert (Jkind.Sort.equate original_arg_sort arg_sort);
      map_fold_cont (fun p -> check_rec p ty_elt) tpl
        (fun pl -> mkp k (Tpat_array (mut, arg_sort, pl)))
  | Tpat_or(tp1, tp2, _) ->
      (* We are in counter-example mode, but try to avoid backtracking *)
      let must_split =
        match info.splitting_mode with
        | Backtrack_or -> true
        | Refine_or _ -> false in
      let state = save_state env in
      let split_or tp =
        let type_alternative pat =
          set_state state env; check_rec pat expected_ty k in
        find_valid_alternative type_alternative tp
      in
      if must_split then split_or tp else
      let check_rec_result env tp : (_, abort_reason) result =
        let info = enter_nonsplit_or info in
        match check_rec ~info tp expected_ty ~env (fun x -> x) with
        | res -> Ok res
        | exception Need_backtrack -> Error Adds_constraints
        | exception Empty_branch -> Error Empty
      in
      let p1 = check_rec_result (ref !env) tp1 in
      let p2 = check_rec_result (ref !env) tp2 in
      begin match p1, p2 with
      | Error Empty, Error Empty ->
          raise Empty_branch
      | Error Adds_constraints, Error _
      | Error _, Error Adds_constraints ->
          let inside_nonsplit_or =
            match info.splitting_mode with
            | Backtrack_or -> false
            | Refine_or {inside_nonsplit_or} -> inside_nonsplit_or in
          if inside_nonsplit_or
          then raise Need_backtrack
          else split_or tp
      | Ok p, Error _
      | Error _, Ok p ->
          k p
      | Ok p1, Ok p2 ->
          mkp k (Tpat_or (p1, p2, None))
      end
  | Tpat_lazy tp1 ->
      let nv = solve_Ppat_lazy ~refine loc env expected_ty in
      (* do not explode under lazy: PR#7421 *)
      check_rec ~info:(no_explosion info) tp1 nv
        (fun p1 -> mkp k (Tpat_lazy p1))

let check_counter_example_pat ~counter_example_args
    ?(lev=get_current_level()) env tp expected_ty =
  (* [check_counter_example_pat] doesn't use [type_pat_state] in an interesting
     way -- one of the functions it calls writes an entry into
     [tps_pattern_forces] -- so we can just ignore module patterns. *)
  let type_pat_state = create_type_pat_state Modules_ignored in
  Misc.protect_refs [Misc.R (gadt_equations_level, Some lev)] (fun () ->
    check_counter_example_pat
      ~info:counter_example_args ~env type_pat_state tp expected_ty (fun x -> x)
    )

(* this function is passed to Partial.parmatch
   to type check gadt nonexhaustiveness *)
let partial_pred ~lev ~splitting_mode ?(explode=0)
      env expected_ty p =
  let env = ref env in
  let state = save_state env in
  let counter_example_args =
      {
        splitting_mode;
        explosion_fuel = explode;
      } in
  try
    let typed_p =
      check_counter_example_pat ~lev ~counter_example_args env p
        expected_ty
    in
    set_state state env;
    (* types are invalidated but we don't need them here *)
    Some typed_p
  with Error _ | Empty_branch ->
    set_state state env;
    None

let check_partial
      ?(lev=get_current_level ()) env expected_ty loc cases
  =
  let explode = match cases with [_] -> 5 | _ -> 0 in
  let splitting_mode = Refine_or {inside_nonsplit_or = false} in
  Parmatch.check_partial
    (partial_pred ~lev ~splitting_mode ~explode env expected_ty)
    loc cases

let check_unused
      ?(lev=get_current_level ()) env expected_ty cases
  =
  Parmatch.check_unused
    (fun refute pat ->
      match
        partial_pred ~lev ~splitting_mode:Backtrack_or ~explode:5
          env expected_ty pat
      with
        Some pat' when refute ->
          raise (Error (pat.pat_loc, env, Unrefuted_pattern pat'))
      | r -> r)
    cases

(** Some delayed checks, to be executed after typing the whole
    compilation unit or toplevel phrase *)
let delayed_checks = ref []
let reset_delayed_checks () = delayed_checks := []
let add_delayed_check f =
  delayed_checks := (f, Warnings.backup ()) :: !delayed_checks

let force_delayed_checks () =
  (* checks may change type levels *)
  let snap = Btype.snapshot () in
  let w_old = Warnings.backup () in
  List.iter
    (fun (f, w) -> Warnings.restore w; f ())
    (List.rev !delayed_checks);
  Warnings.restore w_old;
  reset_delayed_checks ();
  Btype.backtrack snap

let rec final_subexpression exp =
  match exp.exp_desc with
    Texp_let (_, _, e)
  | Texp_sequence (_, _, e)
  | Texp_try (e, _)
  | Texp_ifthenelse (_, e, _)
  | Texp_match (_, _, {c_rhs=e} :: _, _)
  | Texp_letmodule (_, _, _, _, e)
  | Texp_letexception (_, e)
  | Texp_open (_, e)
    -> final_subexpression e
  | _ -> exp

let is_prim ~name funct =
  match funct.exp_desc with
  | Texp_ident (_, _, {val_kind=Val_prim{Primitive.prim_name; _}}, Id_prim _, _) ->
      prim_name = name
  | _ -> false

(* List labels in a function type, and whether return type is a variable *)
let rec list_labels_aux env visited ls ty_fun =
  let ty = expand_head env ty_fun in
  if TypeSet.mem ty visited then
    List.rev ls, false
  else match get_desc ty with
    Tarrow ((l,_,_), _, ty_res, _) ->
      list_labels_aux env (TypeSet.add ty visited) (l::ls) ty_res
  | _ ->
      List.rev ls, is_Tvar ty

let list_labels env ty =
  wrap_trace_gadt_instances env (list_labels_aux env TypeSet.empty []) ty

(* Collecting arguments for function applications *)

type untyped_apply_arg =
  | Known_arg of
      { sarg : Parsetree.expression;
        ty_arg : type_expr;
        ty_arg0 : type_expr;
        sort_arg : Jkind.sort;
        commuted : bool;
        mode_fun : Alloc.lr;
        mode_arg : Alloc.lr;
        wrapped_in_some : bool; }
  | Unknown_arg of
      { sarg : Parsetree.expression;
        ty_arg_mono : type_expr;
        sort_arg : Jkind.sort;
        mode_fun : Alloc.lr;
        mode_arg : Alloc.lr}
  | Eliminated_optional_arg of
      { expected_label: arg_label;
        mode_fun: Alloc.lr;
        ty_arg : type_expr;
        sort_arg : Jkind.sort;
        mode_arg : Alloc.lr;
        level: int; }

type untyped_omitted_param =
  { mode_fun: Alloc.lr;
    ty_arg : type_expr;
    mode_arg : Alloc.lr;
    level: int;
    sort_arg : Jkind.sort }

let is_partial_apply args =
  List.exists
    (fun (_, arg) ->
       match arg with
       | Omitted _ -> true
       | Arg _ -> false)
    args

let remaining_function_type ty_ret mode_ret rev_args =
  let ty_ret, _, _ =
    List.fold_left
      (fun (ty_ret, mode_ret, closed_args) (lbl, arg) ->
         match arg with
         | Arg (Unknown_arg { mode_arg; _ } | Known_arg { mode_arg; _ }) ->
             let closed_args = mode_arg :: closed_args in
             (ty_ret, mode_ret, closed_args)
         | Arg (Eliminated_optional_arg
                  { mode_fun; ty_arg; mode_arg; level; _ })
         | Omitted { mode_fun; ty_arg; mode_arg; level } ->
             let arrow_desc = lbl, mode_arg, mode_ret in
             let ty_ret =
               newty2 ~level
                 (Tarrow (arrow_desc, ty_arg, ty_ret, commu_ok))
             in
             let mode_ret, _ =
               Alloc.newvar_above (Alloc.join (mode_fun :: closed_args))
             in
             (ty_ret, mode_ret, closed_args))
      (ty_ret, mode_ret, []) rev_args
  in
  ty_ret

(* Check that within a single application, the return modes of curried arrows
   increase along the application. That is, check that this is not an
   unparenthesized over-application of a local function that returns a global
   function.

   This check is not required for soundness, but including it simplifies the
   principal types of applications, making the inferred types more sensible
   in ml files that lack an mli. *)
let check_local_application_complete ~env ~app_loc args =
  let arg_mode_fun (_lbl, arg) =
    match arg with
    | Arg ( Known_arg { mode_fun; _ }
          | Unknown_arg { mode_fun; _ }
          | Eliminated_optional_arg { mode_fun; _ })
    | Omitted { mode_fun; _ } -> mode_fun
  in
  let rec loop has_commuted = function
    | [] | [_] -> ()
    | (lbl, ( Arg ( Known_arg { mode_fun; mode_arg; _ }
                  | Unknown_arg { mode_fun; mode_arg; _ }
                  | Eliminated_optional_arg { mode_fun; mode_arg; _ })
            | Omitted { mode_fun; mode_arg; _ } as arg))
      :: ((next :: _) as rest) ->
      let mode_ret = arg_mode_fun next in
      let has_commuted =
        has_commuted ||
        match arg with
        | Arg (Known_arg { commuted }) -> commuted
        | _ -> false
      in
      let submode m1 m2 =
        match Alloc.submode m1 m2 with
        | Ok () -> ()
        | Error _ ->
          let loc, loc_kind =
            match arg with
            | Arg (Known_arg {sarg; _} | Unknown_arg {sarg; _}) ->
              if has_commuted then
                sarg.pexp_loc, `Single_arg
              else
                Location.{ loc_start = app_loc.loc_start;
                           loc_end = sarg.pexp_loc.loc_end;
                           loc_ghost = app_loc.loc_ghost || sarg.pexp_loc.loc_ghost },
                `Prefix
            | _ ->
              app_loc, `Entire_apply
          in
          raise (Error(loc, env, Local_application_complete (lbl, loc_kind)))
      in
      submode mode_fun mode_ret;
      submode mode_arg mode_ret;
      loop has_commuted rest
  in
  loop false args

let collect_unknown_apply_args env funct ty_fun mode_fun rev_args sargs ret_tvar =
  let labels_match ~param ~arg =
    param = arg
    || !Clflags.classic && arg = Nolabel && not (is_omittable param)
  in
  let has_label l ty_fun =
    let ls, tvar = list_labels env ty_fun in
    tvar || List.mem l ls
  in
  let rec loop ty_fun mode_fun rev_args sargs =
    match sargs with
    | [] -> ty_fun, mode_fun, List.rev rev_args
    | (lbl, sarg) :: rest ->
        let (sort_arg, mode_arg, ty_arg_mono, mode_ret, ty_res) =
          let ty_fun = expand_head env ty_fun in
          match get_desc ty_fun with
          | Tvar _ ->
              let ty_arg_mono, sort_arg = new_rep_var ~why:Function_argument () in
              let ty_arg = newmono ty_arg_mono in
              let ty_res =
                newvar (Jkind.of_new_sort ~why:Function_result)
              in
              if ret_tvar &&
                 not (is_prim ~name:"%identity" funct) &&
                 not (is_prim ~name:"%obj_magic" funct)
              then
                Location.prerr_warning sarg.pexp_loc
                  Warnings.Ignored_extra_argument;
              let mode_arg = Alloc.newvar () in
              let mode_ret = Alloc.newvar () in
              let kind = (lbl, mode_arg, mode_ret) in
              unify env ty_fun
                (newty (Tarrow(kind,ty_arg,ty_res,commu_var ())));
              (sort_arg, mode_arg, ty_arg_mono, mode_ret, ty_res)
        | Tarrow ((l, mode_arg, mode_ret), ty_arg, ty_res, _)
          when labels_match ~param:l ~arg:lbl ->
            let sort_arg =
              match type_sort ~why:Function_argument env ty_arg with
              | Ok sort -> sort
              | Error err -> raise(Error(funct.exp_loc, env,
                                         Function_type_not_rep (ty_arg,err)))
            in
            (sort_arg, mode_arg, tpoly_get_mono ty_arg, mode_ret, ty_res)
        | td ->
            let ty_fun = match td with Tarrow _ -> newty td | _ -> ty_fun in
            let ty_res = remaining_function_type ty_fun mode_fun rev_args in
            match get_desc ty_res with
            | Tarrow _ ->
                if !Clflags.classic || not (has_label lbl ty_fun) then
                  raise (Error(sarg.pexp_loc, env,
                               Apply_wrong_label(lbl, ty_res, false)))
                else
                  raise (Error(funct.exp_loc, env, Incoherent_label_order))
            | _ ->
                let previous_arg_loc =
                  (* [rev_args] is the arguments typed until now, in reverse
                     order of appearance. Not all arguments have a location
                     attached (eg. an optional argument that is not passed). *)
                  (* CR ccasinghino: the above comment is confusing - these
                     arguments are in reverse order according to the function
                     type, but not according to their positions in the source
                     program.  We diverge from upstream here by not trying to
                     provide a good location in the [Eliminated_optional_arg]
                     case - maybe fix one day if it is noticeable. *)
                  rev_args
                  |> List.find_map
                       (function
                         | (_, Arg ( Known_arg { sarg; _ }
                                   | Unknown_arg { sarg; _ })) ->
                           Some sarg.pexp_loc
                         | (_, Arg (Eliminated_optional_arg _))
                         | (_, Omitted _) -> None)
                  |> Option.value ~default:funct.exp_loc
                in
                raise(Error(funct.exp_loc, env, Apply_non_function {
                    funct;
                    func_ty = expand_head env funct.exp_type;
                    res_ty = expand_head env ty_res;
                    previous_arg_loc;
                    extra_arg_loc = sarg.pexp_loc; }))
        in
        let arg =
          Unknown_arg { sarg; ty_arg_mono; mode_fun; mode_arg; sort_arg }
        in
        loop ty_res mode_ret ((lbl, Arg arg) :: rev_args) rest
  in
  loop ty_fun mode_fun rev_args sargs

let collect_apply_args env funct ignore_labels ty_fun ty_fun0 mode_fun sargs ret_tvar =
  let warned = ref false in
  let rec loop ty_fun ty_fun0 mode_fun rev_args sargs =
    let type_unknown_args () =
      (* We're not looking at a *known* function type anymore, or there are no
         arguments left. *)
      collect_unknown_apply_args env funct ty_fun0 mode_fun rev_args sargs ret_tvar
    in
    if sargs = [] then type_unknown_args () else
    let ty_fun' = expand_head env ty_fun in
    match get_desc ty_fun', get_desc (expand_head env ty_fun0), sargs with
    | Tarrow (ad, ty_arg, ty_ret, com),
      Tarrow (_, ty_arg0, ty_ret0, _),
      (_, sarg1) :: _
      when is_commu_ok com ->
        let lv = get_level ty_fun' in
        let (l, mode_arg, mode_ret) = ad in
        let may_warn loc w =
          if not !warned && !Clflags.principal && lv <> generic_level
          then begin
            warned := true;
            Location.prerr_warning loc w
          end
        in
        let sort_arg = match type_sort ~why:Function_argument env ty_arg with
          | Ok sort -> sort
          | Error err -> raise(Error(sarg1.pexp_loc, env,
                                     Function_type_not_rep(ty_arg, err)))
        in
        let name = label_name l
        and optional = is_optional l
        and omittable = is_omittable l in
        let use_arg ~commuted sarg l' =
          let wrapped_in_some = optional && not (is_optional l') in
          if wrapped_in_some then
            may_warn sarg.pexp_loc
              (Warnings.Not_principal "using an optional argument here");
          Arg (Known_arg
            { sarg; ty_arg; ty_arg0; commuted; sort_arg;
              mode_fun; mode_arg; wrapped_in_some })
        in
        let eliminate_omittable_arg expected_label =
          may_warn funct.exp_loc
            (Warnings.Non_principal_labels "eliminated omittable argument");
          Arg
            (Eliminated_optional_arg
               { mode_fun; ty_arg; mode_arg
               ; sort_arg; level = lv; expected_label})
        in
        let remaining_sargs, arg =
          if ignore_labels then begin
            (* No reordering is allowed, process arguments in order *)
            match sargs with
            | [] -> assert false
            | (l', sarg) :: remaining_sargs ->
                if name = label_name l' || (not omittable && l' = Nolabel) then
                  (remaining_sargs, use_arg ~commuted:false sarg l')
                else if
                  omittable &&
                  not (List.exists (fun (l, _) -> name = label_name l)
                         remaining_sargs) &&
                  List.exists (function (Nolabel, _) -> true | _ -> false)
                    sargs
                then
                  (sargs, eliminate_omittable_arg l)
                else
                  raise(Error(sarg.pexp_loc, env,
                              Apply_wrong_label(l', ty_fun', omittable)))
          end else
            (* Arguments can be commuted, try to fetch the argument
               corresponding to the first parameter. *)
            match extract_label name sargs with
            | Some (l', sarg, commuted, remaining_sargs) ->
                if commuted then begin
                  may_warn sarg.pexp_loc
                    (Warnings.Not_principal "commuting this argument")
                end;
                if not optional && is_optional l' then
                  Location.prerr_warning sarg.pexp_loc
                    (Warnings.Nonoptional_label (Printtyp.string_of_label l));
                remaining_sargs, use_arg ~commuted sarg l'
            | None ->
                sargs,
                if omittable && List.mem_assoc Nolabel sargs then
                  eliminate_omittable_arg l
                else begin
                  (* No argument was given for this parameter, we abstract over
                     it. *)
                  may_warn funct.exp_loc
                    (Warnings.Non_principal_labels "commuted an argument");
                  Omitted { mode_fun; ty_arg; mode_arg; level = lv; sort_arg }
                end
        in
        loop ty_ret ty_ret0 mode_ret ((l, arg) :: rev_args) remaining_sargs
    | _ ->
        type_unknown_args ()
  in
  loop ty_fun ty_fun0 mode_fun [] sargs

let type_omitted_parameters expected_mode env ty_ret mode_ret args =
  let ty_ret, mode_ret, _, _, args =
    List.fold_left
      (fun (ty_ret, mode_ret, open_args, closed_args, args) (lbl, arg) ->
         match arg with
         | Arg (exp, marg, sort) ->
             let open_args = (exp, marg) :: open_args in
             let args = (lbl, Arg (exp, sort)) :: args in
             (ty_ret, mode_ret, open_args, closed_args, args)
         | Omitted { mode_fun; ty_arg; mode_arg; level; sort_arg } ->
             let arrow_desc = (lbl, mode_arg, mode_ret) in
             let ty_ret =
               newty2 ~level
                 (Tarrow (arrow_desc, ty_arg, ty_ret, commu_ok))
             in
             let new_closed_args =
               List.map
                 (fun (exp, marg) ->
                    submode ~loc:exp.exp_loc ~env ~reason:Other
                      marg (mode_partial_application expected_mode);
                    value_to_alloc_r2l marg)
                 open_args
             in
             let closed_args = new_closed_args @ closed_args in
             let open_args = [] in
             let mode_closed_args = List.map Alloc.close_over closed_args in
             let mode_partial_fun = Alloc.partial_apply mode_fun in
             let mode_closure, _ =
               Alloc.newvar_above (Alloc.join
                (mode_partial_fun:: mode_closed_args))
             in
             register_allocation_mode mode_closure;
             let arg =
              Omitted {
                mode_closure = Alloc.disallow_left mode_closure;
                mode_arg = Alloc.disallow_right mode_arg;
                mode_ret = Alloc.disallow_right mode_ret; sort_arg }
             in
             let args = (lbl, arg) :: args in
             (ty_ret, mode_closure, open_args, closed_args, args))
      (ty_ret, mode_ret, [], [], []) (List.rev args)
  in
  ty_ret, mode_ret, args

(* Generalization criterion for expressions *)

let rec is_nonexpansive exp =
  match exp.exp_desc with
  | Texp_ident _
  | Texp_constant _
  | Texp_unreachable
  | Texp_function _
  | Texp_probe_is_enabled _
  | Texp_src_pos
  | Texp_array (_, _, [], _) -> true
  | Texp_let(_rec_flag, pat_exp_list, body) ->
      List.for_all (fun vb -> is_nonexpansive vb.vb_expr) pat_exp_list &&
      is_nonexpansive body
  | Texp_apply(e, (_,Omitted _)::el, _, _, _) ->
      is_nonexpansive e && List.for_all is_nonexpansive_arg (List.map snd el)
  | Texp_match(e, _, cases, _) ->
     (* Not sure this is necessary, if [e] is nonexpansive then we shouldn't
         care if there are exception patterns. But the previous version enforced
         that there be none, so... *)
      let contains_exception_pat pat =
        exists_general_pattern { f = fun (type k) (p : k general_pattern) ->
          match p.pat_desc with
          | Tpat_exception _ -> true
          | _ -> false } pat
      in
      is_nonexpansive e &&
      List.for_all
        (fun {c_lhs; c_guard; c_rhs} ->
           is_nonexpansive_opt c_guard && is_nonexpansive c_rhs
           && not (contains_exception_pat c_lhs)
        ) cases
  | Texp_probe {handler} -> is_nonexpansive handler
  | Texp_tuple (el, _) ->
      List.for_all (fun (_,e) -> is_nonexpansive e) el
  | Texp_construct(_, _, el, _) ->
      List.for_all is_nonexpansive el
  | Texp_variant(_, arg) -> is_nonexpansive_opt (Option.map fst arg)
  | Texp_record { fields; extended_expression } ->
      Array.for_all
        (fun (lbl, definition) ->
           match definition with
           | Overridden (_, exp) ->
               lbl.lbl_mut = Immutable && is_nonexpansive exp
           | Kept _ -> true)
        fields
      && is_nonexpansive_opt extended_expression
  | Texp_field(exp, _, _, _) -> is_nonexpansive exp
  | Texp_ifthenelse(_cond, ifso, ifnot) ->
      is_nonexpansive ifso && is_nonexpansive_opt ifnot
  | Texp_sequence (_e1, _jkind, e2) -> is_nonexpansive e2  (* PR#4354 *)
  | Texp_new (_, _, cl_decl, _) -> Btype.class_type_arity cl_decl.cty_type > 0
  (* Note: nonexpansive only means no _observable_ side effects *)
  | Texp_lazy e -> is_nonexpansive e
  | Texp_object ({cstr_fields=fields; cstr_type = { csig_vars=vars}}, _) ->
      let count = ref 0 in
      List.for_all
        (fun field -> match field.cf_desc with
            Tcf_method _ -> true
          | Tcf_val (_, _, _, Tcfk_concrete (_, e), _) ->
              incr count; is_nonexpansive e
          | Tcf_val (_, _, _, Tcfk_virtual _, _) ->
              incr count; true
          | Tcf_initializer e -> is_nonexpansive e
          | Tcf_constraint _ -> true
          | Tcf_inherit _ -> false
          | Tcf_attribute _ -> true)
        fields &&
      Vars.fold (fun _ (mut,_,_) b -> decr count; b && mut = Asttypes.Immutable)
        vars true &&
      !count = 0
  | Texp_letmodule (_, _, _, mexp, e)
  | Texp_open ({ open_expr = mexp; _}, e) ->
      is_nonexpansive_mod mexp && is_nonexpansive e
  | Texp_pack mexp ->
      is_nonexpansive_mod mexp
  (* Computations which raise exceptions are nonexpansive, since (raise e) is
     equivalent to (raise e; diverge), and a nonexpansive "diverge" can be
     produced using lazy values or the relaxed value restriction.
     See GPR#1142 *)
  | Texp_assert (exp, _) ->
      is_nonexpansive exp
  | Texp_apply (
      { exp_desc = Texp_ident (_, _, {val_kind =
             Val_prim {Primitive.prim_name =
                         ("%raise" | "%reraise" | "%raise_notrace")}},
             Id_prim _, _) },
      [Nolabel, Arg (e, _)], _, _, _) ->
     is_nonexpansive e
  | Texp_array (_, _, _ :: _, _)
  | Texp_apply _
  | Texp_try _
  | Texp_setfield _
  | Texp_list_comprehension _
  | Texp_array_comprehension _
  | Texp_while _
  | Texp_for _
  | Texp_send _
  | Texp_instvar _
  | Texp_setinstvar _
  | Texp_override _
  | Texp_letexception _
  | Texp_letop _
  | Texp_extension_constructor _ ->
    false
  | Texp_exclave e -> is_nonexpansive e

and is_nonexpansive_mod mexp =
  match mexp.mod_desc with
  | Tmod_ident _
  | Tmod_functor _ -> true
  | Tmod_unpack (e, _) -> is_nonexpansive e
  | Tmod_constraint (m, _, _, _) -> is_nonexpansive_mod m
  | Tmod_structure str ->
      List.for_all
        (fun item -> match item.str_desc with
          | Tstr_eval _ | Tstr_primitive _ | Tstr_type _
          | Tstr_modtype _ | Tstr_class_type _  -> true
          | Tstr_value (_, pat_exp_list) ->
              List.for_all (fun vb -> is_nonexpansive vb.vb_expr) pat_exp_list
          | Tstr_module {mb_expr=m;_}
          | Tstr_open {open_expr=m;_}
          | Tstr_include {incl_mod=m;_} -> is_nonexpansive_mod m
          | Tstr_recmodule id_mod_list ->
              List.for_all (fun {mb_expr=m;_} -> is_nonexpansive_mod m)
                id_mod_list
          | Tstr_exception {tyexn_constructor = {ext_kind = Text_decl _}} ->
              false (* true would be unsound *)
          | Tstr_exception {tyexn_constructor = {ext_kind = Text_rebind _}} ->
              true
          | Tstr_typext te ->
              List.for_all
                (function {ext_kind = Text_decl _} -> false
                        | {ext_kind = Text_rebind _} -> true)
                te.tyext_constructors
          | Tstr_class _ -> false (* could be more precise *)
          | Tstr_attribute _ -> true
        )
        str.str_items
  | Tmod_apply _ | Tmod_apply_unit _ -> false

and is_nonexpansive_opt = function
  | None -> true
  | Some e -> is_nonexpansive e

and is_nonexpansive_arg = function
  | Omitted _ -> true
  | Arg (e, _) -> is_nonexpansive e

let maybe_expansive e = not (is_nonexpansive e)

let check_recursive_bindings env valbinds =
  let ids = let_bound_idents valbinds in
  List.iter
    (fun {vb_expr} ->
       if not (Rec_check.is_valid_recursive_expression ids vb_expr) then
         raise(Error(vb_expr.exp_loc, env, Illegal_letrec_expr))
    )
    valbinds

let check_recursive_class_bindings env ids exprs =
  List.iter
    (fun expr ->
       if not (Rec_check.is_valid_class_expr ids expr) then
         raise(Error(expr.cl_loc, env, Illegal_class_expr)))
    exprs

module Is_local_returning : sig
  val function_body : Jane_syntax.N_ary_functions.function_body -> bool
end = struct

  (* Is the return value annotated with "local_"?
     [assert false] can work either way *)

  type local_returning_flag =
    | Local of Location.t  (* location of a local return *)
    | Not of Location.t  (* location of a non-local return *)
    | Either

  let combine flag1 flag2 =
    match flag1, flag2 with
    | (Local _ as flag), Local _
    | (Local _ as flag), Either
    | (Not _ as flag), Not _
    | (Not _ as flag), Either
    | Either, (Local _ as flag)
    | Either, (Not _ as flag)
    | (Either as flag), Either ->
      flag

    | Local local_loc, Not not_local_loc
    | Not not_local_loc, Local local_loc ->
       raise(Error(not_local_loc, Env.empty,
                   Local_return_annotation_mismatch local_loc))

  let expr e =
    let rec loop e =
      match Jane_syntax.Expression.of_ast e with
      | Some (jexp, _attrs) -> begin
          match jexp with
          | Jexp_comprehension   _ -> Not e.pexp_loc
          | Jexp_immutable_array _ -> Not e.pexp_loc
          | Jexp_layout (Lexp_constant _) -> Not e.pexp_loc
          | Jexp_layout (Lexp_newtype (_, _, e)) -> loop e
          | Jexp_n_ary_function _ -> Not e.pexp_loc
          | Jexp_tuple _ -> Not e.pexp_loc
          | Jexp_modes (Coerce (modes, exp)) ->
              if List.exists
                  (fun m ->
                     let {txt; _} =
                       (m : Jane_syntax.Mode_expr.Const.t :> _ Location.loc)
                     in
                     txt = "local")
                  modes.txt
              then Local e.pexp_loc
              else loop exp
        end
      | None      ->
      match e.pexp_desc with
      | Pexp_assert { pexp_desc = Pexp_construct ({ txt = Lident "false" },
                                                  None) } ->
          Either
      | Pexp_ident _ | Pexp_constant _ | Pexp_apply _ | Pexp_tuple _
      | Pexp_construct _ | Pexp_variant _ | Pexp_record _ | Pexp_field _
      | Pexp_setfield _ | Pexp_array _ | Pexp_while _ | Pexp_for _ | Pexp_send _
      | Pexp_new _ | Pexp_setinstvar _ | Pexp_override _ | Pexp_assert _
      | Pexp_lazy _ | Pexp_object _ | Pexp_pack _ | Pexp_function _ | Pexp_fun _
      | Pexp_letop _ | Pexp_extension _ | Pexp_unreachable ->
          Not e.pexp_loc
      | Pexp_let(_, _, e) | Pexp_sequence(_, e) | Pexp_constraint(e, _)
      | Pexp_coerce(e, _, _) | Pexp_letmodule(_, _, e) | Pexp_letexception(_, e)
      | Pexp_poly(e, _) | Pexp_newtype(_, e) | Pexp_open(_, e)
      | Pexp_ifthenelse(_, e, None)->
          loop e
      | Pexp_ifthenelse(_, e1, Some e2)-> combine (loop e1) (loop e2)
      | Pexp_match(_, cases) -> begin
          match cases with
          | [] -> Not e.pexp_loc
          | first :: rest ->
              List.fold_left
                (fun acc pc -> combine acc (loop pc.pc_rhs))
                (loop first.pc_rhs) rest
        end
      | Pexp_try(e, cases) ->
          List.fold_left
            (fun acc pc -> combine acc (loop pc.pc_rhs))
            (loop e) cases
    in
    loop e

  let cases cs =
    match cs with
    | [] -> Either
    | case :: cases ->
        let is_local_returning_case case =
          expr case.pc_rhs
        in
        List.fold_left
          (fun acc case -> combine acc (is_local_returning_case case))
          (is_local_returning_case case) cases

  let function_body (body : Jane_syntax.N_ary_functions.function_body) =
    match body with
    | Pfunction_body body -> expr body
    | Pfunction_cases (cs, _, _) -> cases cs

  let is_strictly_local = function
    | Local _ -> true
    | Either | Not _ -> false
        (* [fun _ -> assert false] must not be local-returning for
          backward compatibility *)

  (* for exporting from this module *)

  let function_body body = is_strictly_local (function_body body)
end

(* The "rest of the function" extends from the start of the first parameter
   to the end of the overall function. The parser does not construct such
   a location so we forge one for type errors.
*)
let loc_rest_of_function
    ~(loc_function : Location.t) params_suffix body : Location.t
  =
  let open Jane_syntax.N_ary_functions in
  match params_suffix, body with
  | { pparam_loc } :: _, _ ->
      let loc_start = pparam_loc.loc_start in
      { loc_start; loc_end = loc_function.loc_end; loc_ghost = true }
  | [], Pfunction_body pexp -> pexp.pexp_loc
  | [], Pfunction_cases (_, loc_cases, _) -> loc_cases

(* Approximate the type of an expression, for better recursion *)

(* CR layouts v5: This any is fine because we don't allow you to make types
   that could be matched on and have anys in them.  But once we do, this
   should probably be sort variable.  See Test 22 in typing-layouts/basics.ml
   (which mentions approx_type) for why it can't be value.  *)
(* CR layouts v2: RAE thinks this any is fine in perpetuity. Before changing
   this, let's talk. *)
let approx_type_default () = newvar (Jkind.any ~why:Dummy_jkind)

let rec approx_type env sty =
  match Jane_syntax.Core_type.of_ast sty with
  | Some (jty, attrs) -> approx_type_jst env attrs jty
  | None ->
  match sty.ptyp_desc with
  | Ptyp_arrow (p, ({ ptyp_desc = Ptyp_poly _ } as arg_sty), sty) ->
      let p = Typetexp.transl_label p (Some arg_sty) in
      (* CR layouts v5: value requirement here to be relaxed *)
      if is_optional p then newvar Predef.option_argument_jkind
      else begin
        let arg_mode = Typetexp.get_alloc_mode arg_sty in
        let arg_ty =
          (* Polymorphic types will only unify with types that match all of their
           polymorphic parts, so we need to fully translate the type here
           unlike in the monomorphic case *)
          Typetexp.transl_simple_type ~new_var_jkind:Any env ~closed:false arg_mode arg_sty
        in
        let ret = approx_type env sty in
        let marg = Alloc.of_const arg_mode in
        let mret = Alloc.newvar () in
        newty (Tarrow ((p,marg,mret), arg_ty.ctyp_type, ret, commu_ok))
      end
  | Ptyp_arrow (p, arg_sty, sty) ->
      let arg_mode = Typetexp.get_alloc_mode arg_sty in
      let p = Typetexp.transl_label p (Some arg_sty) in
      let arg =
        if is_optional p
        then type_option (newvar Predef.option_argument_jkind)
        else newvar (Jkind.any ~why:Inside_of_Tarrow)
      in
      let ret = approx_type env sty in
      let marg = Alloc.of_const arg_mode in
      let mret = Alloc.newvar () in
      newty (Tarrow ((p,marg,mret), newmono arg, ret, commu_ok))
  | Ptyp_tuple args ->
      newty (Ttuple (List.map (fun t -> None, approx_type env t) args))
  | Ptyp_constr (lid, ctl) ->
      let path, decl = Env.lookup_type ~use:false ~loc:lid.loc lid.txt env in
      if List.length ctl <> decl.type_arity
      then newvar (Jkind.any ~why:Dummy_jkind)
      else begin
        let tyl = List.map (approx_type env) ctl in
        newconstr path tyl
      end
  | _ -> approx_type_default ()

and approx_type_jst env _attrs : Jane_syntax.Core_type.t -> _ = function
  | Jtyp_layout (Ltyp_var _) -> approx_type_default ()
  | Jtyp_layout (Ltyp_poly _) -> approx_type_default ()
  | Jtyp_layout (Ltyp_alias _) -> approx_type_default ()
  | Jtyp_tuple args ->
      newty
        (Ttuple (List.map (fun (label, t) -> label, approx_type env t) args))

let type_pattern_approx_jane_syntax : Jane_syntax.Pattern.t -> _ = function
  | Jpat_immutable_array _
  | Jpat_layout (Lpat_constant _) -> ()
  | Jpat_tuple _
    -> ()

let type_pattern_approx env spat ty_expected =
  match Jane_syntax.Pattern.of_ast spat with
  | Some (jpat, _attrs) -> type_pattern_approx_jane_syntax jpat
  | None      ->
  match spat.ppat_desc with
  | Ppat_constraint(_, ({ptyp_desc=Ptyp_poly _} as sty)) ->
      let arg_type_mode, sty = alloc_mode_from_ppat_constraint_typ_attrs sty in
      let ty_pat =
        Typetexp.transl_simple_type ~new_var_jkind:Any env ~closed:false arg_type_mode sty
      in
      begin try unify env ty_pat.ctyp_type ty_expected with Unify trace ->
        raise(Error(spat.ppat_loc, env, Pattern_type_clash(trace, None)))
      end;
  | _ -> ()

let type_approx_constraint ~loc env constraint_ ty_expected =
  let open Jane_syntax.N_ary_functions in
  match constraint_ with
  | Pconstraint sty ->
      let ty_expected' = approx_type env sty in
      begin try unify env ty_expected' ty_expected with Unify err ->
        raise (Error (loc, env, Expr_type_clash (err, None, None)))
      end;
      ty_expected'
  | Pcoerce (_sty1, sty2) ->
      let ty = approx_type env sty2 in
      begin try unify env ty ty_expected with Unify trace ->
        raise (Error (loc, env, Expr_type_clash (trace, None, None)))
      end;
      ty_expected

let type_approx_constraint_opt ~loc env constraint_ ty_expected =
  let open Jane_syntax.N_ary_functions in
  match constraint_ with
  | None -> ty_expected
  | Some { type_constraint; mode_annotations = _ } ->
      type_approx_constraint ~loc env type_constraint ty_expected

let type_approx_fun_one_param
    env loc label spato ty_expected ~first ~in_function
  =
  let mode_annots, has_poly =
    match spato with
    | None -> None, false
    | Some spat ->
        let mode_annots, spat = mode_annots_from_pat_attrs spat in
        let has_poly = has_poly_constraint spat in
        if has_poly && is_optional label then
          raise(Error(spat.ppat_loc, env, Optional_poly_param));
        Some mode_annots, has_poly
  in
  let loc_fun, ty_fun = in_function in
  let { ty_arg; arg_mode; ty_ret; _ } =
    try filter_arrow env ty_expected label ~force_tpoly:(not has_poly)
    with Filter_arrow_failed err ->
      let err =
        error_of_filter_arrow_failure ~explanation:None ty_fun err ~first
      in
      raise (Error(loc_fun, env, err))
  in
  Option.iter
    (fun mode_annots ->
      apply_mode_annots ~loc ~env mode_annots arg_mode)
    mode_annots;
  if has_poly then begin
    match spato with
    | None -> ()
    | Some spat -> type_pattern_approx env spat ty_arg
  end;
  ty_ret

let rec type_approx env sexp ty_expected =
  let loc = sexp.pexp_loc in
  match Jane_syntax.Expression.of_ast sexp with
  | Some (jexp, _attrs) -> type_approx_aux_jane_syntax ~loc env jexp ty_expected
  | None      -> match sexp.pexp_desc with
    Pexp_let (_, _, e) -> type_approx env e ty_expected
  | Pexp_fun _ | Pexp_function _ ->
      Misc.fatal_error
        "Unexpected [Pexp_fun]/[Pexp_function] outside of Jane Syntax construct"
  | Pexp_match (_, {pc_rhs=e}::_) -> type_approx env e ty_expected
  | Pexp_try (e, _) -> type_approx env e ty_expected
  | Pexp_tuple l ->
    type_tuple_approx env sexp.pexp_loc ty_expected
      (List.map (fun e -> None, e) l)
  | Pexp_ifthenelse (_,e,_) -> type_approx env e ty_expected
  | Pexp_sequence (_,e) -> type_approx env e ty_expected
  | Pexp_constraint (e, sty) ->
      let ty_expected =
        type_approx_constraint env (Pconstraint sty) ty_expected ~loc
      in
      type_approx env e ty_expected
  | Pexp_coerce (_, sty1, sty2) ->
      ignore
        (type_approx_constraint env (Pcoerce (sty1, sty2)) ty_expected ~loc
           : type_expr)
  | Pexp_apply
      ({ pexp_desc = Pexp_extension({txt = "extension.escape"}, PStr []) },
       [Nolabel, e]) ->
    type_approx env e ty_expected
  | _ -> ()

and type_approx_aux_jane_syntax
    ~loc
    env
    (jexp : Jane_syntax.Expression.t)
    ty_expected
  =
  match jexp with
  | Jexp_comprehension _
  | Jexp_immutable_array _
  | Jexp_layout (Lexp_constant _)
  | Jexp_layout (Lexp_newtype _) -> ()
  | Jexp_n_ary_function (params, c, body) ->
      type_approx_function ~loc env params c body ty_expected
  | Jexp_tuple l ->
      type_tuple_approx env loc ty_expected l
  | Jexp_modes (Coerce (_, e)) -> type_approx env e ty_expected

and type_tuple_approx (env: Env.t) loc ty_expected l =
  let labeled_tys = List.map
    (fun (label, _) -> label, newvar (Jkind.value ~why:Tuple_element)) l
  in
  let ty = newty (Ttuple labeled_tys) in
  begin try unify env ty ty_expected with Unify err ->
    raise(Error(loc, env, Expr_type_clash (err, None, None)))
  end;
  List.iter2
    (fun (_, e) (_, ty) -> type_approx env e ty)
    l labeled_tys

and type_approx_function =
  let rec loop env params c body ty_expected ~in_function ~first =
    let open Jane_syntax.N_ary_functions in
    let loc_function, _ = in_function in
    let loc = loc_rest_of_function ~loc_function params body in
    (* We can approximate types up to the first newtype parameter, whereupon
      we give up.
    *)
    match params with
    | { pparam_desc = Pparam_newtype _ } :: _ -> ()
    | { pparam_desc = Pparam_val (label, _, pat) } :: params ->
        let label, pat = Typetexp.transl_label_from_pat label pat in
        let ty_res =
          type_approx_fun_one_param env loc label (Some pat) ty_expected
            ~first ~in_function
        in
        loop env params c body ty_res ~in_function ~first:false
    | [] ->
        (* In the [Pconstraint] case, we override the [ty_expected] that
           gets passed to the approximating of the rest of the type.
        *)
        let ty_expected =
          type_approx_constraint_opt env c ty_expected ~loc
        in
        match body with
        | Pfunction_body body ->
            type_approx env body ty_expected
        | Pfunction_cases ({pc_rhs = e} :: _, _, _) ->
            let ty_res =
              type_approx_fun_one_param env loc Nolabel None ty_expected
                ~in_function ~first
            in
            type_approx env e ty_res
        | Pfunction_cases ([], _, _) -> ()
  in
  fun ~loc env params c body ty_expected : unit ->
    loop env params c body ty_expected
      ~in_function:(loc, ty_expected) ~first:true

(* Check that all univars are safe in a type. Both exp.exp_type and
   ty_expected should already be generalized. *)
let check_univars env kind exp ty_expected vars =
  let error ty ty_expected errs =
    let ty_expected = instance ty_expected in
    let trace =
      (Ctype.expanded_diff env ~got:ty ~expected:ty_expected) :: errs
    in
    raise (Error(exp.exp_loc, env,
                 Less_general(kind, Errortrace.unification_error ~trace)))
  in
  let pty = instance ty_expected in
  let exp_ty, vars =
    with_local_level_iter ~post:generalize begin fun () ->
      match get_desc pty with
        Tpoly (body, tl) ->
          (* Enforce scoping for type_let:
             since body is not generic,  instance_poly only makes
             copies of nodes that have a Tunivar as descendant *)
          let univars, ty' = instance_poly true tl body in
          let vars, exp_ty = instance_parameterized_type vars exp.exp_type in
          List.iter2 (fun uvar var ->
            (* This checks that the term doesn't require more specific jkinds
               than allowed by the univars. *)
            (* CR layouts: expand_head here is needed for examples like:

               type 'a t = 'a
               let id (x : 'a t) = x
               let foo : 'a . 'a -> 'a = fun x -> id x

               Here, while checking foo, ['a] gets unified with ['a t].  This is
               fine because ['a t] is actually just ['a], but it does mean we need
               to expand the var to find the variable with the jkind we want to
               check.

               However, I should come back and think about his more carefully:
               1) [polyfy], which is called below, also does this expansion.
                  It would be nice to just move the jkind check there,
                  but there was some reason I didn't do this originally (something
                  about unifications statefully changing things between now and
                  then).  Revisit.
               2) [polyfy] actually calls [expand_head] twice!  why?!
            *)
            match get_desc (expand_head env var) with
            | Tvar { jkind = jkind2; } -> begin
                match check_type_jkind env uvar jkind2 with
                | Ok _ -> ()
                | Error err ->
                  error exp_ty ty_expected
                    [Errortrace.Bad_jkind (uvar,err)]
              end
            | _ ->
              (* It would be semantically correct for this case to error. But
                 these errors are caught below anyway, and erroring earlier
                 results in small differences in error messages vs upstream. *)
              ())
            univars vars;
          unify_exp_types exp.exp_loc env exp_ty ty';
          ((exp_ty, vars), exp_ty::vars)
      | _ -> assert false
    end
  in
  let ty, complete = polyfy env exp_ty vars in
  if not complete then error ty ty_expected []

let generalize_and_check_univars env kind exp ty_expected vars =
  generalize exp.exp_type;
  generalize ty_expected;
  List.iter generalize vars;
  check_univars env kind exp ty_expected vars

(* [check_statement] implements the [non-unit-statement] check.

   This check is called in contexts where the value of the expression is known
   to be discarded (eg. the lhs of a sequence). We check that [exp] has type
   unit, or has an explicit type annotation; otherwise we raise the
   [non-unit-statement] warning. *)

let check_statement exp =
  let ty = get_desc (expand_head exp.exp_env exp.exp_type) in
  match ty with
  | Tconstr (p, _, _)  when Path.same p Predef.path_unit -> ()
  (* CR layouts v5: when we have unboxed unit, add a case here for it *)
  | Tvar _ -> ()
  | _ ->
      let rec loop {exp_loc; exp_desc; exp_extra; _} =
        match exp_desc with
        | Texp_let (_, _, e)
        | Texp_sequence (_, _, e)
        | Texp_letexception (_, e)
        | Texp_letmodule (_, _, _, _, e) ->
            loop e
        | _ ->
            let loc =
              match List.find_opt (function
                  | (Texp_constraint _, _, _) -> true
                  | _ -> false) exp_extra
              with
              | Some (_, loc, _) -> loc
              | None -> exp_loc
            in
            Location.prerr_warning loc Warnings.Non_unit_statement
      in
      loop exp


(* [check_partial_application] implements the [ignored-partial-application]
   warning (and if [statement] is [true], also [non-unit-statement]).

   If [exp] has a function type, we check that it is not syntactically the
   result of a function application, as this is often a bug in certain contexts
   (eg the rhs of a let-binding or in the argument of [ignore]). For example,
   [ignore (List.map print_int)] written by mistake instead of [ignore (List.map
   print_int li)].

   The check can be disabled by explicitly annotating the expression with a type
   constraint, eg [(e : _ -> _)].

   If [statement] is [true] and the [ignored-partial-application] is {em not}
   triggered, then the [non-unit-statement] check is performed (see
   [check_statement]).

   If the type of [exp] is not known at the time this function is called, the
   check is retried again after typechecking. *)

let check_partial_application ~statement exp =
  let check_statement () = if statement then check_statement exp in
  let doit () =
    let ty = get_desc (expand_head exp.exp_env exp.exp_type) in
    match ty with
    | Tarrow _ ->
        let rec check {exp_desc; exp_loc; exp_extra; _} =
          if List.exists (function
              | (Texp_constraint _, _, _) -> true
              | _ -> false) exp_extra then check_statement ()
          else begin
            match exp_desc with
            | Texp_ident _ | Texp_constant _ | Texp_tuple _
            | Texp_construct _ | Texp_variant _ | Texp_record _
            | Texp_field _ | Texp_setfield _ | Texp_array _
            | Texp_list_comprehension _ | Texp_array_comprehension _
            | Texp_while _ | Texp_for _ | Texp_instvar _
            | Texp_setinstvar _ | Texp_override _ | Texp_assert _
            | Texp_lazy _ | Texp_object _ | Texp_pack _ | Texp_unreachable
            | Texp_extension_constructor _ | Texp_ifthenelse (_, _, None)
            | Texp_probe _ | Texp_probe_is_enabled _ | Texp_src_pos
            | Texp_function _ ->
                check_statement ()
            | Texp_match (_, _, cases, _) ->
                List.iter (fun {c_rhs; _} -> check c_rhs) cases
            | Texp_try (e, cases) ->
                check e; List.iter (fun {c_rhs; _} -> check c_rhs) cases
            | Texp_ifthenelse (_, e1, Some e2) ->
                check e1; check e2
            | Texp_let (_, _, e) | Texp_sequence (_, _, e) | Texp_open (_, e)
            | Texp_letexception (_, e) | Texp_letmodule (_, _, _, _, e)
            | Texp_exclave e ->
                check e
            | Texp_apply _ | Texp_send _ | Texp_new _ | Texp_letop _ ->
                Location.prerr_warning exp_loc
                  Warnings.Ignored_partial_application
          end
        in
        check exp
    | _ ->
        check_statement ()
  in
  let ty = get_desc (expand_head exp.exp_env exp.exp_type) in
  match ty with
  | Tvar _ ->
      (* The type of [exp] is not known. Delay the check until after
         typechecking in order to give a chance for the type to become known
         through unification. *)
      add_delayed_check doit
  | _ ->
      doit ()

let pattern_needs_partial_application_check p =
  let rec check : type a. a general_pattern -> bool = fun p ->
    not (List.exists (function (Tpat_constraint _, _, _) -> true | _ -> false)
          p.pat_extra) &&
    match p.pat_desc with
    | Tpat_any -> true
    | Tpat_exception _ -> true
    | Tpat_or (p1, p2, _) -> check p1 && check p2
    | Tpat_value p -> check (p :> value general_pattern)
    | _ -> false
  in
  check p

(* Check that a type is generalizable at some level *)
let generalizable level ty =
  let rec check ty =
    if not_marked_node ty then
      if get_level ty <= level then raise Exit else
      (flip_mark_node ty; iter_type_expr check ty)
  in
  try check ty; unmark_type ty; true
  with Exit -> unmark_type ty; false

(* Hack to allow coercion of self. Will clean-up later. *)
let self_coercion = ref ([] : (Path.t * Location.t list ref) list)

(* Helpers for type_cases *)

let contains_variant_either ty =
  let rec loop ty =
    if try_mark_node ty then
      begin match get_desc ty with
        Tvariant row ->
          if not (is_fixed row) then
            List.iter
              (fun (_,f) ->
                match row_field_repr f with Reither _ -> raise Exit | _ -> ())
              (row_fields row);
          iter_row loop row
      | _ ->
          iter_type_expr loop ty
      end
  in
  try loop ty; unmark_type ty; false
  with Exit -> unmark_type ty; true

let shallow_iter_ppat_jane_syntax f : Jane_syntax.Pattern.t -> _ = function
  | Jpat_immutable_array (Iapat_immutable_array pats) -> List.iter f pats
  | Jpat_layout (Lpat_constant _) -> ()
  | Jpat_tuple (lst, _) ->  List.iter (fun (_,p) -> f p) lst

let shallow_iter_ppat f p =
  match Jane_syntax.Pattern.of_ast p with
  | Some (jpat, _attrs) -> shallow_iter_ppat_jane_syntax f jpat
  | None      ->
  match p.ppat_desc with
  | Ppat_any | Ppat_var _ | Ppat_constant _ | Ppat_interval _
  | Ppat_construct (_, None)
  | Ppat_extension _
  | Ppat_type _ | Ppat_unpack _ -> ()
  | Ppat_array pats -> List.iter f pats
  | Ppat_or (p1,p2) -> f p1; f p2
  | Ppat_variant (_, arg) -> Option.iter f arg
  | Ppat_tuple lst -> List.iter f lst
  | Ppat_construct (_, Some (_, p))
  | Ppat_exception p | Ppat_alias (p,_)
  | Ppat_open (_,p)
  | Ppat_constraint (p,_) | Ppat_lazy p -> f p
  | Ppat_record (args, _flag) -> List.iter (fun (_,p) -> f p) args

let exists_ppat f p =
  let exception Found in
  let rec loop p =
    if f p then raise Found else ();
    shallow_iter_ppat loop p in
  match loop p with
  | exception Found -> true
  | () -> false

let contains_polymorphic_variant p =
  exists_ppat
    (function
     | {ppat_desc = (Ppat_variant _ | Ppat_type _)} -> true
     | _ -> false)
    p

let contains_gadt p =
  exists_general_pattern { f = fun (type k) (p : k general_pattern) ->
     match p.pat_desc with
     | Tpat_construct (_, cd, _, _) when cd.cstr_generalized -> true
     | _ -> false } p

(* There are various things that we need to do in presence of GADT constructors
   that aren't required if there are none.
   However, because of disambiguation, we can't know for sure whether the
   patterns contain some GADT constructors. So we conservatively assume that
   any constructor might be a GADT constructor. *)
let may_contain_gadts p =
  exists_ppat
  (function
   | {ppat_desc = Ppat_construct _} -> true
   | _ -> false)
  p

(* One of the things we do in the presence of GADT constructors (see above
   definition) is treat `let p = e in ...` as a match `match e with p -> ...`.
   This changes the way type inference works to check the expression first, and
   using its type in the checking of the pattern.  We want that behavior for
   labeled tuple patterns as well.  *)
let turn_let_into_match p =
  exists_ppat (fun p ->
    match Jane_syntax.Pattern.of_ast p with
    | Some (Jpat_tuple (_, _), _) -> true
    | Some ((Jpat_layout _ | Jpat_immutable_array _), _) -> false
    | None -> match p.ppat_desc with
    | Ppat_construct _ -> true
    | _ -> false) p

(* There are various things that we need to do in presence of module patterns
   that aren't required if there are none. Most notably, we need to ensure the
   modules are entered at the appropriate scope. The caller should use
   [may_contain_modules] as an indication to set up the proper scope handling
   code (via [allow_modules]) to permit module patterns.
   The class of patterns identified here should stay in sync with the patterns
   whose typing involves [enter_variable ~is_module:true], as these calls
   will error if the scope handling isn't set up.
*)
let may_contain_modules p =
  exists_ppat
  (function
   | {ppat_desc = Ppat_unpack _} -> true
   | _ -> false)
  p

let check_absent_variant env =
  iter_general_pattern { f = fun (type k) (pat : k general_pattern) ->
    match pat.pat_desc with
    | Tpat_variant (s, arg, row) ->
      let row = !row in
      if List.exists (fun (s',fi) -> s = s' && row_field_repr fi <> Rabsent)
          (row_fields row)
      || not (is_fixed row) && not (static_row row)  (* same as Ctype.poly *)
      then () else
      let ty_arg =
        match arg with None -> [] | Some p -> [correct_levels p.pat_type] in
      let fields = [s, rf_either ty_arg ~no_arg:(arg=None) ~matched:true] in
      let row' =
        create_row ~fields
          ~more:(newvar (Jkind.value ~why:Row_variable))
          ~closed:false ~fixed:None ~name:None
      in
      (* Should fail *)
      unify_pat (ref env) {pat with pat_type = newty (Tvariant row')}
                          (correct_levels pat.pat_type)
    | _ -> () }

(* Getting proper location of already typed expressions.

   Used to avoid confusing locations on type error messages in presence of
   type constraints.
   For example:

       (* Before patch *)
       # let x : string = (5 : int);;
                           ^
       (* After patch *)
       # let x : string = (5 : int);;
                          ^^^^^^^^^
*)
let proper_exp_loc exp =
  let rec aux = function
    | [] -> exp.exp_loc
    | ((Texp_constraint _ | Texp_coerce _), loc, _) :: _ -> loc
    | _ :: rest -> aux rest
  in
  aux exp.exp_extra

(* To find reasonable names for let-bound and lambda-bound idents *)

let rec name_pattern default = function
    [] -> Ident.create_local default
  | p :: rem ->
    match p.pat_desc with
      Tpat_var (id, _, _, _) -> id
    | Tpat_alias(_, id, _, _, _) -> id
    | _ -> name_pattern default rem

let name_cases default lst =
  name_pattern default (List.map (fun c -> c.c_lhs) lst)

(* Typing of expressions *)

(** [sdesc_for_hint] is used by error messages to report literals in their
    original formatting *)
let unify_exp ?sdesc_for_hint env exp expected_ty =
  let loc = proper_exp_loc exp in
  try
    unify_exp_types loc env exp.exp_type expected_ty
  with Error(loc, env, Expr_type_clash(err, tfc, None)) ->
    raise (Error(loc, env, Expr_type_clash(err, tfc, sdesc_for_hint)))

(* If [is_inferred e] is true, [e] will be typechecked without using
   the "expected type" provided by the context. *)

let rec is_inferred sexp =
  match Jane_syntax.Expression.of_ast sexp with
  | Some (jexp, _attrs) -> is_inferred_jane_syntax jexp
  | None      -> match sexp.pexp_desc with
  | Pexp_ident _ | Pexp_apply _ | Pexp_field _ | Pexp_constraint _
  | Pexp_coerce _ | Pexp_send _ | Pexp_new _ -> true
  | Pexp_sequence (_, e) | Pexp_open (_, e) -> is_inferred e
  | Pexp_ifthenelse (_, e1, Some e2) -> is_inferred e1 && is_inferred e2
  | _ -> false

and is_inferred_jane_syntax : Jane_syntax.Expression.t -> _ = function
  | Jexp_comprehension _
  | Jexp_immutable_array _
  | Jexp_layout (Lexp_constant _ | Lexp_newtype _) -> false
  | Jexp_n_ary_function _ -> false
  | Jexp_tuple _ -> false
  | Jexp_modes (Coerce (_, exp)) -> is_inferred exp

(* check if the type of %apply or %revapply matches the type expected by
   the specialized typing rule for those primitives.
*)
type apply_prim =
  | Apply
  | Revapply
let check_apply_prim_type prim typ =
  match get_desc typ with
  | Tarrow ((Nolabel,_,_),a,b,_) when tpoly_is_mono a ->
      let a = tpoly_get_mono a in
      begin match get_desc b with
      | Tarrow((Nolabel,_,_),c,d,_) when tpoly_is_mono c ->
          let c = tpoly_get_mono c in
          let f, x, res =
            match prim with
            | Apply -> a, c, d
            | Revapply -> c, a, d
          in
          begin match get_desc f with
          | Tarrow((Nolabel,_,_),fl,fr,_) ->
              let fl = tpoly_get_mono fl in
              is_Tvar fl && is_Tvar fr && is_Tvar x && is_Tvar res
              && Types.eq_type fl x && Types.eq_type fr res
          | _ -> false
          end
      | _ -> false
      end
  | _ -> false

(* Merge explanation to type clash error *)

let with_explanation explanation f =
  match explanation with
  | None -> f ()
  | Some explanation ->
      try f ()
      with Error (loc', env', Expr_type_clash(err', None, exp'))
        when not loc'.Location.loc_ghost ->
        let err = Expr_type_clash(err', Some explanation, exp') in
        raise (Error (loc', env', err))

let unique_use ~loc ~env mode_l mode_r  =
  let uniqueness = Uniqueness.disallow_left (Value.proj (Monadic Uniqueness) mode_r) in
  let linearity = Linearity.disallow_right (Value.proj (Comonadic Linearity) mode_l) in
  if not (Language_extension.is_enabled Unique) then begin
    (* if unique extension is not enabled, we will not run uniqueness analysis;
       instead, we force all uses to be shared and many. This is equivalent to
       running a UA which forces everything *)
    (match Uniqueness.submode Uniqueness.shared uniqueness with
    | Ok () -> ()
    | Error e ->
        let e : Mode.Value.error = Error (Monadic Uniqueness, e) in
        raise (Error(loc, env, Submode_failed(e, Other, None, None)))
    );
    (match Linearity.submode linearity Linearity.many with
    | Ok () -> ()
    | Error e ->
        let e : Mode.Value.error = Error (Comonadic Linearity, e) in
        raise (Error (loc, env, Submode_failed(e, Other, None, None)))
    );
    (Uniqueness.disallow_left Uniqueness.shared,
     Linearity.disallow_right Linearity.many)
  end
  else (uniqueness, linearity)

(** The body of a constraint or coercion. The "body" may be either an expression
    or a list of function cases. This type is polymorphic in the data returned
    out of typing so that typing an expression body can return an expression
    and typing a function cases body can return the cases.
*)
type 'ret constraint_arg =
  { type_without_constraint: Env.t -> expected_mode -> 'ret * type_expr;
    (** [type_without_constraint] types a body (e :> t) where there is no
        constraint.
    *)
    type_with_constraint: Env.t -> expected_mode -> type_expr -> 'ret;
    (** [type_with_constraint] types a body (e : t) or (e : t :> t') in
        the presence of a constraint.
    *)
    is_self: 'ret -> bool;
  }

(* The result of splitting a function type into its argument/return types along
   with some extra information relevant to typechecking. The "extra information"
   is documented on the fields of [t] below.

   As a running example, we'll suppose the type of a function
   [f = fun x_1 ... x_n -> e] is [a_1 -> a_2 -> ... -> a_n -> b], and we're
   currently typechecking [a_i -> a_{i+1} -> ... -> b] for [i <= n].
 *)
type split_function_ty =
  { (* The result of calling [Ctype.filter_arrow] on
       [a_i -> a_{i+1} -> ... -> b].
    *)
    filtered_arrow: filtered_arrow;
    arg_sort : Jkind.sort;
    ret_sort : Jkind.sort;
    (* An instance of [a_i], unless [x_i] is annotated as polymorphic,
       in which case it's just [a_i] (not an instance).
    *)
    ty_arg_mono: type_expr;
    (* [expected_pat_mode] and [expected_inner_mode] are the arguments you
       should pass to [type_cases]. (As opposed to, say, using
       [filtered_arrow.arg_mode] and [filtered_arrow.ret_mode].) They are
       related to the [filtered_arrow] modes, but also consult whether mode
       crossing is available or if the function has a region.
      *)
    expected_pat_mode: expected_pat_mode;
    expected_inner_mode: expected_mode;
    (* [alloc_mode] is the mode of [fun x_i ... x_n -> e].
       This needs to be a left mode for the construction of the [fp_curry] field
       of the outer function. *)
    alloc_mode: Mode.Alloc.lr;
  }

(** Return the updated environment (e.g. it may have a closure lock)
    as well as the split function type. This function is called for
    each value parameter of a function.

    The mode, type, and location arguments are for the "rest of the
    function"; i.e., the rest of the parameter list (starting at the current
    parameter) followed by the body.

    @param arg_label label for the relevant parameter
    @param has_poly whether the parameter has a polymorphic type annotation
    @param mode_annots mode annotations placed on the function parameter
    @param in_function Information about the [Pexp_function] node that's in
      the process of being typechecked (its overall type and its location).
*)
let split_function_ty
    env (expected_mode : expected_mode) ty_expected loc ~arg_label ~has_poly
    ~mode_annots ~in_function ~is_first_val_param ~is_final_val_param
  =
  let alloc_mode =
      (* Unlike most allocations which can be the highest mode allowed by
         [expected_mode] and their [alloc_mode] identical to [expected_mode] ,
         functions have more constraints. For example, an outer function needs
         to be made global if its inner function is global. As a result, a
         function deserves a separate allocation mode.
      *)
      let mode, _ = Value.newvar_below expected_mode.mode in
      fst (register_allocation_value_mode mode)
  in
  if expected_mode.strictly_local then
    Locality.submode_exn Locality.local (Alloc.proj (Comonadic Areality) alloc_mode);
  let { ty_fun = { ty = ty_fun; explanation }; loc_fun; region_locked } =
    in_function
  in
  let separate = !Clflags.principal || Env.has_local_constraints env in
  let { ty_arg; ty_ret; arg_mode; ret_mode } as filtered_arrow =
    with_local_level_if separate begin fun () ->
      let force_tpoly =
        (* If [has_poly] is true then we rely on the later call to
           type_pat to enforce the invariant that the parameter type
           be a [Tpoly] node *)
        not has_poly
      in
      try filter_arrow env (instance ty_expected) arg_label ~force_tpoly
      with Filter_arrow_failed err ->
        let err =
          error_of_filter_arrow_failure ~explanation ~first:is_first_val_param
            ty_fun err
        in
        raise (Error(loc_fun, env, err))
    end
      ~post:(fun {ty_arg; ty_ret; _} ->
          generalize_structure ty_arg;
          generalize_structure ty_ret)
  in
  apply_mode_annots ~loc:loc_fun ~env mode_annots arg_mode;
  if not has_poly && not (tpoly_is_mono ty_arg) && !Clflags.principal
      && get_level ty_arg < Btype.generic_level then begin
    let snap = Btype.snapshot () in
    let really_poly =
      try
        unify env (newmono (newvar (Jkind.any ~why:Dummy_jkind))) ty_arg;
        false
      with Unify _ -> true
    in
    Btype.backtrack snap;
    if really_poly then
      Location.prerr_warning loc
        (Warnings.Not_principal "this higher-rank function");
  end;
  let env =
    match is_first_val_param with
    | false -> env
    | true ->
        let env =
          Env.add_closure_lock
            ?closure_context:expected_mode.closure_context
            (alloc_as_value alloc_mode).comonadic
            env
        in
        if region_locked then Env.add_region_lock env
        else env
  in
  let ret_value_mode = alloc_as_value ret_mode in
  let expected_inner_mode =
    if not is_final_val_param then
      (* no need to check mode crossing in this case because ty_res always a
      function *)
      mode_default ret_value_mode
    else
      let ret_value_mode =
        if region_locked then mode_return ret_value_mode
        else begin
          (* if the function has no region, we force the ret_mode to be local *)
          match
            Locality.submode Locality.local (Alloc.proj (Comonadic Areality) ret_mode)
          with
          | Ok () -> mode_default ret_value_mode
          | Error _ -> raise (Error (loc_fun, env, Function_returns_local))
        end
      in
      let ret_value_mode = expect_mode_cross env ty_ret ret_value_mode in
      ret_value_mode
  in
  let ty_arg_mono =
    if has_poly then ty_arg
    else begin
      let ty, vars = tpoly_get_poly ty_arg in
      if vars = [] then ty
      else begin
        with_level ~level:generic_level
          (fun () -> snd (instance_poly ~keep_names:true false vars ty))
      end
    end
  in
  let arg_value_mode =
    if region_locked then alloc_to_value_l2r arg_mode
    else Value.disallow_right (alloc_as_value arg_mode)
  in
  let expected_pat_mode = simple_pat_mode arg_value_mode in
  let type_sort ~why ty =
    match Ctype.type_sort ~why env ty with
    | Ok sort -> sort
    | Error err -> raise (Error (loc_fun, env, Function_type_not_rep (ty, err)))
  in
  let arg_sort = type_sort ~why:Function_argument ty_arg in
  let ret_sort = type_sort ~why:Function_result ty_ret in
  env,
  { filtered_arrow; arg_sort; ret_sort;
    alloc_mode; ty_arg_mono;
    expected_inner_mode; expected_pat_mode
  }

type type_function_result_param =
  { param : function_param;
    has_poly : bool;
  }

(* The result of calling [type_function]. For the outer call to
   [type_function], it's the result of typechecking the entire function;
   for recursive calls to [type_function], it's the result of typechecking
   the "rest of the function": the parameter suffix followed by the body.
*)
type type_function_result =
  { function_ :
      type_expr * type_function_result_param list * function_body;
    (* The uninterrupted prefix of newtypes of the parameter suffix. *)
    newtypes: (string loc * Jkind.annotation option) list;
    (* Whether any of the value parameters contains a GADT pattern. *)
    params_contain_gadt: contains_gadt;
    (* The alloc mode of the "rest of the function". None only for recursive
       calls to [type_function] when there are no parameters left. This needs to
       be a left mode for the construction of the [fp_curry] field of the outer
       function.
    *)
    fun_alloc_mode: Mode.Alloc.lr option;
    (* Information about the return of the function. None only for
       recursive calls to [type_function] when there are no parameters
       left.
    *)
    ret_info: type_function_ret_info option;
  }

and type_function_ret_info =
  { (* The mode the function returns at. *)
    ret_mode: Mode.Alloc.l;
    (* The sort returned by the function. *)
    ret_sort: Jkind.sort;
  }

(* Generalize expressions *)
let generalize_structure_exp exp = generalize_structure exp.exp_type
let may_lower_contravariant_then_generalize env exp =
  if maybe_expansive exp then lower_contravariant env exp.exp_type;
  generalize exp.exp_type

(* This added mode attribute is read and removed by
    [alloc_mode_from_pexp_constraint_typ_attrs] or
    [alloc_mode_from_ppat_constraint_typ_attrs]. *)
let add_mode_annot_attrs mode_annot_attr typ =
  match mode_annot_attr with
  | None -> typ
  | Some attr -> { typ with ptyp_attributes = attr :: typ.ptyp_attributes }

(* value binding elaboration *)

let vb_exp_constraint {pvb_expr=expr; pvb_pat=pat; pvb_constraint=ct; pvb_attributes=attrs; _ } =
  let open Ast_helper in
  let mode_annot_attr, _ = Jane_syntax.Mode_expr.extract_attr attrs in
  match ct with
  | None -> expr
  | Some (Pvc_constraint { locally_abstract_univars=[]; typ }) ->
      begin match typ.ptyp_desc with
      | Ptyp_poly _ -> expr
      | _ ->
          let loc = { expr.pexp_loc with Location.loc_ghost = true } in
          Exp.constraint_ ~loc expr (add_mode_annot_attrs mode_annot_attr typ)
      end
  | Some (Pvc_coercion { ground; coercion}) ->
      let loc = { expr.pexp_loc with Location.loc_ghost = true } in
      Exp.coerce ~loc expr ground coercion
  | Some (Pvc_constraint { locally_abstract_univars=vars;typ}) ->
      let loc_start = pat.ppat_loc.Location.loc_start in
      let loc = { expr.pexp_loc with loc_start; loc_ghost=true } in
      let expr = Exp.constraint_ ~loc expr (add_mode_annot_attrs mode_annot_attr typ) in
      List.fold_right (Exp.newtype ~loc) vars expr

let vb_pat_constraint
      ({pvb_pat=pat; pvb_expr = exp; pvb_attributes = attrs; _ } as vb) =
  let mode_annot_attr, _ = Jane_syntax.Mode_expr.extract_attr attrs in
  let spat =
    let open Ast_helper in
    match vb.pvb_constraint, pat.ppat_desc, exp.pexp_desc with
    | Some (Pvc_constraint {locally_abstract_univars=[]; typ}
           | Pvc_coercion { coercion=typ; _ }),
      _, _ ->
        let typ = add_mode_annot_attrs mode_annot_attr typ in
        Pat.constraint_ ~loc:{pat.ppat_loc with Location.loc_ghost=true} pat typ
    | Some (Pvc_constraint {locally_abstract_univars=vars; typ }), _, _ ->
        let varified = Typ.varify_constructors vars typ in
        let t = Typ.poly ~loc:typ.ptyp_loc vars varified in
        let loc_end = typ.ptyp_loc.Location.loc_end in
        let loc =  { pat.ppat_loc with loc_end; loc_ghost=true } in
        let t = add_mode_annot_attrs mode_annot_attr t in
        Pat.constraint_ ~loc pat t
    | None, (Ppat_any | Ppat_constraint _), _ -> pat
    | None, _, Pexp_coerce (_, _, sty)
    | None, _, Pexp_constraint (_, sty) when !Clflags.principal ->
        (* propagate type annotation to pattern,
           to allow it to be generalized in -principal mode *)
        let sty = add_mode_annot_attrs mode_annot_attr sty in
        Pat.constraint_ ~loc:{pat.ppat_loc with Location.loc_ghost=true} pat sty
    | _ -> pat
  in
  vb.pvb_attributes, spat

let pat_modes ~force_toplevel rec_mode_var (attrs, spat) =
  let pat_mode, exp_mode =
    if force_toplevel
    then simple_pat_mode Value.legacy, mode_legacy
    else match rec_mode_var with
    | None -> begin
        match pat_tuple_arity spat with
        | Not_local_tuple | Maybe_local_tuple ->
            let mode = Value.newvar () in
            simple_pat_mode mode, mode_default mode
        | Local_tuple arity ->
            let modes = List.init arity (fun _ -> Value.newvar ()) in
            let mode =
              value_regional_to_local (fst (Value.newvar_above (Value.join modes)))
            in
            tuple_pat_mode mode modes, mode_tuple mode modes
      end
    | Some mode ->
        simple_pat_mode mode, mode_default mode
  in
  attrs, pat_mode, exp_mode, spat

let add_check_attribute expr attributes =
  let open Builtin_attributes in
  let to_string = function
    | Zero_alloc -> "zero_alloc"
  in
  let to_string : check_attribute -> string = function
    | Check { property; strict; loc = _} ->
      Printf.sprintf "assert %s%s"
        (to_string property)
        (if strict then " strict" else "")
    | Assume { property; strict; loc = _} ->
      Printf.sprintf "assume %s%s"
        (to_string property)
        (if strict then " strict" else "")
    | Ignore_assert_all property ->
      Printf.sprintf "ignore %s" (to_string property)
    | Default_check -> assert false
  in
  match expr.exp_desc with
  | Texp_function fn ->
    begin match get_property_attribute attributes Zero_alloc with
    | Default_check -> expr
    | (Ignore_assert_all _ | Check _ | Assume _) as check ->
      begin match fn.zero_alloc with
      | Default_check -> ()
      | Ignore_assert_all _ | Assume _ | Check _ ->
        Location.prerr_warning expr.exp_loc
          (Warnings.Duplicated_attribute (to_string fn.zero_alloc));
      end;
      let exp_desc = Texp_function { fn with zero_alloc = check } in
      { expr with exp_desc }
    end
  | _ -> expr

let rec type_exp ?recarg env expected_mode sexp =
  (* We now delegate everything to type_expect *)
  type_expect ?recarg env expected_mode sexp
    (mk_expected (newvar (Jkind.any ~why:Dummy_jkind)))

(* Typing of an expression with an expected type.
   This provide better error messages, and allows controlled
   propagation of return type information.
   In the principal case, structural nodes of [type_expected_explained] may be
   at [generic_level] (but its variables no higher than [!current_level]).
 *)

and type_expect ?recarg env
      (expected_mode : expected_mode) sexp ty_expected_explained =
  let previous_saved_types = Cmt_format.get_saved_types () in
  let exp =
    Builtin_attributes.warning_scope sexp.pexp_attributes
      (fun () ->
         type_expect_ ?recarg env expected_mode sexp ty_expected_explained
      )
  in
  Cmt_format.set_saved_types
    (Cmt_format.Partial_expression exp :: previous_saved_types);
  exp

and type_expect_
    ?(recarg=Rejected)
    env (expected_mode : expected_mode) sexp ty_expected_explained =
  let { ty = ty_expected; explanation } = ty_expected_explained in
  let loc = sexp.pexp_loc in
  let desc = sexp.pexp_desc in
  (* Record the expression type before unifying it with the expected type *)
  let with_explanation = with_explanation explanation in
  (* Unify the result with [ty_expected], enforcing the current level *)
  let rue exp =
    with_explanation (fun () ->
      unify_exp ~sdesc_for_hint:desc env (re exp) (instance ty_expected));
    exp
  in
  match Jane_syntax.Expression.of_ast sexp with
  | Some (jexp, attributes) ->
      type_expect_jane_syntax
        ~loc
        ~env
        ~expected_mode
        ~ty_expected
        ~explanation
        ~rue
        ~attributes
        jexp
  | None -> match desc with
  | Pexp_ident lid ->
      let path, mode, shared_context, desc, kind = type_ident env ~recarg lid in
      let exp_desc =
        match desc.val_kind with
        | Val_ivar (_, cl_num) ->
            let (self_path, _) =
              Env.find_value_by_name
                (Longident.Lident ("self-" ^ cl_num)) env
            in
            Texp_instvar(self_path, path,
                         match lid.txt with
                             Longident.Lident txt -> { txt; loc = lid.loc }
                           | _ -> assert false)
        | Val_self (_, _, _, cl_num) ->
            let (path, _) =
              Env.find_value_by_name (Longident.Lident ("self-" ^ cl_num)) env
            in
            Texp_ident(path, lid, desc, kind,
              unique_use ~loc ~env mode expected_mode.mode)
        | _ ->
            Texp_ident(path, lid, desc, kind,
              unique_use ~loc ~env mode expected_mode.mode)
      in
      let exp = rue {
        exp_desc; exp_loc = loc; exp_extra = [];
        exp_type = desc.val_type;
        exp_attributes = sexp.pexp_attributes;
        exp_env = env }
      in
      submode ~loc ~env ?shared_context mode expected_mode;
      exp
  | Pexp_constant(Pconst_string (str, _, _) as cst) -> (
      let cst = constant_or_raise env loc cst in
      (* Terrible hack for format strings *)
      let ty_exp = expand_head env (protect_expansion env ty_expected) in
      let fmt6_path =
        Path.(Pdot (Pident (Ident.create_persistent "CamlinternalFormatBasics"),
                    "format6"))
      in
      let is_format = match get_desc ty_exp with
        | Tconstr(path, _, _) when Path.same path fmt6_path ->
          if !Clflags.principal && get_level ty_exp <> generic_level then
            Location.prerr_warning loc
              (Warnings.Not_principal "this coercion to format6");
          true
        | _ -> false
      in
      if is_format then
        let format_parsetree =
          { (type_format loc str env) with pexp_loc = sexp.pexp_loc }  in
        type_expect env expected_mode
          format_parsetree ty_expected_explained
      else
        rue {
          exp_desc = Texp_constant cst;
          exp_loc = loc; exp_extra = [];
          exp_type = instance Predef.type_string;
          exp_attributes = sexp.pexp_attributes;
          exp_env = env }
  )
  | Pexp_constant cst ->
      let cst = constant_or_raise env loc cst in
      rue {
        exp_desc = Texp_constant cst;
        exp_loc = loc; exp_extra = [];
        exp_type = type_constant cst;
        exp_attributes = sexp.pexp_attributes;
        exp_env = env }
  | Pexp_let(Nonrecursive,
             [{pvb_pat=spat; pvb_attributes=[]; _ } as vb], sbody)
    when turn_let_into_match spat ->
      (* TODO: allow non-empty attributes? *)
      let sval = vb_exp_constraint vb in
      type_expect env expected_mode
        {sexp with
         pexp_desc = Pexp_match (sval, [Ast_helper.Exp.case spat sbody])}
        ty_expected_explained
  | Pexp_let(rec_flag, spat_sexp_list, sbody) ->
      let existential_context =
        if rec_flag = Recursive then In_rec
        else if List.compare_length_with spat_sexp_list 1 > 0 then In_group
        else With_attributes in
      let may_contain_modules =
        List.exists (fun pvb -> may_contain_modules pvb.pvb_pat) spat_sexp_list
      in
      let outer_level = get_current_level () in
      let (pat_exp_list, body, _new_env) =
        (* If the patterns contain module unpacks, there is a possibility that
           the types of the let body or bound expressions mention types
           introduced by those unpacks. The below code checks for scope escape
           via both of these pathways (body, bound expressions).
        *)
        with_local_level_if may_contain_modules begin fun () ->
          let allow_modules =
            if may_contain_modules
            then
              let scope = create_scope () in
              Modules_allowed { scope }
            else Modules_rejected
          in
          let (pat_exp_list, new_env) =
            type_let existential_context env rec_flag spat_sexp_list
              allow_modules
          in
          let body =
            type_expect
              new_env expected_mode sbody ty_expected_explained
          in
          let () =
            if rec_flag = Recursive then
              check_recursive_bindings env pat_exp_list
          in
          (* The "bound expressions" component of the scope escape check.

             This kind of scope escape is relevant only for recursive
             module definitions.
          *)
          if rec_flag = Recursive && may_contain_modules then begin
            List.iter
              (fun vb ->
                 (* [type_let] already generalized bound expressions' types
                    in-place. We first take an instance before checking scope
                    escape at the outer level to avoid losing generality of
                    types added to [new_env].
                 *)
                let bound_exp = vb.vb_expr in
                let bound_exp_type = Ctype.instance bound_exp.exp_type in
                let loc = proper_exp_loc bound_exp in
                let outer_var =
                  newvar2 outer_level (Jkind.any ~why:Dummy_jkind)
                in
                (* Checking unification within an environment extended with the
                   module bindings allows us to correctly accept more programs.
                   This environment allows unification to identify more cases
                   where a type introduced by the module is equal to a type
                   introduced at an outer scope. *)
                unify_exp_types loc new_env bound_exp_type outer_var)
              pat_exp_list
          end;
          (pat_exp_list, body, new_env)
        end
        ~post:(fun (_pat_exp_list, body, new_env) ->
          (* The "body" component of the scope escape check. *)
          unify_exp new_env body (newvar (Jkind.any ~why:Dummy_jkind)))
      in
      re {
        exp_desc = Texp_let(rec_flag, pat_exp_list, body);
        exp_loc = loc; exp_extra = [];
        exp_type = body.exp_type;
        exp_attributes = sexp.pexp_attributes;
        exp_env = env }
  | Pexp_fun _ ->
      Misc.fatal_error "non-Jane-Syntax [Pexp_fun] made it to typechecking"
  | Pexp_function _ ->
      Misc.fatal_error "non-Jane-Syntax [Pexp_function] made it to typechecking"
  | Pexp_apply
      ({ pexp_desc = Pexp_extension({txt = "extension.escape"}, PStr []) },
       [Nolabel, sbody]) ->
      submode ~loc ~env ~reason:Other Value.legacy expected_mode;
      let exp =
        type_expect ~recarg env mode_legacy sbody
          ty_expected_explained
      in
      {exp with exp_loc = loc}
  | Pexp_apply
      ({ pexp_desc = Pexp_extension({
         txt = "extension.exclave" | "ocaml.exclave" | "exclave" as txt}, PStr []) },
       [Nolabel, sbody]) ->
      if (txt = "extension.exclave") && not (Language_extension.is_enabled Mode) then
          raise (Typetexp.Error (loc, Env.empty, Unsupported_extension Mode));
      begin
        match expected_mode.position with
        | RNontail ->
          raise (Error (loc, env, Exclave_in_nontail_position))
        | RTail (regionality, _) ->
          (* The middle-end relies on all functions which allocate into their
             parent's region having a return mode of local. *)
          (match Regionality.submode Regionality.local regionality with
          | Ok () -> ()
          | Error _ -> raise (Error(loc, env, Exclave_returns_not_local))
          );
          (* mode' is RNontail, because currently our language cannot construct
             region in the tail of another region.*)
          let mode' = mode_exclave expected_mode in
          let new_env = Env.add_exclave_lock env in
          let exp =
            type_expect ~recarg new_env mode' sbody ty_expected_explained
          in
          submode ~loc ~env ~reason:Other
            (Value.min_with (Comonadic Areality) Regionality.regional) expected_mode;
          { exp_desc = Texp_exclave exp;
            exp_loc = loc;
            exp_extra = [];
            exp_type = exp.exp_type;
            exp_env = env;
            exp_attributes = sexp.pexp_attributes;
          }
      end
  | Pexp_apply(sfunct, sargs) ->
      assert (sargs <> []);
      let pm = position_and_mode env expected_mode sexp in
      let funct_mode, funct_expected_mode =
        match pm.apply_position with
        | Tail ->
          let mode, _ =
            Value.newvar_below
              (Value.max_with (Comonadic Areality) Regionality.regional)
          in
          mode, mode_tailcall_function mode
        | Nontail | Default ->
          let mode = Value.newvar () in
          mode, mode_default mode
      in
      (* does the function return a tvar which is too generic? *)
      let rec ret_tvar seen ty_fun =
        let ty = expand_head env ty_fun in
        if TypeSet.mem ty seen then false else
          match get_desc ty with
            Tarrow (_l, ty_arg, ty_fun, _com) ->
              (try enforce_current_level env ty_arg
               with Unify _ -> assert false);
              ret_tvar (TypeSet.add ty seen) ty_fun
          | Tvar _ ->
              let v = newvar (Jkind.any ~why:Dummy_jkind) in
              let rt = get_level ty > get_level v in
              unify_var env v ty;
              rt
          | _ ->
            let v = newvar (Jkind.any ~why:Dummy_jkind) in
            unify_var env v ty;
            false
      in
      let type_sfunct sfunct =
        (* one more level for warning on non-returning functions *)
        let funct, ty =
          with_local_level
            begin fun () ->
              let funct =
                with_local_level_if_principal
                  (fun () -> type_exp env funct_expected_mode sfunct)
                  ~post: generalize_structure_exp
              in
              let ty = instance funct.exp_type in
              (funct, ty)
            end
        in
        let rt = wrap_trace_gadt_instances env (ret_tvar TypeSet.empty) ty in
        rt, funct
      in
      let type_sfunct_args sfunct extra_args =
        match Jane_syntax.Expression.of_ast sfunct, sfunct.pexp_desc with
        | None, Pexp_apply (sfunct, args) ->
           type_sfunct sfunct, args @ extra_args
        | _ ->
           type_sfunct sfunct, extra_args
      in
      let (rt, funct), sargs =
        let rt, funct = type_sfunct sfunct in
        match funct.exp_desc, sargs with
        | Texp_ident (_, _, {val_kind = Val_prim {prim_name = "%revapply"}; val_type},
                      Id_prim _, _),
          [Nolabel, sarg; Nolabel, actual_sfunct]
          when is_inferred actual_sfunct
            && check_apply_prim_type Revapply val_type ->
            type_sfunct_args actual_sfunct [Nolabel, sarg]
        | Texp_ident (_, _, {val_kind = Val_prim {prim_name = "%apply"}; val_type},
                      Id_prim _, _),
          [Nolabel, actual_sfunct; Nolabel, sarg]
          when check_apply_prim_type Apply val_type ->
            type_sfunct_args actual_sfunct [Nolabel, sarg]
        | _ ->
            (rt, funct), sargs
      in
      let (args, ty_res, ap_mode, pm) =
        type_application env loc expected_mode pm funct funct_mode sargs rt
      in
      let assume_zero_alloc =
        let zero_alloc =
          Builtin_attributes.get_property_attribute sfunct.pexp_attributes
            Zero_alloc
        in
        Builtin_attributes.assume_zero_alloc ~is_check_allowed:false zero_alloc
      in

      rue {
        exp_desc = Texp_apply(funct, args, pm.apply_position, ap_mode,
                              assume_zero_alloc);
        exp_loc = loc; exp_extra = [];
        exp_type = ty_res;
        exp_attributes = sexp.pexp_attributes;
        exp_env = env }
  | Pexp_match(sarg, caselist) ->
      let arg_pat_mode, arg_expected_mode =
        match cases_tuple_arity caselist with
        | Not_local_tuple | Maybe_local_tuple ->
          let mode = Value.newvar () in
          simple_pat_mode mode, mode_default mode
        | Local_tuple arity ->
          let modes = List.init arity (fun _ -> Value.newvar ()) in
          let mode, _ = Value.newvar_above (Value.join modes) in
          let mode = value_regional_to_local mode in
          tuple_pat_mode mode modes, mode_tuple mode modes
      in
      let arg, sort =
        with_local_level begin fun () ->
          let expected_ty, sort = new_rep_var ~why:Match () in
          let arg =
            type_expect env arg_expected_mode sarg (mk_expected expected_ty)
          in
          arg, sort
        end ~post:(fun (arg, _) ->
          may_lower_contravariant_then_generalize env arg)
      in
      let cases, partial =
        type_cases Computation env arg_pat_mode expected_mode
          arg.exp_type ty_expected_explained
          ~check_if_total:true loc caselist in
      if
        List.for_all (fun c -> pattern_needs_partial_application_check c.c_lhs)
          cases
      then check_partial_application ~statement:false arg;
      re {
        exp_desc = Texp_match(arg, sort, cases, partial);
        exp_loc = loc; exp_extra = [];
        exp_type = instance ty_expected;
        exp_attributes = sexp.pexp_attributes;
        exp_env = env }
  | Pexp_try(sbody, caselist) ->
      let body =
        type_expect env (mode_trywith expected_mode)
          sbody ty_expected_explained
      in
      let arg_mode = simple_pat_mode Value.legacy in
      let cases, _ =
        type_cases Value env arg_mode expected_mode
          Predef.type_exn ty_expected_explained
          ~check_if_total:false loc caselist in
      re {
        exp_desc = Texp_try(body, cases);
        exp_loc = loc; exp_extra = [];
        exp_type = body.exp_type;
        exp_attributes = sexp.pexp_attributes;
        exp_env = env }
  | Pexp_tuple sexpl ->
      type_tuple ~loc ~env ~expected_mode ~ty_expected ~explanation
        ~attributes:sexp.pexp_attributes (List.map (fun e -> None, e) sexpl)
  | Pexp_construct(lid, sarg) ->
      type_construct env expected_mode loc lid
        sarg ty_expected_explained sexp.pexp_attributes
  | Pexp_variant(l, sarg) ->
      (* Keep sharing *)
      let ty_expected1 = protect_expansion env ty_expected in
      let ty_expected0 = instance ty_expected in
      begin try match
        sarg, get_desc (expand_head env ty_expected1),
        get_desc (expand_head env ty_expected0)
      with
      | Some sarg, Tvariant row, Tvariant row0 ->
          begin match
            row_field_repr (get_row_field l row),
            row_field_repr (get_row_field l row0)
          with
            Rpresent (Some ty), Rpresent (Some ty0) ->
              let alloc_mode, argument_mode = register_allocation expected_mode in
              let arg = type_argument env argument_mode sarg ty ty0 in
              re { exp_desc = Texp_variant(l, Some (arg, alloc_mode));
                   exp_loc = loc; exp_extra = [];
                   exp_type = ty_expected0;
                   exp_attributes = sexp.pexp_attributes;
                   exp_env = env }
          | _ -> raise Exit
          end
      | _ -> raise Exit
      with Exit ->
        let arg = match sarg with
        | None -> None
        | Some sarg ->
            let ty_expected =
              newvar (Jkind.value ~why:Polymorphic_variant_field)
            in
            let alloc_mode, argument_mode = register_allocation expected_mode in
            let arg =
              type_expect env argument_mode sarg (mk_expected ty_expected)
            in
            Some (arg, alloc_mode)
        in
        let arg_type = Option.map (fun (arg, _) -> arg.exp_type) arg in
        let row =
          create_row
            ~fields: [l, rf_present arg_type]
            ~more:   (newvar (Jkind.value ~why:Row_variable))
            ~closed: false
            ~fixed:  None
            ~name:   None
        in
        rue {
          exp_desc = Texp_variant(l, arg);
          exp_loc = loc; exp_extra = [];
          exp_type = newty (Tvariant row);
          exp_attributes = sexp.pexp_attributes;
          exp_env = env }
      end
  | Pexp_record(lid_sexp_list, opt_sexp) ->
      assert (lid_sexp_list <> []);
      let opt_exp =
        match opt_sexp with
          None -> None
        | Some sexp ->
            let exp, mode =
              with_local_level_if_principal begin fun () ->
                let mode = Value.newvar () in
                let exp = type_exp ~recarg env (mode_default mode) sexp in
                exp, mode
              end ~post:(fun (exp, _) -> generalize_structure_exp exp)
            in
            Some (exp, mode)
      in
      let ty_record, expected_type =
        let expected_opath =
          match extract_concrete_record env ty_expected with
          | Record_type (p0, p, _, _) -> Some (p0, p, is_principal ty_expected)
          | Maybe_a_record_type -> None
          | Not_a_record_type ->
            let error =
              Wrong_expected_kind(Record, Expression explanation, ty_expected)
            in
            raise (Error (loc, env, error))
        in
        let opt_exp_opath =
          match opt_exp with
          | None -> None
          | Some (exp, _) ->
            match extract_concrete_record env exp.exp_type with
            | Record_type (p0, p, _, _) -> Some (p0, p, is_principal exp.exp_type)
            | Maybe_a_record_type -> None
            | Not_a_record_type ->
              let error = Expr_not_a_record_type exp.exp_type in
              raise (Error (exp.exp_loc, env, error))
        in
        match expected_opath, opt_exp_opath with
        | None, None ->
          newvar (Jkind.of_new_sort ~why:Record_projection), None
        | Some _, None -> ty_expected, expected_opath
        | Some(_, _, true), Some _ -> ty_expected, expected_opath
        | (None | Some (_, _, false)), Some (_, p', _) ->
            let decl = Env.find_type p' env in
            let ty =
              with_local_level ~post:generalize_structure
                (fun () -> newconstr p' (instance_list decl.type_params))
            in
            ty, opt_exp_opath
      in
      let closed = (opt_sexp = None) in
      let lbl_a_list =
        wrap_disambiguate "This record expression is expected to have"
          (mk_expected ty_record)
          (disambiguate_sort_lid_a_list loc closed env Env.Construct expected_type)
          lid_sexp_list
      in
      let alloc_mode, argument_mode =
        if List.exists
            (fun (_, {lbl_repres; _}, _) ->
              match lbl_repres with
              | Record_unboxed | Record_inlined (_, Variant_unboxed) -> false
              | _ -> true)
            lbl_a_list then
          let alloc_mode, argument_mode = register_allocation expected_mode in
          Some alloc_mode, argument_mode
        else
          None, expected_mode
      in
      let type_label_exp ((_, label, _) as x) =
        let argument_mode = construct_field label.lbl_mut label.lbl_global argument_mode in
        type_label_exp true env argument_mode loc ty_record x
      in
      let lbl_exp_list = List.map type_label_exp lbl_a_list in
      with_explanation (fun () ->
        unify_exp_types loc env (instance ty_record) (instance ty_expected));
      (* note: check_duplicates would better be implemented in
         disambiguate_sort_lid_a_list directly *)
      let rec check_duplicates = function
        | (_, lbl1, _) :: (_, lbl2, _) :: _ when lbl1.lbl_num = lbl2.lbl_num ->
          raise(Error(loc, env, Label_multiply_defined lbl1.lbl_name))
        | _ :: rem ->
            check_duplicates rem
        | [] -> ()
      in
      check_duplicates lbl_exp_list;
      let opt_exp, label_definitions =
        let (_lid, lbl, _lbl_exp) = List.hd lbl_exp_list in
        let matching_label lbl =
          List.find
            (fun (_, lbl',_) -> lbl'.lbl_num = lbl.lbl_num)
            lbl_exp_list
        in
        match opt_exp with
          None ->
            let label_definitions =
              Array.map (fun lbl ->
                  match matching_label lbl with
                  | (lid, _lbl, lbl_exp) ->
                      Overridden (lid, lbl_exp)
                  | exception Not_found ->
                      let present_indices =
                        List.map (fun (_, lbl, _) -> lbl.lbl_num) lbl_exp_list
                      in
                      let label_names = extract_label_names env ty_expected in
                      let rec missing_labels n = function
                          [] -> []
                        | lbl :: rem ->
                            if List.mem n present_indices
                            then missing_labels (n + 1) rem
                            else lbl :: missing_labels (n + 1) rem
                      in
                      let missing = missing_labels 0 label_names in
                      raise(Error(loc, env, Label_missing missing)))
                lbl.lbl_all
            in
            None, label_definitions
        | Some (exp, mode) ->
            let ty_exp = instance exp.exp_type in
            let unify_kept lbl =
              let _, ty_arg1, ty_res1 = instance_label false lbl in
              unify_exp_types exp.exp_loc env ty_exp ty_res1;
              match matching_label lbl with
              | lid, _lbl, lbl_exp ->
                  (* do not connect result types for overridden labels *)
                  Overridden (lid, lbl_exp)
              | exception Not_found -> begin
                  let _, ty_arg2, ty_res2 = instance_label false lbl in
                  unify_exp_types loc env ty_arg1 ty_arg2;
                  with_explanation (fun () ->
                    unify_exp_types loc env (instance ty_expected) ty_res2);
<<<<<<< HEAD
                  let mode = modality_unbox_left lbl.lbl_global.txt mode in
                  let argument_mode =
                    mode_box_modality lbl.lbl_global.txt argument_mode
                  in
=======
                  let mode = project_field lbl.lbl_mut lbl.lbl_global mode in
                  let argument_mode = construct_field lbl.lbl_mut lbl.lbl_global argument_mode in
>>>>>>> 3f806c8a
                  submode ~loc ~env mode argument_mode;
                  Kept (ty_arg1, lbl.lbl_mut,
                        unique_use ~loc ~env mode argument_mode.mode)
                end
            in
            let label_definitions = Array.map unify_kept lbl.lbl_all in
            Some {exp with exp_type = ty_exp}, label_definitions
      in
      let num_fields =
        match lbl_exp_list with [] -> assert false
        | (_, lbl,_)::_ -> Array.length lbl.lbl_all in
      if opt_sexp <> None && List.length lid_sexp_list = num_fields then
        Location.prerr_warning loc Warnings.Useless_record_with;
      let label_descriptions, representation =
        let (_, { lbl_all; lbl_repres }, _) = List.hd lbl_exp_list in
        lbl_all, lbl_repres
      in
      let fields =
        Array.map2 (fun descr def -> descr, def)
          label_descriptions label_definitions
      in
      re {
        exp_desc = Texp_record {
            fields; representation;
            extended_expression = opt_exp;
            alloc_mode
          };
        exp_loc = loc; exp_extra = [];
        exp_type = instance ty_expected;
        exp_attributes = sexp.pexp_attributes;
        exp_env = env }
  | Pexp_field(srecord, lid) ->
      let (record, rmode, label, _) =
        type_label_access env srecord Env.Projection lid
      in
      let ty_arg =
        with_local_level_if_principal begin fun () ->
          (* [ty_arg] is the type of field, [ty_res] is the type of record, they
           could share type variables, which are now instantiated *)
          let (_, ty_arg, ty_res) = instance_label false label in
          (* we now link the two record types *)
          unify_exp env record ty_res;
          ty_arg
        end ~post:generalize_structure
      in
<<<<<<< HEAD
      let mode = modality_unbox_left label.lbl_global.txt rmode in
=======
      let mode = project_field label.lbl_mut label.lbl_global rmode in
>>>>>>> 3f806c8a
      let boxing : texp_field_boxing =
        let is_float_boxing =
          match label.lbl_repres with
          | Record_float -> true
          | Record_mixed mixed -> begin
              match Types.get_mixed_record_element mixed label.lbl_num with
              | Flat_suffix Float -> true
              | Flat_suffix (Float64 | Imm) -> false
              | Value_prefix -> false
            end
          | _ -> false
        in
        match is_float_boxing with
        | true ->
          let alloc_mode, argument_mode = register_allocation expected_mode in
          let mode = mode_cross_left env Predef.type_unboxed_float mode in
          submode ~loc ~env mode argument_mode;
          let uu = unique_use ~loc ~env mode argument_mode.mode in
          Boxing (alloc_mode, uu)
        | false ->
          let mode = mode_cross_left env ty_arg mode in
          submode ~loc ~env mode expected_mode;
          let uu = unique_use ~loc ~env mode expected_mode.mode in
          Non_boxing uu
      in
      rue {
        exp_desc = Texp_field(record, lid, label, boxing);
        exp_loc = loc; exp_extra = [];
        exp_type = ty_arg;
        exp_attributes = sexp.pexp_attributes;
        exp_env = env }
  | Pexp_setfield(srecord, lid, snewval) ->
      let (record, rmode, label, expected_type) =
        type_label_access env srecord Env.Mutation lid in
      let ty_record =
        if expected_type = None
        then newvar (Jkind.of_new_sort ~why:Record_assignment)
        else record.exp_type
      in
      let (label_loc, label, newval) =
        match label.lbl_mut with
        | Mutable m0 ->
          let mode = mutate_mutable m0 in
          let mode = modality_box_right label.lbl_global mode in
          type_label_exp false env (mode_default mode) loc
            ty_record (lid, label, snewval)
        | Immutable ->
          raise(Error(loc, env, Label_not_mutable lid.txt))
      in
      unify_exp env record ty_record;
      rue {
        exp_desc = Texp_setfield(record,
          Locality.disallow_right (regional_to_local
            (Value.proj (Comonadic Areality) rmode)),
          label_loc, label, newval);
        exp_loc = loc; exp_extra = [];
        exp_type = instance Predef.type_unit;
        exp_attributes = sexp.pexp_attributes;
        exp_env = env }
  | Pexp_array(sargl) ->
      type_generic_array
        ~loc
        ~env
        ~expected_mode
        ~ty_expected
        ~explanation
        ~mutability:(Mutable Alloc.Comonadic.Const.legacy)
        ~attributes:sexp.pexp_attributes
        sargl
  | Pexp_ifthenelse(scond, sifso, sifnot) ->
      let cond =
        type_expect env mode_max scond
          (mk_expected ~explanation:If_conditional Predef.type_bool)
      in
      begin match sifnot with
        None ->
          let ifso =
            type_expect env expected_mode sifso
              (mk_expected ~explanation:If_no_else_branch Predef.type_unit) in
          rue {
            exp_desc = Texp_ifthenelse(cond, ifso, None);
            exp_loc = loc; exp_extra = [];
            exp_type = ifso.exp_type;
            exp_attributes = sexp.pexp_attributes;
            exp_env = env }
      | Some sifnot ->
          let ifso =
            type_expect env expected_mode sifso ty_expected_explained
          in
          let ifnot =
            type_expect env expected_mode sifnot ty_expected_explained
          in
          (* Keep sharing *)
          unify_exp env ifnot ifso.exp_type;
          re {
            exp_desc = Texp_ifthenelse(cond, ifso, Some ifnot);
            exp_loc = loc; exp_extra = [];
            exp_type = ifso.exp_type;
            exp_attributes = sexp.pexp_attributes;
            exp_env = env }
      end
  | Pexp_sequence(sexp1, sexp2) ->
      let exp1, sort1 =
        type_statement ~explanation:Sequence_left_hand_side env sexp1
      in
      let exp2 = type_expect env expected_mode sexp2 ty_expected_explained in
      re {
        exp_desc = Texp_sequence(exp1, sort1, exp2);
        exp_loc = loc; exp_extra = [];
        exp_type = exp2.exp_type;
        exp_attributes = sexp.pexp_attributes;
        exp_env = env }
  | Pexp_while(scond, sbody) ->
      let env = Env.add_share_lock While_loop env in
      let cond_env = Env.add_region_lock env in
      let mode = mode_region Value.max in
      let wh_cond =
        type_expect cond_env mode scond
          (mk_expected ~explanation:While_loop_conditional Predef.type_bool)
      in
      let body_env = Env.add_region_lock env in
      let position = RTail (Regionality.disallow_left Regionality.local, FNontail) in
      let wh_body, wh_body_sort =
        type_statement ~explanation:While_loop_body
          ~position body_env sbody
      in
      rue {
        exp_desc =
          Texp_while {wh_cond; wh_body; wh_body_sort};
        exp_loc = loc; exp_extra = [];
        exp_type = instance Predef.type_unit;
        exp_attributes = sexp.pexp_attributes;
        exp_env = env }
  | Pexp_for(param, slow, shigh, dir, sbody) ->
      let for_from =
        type_expect env (mode_region Value.max) slow
          (mk_expected ~explanation:For_loop_start_index Predef.type_int)
      in
      let for_to =
        type_expect env (mode_region Value.max) shigh
          (mk_expected ~explanation:For_loop_stop_index Predef.type_int)
      in
      let env = Env.add_share_lock For_loop env in
      (* When we'll want to add Uid to for loops, we can take it from here. *)
      let (for_id, _for_uid), new_env =
        type_for_loop_index ~loc ~env ~param
      in
      let new_env = Env.add_region_lock new_env in
      let position = RTail (Regionality.disallow_left Regionality.local, FNontail) in
      let for_body, for_body_sort =
        type_statement ~explanation:For_loop_body ~position new_env sbody
      in
      rue {
        exp_desc = Texp_for {for_id; for_pat = param; for_from; for_to;
                             for_dir = dir; for_body; for_body_sort };
        exp_loc = loc; exp_extra = [];
        exp_type = instance Predef.type_unit;
        exp_attributes = sexp.pexp_attributes;
        exp_env = env }
  | Pexp_constraint (sarg, sty) ->
      let type_mode, sty = alloc_mode_from_pexp_constraint_typ_attrs sty in
      let (ty, exp_extra) =
        type_constraint env sty type_mode
      in
      let ty' = instance ty in
      let error_message_attr_opt =
        Builtin_attributes.error_message_attr sexp.pexp_attributes in
      let explanation = Option.map (fun msg -> Error_message_attr msg)
                          error_message_attr_opt in
      let arg = type_argument ?explanation env expected_mode sarg ty (instance ty) in
      rue {
        exp_desc = arg.exp_desc;
        exp_loc = arg.exp_loc;
        exp_type = ty';
        exp_attributes = arg.exp_attributes;
        exp_env = env;
        exp_extra = (exp_extra, loc, sexp.pexp_attributes) :: arg.exp_extra;
      }
  | Pexp_coerce(sarg, sty, sty') ->
      let arg, ty', exp_extra =
        type_coerce (expression_constraint sarg) env expected_mode loc sty sty'
          (* CR modes: We could consider changing value binding elaboration to
             put modes on forged [Pexp_coerce] nodes, as we do for
             [Pexp_constraint]. Then we could use that mode here instead of
             legacy.
          *)
          Alloc.Const.legacy  ~loc_arg:sarg.pexp_loc
      in
      rue {
        exp_desc = arg.exp_desc;
        exp_loc = arg.exp_loc;
        exp_type = ty';
        exp_attributes = arg.exp_attributes;
        exp_env = env;
        exp_extra = (exp_extra, loc, sexp.pexp_attributes) :: arg.exp_extra;
      }
  | Pexp_send (e, {txt=met}) ->
      let pm = position_and_mode env expected_mode sexp in
      let (obj,meth,typ) =
        with_local_level_if_principal
          (fun () -> type_send env loc explanation e met)
          ~post:(fun (_,_,typ) -> generalize_structure typ)
      in
      let typ =
        match get_desc typ with
        | Tpoly (ty, []) ->
            instance ty
        | Tpoly (ty, tl) ->
            if !Clflags.principal && get_level typ <> generic_level then
              Location.prerr_warning loc
                (Warnings.Not_principal "this use of a polymorphic method");
            snd (instance_poly false tl ty)
        | Tvar _ ->
            let ty' = newvar (Jkind.value ~why:Object_field) in
            unify env (instance typ) (newty(Tpoly(ty',[])));
            (* if not !Clflags.nolabels then
               Location.prerr_warning loc (Warnings.Unknown_method met); *)
            ty'
        | _ ->
            assert false
      in
      rue {
        exp_desc = Texp_send(obj, meth, pm.apply_position);
        exp_loc = loc; exp_extra = [];
        exp_type = typ;
        exp_attributes = sexp.pexp_attributes;
        exp_env = env }
  | Pexp_new cl ->
      let (cl_path, cl_decl) = Env.lookup_class ~loc:cl.loc cl.txt env in
      let pm = position_and_mode env expected_mode sexp in
      begin match cl_decl.cty_new with
          None ->
            raise(Error(loc, env, Virtual_class cl.txt))
        | Some ty ->
            rue {
              exp_desc =
                Texp_new (cl_path, cl, cl_decl, pm.apply_position);
              exp_loc = loc; exp_extra = [];
              exp_type = instance ty;
              exp_attributes = sexp.pexp_attributes;
              exp_env = env }
        end
  | Pexp_setinstvar (lab, snewval) -> begin
      let (path, mut, cl_num, ty) =
        Env.lookup_instance_variable ~loc lab.txt env
      in
      match mut with
      | Mutable ->
          let newval =
            type_expect env mode_legacy snewval
              (mk_expected (instance ty))
          in
          let (path_self, _) =
            Env.find_value_by_name (Longident.Lident ("self-" ^ cl_num)) env
          in
          rue {
            exp_desc = Texp_setinstvar(path_self, path, lab, newval);
            exp_loc = loc; exp_extra = [];
            exp_type = instance Predef.type_unit;
            exp_attributes = sexp.pexp_attributes;
            exp_env = env }
      | _ ->
          raise(Error(loc, env, Instance_variable_not_mutable lab.txt))
    end
  | Pexp_override lst ->
      let _ =
       List.fold_right
        (fun (lab, _) l ->
           if List.exists (fun l -> l.txt = lab.txt) l then
             raise(Error(loc, env,
                         Value_multiply_overridden lab.txt));
           lab::l)
        lst
        [] in
      begin match
        try
          Env.find_value_by_name (Longident.Lident "selfpat-*") env,
          Env.find_value_by_name (Longident.Lident "self-*") env
        with Not_found ->
          raise(Error(loc, env, Outside_class))
      with
        (_, {val_type = self_ty; val_kind = Val_self (sign, _, vars, _)}),
        (path_self, _) ->
          let type_override (lab, snewval) =
            begin try
              let id = Vars.find lab.txt vars in
              let ty = Btype.instance_variable_type lab.txt sign in
              (id, lab, type_expect env mode_legacy snewval (mk_expected (instance ty)))
            with
              Not_found ->
                let vars = Vars.fold (fun var _ li -> var::li) vars [] in
                raise(Error(loc, env,
                            Unbound_instance_variable (lab.txt, vars)))
            end
          in
          let modifs = List.map type_override lst in
          rue {
            exp_desc = Texp_override(path_self, modifs);
            exp_loc = loc; exp_extra = [];
            exp_type = self_ty;
            exp_attributes = sexp.pexp_attributes;
            exp_env = env }
      | _ ->
          assert false
      end
  | Pexp_letmodule(name, smodl, sbody) ->
      let lv = get_current_level () in
      let (id, pres, modl, _, body) =
        with_local_level begin fun () ->
          let modl, pres, id, new_env =
            Typetexp.TyVarEnv.with_local_scope begin fun () ->
              let modl, md_shape = !type_module env smodl in
              Mtype.lower_nongen lv modl.mod_type;
              let pres =
                match modl.mod_type with
                | Mty_alias _ -> Mp_absent
                | _ -> Mp_present
              in
              let scope = create_scope () in
              let md =
                { md_type = modl.mod_type; md_attributes = [];
                  md_loc = name.loc;
                  md_uid = Uid.mk ~current_unit:(Env.get_unit_name ()); }
              in
              let (id, new_env) =
                match name.txt with
                | None -> None, env
                | Some name ->
                    let id, env =
                      Env.enter_module_declaration
                        ~scope ~shape:md_shape name pres md env
                    in
                    Some id, env
              in
              modl, pres, id, new_env
            end
          in
          (* Ideally, we should catch Expr_type_clash errors
             in type_expect triggered by escaping identifiers
             from the local module and refine them into
             Scoping_let_module errors
           *)
          let body = type_expect new_env expected_mode sbody ty_expected_explained in
          (id, pres, modl, new_env, body)
        end
        ~post: begin fun (_id, _pres, _modl, new_env, body) ->
          (* Ensure that local definitions do not leak. *)
          (* required for implicit unpack *)
          enforce_current_level new_env body.exp_type
        end
      in
      re {
        exp_desc = Texp_letmodule(id, name, pres, modl, body);
        exp_loc = loc; exp_extra = [];
        exp_type = body.exp_type;
        exp_attributes = sexp.pexp_attributes;
        exp_env = env }
  | Pexp_letexception(cd, sbody) ->
      let (cd, newenv) = Typedecl.transl_exception env cd in
      let body =
        type_expect newenv expected_mode sbody ty_expected_explained
      in
      re {
        exp_desc = Texp_letexception(cd, body);
        exp_loc = loc; exp_extra = [];
        exp_type = body.exp_type;
        exp_attributes = sexp.pexp_attributes;
        exp_env = env }

  | Pexp_assert (e) ->
      let cond =
        type_expect env mode_max e
          (mk_expected ~explanation:Assert_condition Predef.type_bool)
      in
      let exp_type =
        match cond.exp_desc with
        | Texp_construct(_, {cstr_name="false"}, _, _) ->
            instance ty_expected
        | _ ->
            instance Predef.type_unit
      in
      let rec innermost_location loc_stack =
        match loc_stack with
        | [] -> loc
        | [l] -> l
        | _ :: s -> innermost_location s
      in
      rue {
        exp_desc = Texp_assert (cond, innermost_location sexp.pexp_loc_stack);
        exp_loc = loc; exp_extra = [];
        exp_type;
        exp_attributes = sexp.pexp_attributes;
        exp_env = env;
      }
  | Pexp_lazy e ->
      let ty = newgenvar (Jkind.value ~why:Lazy_expression) in
      let to_unify = Predef.type_lazy_t ty in
      with_explanation (fun () ->
        unify_exp_types loc env to_unify (generic_instance ty_expected));
      let env = Env.add_escape_lock Lazy env in
      let env = Env.add_share_lock Lazy env in
      let arg = type_expect env (mode_lazy expected_mode) e (mk_expected ty) in
      re {
        exp_desc = Texp_lazy arg;
        exp_loc = loc; exp_extra = [];
        exp_type = instance ty_expected;
        exp_attributes = sexp.pexp_attributes;
        exp_env = env;
      }
  | Pexp_object s ->
      let desc, meths = !type_object env loc s in
      rue {
        exp_desc = Texp_object (desc, meths);
        exp_loc = loc; exp_extra = [];
        exp_type = desc.cstr_type.csig_self;
        exp_attributes = sexp.pexp_attributes;
        exp_env = env;
      }
  | Pexp_poly(sbody, sty) ->
      let ty, cty =
        with_local_level_if_principal
          ~post:(fun (ty,_) -> generalize_structure ty)
          begin fun () ->
            match sty with None -> protect_expansion env ty_expected, None
            | Some sty ->
                let sty = Ast_helper.Typ.force_poly sty in
                let cty =
                  Typetexp.transl_simple_type ~new_var_jkind:Any env ~closed:false
                    Alloc.Const.legacy sty
                in
                cty.ctyp_type, Some cty
          end
      in
      if sty <> None then
        with_explanation (fun () ->
          unify_exp_types loc env (instance ty) (instance ty_expected));
      let exp =
        match get_desc (expand_head env ty) with
          Tpoly (ty', []) ->
            let exp = type_expect env expected_mode sbody (mk_expected ty') in
            { exp with exp_type = instance ty }
        | Tpoly (ty', tl) ->
            (* One more level to generalize locally *)
            let (exp,_) =
              with_local_level begin fun () ->
                let vars, ty'' =
                  with_local_level_if_principal
                    (fun () -> instance_poly true tl ty')
                    ~post:(fun (_,ty'') -> generalize_structure ty'')
                in
                let exp = type_expect env expected_mode sbody (mk_expected ty'') in
                (exp, vars)
              end
              ~post: begin fun (exp,vars) ->
                generalize_and_check_univars env "method" exp ty_expected vars
              end
            in
            { exp with exp_type = instance ty }
        | Tvar _ ->
            let exp = type_exp env expected_mode sbody in
            let exp = {exp with exp_type = newmono exp.exp_type} in
            unify_exp env exp ty;
            exp
        | _ -> assert false
      in
      re { exp with exp_extra =
             (Texp_poly cty, loc, sexp.pexp_attributes) :: exp.exp_extra }
  | Pexp_newtype({txt=name}, sbody) ->
    type_newtype_expr ~loc ~env ~expected_mode ~rue ~attributes:sexp.pexp_attributes
      name None sbody
  | Pexp_pack m ->
      let (p, fl) =
        match get_desc (Ctype.expand_head env (instance ty_expected)) with
          Tpackage (p, fl) ->
            if !Clflags.principal &&
              get_level (Ctype.expand_head env
                           (protect_expansion env ty_expected))
                < Btype.generic_level
            then
              Location.prerr_warning loc
                (Warnings.Not_principal "this module packing");
            (p, fl)
        | Tvar _ ->
            raise (Error (loc, env, Cannot_infer_signature))
        | _ ->
            raise (Error (loc, env, Not_a_packed_module ty_expected))
      in
      let (modl, fl') = !type_package env m p fl in
      rue {
        exp_desc = Texp_pack modl;
        exp_loc = loc; exp_extra = [];
        exp_type = newty (Tpackage (p, fl'));
        exp_attributes = sexp.pexp_attributes;
        exp_env = env }
  | Pexp_open (od, e) ->
      let tv = newvar (Jkind.any ~why:Dummy_jkind) in
      let (od, _, newenv) = !type_open_decl env od in
      let exp = type_expect newenv expected_mode e ty_expected_explained in
      (* Force the return type to be well-formed in the original
         environment. *)
      unify_var newenv tv exp.exp_type;
      re {
        exp_desc = Texp_open (od, exp);
        exp_type = exp.exp_type;
        exp_loc = loc;
        exp_extra = [];
        exp_attributes = sexp.pexp_attributes;
        exp_env = env;
      }
  | Pexp_letop{ let_ = slet; ands = sands; body = sbody } ->
      let rec loop spat_acc ty_acc ty_acc_sort sands =
        match sands with
        | [] -> spat_acc, ty_acc, ty_acc_sort
        | { pbop_pat = spat; _} :: rest ->
            (* CR layouts v5: eliminate value requirement *)
            let ty = newvar (Jkind.value ~why:Tuple_element) in
            let loc = Location.ghostify slet.pbop_op.loc in
            let spat_acc = Ast_helper.Pat.tuple ~loc [spat_acc; spat] in
            let ty_acc = newty (Ttuple [None, ty_acc; None, ty]) in
            loop spat_acc ty_acc Jkind.Sort.value rest
      in
      let op_path, op_desc, op_type, spat_params, ty_params, param_sort,
          ty_func_result, body_sort, ty_result, op_result_sort,
          ty_andops, sort_andops =
        with_local_level_iter_if_principal
          ~post:generalize_structure begin fun () ->
          let let_loc = slet.pbop_op.loc in
          let op_path, op_desc = type_binding_op_ident env slet.pbop_op in
          let op_type = op_desc.val_type in
          let spat_params, ty_params, param_sort =
            let initial_jkind, initial_sort = match sands with
              | [] ->
                Jkind.of_new_sort_var ~why:Function_argument
              (* CR layouts v5: eliminate value requirement for tuple elements *)
              | _ -> Jkind.value ~why:Tuple_element, Jkind.Sort.value
            in
            loop slet.pbop_pat (newvar initial_jkind) initial_sort sands
          in
          let ty_func_result, body_sort = new_rep_var ~why:Function_result () in
          let arrow_desc = Nolabel, Alloc.legacy, Alloc.legacy in
          let ty_func =
            newty (Tarrow(arrow_desc, newmono ty_params, ty_func_result,
                          commu_ok))
          in
          let ty_result, op_result_sort = new_rep_var ~why:Function_result () in
          let ty_andops, sort_andops = new_rep_var ~why:Function_argument () in
          let ty_op =
            newty (Tarrow(arrow_desc, newmono ty_andops,
              newty (Tarrow(arrow_desc, newmono ty_func, ty_result, commu_ok)),
                     commu_ok))
          in
          begin try
            unify env op_type ty_op
          with Unify err ->
            raise(Error(let_loc, env, Letop_type_clash(slet.pbop_op.txt, err)))
          end;
          ((op_path, op_desc, op_type, spat_params, ty_params, param_sort,
            ty_func_result, body_sort, ty_result, op_result_sort,
            ty_andops, sort_andops),
           [ty_andops; ty_params; ty_func_result; ty_result])
        end
      in
      let exp, exp_sort, ands =
        type_andops env slet.pbop_exp sands sort_andops ty_andops
      in
      let body_env = Env.add_escape_lock Letop env in
      let body_env = Env.add_share_lock Letop body_env in
      let scase = Ast_helper.Exp.case spat_params sbody in
      let cases, partial =
        type_cases Value body_env
          (simple_pat_mode Value.legacy) (mode_return Value.legacy)
          ty_params (mk_expected ty_func_result)
          ~check_if_total:true loc [scase]
      in
      let body =
        match cases with
        | [case] -> case
        | _ -> assert false
      in
      let param = name_cases "param" cases in
      let let_ =
        { bop_op_name = slet.pbop_op;
          bop_op_path = op_path;
          bop_op_val = op_desc;
          bop_op_type = op_type;
          bop_op_return_sort = op_result_sort;
          bop_exp = exp;
          bop_exp_sort = exp_sort;
          bop_loc = slet.pbop_loc; }
      in
      let desc =
        Texp_letop{let_; ands; param; param_sort; body; body_sort; partial}
      in
      rue { exp_desc = desc;
            exp_loc = sexp.pexp_loc;
            exp_extra = [];
            exp_type = instance ty_result;
            exp_env = env;
            exp_attributes = sexp.pexp_attributes; }

  | Pexp_extension ({ txt = ("ocaml.extension_constructor"
                             |"extension_constructor"); _ },
                    payload) ->
      begin match payload with
      | PStr [ { pstr_desc =
                   Pstr_eval ({ pexp_desc = Pexp_construct (lid, None); _ }, _)
               } ] ->
          let path =
            let cd =
              Env.lookup_constructor Env.Positive ~loc:lid.loc lid.txt env
            in
            match cd.cstr_tag with
            | Extension (path,_) -> path
            | _ -> raise (Error (lid.loc, env, Not_an_extension_constructor))
          in
          rue {
            exp_desc = Texp_extension_constructor (lid, path);
            exp_loc = loc; exp_extra = [];
            exp_type = instance Predef.type_extension_constructor;
            exp_attributes = sexp.pexp_attributes;
            exp_env = env }
      | _ ->
          raise (Error (loc, env, Invalid_extension_constructor_payload))
      end
  | Pexp_extension ({ txt = ("probe" | "ocaml.probe"); _ }, payload) ->
    let name, name_loc, args =
      match payload with
      | PStr
          ([{ pstr_desc =
                Pstr_eval
                  ({ pexp_desc =
                       (Pexp_apply
                          ({ pexp_desc=
                               (Pexp_constant (Pconst_string(name,_,None)));
                             pexp_loc = name_loc;
                             _ }
                          , args))
                   ; _ }
                  , _)}]) -> name, name_loc, args
      | _ -> raise (Error (loc, env, Probe_format))
    in
    let bool_of_string = function
      | "true" -> true
      | "false" -> false
      | _ -> raise (Error (loc, env, Probe_format))
    in
    let arg, enabled_at_init =
      match args with
      | [Nolabel, arg] -> arg, false
      | [Labelled "enabled_at_init",
         { pexp_desc =
             Pexp_construct({ txt = Longident.Lident b; _ },
                            None); _ };
         Nolabel, arg] -> arg, bool_of_string b
      | _ -> raise (Error (loc, env, Probe_format))
    in
    check_probe_name name name_loc env;
    let env = Env.add_escape_lock Probe env in
    let env = Env.add_share_lock Probe env in
    Env.add_probe name;
    let exp = type_expect env mode_legacy arg
                (mk_expected Predef.type_unit) in
    rue {
      exp_desc = Texp_probe {name; handler=exp; enabled_at_init};
      exp_loc = loc; exp_extra = [];
      exp_type = instance Predef.type_unit;
      exp_attributes = sexp.pexp_attributes;
      exp_env = env }
  | Pexp_extension ({ txt = ("probe_is_enabled"
                            |"ocaml.probe_is_enabled"); _ }, payload) ->
      begin match payload with
      | PStr ([{ pstr_desc =
                   Pstr_eval
                     ({pexp_desc=(Pexp_constant (Pconst_string(name,_,None)));
                       pexp_loc = name_loc;
                       _ } ,
                      _)}]) ->
        check_probe_name name name_loc env;
        add_delayed_check
          (fun () ->
             if not (Env.has_probe name) then
               raise(Error(name_loc, env, (Probe_name_undefined name))));
        rue {
          exp_desc = Texp_probe_is_enabled {name};
          exp_loc = loc; exp_extra = [];
          exp_type = instance Predef.type_bool;
          exp_attributes = sexp.pexp_attributes;
          exp_env = env }
      | _ -> raise (Error (loc, env, Probe_is_enabled_format))
    end
  | Pexp_extension ({ txt = "src_pos"; _ }, _) ->
      rue (src_pos loc sexp.pexp_attributes env)
  | Pexp_extension ext ->
    raise (Error_forward (Builtin_attributes.error_of_extension ext))

  | Pexp_unreachable ->
      re { exp_desc = Texp_unreachable;
           exp_loc = loc; exp_extra = [];
           exp_type = instance ty_expected;
           exp_attributes = sexp.pexp_attributes;
           exp_env = env }

and expression_constraint pexp =
  { type_without_constraint = (fun env expected_mode ->
        let expr = type_exp env expected_mode pexp in
        expr, expr.exp_type);
    type_with_constraint =
      (fun env expected_mode ty ->
         type_argument env expected_mode pexp ty (instance ty));
    is_self =
      (fun expr ->
         match expr.exp_desc with
         | Texp_ident (_, _, { val_kind = Val_self _ }, _, _) -> true
         | _ -> false);
  }

(** Types a body in the scope of a coercion (with an optional constraint)
    and returns the inferred type. See the comment on {!constraint_arg} for
    an explanation of how this typechecking is polymorphic in the body.
*)
and type_coerce
  : type a. a constraint_arg -> _ -> _ -> _ -> _ -> _ -> _ -> loc_arg:_
         -> a * type_expr * exp_extra =
  fun constraint_arg env expected_mode loc sty sty' type_mode ~loc_arg ->
  (* Pretend separate = true, 1% slowdown for lablgtk *)
  (* Also see PR#7199 for a problem with the following:
      let separate = !Clflags.principal || Env.has_local_constraints env in*)
  let { is_self; type_with_constraint; type_without_constraint } =
    constraint_arg
  in
  match sty with
  | None ->
    let (cty', ty', force) =
      Typetexp.transl_simple_type_delayed env type_mode sty'
    in
    let arg, arg_type, gen =
      let lv = get_current_level () in
      with_local_level begin fun () ->
          let arg, arg_type = type_without_constraint env expected_mode in
          arg, arg_type, generalizable lv arg_type
        end
        ~post:(fun (_, arg_type, _) -> enforce_current_level env arg_type)
    in
    begin match !self_coercion, get_desc ty' with
      | ((path, r) :: _, Tconstr (path', _, _))
        when is_self arg && Path.same path path' ->
          (* prerr_endline "self coercion"; *)
          r := loc :: !r;
          force ()
      | _ when free_variables ~env arg_type = []
            && free_variables ~env ty' = [] ->
          if not gen && (* first try a single coercion *)
            let snap = snapshot () in
            let ty, _b = enlarge_type env ty' in
            try
              force (); Ctype.unify env arg_type ty; true
            with Unify _ ->
              backtrack snap; false
          then ()
          else begin try
            let force' = subtype env arg_type ty' in
            force (); force' ();
            if not gen && !Clflags.principal then
              Location.prerr_warning loc
                (Warnings.Not_principal "this ground coercion");
          with Subtype err ->
            (* prerr_endline "coercion failed"; *)
            raise (Error (loc, env, Not_subtype err))
          end;
      | _ ->
          let ty, b = enlarge_type env ty' in
          force ();
          begin try Ctype.unify env arg_type ty with Unify err ->
            let expanded = full_expand ~may_forget_scope:true env ty' in
            raise(Error(loc_arg, env,
                        Coercion_failure ({ ty = ty'; expanded }, err, b)))
          end
      end;
      (arg, ty', Texp_coerce (None, cty'))
  | Some sty ->
      let cty, ty, force, cty', ty', force' =
        with_local_level_iter ~post:generalize_structure begin fun () ->
          let (cty, ty, force) =
            Typetexp.transl_simple_type_delayed env type_mode sty
          and (cty', ty', force') =
            Typetexp.transl_simple_type_delayed env type_mode sty'
          in
          ((cty, ty, force, cty', ty', force'),
           [ ty; ty' ])
        end
      in
      begin try
        let force'' = subtype env (instance ty) (instance ty') in
        force (); force' (); force'' ()
      with Subtype err ->
        raise (Error (loc, env, Not_subtype err))
      end;
      (type_with_constraint env expected_mode ty,
       instance ty', Texp_coerce (Some cty, cty'))

and type_constraint env sty type_mode =
  (* Pretend separate = true, 1% slowdown for lablgtk *)
  let cty =
    with_local_level begin fun () ->
      Typetexp.transl_simple_type ~new_var_jkind:Any env ~closed:false type_mode sty
    end
      ~post:(fun cty -> generalize_structure cty.ctyp_type)
  in
  cty.ctyp_type, Texp_constraint cty

(** Types a body in the scope of a coercion (:>) or a constraint (:), and
    unifies the inferred type with the expected type.
    @param loc the location of the overall constraint
    @param loc_arg the location of the thing being constrained
*)
and type_constraint_expect
  : type a. a constraint_arg -> _ -> _ -> _ -> loc_arg:_ -> _ -> _ -> a * _ * _
  =
  fun constraint_arg env expected_mode loc ~loc_arg constraint_ ty_expected ->
  let ret, ty, exp_extra =
    let open Jane_syntax.N_ary_functions in
    let { type_constraint = constraint_; mode_annotations } = constraint_ in
    let type_mode = Typemode.transl_alloc_mode mode_annotations in
    match constraint_ with
    | Pcoerce (ty_constrain, ty_coerce) ->
        type_coerce constraint_arg env expected_mode loc ty_constrain ty_coerce
          type_mode ~loc_arg
    | Pconstraint ty_constrain ->
        let ty, exp_extra = type_constraint env ty_constrain type_mode in
        constraint_arg.type_with_constraint env expected_mode ty, ty, exp_extra
  in
  unify_exp_types loc env ty (instance ty_expected);
  ret, ty, exp_extra

and type_ident env ?(recarg=Rejected) lid =
  let (path, desc, mode, reason) = Env.lookup_value ~loc:lid.loc lid.txt env in
  (* Mode crossing here is needed only because of the strange behaviour of
  [type_let] - it checks the LHS before RHS. Had it checks the RHS before LHS,
  identifiers would be mode crossed when being added to the environment. *)
  let mode = mode_cross_left env desc.val_type mode in
  let is_recarg =
    match get_desc desc.val_type with
    | Tconstr(p, _, _) -> Path.is_constructor_typath p
    | _ -> false
  in
  begin match is_recarg, recarg, get_desc desc.val_type with
  | _, Allowed, _
  | true, Required, _
  | false, Rejected, _ -> ()
  | true, Rejected, _
  | false, Required, (Tvar _ | Tconstr _) ->
      raise (Error (lid.loc, env, Inlined_record_escape))
  | false, Required, _  -> () (* will fail later *)
  end;
  let val_type, kind =
    match desc.val_kind with
    | Val_prim prim ->
       let ty, mode, sort = instance_prim prim desc.val_type in
       let ty = instance ty in
       begin match prim.prim_native_repr_res, mode with
       (* if the locality of returned value of the primitive is poly
          we then register allocation for further optimization *)
       | (Prim_poly, _), Some mode ->
           register_allocation_mode
             (Alloc.meet [Alloc.max_with (Comonadic Areality) mode;
                          Alloc.max_with (Comonadic Linearity) Linearity.many])
       | _ -> ()
       end;
       ty, Id_prim (Option.map Locality.disallow_right mode, sort)
    | _ ->
       instance desc.val_type, Id_value in
  path, mode, reason, { desc with val_type }, kind

and type_binding_op_ident env s =
  let loc = s.loc in
  let lid = Location.mkloc (Longident.Lident s.txt) loc in
  let path, mode, _reason, desc, kind = type_ident env lid in
  submode ~env ~loc:lid.loc ~reason:Other mode mode_legacy;
  let path =
    match desc.val_kind with
    | Val_ivar _ ->
        fatal_error "Illegal name for instance variable"
    | Val_self (_, _, _, cl_num) ->
        let path, _ =
          Env.find_value_by_name (Longident.Lident ("self-" ^ cl_num)) env
        in
        path
    | _ -> path
  in
  (* FIXME is [external (let+)] valid? *)
  assert (kind = Id_value);
  path, desc

(* Typecheck parameters one at a time followed by the body. Later parameters
   are checked in the scope of earlier ones. That's necessary to support
   constructs like [fun (type a) (x : a) -> ...] and
   [fun (module M : S) (x : M.t) -> ...].

   Operates like [type_expect] in that it unifies the "type of the remaining
   function params + body" with [ty_expected], and returns out the inferred
   type.

   See [split_function_ty] for the meaning of [first] and [in_function].

   See [type_function_result] for the meaning of the returned type.
*)
and type_function
      env (expected_mode : expected_mode) ty_expected
      params_suffix body_constraint body ~first ~in_function
  : type_function_result
  =
  let open Jane_syntax.N_ary_functions in
  let { ty_fun; loc_fun; _ } = in_function in
  (* The "rest of the function" extends from the start of the first parameter
     to the end of the overall function. The parser does not construct such
     a location so we forge one for type errors.
  *)
  let loc : Location.t =
    match params_suffix, body with
    | param :: _, _ ->
        { loc_start = param.pparam_loc.loc_start;
          loc_end = loc_fun.loc_end;
          loc_ghost = true;
        }
    | [], Pfunction_body pexp -> pexp.pexp_loc
    | [], Pfunction_cases (_, loc_cases, _) -> loc_cases
  in
  match params_suffix with
  | { pparam_desc = Pparam_newtype (newtype_var, jkind_annot) } :: rest ->
      (* Check everything else in the scope of (type a). *)
      let (params, body, newtypes, contains_gadt, fun_alloc_mode, ret_info),
          exp_type, jkind_annot =
        type_newtype loc env newtype_var.txt jkind_annot (fun env ->
          let { function_ = exp_type, params, body;
                newtypes; params_contain_gadt = contains_gadt;
                fun_alloc_mode; ret_info;
              }
            =
            (* mimic the typing of Pexp_newtype by minting a new type var,
                like [type_exp].
            *)
            type_function env expected_mode
              (newvar (Jkind.any ~why:Dummy_jkind))
              rest body_constraint body ~in_function ~first
          in
          (params, body, newtypes, contains_gadt, fun_alloc_mode, ret_info),
          exp_type)
      in
      let newtype = newtype_var, jkind_annot in
      with_explanation ty_fun.explanation (fun () ->
          unify_exp_types loc env exp_type (instance ty_expected));
      { function_ = exp_type, params, body;
        params_contain_gadt = contains_gadt; newtypes = newtype :: newtypes;
        fun_alloc_mode; ret_info;
      }
  | { pparam_desc = Pparam_val (arg_label, default_arg, pat); pparam_loc }
      :: rest
    ->
      let typed_arg_label, pat =
        Typetexp.transl_label_from_pat arg_label pat
      in
      let mode_annots, pat = mode_annots_from_pat_attrs pat in
      let has_poly = has_poly_constraint pat in
      if has_poly && is_optional_parsetree arg_label then
        raise(Error(pat.ppat_loc, env, Optional_poly_param));
      if has_poly
      && not (Language_extension.is_enabled Polymorphic_parameters) then
        raise (Typetexp.Error (loc, env,
                               Unsupported_extension Polymorphic_parameters));
      let is_final_val_param =
        match body with
        | Pfunction_cases _ -> false
        | Pfunction_body _ ->
            (* This may appear quadratic but it's actually linear when amortized
               over the outer call to [type_function], as we visit each
               [Pparam_newtype] only once. *)
            List.for_all
              (fun { pparam_desc } ->
                match pparam_desc with
                | Pparam_val _ -> false
                | Pparam_newtype _ -> true)
              rest
      in
      let env,
          { filtered_arrow = { ty_arg; arg_mode; ty_ret; ret_mode };
            arg_sort; ret_sort;
            ty_arg_mono; expected_pat_mode; expected_inner_mode;
            alloc_mode;
          } =
        split_function_ty env expected_mode ty_expected loc
          ~is_first_val_param:first ~is_final_val_param
          ~arg_label:typed_arg_label ~in_function ~has_poly ~mode_annots
      in
      (* [ty_arg_internal] is the type of the parameter viewed internally
         to the function. This is different than [ty_arg_mono] exactly for
         optional arguments with defaults, where the external [ty_arg_mono]
         is optional and the internal view is not optional.
      *)
      let ty_arg_internal, default_arg =
        match default_arg with
        | None -> ty_arg_mono, None
        | Some default ->
            let arg_label =
              match arg_label with
              | Optional arg_label -> arg_label
              | Nolabel | Labelled _ ->
                Misc.fatal_error "[default] allowed only with optional argument"
            in
            let default_arg_jkind, default_arg_sort =
              Jkind.of_new_sort_var ~why:Optional_arg_default
            in
            let ty_default_arg = newvar default_arg_jkind in
            begin
              try unify env (type_option ty_default_arg) ty_arg_mono
              with Unify _ -> assert false;
            end;
            (* Issue#12668: Retain type-directed disambiguation of
               ?x:(y : Variant.t = Constr)
            *)
            let default =
              match pat.ppat_desc with
              | Ppat_constraint (_, sty) ->
                  let gloc = { default.pexp_loc with loc_ghost = true } in
                  Ast_helper.Exp.constraint_ default sty ~loc:gloc
              | _ -> default
            in
            (* Defaults are always global. They can be moved out of the
               function's region by Simplf.split_default_wrapper. *)
            let default_arg =
              type_expect env mode_legacy default (mk_expected ty_default_arg)
            in
            ty_default_arg, Some (default_arg, arg_label, default_arg_sort)
      in
      let (pat, params, body, ret_info, newtypes, contains_gadt, curry), partial =
        (* Check everything else in the scope of the parameter. *)
        map_half_typed_cases Value env expected_pat_mode
          ty_arg_internal ty_ret pat.ppat_loc
          ~check_if_total:true
          (* We don't make use of [case_data] here so we pass unit. *)
          [ { pattern = pat; has_guard = false; needs_refute = false }, () ]
          ~type_body:begin
            fun () pat ~ext_env ~ty_expected ~ty_infer:_
              ~contains_gadt:param_contains_gadt ->
              let { function_ = _, params_suffix, body;
                    newtypes; params_contain_gadt = suffix_contains_gadt;
                    fun_alloc_mode; ret_info;
                  }
                =
                type_function ext_env expected_inner_mode ty_expected
                  rest body_constraint body
                  ~in_function ~first:false
              in
              let contains_gadt =
                if param_contains_gadt then
                  Contains_gadt
                else
                  suffix_contains_gadt
              in
              let curry =
                match fun_alloc_mode with
                (* See the comment on the [fun_alloc_mode] field for its
                   corralation to [is_final_val_param]. *)
                | None ->
                  assert(is_final_val_param);
                  Final_arg
                | Some fun_alloc_mode ->
                  assert(not is_final_val_param);
                  (* Handle mode crossing of [arg_mode]. Note that [close_over]
                     uses the [arg_mode.comonadic] as a left mode, and
                     [arg_mode.monadic] as a right mode, hence they need to be
                     mode-crossed differently. *)
                  let arg_mode = alloc_mode_cross_to_max_min env ty_arg arg_mode in
                  begin match
                    Alloc.submode (Alloc.close_over arg_mode) fun_alloc_mode
                  with
                    | Ok () -> ()
                    | Error e ->
                      raise (Error(loc_fun, env, Uncurried_function_escapes e))
                  end;
                  begin match
                    Alloc.submode (Alloc.partial_apply alloc_mode) fun_alloc_mode
                  with
                    | Ok () -> ()
                    | Error e ->
                      raise (Error(loc_fun, env, Uncurried_function_escapes e))
                  end;
                  More_args {partial_mode = Alloc.disallow_right fun_alloc_mode}
              in
              pat, params_suffix, body, ret_info, newtypes, contains_gadt, curry
          end
        |> function
          (* The result must be a singleton because we passed a singleton
             list above. *)
        | [ result ], partial -> result, partial
        | ([] | _ :: _ :: _), _ -> assert false
      in
      let exp_type =
        instance
          (newgenty
             (Tarrow
                ((typed_arg_label, arg_mode, ret_mode), ty_arg, ty_ret, commu_ok)))
      in
      (* This is quadratic, as it operates over the entire tail of the
         type for each new parameter. Now that functions are n-ary, we
         could possibly run this once.
      *)
      with_explanation ty_fun.explanation (fun () ->
          unify_exp_types loc env exp_type (instance ty_expected));
      (* This is quadratic, as it extracts all of the parameters from an arrow
         type for each parameter that's added. Now that functions are n-ary,
         there might be an opportunity to improve this.
      *)
      let not_nolabel_function ty =
        (* [list_labels] does expansion and is potentially expensive; only
           call this when necessary. *)
        let ls, tvar = list_labels env ty in
        List.for_all (( <> ) Nolabel) ls && not tvar
      in
      if is_optional typed_arg_label && not_nolabel_function ty_ret then
        Location.prerr_warning pat.pat_loc
          Warnings.Unerasable_optional_argument
      else if is_position typed_arg_label && not_nolabel_function ty_ret then
        Location.prerr_warning pat.pat_loc
          Warnings.Unerasable_position_argument;
      let fp_kind, fp_param =
        match default_arg with
        | None ->
            let param = name_pattern "param" [ pat ] in
            Tparam_pat pat, param
        | Some (default_arg, arg_label, default_arg_sort) ->
            let param = Ident.create_local ("*opt*" ^ arg_label) in
            Tparam_optional_default (pat, default_arg, default_arg_sort), param
      in
      let param =
        { has_poly;
          param =
            { fp_kind;
              fp_arg_label = typed_arg_label;
              fp_param;
              fp_partial = partial;
              fp_newtypes = newtypes;
              fp_sort = arg_sort;
              fp_mode = Alloc.disallow_right arg_mode;
              fp_curry = curry;
              fp_loc = pparam_loc;
            };
        }
      in
      let ret_info =
        match ret_info with
        | Some _ as x -> x
        | None -> Some { ret_sort; ret_mode = Alloc.disallow_right ret_mode }
      in
      { function_ = exp_type, param :: params, body;
        newtypes = []; params_contain_gadt = contains_gadt;
        ret_info; fun_alloc_mode = Some alloc_mode;
      }
  | [] ->
    let exp_type, body, fun_alloc_mode, ret_info =
      match body with
      | Pfunction_body body ->
          let body =
            match body_constraint with
            | None -> type_expect env expected_mode body (mk_expected ty_expected)
            | Some constraint_ ->
                let body_loc = body.pexp_loc in
                let body, exp_type, exp_extra =
                  type_constraint_expect (expression_constraint body)
                    env expected_mode body_loc ~loc_arg:body_loc constraint_ ty_expected
                in
                { body with
                    exp_extra = (exp_extra, body_loc, []) :: body.exp_extra;
                    exp_type;
                }
          in
          body.exp_type, Tfunction_body body, None, None
      | Pfunction_cases (cases, _, attributes) ->
          let type_cases_expect env expected_mode ty_expected =
            type_function_cases_expect
              env expected_mode ty_expected loc cases attributes ~in_function
              ~first
          in
          let (cases, exp_type, fun_alloc_mode, ret_info), exp_extra =
            match body_constraint with
            | None -> type_cases_expect env expected_mode ty_expected, None
            | Some constraint_ ->
              (* The typing of function case coercions/constraints is
                  analogous to the typing of expression coercions/constraints.

                  - [type_with_constraint]: If there is a constraint, then call
                    [type_argument] on the cases, and discard the cases'
                    inferred type in favor of the constrained type. (Function
                    cases aren't inferred, so [type_argument] would just call
                    [type_expect] straightaway, so we do the same here.)
                  - [type_without_constraint]: If there is just a coercion and
                    no constraint, call [type_exp] on the cases and surface the
                    cases' inferred type to [type_constraint_expect]. *)
              let function_cases_constraint_arg =
                { is_self = (fun _ -> false);
                  type_with_constraint = (fun env expected_mode ty ->
                    let cases, _, fun_alloc_mode, ret_info =
                      type_cases_expect env expected_mode ty
                    in
                    cases, fun_alloc_mode, ret_info);
                  type_without_constraint = (fun env expected_mode ->
                    let cases, ty_fun, fun_alloc_mode, ret_info =
                      (* The analogy to [type_exp] for expressions. *)
                      type_cases_expect env expected_mode
                        (newvar (Jkind.any ~why:Dummy_jkind))
                    in
                    (cases, fun_alloc_mode, ret_info), ty_fun);
                }
              in
              let (body, fun_alloc_mode, ret_info), exp_type, exp_extra =
                type_constraint_expect function_cases_constraint_arg
                  env expected_mode loc constraint_ ty_expected ~loc_arg:loc
              in
              (body, exp_type, fun_alloc_mode, ret_info), Some exp_extra
          in
          let cases =
            match exp_extra with
            | None -> cases
            | Some _ as fc_exp_extra -> { cases with fc_exp_extra }
          in
          exp_type, Tfunction_cases cases, Some fun_alloc_mode, Some ret_info
     in
     { function_ = exp_type, [], body; newtypes = [];
     (* [No_gadt] is fine because this return value is only meant to indicate
        whether [params] (here, the empty list) contains any GADT, not whether
        the body is a [Tfunction_cases] whose patterns include a GADT.
     *)
       params_contain_gadt = No_gadt;
       ret_info; fun_alloc_mode;
     }

and type_label_access env srecord usage lid =
  let mode = Value.newvar () in
  let record =
    with_local_level_if_principal ~post:generalize_structure_exp
      (fun () -> type_exp ~recarg:Allowed env (mode_default mode) srecord)
  in
  let ty_exp = record.exp_type in
  let expected_type =
    match extract_concrete_record env ty_exp with
    | Record_type(p0, p, _, _) ->
        Some(p0, p, is_principal ty_exp)
    | Maybe_a_record_type -> None
    | Not_a_record_type ->
        let error = Expr_not_a_record_type ty_exp in
        raise (Error (record.exp_loc, env, error))
  in
  let labels = Env.lookup_all_labels ~loc:lid.loc usage lid.txt env in
  let label =
    wrap_disambiguate "This expression has" (mk_expected ty_exp)
      (Label.disambiguate usage lid env expected_type) labels in
  (record, mode, label, expected_type)

(* Typing format strings for printing or reading.
   These formats are used by functions in modules Printf, Format, and Scanf.
   (Handling of * modifiers contributed by Thorsten Ohl.) *)

and type_format loc str env =
  let loc = Location.ghostify loc in
  try
    CamlinternalFormatBasics.(CamlinternalFormat.(
      let mk_exp_loc pexp_desc = {
        pexp_desc = pexp_desc;
        pexp_loc = loc;
        pexp_loc_stack = [];
        pexp_attributes = [];
      } and mk_lid_loc lid = {
        txt = lid;
        loc = loc;
      } in
      let mk_constr name args =
        let lid = Longident.(Ldot(Lident "CamlinternalFormatBasics", name)) in
        let arg = match args with
          | []          -> None
          | [ e ]       -> Some e
          | _ :: _ :: _ -> Some (mk_exp_loc (Pexp_tuple args)) in
        mk_exp_loc (Pexp_construct (mk_lid_loc lid, arg)) in
      let mk_cst cst = mk_exp_loc (Pexp_constant cst) in
      let mk_int n = mk_cst (Pconst_integer (Int.to_string n, None))
      and mk_string str = mk_cst (Pconst_string (str, loc, None))
      and mk_char chr = mk_cst (Pconst_char chr) in
      let rec mk_formatting_lit fmting = match fmting with
        | Close_box ->
          mk_constr "Close_box" []
        | Close_tag ->
          mk_constr "Close_tag" []
        | Break (org, ns, ni) ->
          mk_constr "Break" [ mk_string org; mk_int ns; mk_int ni ]
        | FFlush ->
          mk_constr "FFlush" []
        | Force_newline ->
          mk_constr "Force_newline" []
        | Flush_newline ->
          mk_constr "Flush_newline" []
        | Magic_size (org, sz) ->
          mk_constr "Magic_size" [ mk_string org; mk_int sz ]
        | Escaped_at ->
          mk_constr "Escaped_at" []
        | Escaped_percent ->
          mk_constr "Escaped_percent" []
        | Scan_indic c ->
          mk_constr "Scan_indic" [ mk_char c ]
      and mk_formatting_gen : type a b c d e f .
          (a, b, c, d, e, f) formatting_gen -> Parsetree.expression =
        fun fmting -> match fmting with
        | Open_tag (Format (fmt', str')) ->
          mk_constr "Open_tag" [ mk_format fmt' str' ]
        | Open_box (Format (fmt', str')) ->
          mk_constr "Open_box" [ mk_format fmt' str' ]
      and mk_format : type a b c d e f .
          (a, b, c, d, e, f) CamlinternalFormatBasics.fmt -> string ->
          Parsetree.expression = fun fmt str ->
        mk_constr "Format" [ mk_fmt fmt; mk_string str ]
      and mk_side side = match side with
        | Left  -> mk_constr "Left"  []
        | Right -> mk_constr "Right" []
        | Zeros -> mk_constr "Zeros" []
      and mk_iconv iconv = match iconv with
        | Int_d  -> mk_constr "Int_d"  [] | Int_pd -> mk_constr "Int_pd" []
        | Int_sd -> mk_constr "Int_sd" [] | Int_i  -> mk_constr "Int_i"  []
        | Int_pi -> mk_constr "Int_pi" [] | Int_si -> mk_constr "Int_si" []
        | Int_x  -> mk_constr "Int_x"  [] | Int_Cx -> mk_constr "Int_Cx" []
        | Int_X  -> mk_constr "Int_X"  [] | Int_CX -> mk_constr "Int_CX" []
        | Int_o  -> mk_constr "Int_o"  [] | Int_Co -> mk_constr "Int_Co" []
        | Int_u  -> mk_constr "Int_u"  [] | Int_Cd -> mk_constr "Int_Cd" []
        | Int_Ci -> mk_constr "Int_Ci" [] | Int_Cu -> mk_constr "Int_Cu" []
      and mk_fconv fconv =
        let flag = match fst fconv with
        | Float_flag_ -> mk_constr "Float_flag_" []
        | Float_flag_p -> mk_constr "Float_flag_p" []
        | Float_flag_s -> mk_constr "Float_flag_s" [] in
        let kind = match snd fconv with
        | Float_f  -> mk_constr "Float_f"  []
        | Float_e  -> mk_constr "Float_e"  []
        | Float_E  -> mk_constr "Float_E"  []
        | Float_g  -> mk_constr "Float_g"  []
        | Float_G  -> mk_constr "Float_G"  []
        | Float_h  -> mk_constr "Float_h"  []
        | Float_H  -> mk_constr "Float_H"  []
        | Float_F  -> mk_constr "Float_F"  []
        | Float_CF -> mk_constr "Float_CF" [] in
        mk_exp_loc (Pexp_tuple [flag; kind])
      and mk_counter cnt = match cnt with
        | Line_counter  -> mk_constr "Line_counter"  []
        | Char_counter  -> mk_constr "Char_counter"  []
        | Token_counter -> mk_constr "Token_counter" []
      and mk_int_opt n_opt = match n_opt with
        | None ->
          let lid_loc = mk_lid_loc (Longident.Lident "None") in
          mk_exp_loc (Pexp_construct (lid_loc, None))
        | Some n ->
          let lid_loc = mk_lid_loc (Longident.Lident "Some") in
          mk_exp_loc (Pexp_construct (lid_loc, Some (mk_int n)))
      and mk_fmtty : type a b c d e f g h i j k l .
          (a, b, c, d, e, f, g, h, i, j, k, l) fmtty_rel -> Parsetree.expression
          =
      fun fmtty -> match fmtty with
        | Char_ty rest      -> mk_constr "Char_ty"      [ mk_fmtty rest ]
        | String_ty rest    -> mk_constr "String_ty"    [ mk_fmtty rest ]
        | Int_ty rest       -> mk_constr "Int_ty"       [ mk_fmtty rest ]
        | Int32_ty rest     -> mk_constr "Int32_ty"     [ mk_fmtty rest ]
        | Nativeint_ty rest -> mk_constr "Nativeint_ty" [ mk_fmtty rest ]
        | Int64_ty rest     -> mk_constr "Int64_ty"     [ mk_fmtty rest ]
        | Float_ty rest     -> mk_constr "Float_ty"     [ mk_fmtty rest ]
        | Bool_ty rest      -> mk_constr "Bool_ty"      [ mk_fmtty rest ]
        | Alpha_ty rest     -> mk_constr "Alpha_ty"     [ mk_fmtty rest ]
        | Theta_ty rest     -> mk_constr "Theta_ty"     [ mk_fmtty rest ]
        | Any_ty rest       -> mk_constr "Any_ty"       [ mk_fmtty rest ]
        | Reader_ty rest    -> mk_constr "Reader_ty"    [ mk_fmtty rest ]
        | Ignored_reader_ty rest ->
          mk_constr "Ignored_reader_ty" [ mk_fmtty rest ]
        | Format_arg_ty (sub_fmtty, rest) ->
          mk_constr "Format_arg_ty" [ mk_fmtty sub_fmtty; mk_fmtty rest ]
        | Format_subst_ty (sub_fmtty1, sub_fmtty2, rest) ->
          mk_constr "Format_subst_ty"
            [ mk_fmtty sub_fmtty1; mk_fmtty sub_fmtty2; mk_fmtty rest ]
        | End_of_fmtty -> mk_constr "End_of_fmtty" []
      and mk_ignored : type a b c d e f .
          (a, b, c, d, e, f) ignored -> Parsetree.expression =
      fun ign -> match ign with
        | Ignored_char ->
          mk_constr "Ignored_char" []
        | Ignored_caml_char ->
          mk_constr "Ignored_caml_char" []
        | Ignored_string pad_opt ->
          mk_constr "Ignored_string" [ mk_int_opt pad_opt ]
        | Ignored_caml_string pad_opt ->
          mk_constr "Ignored_caml_string" [ mk_int_opt pad_opt ]
        | Ignored_int (iconv, pad_opt) ->
          mk_constr "Ignored_int" [ mk_iconv iconv; mk_int_opt pad_opt ]
        | Ignored_int32 (iconv, pad_opt) ->
          mk_constr "Ignored_int32" [ mk_iconv iconv; mk_int_opt pad_opt ]
        | Ignored_nativeint (iconv, pad_opt) ->
          mk_constr "Ignored_nativeint" [ mk_iconv iconv; mk_int_opt pad_opt ]
        | Ignored_int64 (iconv, pad_opt) ->
          mk_constr "Ignored_int64" [ mk_iconv iconv; mk_int_opt pad_opt ]
        | Ignored_float (pad_opt, prec_opt) ->
          mk_constr "Ignored_float" [ mk_int_opt pad_opt; mk_int_opt prec_opt ]
        | Ignored_bool pad_opt ->
          mk_constr "Ignored_bool" [ mk_int_opt pad_opt ]
        | Ignored_format_arg (pad_opt, fmtty) ->
          mk_constr "Ignored_format_arg" [ mk_int_opt pad_opt; mk_fmtty fmtty ]
        | Ignored_format_subst (pad_opt, fmtty) ->
          mk_constr "Ignored_format_subst" [
            mk_int_opt pad_opt; mk_fmtty fmtty ]
        | Ignored_reader ->
          mk_constr "Ignored_reader" []
        | Ignored_scan_char_set (width_opt, char_set) ->
          mk_constr "Ignored_scan_char_set" [
            mk_int_opt width_opt; mk_string char_set ]
        | Ignored_scan_get_counter counter ->
          mk_constr "Ignored_scan_get_counter" [
            mk_counter counter
          ]
        | Ignored_scan_next_char ->
          mk_constr "Ignored_scan_next_char" []
      and mk_padding : type x y . (x, y) padding -> Parsetree.expression =
      fun pad -> match pad with
        | No_padding         -> mk_constr "No_padding" []
        | Lit_padding (s, w) -> mk_constr "Lit_padding" [ mk_side s; mk_int w ]
        | Arg_padding s      -> mk_constr "Arg_padding" [ mk_side s ]
      and mk_precision : type x y . (x, y) precision -> Parsetree.expression =
      fun prec -> match prec with
        | No_precision    -> mk_constr "No_precision" []
        | Lit_precision w -> mk_constr "Lit_precision" [ mk_int w ]
        | Arg_precision   -> mk_constr "Arg_precision" []
      and mk_fmt : type a b c d e f .
          (a, b, c, d, e, f) fmt -> Parsetree.expression =
      fun fmt -> match fmt with
        | Char rest ->
          mk_constr "Char" [ mk_fmt rest ]
        | Caml_char rest ->
          mk_constr "Caml_char" [ mk_fmt rest ]
        | String (pad, rest) ->
          mk_constr "String" [ mk_padding pad; mk_fmt rest ]
        | Caml_string (pad, rest) ->
          mk_constr "Caml_string" [ mk_padding pad; mk_fmt rest ]
        | Int (iconv, pad, prec, rest) ->
          mk_constr "Int" [
            mk_iconv iconv; mk_padding pad; mk_precision prec; mk_fmt rest ]
        | Int32 (iconv, pad, prec, rest) ->
          mk_constr "Int32" [
            mk_iconv iconv; mk_padding pad; mk_precision prec; mk_fmt rest ]
        | Nativeint (iconv, pad, prec, rest) ->
          mk_constr "Nativeint" [
            mk_iconv iconv; mk_padding pad; mk_precision prec; mk_fmt rest ]
        | Int64 (iconv, pad, prec, rest) ->
          mk_constr "Int64" [
            mk_iconv iconv; mk_padding pad; mk_precision prec; mk_fmt rest ]
        | Float (fconv, pad, prec, rest) ->
          mk_constr "Float" [
            mk_fconv fconv; mk_padding pad; mk_precision prec; mk_fmt rest ]
        | Bool (pad, rest) ->
          mk_constr "Bool" [ mk_padding pad; mk_fmt rest ]
        | Flush rest ->
          mk_constr "Flush" [ mk_fmt rest ]
        | String_literal (s, rest) ->
          mk_constr "String_literal" [ mk_string s; mk_fmt rest ]
        | Char_literal (c, rest) ->
          mk_constr "Char_literal" [ mk_char c; mk_fmt rest ]
        | Format_arg (pad_opt, fmtty, rest) ->
          mk_constr "Format_arg" [
            mk_int_opt pad_opt; mk_fmtty fmtty; mk_fmt rest ]
        | Format_subst (pad_opt, fmtty, rest) ->
          mk_constr "Format_subst" [
            mk_int_opt pad_opt; mk_fmtty fmtty; mk_fmt rest ]
        | Alpha rest ->
          mk_constr "Alpha" [ mk_fmt rest ]
        | Theta rest ->
          mk_constr "Theta" [ mk_fmt rest ]
        | Formatting_lit (fmting, rest) ->
          mk_constr "Formatting_lit" [ mk_formatting_lit fmting; mk_fmt rest ]
        | Formatting_gen (fmting, rest) ->
          mk_constr "Formatting_gen" [ mk_formatting_gen fmting; mk_fmt rest ]
        | Reader rest ->
          mk_constr "Reader" [ mk_fmt rest ]
        | Scan_char_set (width_opt, char_set, rest) ->
          mk_constr "Scan_char_set" [
            mk_int_opt width_opt; mk_string char_set; mk_fmt rest ]
        | Scan_get_counter (cnt, rest) ->
          mk_constr "Scan_get_counter" [ mk_counter cnt; mk_fmt rest ]
        | Scan_next_char rest ->
          mk_constr "Scan_next_char" [ mk_fmt rest ]
        | Ignored_param (ign, rest) ->
          mk_constr "Ignored_param" [ mk_ignored ign; mk_fmt rest ]
        | End_of_format ->
          mk_constr "End_of_format" []
        | Custom _ ->
          (* Custom formatters have no syntax so they will never appear
             in formats parsed from strings. *)
          assert false
      in
      let legacy_behavior = not !Clflags.strict_formats in
      let Fmt_EBB fmt = fmt_ebb_of_string ~legacy_behavior str in
      mk_constr "Format" [ mk_fmt fmt; mk_string str ]
    ))
  with Failure msg ->
    raise (Error (loc, env, Invalid_format msg))

and type_option_some env expected_mode sarg ty ty0 =
  let ty' = extract_option_type env ty in
  let ty0' = extract_option_type env ty0 in
  let alloc_mode, argument_mode = register_allocation expected_mode in
  let arg = type_argument env argument_mode sarg ty' ty0' in
  let lid = Longident.Lident "Some" in
  let csome = Env.find_ident_constructor Predef.ident_some env in
  mkexp (Texp_construct(mknoloc lid , csome, [arg], Some alloc_mode))
    (type_option arg.exp_type) arg.exp_loc arg.exp_env

(* [expected_mode] is the expected mode of the field. It's already adjusted for
   allocation, mutation and modalities. *)
and type_label_exp create env (arg_mode : expected_mode) loc ty_expected
          (lid, label, sarg) =
  (* Here also ty_expected may be at generic_level *)
  let separate = !Clflags.principal || Env.has_local_constraints env in
<<<<<<< HEAD
  let arg_mode = mode_box_modality label.lbl_global.txt expected_mode in
=======
>>>>>>> 3f806c8a
  (* #4682: we try two type-checking approaches for [arg] using backtracking:
     - first try: we try with [ty_arg] as expected type;
     - second try; if that fails, we backtrack and try without
  *)
  let (vars, ty_arg, snap, arg) =
    (* try the first approach *)
    with_local_level begin fun () ->
      let (vars, ty_arg) =
        with_local_level_iter_if separate begin fun () ->
          let (vars, ty_arg, ty_res) =
            with_local_level_iter_if separate ~post:generalize_structure
              begin fun () ->
                let ((_, ty_arg, ty_res) as r) = instance_label true label in
                (r, [ty_arg; ty_res])
              end
          in
          begin try
            unify env (instance ty_res) (instance ty_expected)
          with Unify err ->
            raise (Error(lid.loc, env, Label_mismatch(lid.txt, err)))
          end;
          (* Instantiate so that we can generalize internal nodes *)
          let ty_arg = instance ty_arg in
          ((vars, ty_arg), [ty_arg])
        end
        ~post:generalize_structure
      in
      if label.lbl_private = Private then
        if create then
          raise (Error(loc, env, Private_type ty_expected))
        else
          raise (Error(lid.loc, env, Private_label(lid.txt, ty_expected)));
      let snap = if vars = [] then None else Some (Btype.snapshot ()) in
      let arg = type_argument env arg_mode sarg ty_arg (instance ty_arg) in
      (vars, ty_arg, snap, arg)
    end
    (* Note: there is no generalization logic here as could be expected,
       because it is part of the backtracking logic below. *)
  in
  let arg =
    try
      if (vars = []) then arg
      else begin
        (* We detect if the first try failed here,
           during generalization. *)
        if maybe_expansive arg then
          lower_contravariant env arg.exp_type;
        generalize_and_check_univars env "field value" arg label.lbl_arg vars;
        {arg with exp_type = instance arg.exp_type}
      end
    with first_try_exn when maybe_expansive arg -> try
      (* backtrack and try the second approach *)
      Option.iter Btype.backtrack snap;
      let arg = with_local_level (fun () -> type_exp env arg_mode sarg)
          ~post:(fun arg -> lower_contravariant env arg.exp_type)
      in
      let arg =
        with_local_level begin fun () ->
          let arg = {arg with exp_type = instance arg.exp_type} in
          unify_exp env arg (instance ty_arg);
          arg
        end
        ~post: begin fun arg ->
          generalize_and_check_univars env "field value" arg label.lbl_arg vars
        end
      in
      {arg with exp_type = instance arg.exp_type}
    with Error (_, _, Less_general _) as e -> raise e
    | _ -> raise first_try_exn
  in
  (lid, label, arg)

and type_argument ?explanation ?recarg env (mode : expected_mode) sarg
      ty_expected' ty_expected =
  (* ty_expected' may be generic *)
  let no_labels ty =
    let ls, tvar = list_labels env ty in
    not tvar && List.for_all ((=) Nolabel) ls
  in
  let inferred = is_inferred sarg in
  let rec loosen_arrow_modes ty' ty =
    let expty = expand_head env ty in
    let expty' = expand_head env ty' in
    let lv = get_level expty in
    let lv' = get_level expty' in
    match get_desc expty', get_desc expty with
    | Tarrow((l, marg, mret), ty_arg', ty_res', _),
      Tarrow(_, ty_arg,  ty_res,  _)
      when lv' = generic_level || not !Clflags.principal ->
      let ty_res', ty_res, changed = loosen_arrow_modes ty_res' ty_res in
      let {comonadic; monadic} = mret in
      let comonadic, changed' = Alloc.Comonadic.newvar_below comonadic in
      let mret = {comonadic; monadic} in
      let marg, changed'' = Alloc.newvar_above marg in
      if changed || changed' || changed'' then
        newty2 ~level:lv' (Tarrow((l, marg, mret), ty_arg', ty_res', commu_ok)),
        newty2 ~level:lv  (Tarrow((l, marg, mret), ty_arg,  ty_res,  commu_ok)),
        true
      else
        ty', ty, false
    | _ ->
      ty', ty, false
  in
  let ty_expected', ty_expected =
    if inferred then
      (* Do not expand local constraints unnecessarily (PR#10277) *)
      let snap =
        if Env.has_local_constraints env
        then Some (Btype.snapshot ())
        else None
      in
      let t', t, changed = loosen_arrow_modes ty_expected' ty_expected in
      if not changed then Option.iter Btype.backtrack snap;
      t', t
    else
      ty_expected', ty_expected
  in
  let may_coerce =
    if not inferred then None else
    let work () =
      let te = expand_head env ty_expected' in
      match get_desc te with
        Tarrow((Nolabel,_,_),_,ty_res0,_) ->
          Some (no_labels ty_res0, get_level te)
      | _ -> None
    in
    (* Need to be careful not to expand local constraints here *)
    if Env.has_local_constraints env then
      let snap = Btype.snapshot () in
      try_finally ~always:(fun () -> Btype.backtrack snap) work
    else work ()
  in
  match may_coerce with
    Some (safe_expect, lv) ->
      (* apply omittable arguments when expected type is "" *)
      (* we must be very careful about not breaking the semantics *)
      let exp_mode, _ = Value.newvar_below mode.mode in
      let texp =
        with_local_level_if_principal ~post:generalize_structure_exp
          (fun () -> type_exp env {mode with mode = Value.disallow_left exp_mode} sarg)
      in
      let rec make_args args ty_fun =
        match get_desc (expand_head env ty_fun) with
        | Tarrow ((l,_marg,_mret),ty_arg,ty_fun,_) when is_optional l ->
            let ty =
              type_option_none env (instance (tpoly_get_mono ty_arg))
                sarg.pexp_loc
            in
            (* CR layouts v5: change value assumption below when we allow
               non-values in structures. *)
            make_args ((l, Arg (ty, Jkind.Sort.value)) :: args) ty_fun
        | Tarrow ((l,_marg,_mret),_,ty_fun,_) when is_position l ->
            let arg = src_pos (Location.ghostify sarg.pexp_loc) [] env in
            make_args ((l, Arg (arg, Jkind.Sort.value)) :: args) ty_fun
        | Tarrow ((l,_,_),_,ty_res',_) when l = Nolabel || !Clflags.classic ->
            List.rev args, ty_fun, no_labels ty_res'
        | Tvar _ ->  List.rev args, ty_fun, false
        |  _ -> [], texp.exp_type, false
      in
      (* If make_args ends in Tvar, then simple_res is false, no_labels *)
      let args, ty_fun', simple_res = make_args [] texp.exp_type
      and texp = {texp with exp_type = instance texp.exp_type} in
      if not (simple_res || safe_expect) then begin
        unify_exp env texp ty_expected;
        texp
      end else begin
      let warn = !Clflags.principal &&
        (lv <> generic_level || get_level ty_fun' <> generic_level)
      and ty_fun = instance ty_fun' in
      let marg, ty_arg, mret, ty_res =
        match get_desc (expand_head env ty_expected) with
          Tarrow((Nolabel,marg,mret),ty_arg,ty_res,_) ->
           marg, ty_arg, mret, ty_res
        | _ -> assert false
      in
      unify_exp env {texp with exp_type = ty_fun} ty_expected;
      if args = [] then texp else begin
      let alloc_mode, mode_subcomponent = register_allocation mode in
      submode ~loc:sarg.pexp_loc ~env ~reason:Other
        exp_mode mode_subcomponent;
      (* eta-expand to avoid side effects *)
      let var_pair ~(mode : Value.lr) name ty =
        let id = Ident.create_local name in
        let desc =
          { val_type = ty; val_kind = Val_reg;
            val_attributes = [];
            val_loc = Location.none;
            val_uid = Uid.mk ~current_unit:(Env.get_unit_name ());
          }
        in
        let exp_env = Env.add_value ~mode id desc env in
        let uu = unique_use ~loc:sarg.pexp_loc ~env mode mode in
        {pat_desc = Tpat_var (id, mknoloc name, desc.val_uid, Value.disallow_right mode);
         pat_type = ty;
         pat_extra=[];
         pat_attributes = [];
         pat_loc = Location.none; pat_env = env},
        {exp_type = ty; exp_loc = Location.none; exp_env = exp_env;
         exp_extra = []; exp_attributes = [];
         exp_desc =
         Texp_ident(Path.Pident id, mknoloc (Longident.Lident name),
                    desc, Id_value, uu)}
      in
      let eta_mode, _ = Value.newvar_below (alloc_as_value marg) in
      Regionality.submode_exn
        (Value.proj (Comonadic Areality) eta_mode) Regionality.regional;
      let eta_pat, eta_var = var_pair ~mode:eta_mode "eta" ty_arg in
      (* CR layouts v10: When we add abstract jkinds, the eta expansion here
         becomes impossible in some cases - we'll need better errors.  For test
         cases, look toward the end of
         typing-layouts-missing-cmi/function_arg.ml *)
      let type_sort ~why ty =
        match type_sort ~why env ty with
        | Ok sort -> sort
        | Error err ->
          raise(Error(sarg.pexp_loc, env, Function_type_not_rep (ty, err)))
      in
      let arg_sort = type_sort ~why:Function_argument ty_arg in
      let ret_sort = type_sort ~why:Function_result ty_res in
      let func texp =
        let ret_mode = alloc_as_value mret in
        let e =
          {texp with exp_type = ty_res; exp_desc =
           Texp_apply
             (texp,
              args @ [Nolabel, Arg (eta_var, arg_sort)], Nontail,
              ret_mode
              |> Value.proj (Comonadic Areality)
              |> regional_to_global
              |> Locality.disallow_right,
              Zero_alloc_utils.Assume_info.none)}
        in
        let cases = [ case eta_pat e ] in
        let cases_loc = { texp.exp_loc with loc_ghost = true } in
        let param = name_cases "param" cases in
        { texp with exp_type = ty_fun; exp_desc =
          Texp_function
            { params = [];
              body =
                Tfunction_cases
                  { fc_cases = cases; fc_partial = Total; fc_param = param;
                    fc_loc = cases_loc; fc_exp_extra = None;
                    fc_attributes = []; fc_arg_mode = Alloc.disallow_right marg;
                    fc_arg_sort = arg_sort;
                  };
              ret_mode = Alloc.disallow_right mret;
              ret_sort;
              alloc_mode;
              region = false;
              zero_alloc = Default_check
            }
        }
      in
      Location.prerr_warning texp.exp_loc
        (Warnings.Eliminated_optional_arguments
           (List.map (fun (l, _) -> Printtyp.string_of_label l) args));
      if warn then Location.prerr_warning texp.exp_loc
          (Warnings.Non_principal_labels "eliminated omittable argument");
      (* let-expand to have side effects *)
      let let_pat, let_var = var_pair ~mode:exp_mode "arg" texp.exp_type in
      re { texp with exp_type = ty_fun;
             exp_desc =
               Texp_let (Nonrecursive,
                         [{vb_pat=let_pat; vb_expr=texp; vb_sort=arg_sort;
                           vb_attributes=[]; vb_loc=Location.none;
                          }],
                         func let_var) }
      end
      end
  | None ->
      let mode = expect_mode_cross env ty_expected' mode in
      let texp = type_expect ?recarg env mode sarg
        (mk_expected ?explanation ty_expected') in
      unify_exp env texp ty_expected;
      texp

and type_apply_arg env ~app_loc ~funct ~index ~position_and_mode ~partial_app (lbl, arg) =
  match arg with
  | Arg (Unknown_arg { sarg; ty_arg_mono; mode_arg; sort_arg }) ->
      let expected_mode, mode_arg =
        mode_argument ~funct ~index ~position_and_mode ~partial_app mode_arg in
      let arg =
        type_expect env expected_mode sarg (mk_expected ty_arg_mono)
      in
      if is_optional lbl then
        (* CR layouts v5: relax value requirement *)
        unify_exp env arg
          (type_option(newvar Predef.option_argument_jkind));
      (lbl, Arg (arg, mode_arg, sort_arg))
  | Arg (Known_arg { sarg; ty_arg; ty_arg0;
                     mode_arg; wrapped_in_some; sort_arg }) ->
      let expected_mode, mode_arg =
        mode_argument ~funct ~index ~position_and_mode ~partial_app mode_arg in
      let ty_arg', vars = tpoly_get_poly ty_arg in
      let arg =
        if vars = [] then begin
          let ty_arg0' = tpoly_get_mono ty_arg0 in
          if wrapped_in_some then begin
            type_option_some env expected_mode sarg ty_arg' ty_arg0'
          end else begin
            type_argument env expected_mode sarg ty_arg' ty_arg0'
          end
        end else begin
          if !Clflags.principal
             && get_level ty_arg < Btype.generic_level then begin
            let snap = Btype.snapshot () in
            let really_poly =
              try
                unify env (newmono (newvar (Jkind.any ~why:Dummy_jkind)))
                  ty_arg;
                false
              with Unify _ -> true
            in
            Btype.backtrack snap;
            if really_poly then
              Location.prerr_warning app_loc
                (Warnings.Not_principal "applying a higher-rank function here");
          end;
          let separate =
            !Clflags.principal || Env.has_local_constraints env
          in
          let arg, _, _ =
            with_local_level begin fun () ->
              let vars, ty_arg' =
                with_local_level_if separate begin fun () ->
                  instance_poly false vars ty_arg'
                end ~post:(fun (_, ty_arg') -> generalize_structure ty_arg')
              in
              let (ty_arg0', vars0) = tpoly_get_poly ty_arg0 in
              let vars0, ty_arg0' = instance_poly false vars0 ty_arg0' in
              List.iter2 (fun ty ty' -> unify_var env ty ty') vars vars0;
              let arg =
                type_argument env expected_mode sarg ty_arg' ty_arg0'
              in
              arg, ty_arg, vars
            end
            ~post:(fun (arg, ty_arg, vars) ->
              if maybe_expansive arg then
                lower_contravariant env arg.exp_type;
              generalize_and_check_univars env "argument" arg ty_arg vars);
          in
          {arg with exp_type = instance arg.exp_type}
        end
      in
      (lbl, Arg (arg, mode_arg, sort_arg))
  | Arg (Eliminated_optional_arg { ty_arg; sort_arg; expected_label; _ }) ->
      (match expected_label with
      | Optional _ ->
          let arg = type_option_none env (instance ty_arg) Location.none in
          (lbl, Arg (arg, Mode.Value.legacy, sort_arg))
      | Position _ ->
          let arg = src_pos (Location.ghostify app_loc) [] env in
          (lbl, Arg (arg, Mode.Value.legacy, sort_arg))
      | Labelled _ | Nolabel -> assert false)
  | Omitted _ as arg -> (lbl, arg)

and type_application env app_loc expected_mode position_and_mode
      funct funct_mode sargs ret_tvar =
  let is_ignore funct =
    is_prim ~name:"%ignore" funct &&
    (try ignore (filter_arrow_mono env (instance funct.exp_type) Nolabel); true
     with Filter_arrow_mono_failed -> false)
  in
  match sargs with
  | (* Special case for ignore: avoid discarding warning *)
    [Parsetree.Nolabel, sarg] when is_ignore funct ->
      let {ty_arg; arg_mode; ty_ret; ret_mode} =
        with_local_level_if_principal (fun () ->
          filter_arrow_mono env (instance funct.exp_type) Nolabel
        ) ~post:(fun {ty_ret; _} -> generalize_structure ty_ret)
      in
      let type_sort ~why ty =
        match Ctype.type_sort ~why env ty with
        | Ok sort -> sort
        | Error err -> raise (Error (app_loc, env, Function_type_not_rep (ty, err)))
      in
      let arg_sort = type_sort ~why:Function_argument ty_arg in
      let ap_mode = Locality.disallow_right (Alloc.proj (Comonadic Areality) ret_mode) in
      let mode_res =
        mode_cross_left env ty_ret (alloc_as_value ret_mode)
      in
      submode ~loc:app_loc ~env ~reason:Other
        mode_res expected_mode;
      let arg_mode, _ =
        mode_argument ~funct ~index:0 ~position_and_mode
          ~partial_app:false arg_mode
      in
      let exp = type_expect env arg_mode sarg (mk_expected ty_arg) in
      check_partial_application ~statement:false exp;
      ([Nolabel, Arg (exp, arg_sort)], ty_ret, ap_mode, position_and_mode)
  | _ ->
      let ty = funct.exp_type in
      let ignore_labels =
        !Clflags.classic ||
        begin
          let ls, tvar = list_labels env funct.exp_type in
          not tvar &&
          let labels = List.filter (fun l -> not (is_omittable l)) ls in
          List.length labels = List.length sargs &&
          List.for_all (fun (l,_) -> l = Parsetree.Nolabel) sargs &&
          List.exists (fun l -> l <> Nolabel) labels &&
          (Location.prerr_warning
             funct.exp_loc
             (Warnings.Labels_omitted
                (List.map Printtyp.string_of_label
                          (List.filter ((<>) Nolabel) labels)));
           true)
        end
      in
      let ty_ret, mode_ret, args, position_and_mode =
        with_local_level_if_principal begin fun () ->
          let sargs = List.map
            (* Application will never contain Position labels, so no need to pass
               argument type here. When checking against the function type,
               Labelled arguments will be matched up to Position parameters
               based on label names *)
            (fun (label, e) -> Typetexp.transl_label label None, e) sargs
          in
          let ty_ret, mode_ret, untyped_args =
            collect_apply_args env funct ignore_labels ty (instance ty)
              (value_to_alloc_r2l funct_mode) sargs ret_tvar
          in
          let partial_app = is_partial_apply untyped_args in
          let position_and_mode =
            if partial_app then position_and_mode_default else position_and_mode
          in
          let args =
            List.mapi (fun index arg ->
                type_apply_arg env ~app_loc ~funct ~index
                  ~position_and_mode ~partial_app arg)
              untyped_args
          in
          let ty_ret, mode_ret, args =
            type_omitted_parameters expected_mode env ty_ret mode_ret args
          in
          check_local_application_complete ~env ~app_loc untyped_args;
          ty_ret, mode_ret, args, position_and_mode
        end ~post:(fun (ty_ret, _, _, _) -> generalize_structure ty_ret)
      in
      let ap_mode = Locality.disallow_right (Alloc.proj (Comonadic Areality) mode_ret) in
      let mode_ret =
        mode_cross_left env ty_ret (alloc_as_value mode_ret)
      in
      submode ~loc:app_loc ~env ~reason:(Application ty_ret)
        mode_ret expected_mode;

      check_tail_call_local_returning app_loc env ap_mode position_and_mode;
      args, ty_ret, ap_mode, position_and_mode

and type_tuple ~loc ~env ~(expected_mode : expected_mode) ~ty_expected
    ~explanation ~attributes sexpl =
  let arity = List.length sexpl in
  assert (arity >= 2);
  let alloc_mode, argument_mode = register_allocation_value_mode expected_mode.mode in
  (* CR layouts v5: non-values in tuples *)
  let labeled_subtypes =
    List.map (fun (label, _) -> label,
                                newgenvar (Jkind.value ~why:Tuple_element))
    sexpl
  in
  let to_unify = newgenty (Ttuple labeled_subtypes) in
  with_explanation explanation (fun () ->
    unify_exp_types loc env to_unify (generic_instance ty_expected));
  let argument_modes =
    if List.compare_length_with expected_mode.tuple_modes arity = 0 then
      expected_mode.tuple_modes
    else List.init arity (fun _ -> argument_mode)
  in
  let types_and_modes = List.combine labeled_subtypes argument_modes in
  let expl =
    List.map2
      (fun (label, body) ((_, ty), argument_mode) ->
        let argument_mode = mode_default argument_mode in
        let argument_mode = expect_mode_cross env ty argument_mode in
          (label, type_expect env argument_mode body (mk_expected ty)))
      sexpl types_and_modes
  in
  re {
    exp_desc = Texp_tuple (expl, alloc_mode);
    exp_loc = loc; exp_extra = [];
    (* Keep sharing *)
    exp_type = newty (Ttuple (List.map (fun (label, e) -> label, e.exp_type) expl));
    exp_attributes = attributes;
    exp_env = env }

and type_construct env (expected_mode : expected_mode) loc lid sarg
      ty_expected_explained attrs =
  let { ty = ty_expected; explanation } = ty_expected_explained in
  let expected_type =
    match extract_concrete_variant env ty_expected with
    | Variant_type(p0, p,_) ->
        Some(p0, p, is_principal ty_expected)
    | Maybe_a_variant_type -> None
    | Not_a_variant_type ->
        let srt = wrong_kind_sort_of_constructor lid.txt in
        let ctx = Expression explanation in
        let error = Wrong_expected_kind(srt, ctx, ty_expected) in
        raise (Error (loc, env, error))
  in
  let constrs =
    Env.lookup_all_constructors ~loc:lid.loc Env.Positive lid.txt env
  in
  let constr =
    wrap_disambiguate "This variant expression is expected to have"
      ty_expected_explained
      (Constructor.disambiguate Env.Positive lid env expected_type) constrs
  in
  let sargs =
    match sarg with
    | None -> []
    | Some se -> begin
        match Jane_syntax.Expression.of_ast se with
        | Some (Jexp_tuple (_ : _ list), _) when
            constr.cstr_arity > 1 || Builtin_attributes.explicit_arity attrs ->
          raise(Error(loc, env, Constructor_labeled_arg))
        | Some (( Jexp_tuple _
                | Jexp_comprehension _
                | Jexp_immutable_array _
                | Jexp_n_ary_function _
                | Jexp_layout _
                | Jexp_modes _ ), _) -> [se]
        | None -> match se.pexp_desc with
        | Pexp_tuple sel when
            constr.cstr_arity > 1 || Builtin_attributes.explicit_arity attrs
          -> sel
        | _ -> [se]
      end
  in
  if List.length sargs <> constr.cstr_arity then
    raise(Error(loc, env, Constructor_arity_mismatch
                            (lid.txt, constr.cstr_arity, List.length sargs)));
  let separate = !Clflags.principal || Env.has_local_constraints env in
  let ty_args, ty_res, texp =
    with_local_level_if separate begin fun () ->
      let ty_args, ty_res, texp =
        with_local_level_if separate begin fun () ->
          let (ty_args, ty_res, _) =
            instance_constructor Keep_existentials_flexible constr
          in
          let texp =
            re {
            exp_desc = Texp_construct(lid, constr, [], None);
            exp_loc = loc; exp_extra = [];
            exp_type = ty_res;
            exp_attributes = attrs;
            exp_env = env } in
          (ty_args, ty_res, texp)
        end
        ~post: begin fun (_, ty_res, texp) ->
          generalize_structure ty_res;
          with_explanation explanation (fun () ->
            unify_exp env {texp with exp_type = instance ty_res}
              (instance ty_expected));
        end
      in
      (ty_args, ty_res, texp)
    end
      ~post:(fun (ty_args, ty_res, _) ->
        generalize_structure ty_res;
        List.iter (fun {Types.ca_type=ty; _} -> generalize_structure ty) ty_args)
  in
  let ty_args0, ty_res =
    match instance_list (ty_res :: (List.map (fun ca -> ca.Types.ca_type) ty_args)) with
      t :: tl -> tl, t
    | _ -> assert false
  in
  let texp = {texp with exp_type = ty_res} in
  if not separate then unify_exp env texp (instance ty_expected);
  let recarg =
    match constr.cstr_inlined with
    | None -> Rejected
    | Some _ ->
      begin match sargs with
      | [{pexp_desc =
            Pexp_ident _ |
            Pexp_record (_, (Some {pexp_desc = Pexp_ident _}| None))}] ->
        Required
      | _ ->
        raise (Error(loc, env, Inlined_record_expected))
      end
  in
  let (argument_mode, alloc_mode) =
    match constr.cstr_repr with
    | Variant_unboxed -> expected_mode, None
    | Variant_boxed _ when constr.cstr_constant -> expected_mode, None
    | Variant_boxed _ | Variant_extensible ->
       let alloc_mode, argument_mode = register_allocation expected_mode in
       argument_mode, Some alloc_mode
  in
  let args =
    List.map2
<<<<<<< HEAD
      (fun e ((ca : Types.constructor_argument), t0) ->
         let argument_mode = mode_box_modality ca.ca_global.txt argument_mode in
         type_argument ~recarg env argument_mode e ca.ca_type t0)
=======
      (fun e ((ty, gf),t0) ->
         let argument_mode = construct_field Immutable gf argument_mode in
         type_argument ~recarg env argument_mode e ty t0)
>>>>>>> 3f806c8a
      sargs (List.combine ty_args ty_args0)
  in
  if constr.cstr_private = Private then
    begin match constr.cstr_repr with
    | Variant_extensible ->
        raise(Error(loc, env, Private_constructor (constr, ty_res)))
    | Variant_boxed _ | Variant_unboxed ->
        raise (Error(loc, env, Private_type ty_res));
    end;
  (* NOTE: shouldn't we call "re" on this final expression? -- AF *)
  { texp with
    exp_desc = Texp_construct(lid, constr, args, alloc_mode) }

(* Typing of statements (expressions whose values are discarded) *)

and type_statement ?explanation ?(position=RNontail) env sexp =
  (* Raise the current level to detect non-returning functions *)
  let exp =
    with_local_level
      (fun () -> type_exp env (mode_max_with_position position) sexp)
  in
  let ty = expand_head env exp.exp_type in
  if is_Tvar ty && get_level ty > get_current_level () then
    Location.prerr_warning
      (final_subexpression exp).exp_loc
      Warnings.Nonreturning_statement;
  if !Clflags.strict_sequence then
    (* CR layouts v5: when we have unboxed unit, allow it for -strict-sequence *)
    let expected_ty = instance Predef.type_unit in
    with_explanation explanation (fun () ->
      unify_exp env exp expected_ty);
    exp, Jkind.Sort.value
  else begin
    (* We're requiring the statement to have a representable jkind.  But that
       doesn't actually rule out things like "assert false"---we'll just end up
       getting a sort variable for its jkind. *)
    (* CR layouts v10: Abstract jkinds will introduce cases where we really have
       [any] and can't get a sort here. *)
    let tv, sort = new_rep_var ~why:Statement () in
    check_partial_application ~statement:true exp;
    with_explanation explanation (fun () ->
      try unify_var env ty tv
      with Unify err ->
        raise(Error(exp.exp_loc, env,
          Expr_type_clash(err, None, Some sexp.pexp_desc))));
    exp, sort
  end

(* Most of the arguments are the same as [type_cases].

   Takes a callback which is responsible for typing the body of the case.
   The arguments are documented inline in the type signature.

   It takes a callback rather than returning the half-typed cases directly
   because the typing of the body must take place at an increased level.

   The overall function returns:
     - The data returned by the callback
     - Whether the cases' patterns are partial or total
*)
and map_half_typed_cases
  : type k ret case_data.
    ?additional_checks_for_split_cases:((_ * ret) list -> unit)
    -> k pattern_category -> _ -> _ -> _ -> _ -> _
    -> (untyped_case * case_data) list
    -> type_body:(
        case_data
        -> k general_pattern (* the typed pattern *)
        -> ext_env:_ (* environment with module variables / pattern variables *)
        -> ty_expected:_ (* type to check body in scope of *)
        -> ty_infer:_ (* type to infer for the body *)
        -> contains_gadt:_ (* whether the pattern contains a GADT *)
        -> ret)
    -> check_if_total:bool
    -> ret list * partial
  = fun ?additional_checks_for_split_cases
    category env pat_mode
    ty_arg ty_res loc caselist ~type_body ~check_if_total ->
  let patterns = List.map (fun ((x : untyped_case), _) -> x.pattern) caselist in
  let contains_polyvars = List.exists contains_polymorphic_variant patterns in
  let erase_either = contains_polyvars && contains_variant_either ty_arg in
  let may_contain_gadts = List.exists may_contain_gadts patterns in
  let may_contain_modules = List.exists may_contain_modules patterns in
  let create_inner_level = may_contain_gadts || may_contain_modules in
  let ty_arg =
    if (may_contain_gadts || erase_either) && not !Clflags.principal
    then correct_levels ty_arg else ty_arg
  in
  let rec is_var spat =
    match spat.ppat_desc with
      Ppat_any | Ppat_var _ -> true
    | Ppat_alias (spat, _) -> is_var spat
    | _ -> false in
  let needs_exhaust_check =
    match caselist with
      [ ({ needs_refute = true }, _) ] -> true
    | [ ({ pattern }, _) ] when is_var pattern -> false
    | _ -> true
  in
  let outer_level = get_current_level () in
  with_local_level_iter_if create_inner_level begin fun () ->
  let lev = get_current_level () in
  let allow_modules =
    if may_contain_modules
    then
      (* The corresponding check for scope escape is done together with
         the check for GADT-induced existentials by
         [with_local_level_iter_if create_inner_level].
      *)
      Modules_allowed { scope = lev }
    else Modules_rejected
  in
  let take_partial_instance =
    if erase_either
    then Some false else None
  in
  let half_typed_cases, ty_res, do_copy_types, ty_arg' =
   (* propagation of the argument *)
    with_local_level begin fun () ->
      let pattern_force = ref [] in
      (*  Format.printf "@[%i %i@ %a@]@." lev (get_current_level())
          Printtyp.raw_type_expr ty_arg; *)
      let half_typed_cases =
        List.map
        (fun ({ Parmatch.pattern; _ } as untyped_case, case_data) ->
          let htc =
            with_local_level_if_principal begin fun () ->
              let ty_arg =
                (* propagation of pattern *)
                with_local_level ~post:generalize_structure
                  (fun () -> instance ?partial:take_partial_instance ty_arg)
              in
              let (pat, ext_env, force, pvs, mvs) =
                type_pattern category ~lev ~alloc_mode:pat_mode env pattern ty_arg
                allow_modules
              in
              pattern_force := force @ !pattern_force;
              { typed_pat = pat;
                pat_type_for_unif = ty_arg;
                untyped_case;
                case_data;
                branch_env = ext_env;
                pat_vars = pvs;
                module_vars = mvs;
                contains_gadt = contains_gadt (as_comp_pattern category pat); }
            end
            ~post: begin fun htc ->
              iter_pattern_variables_type generalize_structure htc.pat_vars;
            end
          in
          (* Ensure that no ambivalent pattern type escapes its branch *)
          check_scope_escape htc.typed_pat.pat_loc env outer_level
            htc.pat_type_for_unif;
          let pat = htc.typed_pat in
          {htc with typed_pat = { pat with pat_type = instance pat.pat_type }}
        )
        caselist in
      let patl =
        List.map (fun { typed_pat; _ } -> typed_pat) half_typed_cases in
      let does_contain_gadt =
        List.exists (fun { contains_gadt; _ } -> contains_gadt) half_typed_cases
      in
      let ty_res, do_copy_types =
        if does_contain_gadt && not !Clflags.principal then
          correct_levels ty_res, Env.make_copy_of_types env
        else ty_res, (fun env -> env)
      in
      (* Unify all cases (delayed to keep it order-free) *)
      let ty_arg' = newvar (Jkind.any ~why:Dummy_jkind) in
      let unify_pats ty =
        List.iter (fun { typed_pat = pat; pat_type_for_unif = pat_ty; _ } ->
          unify_pat_types pat.pat_loc (ref env) pat_ty ty
        ) half_typed_cases
      in
      unify_pats ty_arg';
      (* Check for polymorphic variants to close *)
      if List.exists has_variants patl then begin
        Parmatch.pressure_variants_in_computation_pattern env
          (List.map (as_comp_pattern category) patl);
        List.iter finalize_variants patl
      end;
      (* `Contaminating' unifications start here *)
      List.iter (fun f -> f()) !pattern_force;
      (* Post-processing and generalization *)
      if take_partial_instance <> None then unify_pats (instance ty_arg);
      List.iter (fun { pat_vars; _ } ->
        iter_pattern_variables_type (enforce_current_level env) pat_vars
      ) half_typed_cases;
      (half_typed_cases, ty_res, do_copy_types, ty_arg')
    end
    ~post: begin fun (half_typed_cases, _, _, ty_arg') ->
      generalize ty_arg';
      List.iter (fun { pat_vars; _ } ->
        iter_pattern_variables_type generalize pat_vars
      ) half_typed_cases
    end
  in
  (* type bodies *)
  let ty_res' = instance ty_res in
  let result = with_local_level_if_principal ~post:ignore begin fun () ->
    List.map
      (fun { typed_pat = pat; branch_env = ext_env;
             pat_vars = pvs; module_vars = mvs;
             case_data; contains_gadt; _ }
        ->
        let ext_env =
          if contains_gadt then
            do_copy_types ext_env
          else
            ext_env
        in
        (* Before handing off the cases to the callback, first set up the the
           branch environments by adding the variables (and module variables)
           from the patterns.
        *)
        let ext_env =
          add_pattern_variables ext_env pvs
            ~check:(fun s -> Warnings.Unused_var_strict s)
            ~check_as:(fun s -> Warnings.Unused_var s)
        in
        let ext_env = add_module_variables ext_env mvs in
        let ty_expected =
          if contains_gadt && not !Clflags.principal then
            (* Take a generic copy of [ty_res] again to allow propagation of
               type information from preceding branches *)
            correct_levels ty_res
          else ty_res in
        type_body case_data pat ~ext_env ~ty_expected ~ty_infer:ty_res'
          ~contains_gadt)
      half_typed_cases
  end in
  let do_init = may_contain_gadts || needs_exhaust_check in
  let ty_arg_check =
    if do_init then
      (* Hack: use the [Subst] machinery to copy types, even though
         we don't intend on persisting the type to disk.

         We added a new [Duplicate_variables] variant specifically for this
         callsite, but it's still a bit of a hack (e.g. the type IDs produced
         for duplicated nodes are all negative, like they are in cmi files).
      *)
      Subst.type_expr
        (Subst.with_additional_action Duplicate_variables Subst.identity)
        ty_arg'
    else ty_arg'
  in
  (* Split the cases into val and exn cases so we can do the appropriate checks
     for exhaustivity and unused variables.
     The caller of this function can define custom checks. For some of these
     checks, the half-typed case doesn't provide enough info on its own -- for
     instance, the check for ambiguous bindings in when guards needs to know the
     case body's expression -- so the code pairs each case with its
     corresponding element in [result] before handing it off to the caller's
     custom checks.
  *)
  let val_cases_with_result, exn_cases_with_result =
    match category with
    | Value ->
        let val_cases =
          List.map2
            (fun htc res ->
               { htc.untyped_case with pattern = htc.typed_pat }, res)
            half_typed_cases
            result
        in
        (val_cases : (pattern Parmatch.parmatch_case * ret) list), []
    | Computation ->
        split_half_typed_cases env (List.combine half_typed_cases result)
  in
  let val_cases = List.map fst val_cases_with_result in
  let exn_cases = List.map fst exn_cases_with_result in
  if val_cases = [] && exn_cases <> [] then
    raise (Error (loc, env, No_value_clauses));
  let partial =
    if check_if_total then
      check_partial ~lev env ty_arg_check loc val_cases
    else
      Partial
  in
  let unused_check delayed =
    List.iter (fun { typed_pat; branch_env; _ } ->
      check_absent_variant branch_env (as_comp_pattern category typed_pat)
    ) half_typed_cases;
    with_level_if delayed ~level:lev begin fun () ->
      check_unused ~lev env ty_arg_check val_cases ;
      check_unused ~lev env Predef.type_exn exn_cases ;
    end;
  in
  if contains_polyvars then
    add_delayed_check (fun () -> unused_check true)
  else
    (* Check for unused cases, do not delay because of gadts *)
    unused_check false;
  begin
    match additional_checks_for_split_cases with
    | None -> ()
    | Some check ->
        check val_cases_with_result;
        check exn_cases_with_result;
  end;
  (result, partial), [ty_res']
  end
  (* Ensure that existential types do not escape *)
  ~post:(fun ty_res' -> enforce_current_level env ty_res')

(* Typing of match cases *)
and type_cases
    : type k . k pattern_category ->
           _ -> _ -> _ -> _ -> _ -> check_if_total:bool -> _ -> Parsetree.case list ->
           k case list * partial
  = fun category env pat_mode expr_mode
        ty_arg ty_res_explained ~check_if_total loc caselist ->
  let { ty = ty_res; explanation } = ty_res_explained in
  let caselist =
    List.map (fun case -> Parmatch.untyped_case case, case) caselist
  in
  (* Most of the work is done by [map_half_typed_cases]. All that's left
     is to typecheck the guards and the cases, and then to check for some
     warnings that can fire in the presence of guards.
  *)
  map_half_typed_cases category env pat_mode ty_arg ty_res loc caselist ~check_if_total
    ~type_body:begin
      fun { pc_guard; pc_rhs } pat ~ext_env ~ty_expected ~ty_infer
          ~contains_gadt:_ ->
        let guard =
          match pc_guard with
          | None -> None
          | Some scond ->
            Some
              (type_expect ext_env mode_max scond
                (mk_expected ~explanation:When_guard Predef.type_bool))
        in
        let exp =
          type_expect ext_env expr_mode pc_rhs (mk_expected ?explanation ty_expected)
        in
        {
          c_lhs = pat;
          c_guard = guard;
          c_rhs = {exp with exp_type = ty_infer}
        }
    end
    ~additional_checks_for_split_cases:(fun cases ->
      let cases =
        List.map
          (fun (case_with_pat, case) ->
             { case with c_lhs = case_with_pat.Parmatch.pattern }) cases
      in
      Parmatch.check_ambiguous_bindings cases)


(** A version of [type_expect], but that operates over function cases instead
    of expressions. The input type is like the [ty_expected] argument to
    [type_expect], and the returned type is like the [exp_type] of the
    expression returned by [type_expect].

    See [split_function_ty] for the meaning of [first] and [in_function].
*)
and type_function_cases_expect
    env expected_mode ty_expected loc cases attrs ~first ~in_function =
  Builtin_attributes.warning_scope attrs begin fun () ->
    let env,
        { filtered_arrow = { ty_arg; ty_ret; arg_mode; ret_mode };
          arg_sort; ret_sort;
          ty_arg_mono; expected_pat_mode; expected_inner_mode; alloc_mode;
        } =
      split_function_ty env expected_mode ty_expected loc ~arg_label:Nolabel
        ~in_function ~has_poly:false ~mode_annots:Mode.Alloc.Const.Option.none
        ~is_first_val_param:first ~is_final_val_param:true
    in
    let cases, partial =
      type_cases Value env
        expected_pat_mode expected_inner_mode ty_arg_mono (mk_expected ty_ret)
        ~check_if_total:true loc cases
    in
    let ty_fun =
      instance
        (newgenty
           (Tarrow ((Nolabel, arg_mode, ret_mode), ty_arg, ty_ret, commu_ok)))
    in
    unify_exp_types loc env ty_fun (instance ty_expected);
    let param = name_cases "param" cases in
    let cases =
      { fc_cases = cases;
        fc_partial = partial;
        fc_param = param;
        fc_loc = loc;
        fc_exp_extra = None;
        fc_attributes = [];
        fc_arg_mode = Alloc.disallow_right arg_mode;
        fc_arg_sort = arg_sort;
      }
    in
    cases, ty_fun, alloc_mode,
      { ret_sort;
        ret_mode = Alloc.disallow_right ret_mode }
  end

(** Typecheck the body of a newtype. The "body" of a newtype may be:
    - an expression
    - a suffix of function parameters together with a function body
      That's why this function is polymorphic over the body.

      @param type_body A function that produces a type for the body given the
      environment. When typechecking an expression, this is [type_exp].
      @return The type returned by [type_body] but with the Tconstr
      nodes for the newtype properly linked, and the jkind annotation written
      by the user.
*)
and type_newtype
  : type a. _ -> _ -> _ -> _ -> (Env.t -> a * type_expr)
    -> a * type_expr * Jkind.annotation option =
  fun loc env name jkind_annot_opt type_body  ->
  let jkind, jkind_annot =
    Jkind.of_annotation_option_default ~context:(Newtype_declaration name)
      ~default:(Jkind.value ~why:Univar) jkind_annot_opt
  in
  let ty =
    if Typetexp.valid_tyvar_name name then
      newvar ~name jkind
    else
      newvar jkind
  in
  (* Use [with_local_level] just for scoping *)
  with_local_level begin fun () ->
    (* Create a fake abstract type declaration for name. *)
    let decl = new_local_type ~loc jkind ~jkind_annot in
    let scope = create_scope () in
    let (id, new_env) = Env.enter_type ~scope name decl env in

    let result, exp_type = type_body new_env in
    (* Replace every instance of this type constructor in the resulting
       type. *)
    let seen = Hashtbl.create 8 in
    let rec replace t =
      if Hashtbl.mem seen (get_id t) then ()
      else begin
        Hashtbl.add seen (get_id t) ();
        match get_desc t with
        | Tconstr (Path.Pident id', _, _) when id == id' -> link_type t ty
        | _ -> Btype.iter_type_expr replace t
      end
    in
    let ety = Subst.type_expr Subst.identity exp_type in
    replace ety;
    (result, ety, jkind_annot)
  end

(** [type_newtype] where the "body" is just an expression. *)
and type_newtype_expr
    ~loc ~env ~expected_mode ~rue ~attributes name jkind_annot_opt sbody =
  let body, ety, jkind_annot =
    type_newtype loc env name jkind_annot_opt (fun env ->
      let expr = type_exp env expected_mode sbody in
      expr, expr.exp_type)
  in
  (* non-expansive if the body is non-expansive, so we don't introduce
     any new extra node in the typed AST. *)
  rue { body with exp_loc = loc; exp_type = ety;
        exp_extra =
        (Texp_newtype (name, jkind_annot),
         loc, attributes) :: body.exp_extra }

(* Typing of let bindings *)

and type_let ?check ?check_strict ?(force_toplevel = false)
    existential_context env rec_flag spat_sexp_list allow_modules =
  let rec sexp_is_fun sexp =
    match Jane_syntax.Expression.of_ast sexp with
    | Some (jexp, _attrs) -> jexp_is_fun jexp
    | None      -> match sexp.pexp_desc with
    | Pexp_fun _ | Pexp_function _ -> true
    | Pexp_constraint (e, _)
    | Pexp_newtype (_, e) -> sexp_is_fun e
    | _ -> false
  and jexp_is_fun : Jane_syntax.Expression.t -> _ = function
    | Jexp_comprehension _
    | Jexp_immutable_array _
    | Jexp_layout (Lexp_constant _) -> false
    | Jexp_layout (Lexp_newtype (_, _, e)) -> sexp_is_fun e
    | Jexp_n_ary_function _ -> true
    | Jexp_tuple _ -> false
    | Jexp_modes (Coerce (_, e)) -> sexp_is_fun e
  in
  let vb_is_fun { pvb_expr = sexp; _ } = sexp_is_fun sexp in
  let entirely_functions = List.for_all vb_is_fun spat_sexp_list in
  let rec_mode_var =
    match rec_flag with
    | Recursive when entirely_functions -> Some (Value.newvar ())
    | Recursive -> Some Value.legacy
    | Nonrecursive -> None
  in
  let spatl = List.map vb_pat_constraint spat_sexp_list in
  let spatl = List.map (pat_modes ~force_toplevel rec_mode_var) spatl in
  let attrs_list = List.map (fun (attrs, _, _, _) -> attrs) spatl in
  let is_recursive = (rec_flag = Recursive) in

  let (pat_list, exp_list, new_env, mvs, sorts, _pvs) =
    with_local_level begin fun () ->
      if existential_context = At_toplevel then Typetexp.TyVarEnv.reset ();
      let (pat_list, new_env, force, pvs, mvs), sorts =
        with_local_level_if_principal begin fun () ->
          let nvs, sorts =
            List.split (List.map (fun _ -> new_rep_var ~why:Let_binding ())
                          spatl)
          in
          let (pat_list, _new_env, _force, _pvs, _mvs as res) =
            with_local_level_if is_recursive (fun () ->
              type_pattern_list Value existential_context env spatl nvs
                allow_modules
            ) ~post:(fun (_, _, _, pvs, _) ->
                       iter_pattern_variables_type generalize pvs)
          in
          (* If recursive, first unify with an approximation of the
             expression *)
          if is_recursive then
            List.iter2
              (fun (_, pat) binding ->
                let pat =
                  match get_desc pat.pat_type with
                  | Tpoly (ty, tl) ->
                      {pat with pat_type =
                       snd (instance_poly ~keep_names:true false tl ty)}
                  | _ -> pat
                in
                let bound_expr = vb_exp_constraint binding in
                type_approx env bound_expr pat.pat_type)
              pat_list spat_sexp_list;
          (* Polymorphic variant processing *)
          List.iter
            (fun (_, pat) ->
              if has_variants pat then begin
                Parmatch.pressure_variants env [pat];
                finalize_variants pat
              end)
            pat_list;
          res, sorts
        end
        ~post: begin fun ((pat_list, _, _, pvs, _), _) ->
          (* Generalize the structure *)
          iter_pattern_variables_type generalize_structure pvs;
          List.iter (fun (_, pat) -> generalize_structure pat.pat_type) pat_list
        end
      in
      (* Note [add_module_variables after checking expressions]
         ~~~~~~~~~~~~~~~~~~~~~~~~~~~~~~~~~~~~~~~~~~~~~~~~~~~~~~
         Don't call [add_module_variables] here, because its use of
         [type_module] will fail until after we have type-checked the expression
         of the let. Example: [let m : (module S) = ... in let (module M) = m in
         ...] We learn the signature [S] from the type of [m] in the RHS of the
         second let, and we need that knowledge for [type_module] to succeed. If
         we type-checked expressions before patterns, then we could call
         [add_module_variables] here.
      *)
      let new_env = add_pattern_variables new_env pvs in
      let mode_pat_typ_list =
        List.map
          (fun (m, pat) ->
             let ty = pat.pat_type in
             m, {pat with pat_type = instance ty}, ty)
          pat_list
      in
      (* Only bind pattern variables after generalizing *)
      List.iter (fun f -> f()) force;

      let exp_list =
        (* See Note [add_module_variables after checking expressions]
           We can't defer type-checking module variables with recursive
           definitions, so things like [let rec (module M) = m in ...] always
           fail, even if the type of [m] is known.
        *)
        let exp_env =
          if is_recursive then add_module_variables new_env mvs else env
        in
        type_let_def_wrap_warnings ?check ?check_strict ~is_recursive
          ~entirely_functions
          ~exp_env ~new_env ~spat_sexp_list ~attrs_list ~mode_pat_typ_list ~pvs
          (fun exp_env ({pvb_attributes; _} as vb) mode expected_ty ->
            let sexp = vb_exp_constraint vb in
            match get_desc expected_ty with
            | Tpoly (ty, tl) ->
                let vars, ty' =
                  with_local_level_if_principal
                    ~post:(fun (_,ty') -> generalize_structure ty')
                    (fun () -> instance_poly ~keep_names:true true tl ty)
                in
                let exp =
                  Builtin_attributes.warning_scope pvb_attributes (fun () ->
                    type_expect exp_env mode sexp (mk_expected ty'))
                in
                exp, Some vars
            | _ ->
                let exp =
                  Builtin_attributes.warning_scope pvb_attributes (fun () ->
                    type_expect exp_env mode sexp (mk_expected expected_ty))
                in
                exp, None)
      in
      List.iter2
        (fun (_, pat, _) (attrs, exp) ->
          Builtin_attributes.warning_scope ~ppwarning:false attrs
            (fun () ->
              let case = Parmatch.typed_case (case pat exp) in
              ignore(check_partial env pat.pat_type pat.pat_loc
                       [case] : Typedtree.partial)
            )
        )
        mode_pat_typ_list
        (List.map2 (fun (attrs, _, _, _) (e, _) -> attrs, e) spatl exp_list);
      (mode_pat_typ_list, exp_list, new_env, mvs, sorts,
       List.map (fun pv -> { pv with pv_type = instance pv.pv_type}) pvs)
    end
    ~post: begin fun (mode_pat_typ_list, exp_list, _, _, _, pvs) ->
      List.iter2
        (fun (_, pat, _) (exp, _) ->
          if maybe_expansive exp then lower_contravariant env pat.pat_type)
        mode_pat_typ_list exp_list;
      iter_pattern_variables_type generalize pvs;
      (* update pattern variable jkind reasons *)
      List.iter
        (fun pv ->
          Ctype.check_and_update_generalized_ty_jkind
            ~name:pv.pv_id ~loc:pv.pv_loc pv.pv_type)
        pvs;
      List.iter2
        (fun (_, _, expected_ty) (exp, vars) ->
          match vars with
          | None ->
          (* We generalize expressions even if they are not bound to a variable
             and do not have an expliclit polymorphic type annotation.  This is
             not needed in general, however those types may be shown by the
             interactive toplevel, for example:
             {[
               let _ = Array.get;;
               - : 'a array -> int -> 'a = <fun>
             ]}
             so we do it anyway. *)
              generalize exp.exp_type
          | Some vars ->
              if maybe_expansive exp then
                lower_contravariant env exp.exp_type;
              generalize_and_check_univars env "definition"
                exp expected_ty vars)
        mode_pat_typ_list exp_list;
      let update_exp_jkind (_, p, _) (exp, _) =
        let pat_name =
          match p.pat_desc with
            Tpat_var (id, _, _, _) -> Some id
          | Tpat_alias(_, id, _, _, _) -> Some id
          | _ -> None in
        Ctype.check_and_update_generalized_ty_jkind
          ?name:pat_name ~loc:exp.exp_loc exp.exp_type
      in
      List.iter2 update_exp_jkind mode_pat_typ_list exp_list;
    end
  in
  let l = List.combine pat_list exp_list in
  let l = List.combine sorts l in
  let l =
    List.map2
      (fun (s, ((_,p,_), (e, _))) pvb ->
        (* We check for [zero_alloc] attributes written on the [let] and move
           them to the function. *)
        let e = add_check_attribute e pvb.pvb_attributes in
        {vb_pat=p; vb_expr=e; vb_sort = s; vb_attributes=pvb.pvb_attributes;
         vb_loc=pvb.pvb_loc;
        })
      l spat_sexp_list
  in
  if is_recursive then
    List.iter
      (fun {vb_pat=pat} -> match pat.pat_desc with
           Tpat_var _ -> ()
         | _ -> raise(Error(pat.pat_loc, env, Illegal_letrec_pat)))
      l;
  List.iter (fun vb ->
      if pattern_needs_partial_application_check vb.vb_pat then
        check_partial_application ~statement:false vb.vb_expr
    ) l;
  (* See Note [add_module_variables after checking expressions] *)
  let new_env = add_module_variables new_env mvs in
  (l, new_env)

and type_let_def_wrap_warnings
    ?(check = fun s -> Warnings.Unused_var s)
    ?(check_strict = fun s -> Warnings.Unused_var_strict s)
    ~is_recursive ~entirely_functions ~exp_env ~new_env ~spat_sexp_list
    ~attrs_list ~mode_pat_typ_list ~pvs
    type_def =
  let is_fake_let =
    match spat_sexp_list with
    | [{pvb_expr={pexp_desc=Pexp_match(
           {pexp_desc=Pexp_ident({ txt = Longident.Lident name})},_)}}]
      when String.starts_with ~prefix:"*opt" name ->
        true (* the fake let-declaration introduced by fun ?(x = e) -> ... *)
    | _ ->
        false
  in
  let check = if is_fake_let then check_strict else check in
  let warn_about_unused_bindings =
    List.exists
      (fun attrs ->
         Builtin_attributes.warning_scope ~ppwarning:false attrs (fun () ->
           Warnings.is_active (check "") || Warnings.is_active (check_strict "")
           || (is_recursive && (Warnings.is_active Warnings.Unused_rec_flag))))
      attrs_list
  in
  let exp_env =
    if not is_recursive && entirely_functions then begin
      (* Add ghost bindings to help detecting missing "rec" keywords.

         We only add those if the body of the definition is obviously a
         function. The rationale is that, in other cases, the hint is probably
         wrong (and the user is using "advanced features" anyway (lazy,
         recursive values...)).

         [pvb_loc] (below) is the location of the first let-binding (in case of
         a let .. and ..), and is where the missing "rec" hint suggests to add a
         "rec" keyword. *)
      match spat_sexp_list with
      | {pvb_loc; _} :: _ ->
          maybe_add_pattern_variables_ghost pvb_loc exp_env pvs
      | _ -> assert false
    end
    else exp_env
  in
  (* Algorithm to detect unused declarations in recursive bindings:
     - During type checking of the definitions, we capture the 'value_used'
       events on the bound identifiers and record them in a slot corresponding
       to the current definition (!current_slot).
       In effect, this creates a dependency graph between definitions.

     - After type checking the definition (!current_slot = None),
       when one of the bound identifier is effectively used, we trigger
       again all the events recorded in the corresponding slot.
       The effect is to traverse the transitive closure of the graph created
       in the first step.

     We also keep track of whether *all* variables in a given pattern
     are unused. If this is the case, for local declarations, the issued
     warning is 26, not 27.
   *)
  let current_slot = ref None in
  let rec_needed = ref false in
  let mode_typ_slot_list =
    List.map2
      (fun attrs (mode, pat, expected_ty) ->
        Builtin_attributes.warning_scope ~ppwarning:false attrs (fun () ->
          if not warn_about_unused_bindings then mode, expected_ty, None
          else
            let some_used = ref false in
            (* has one of the identifier of this pattern been used? *)
            let slot = ref [] in
            List.iter
              (fun id ->
                let vd = Env.find_value (Path.Pident id) new_env in
                (* note: Env.find_value does not trigger the value_used
                   event *)
                let name = Ident.name id in
                let used = ref false in
                if not (name = "" || name.[0] = '_' || name.[0] = '#') then
                  add_delayed_check
                    (fun () ->
                      if not !used then
                        Location.prerr_warning vd.Subst.Lazy.val_loc
                          ((if !some_used then check_strict else check) name)
                    );
                Env.set_value_used_callback
                  vd
                  (fun () ->
                    match !current_slot with
                    | Some slot ->
                        slot := vd.val_uid :: !slot; rec_needed := true
                    | None ->
                        List.iter Env.mark_value_used (get_ref slot);
                        used := true;
                        some_used := true
                  )
              )
              (Typedtree.pat_bound_idents pat);
            mode, expected_ty, Some slot
           ))
      attrs_list
      mode_pat_typ_list
  in
  let exp_list =
    List.map2
      (fun case (mode, expected_ty, slot) ->
        if is_recursive then current_slot := slot;
        type_def exp_env case mode expected_ty)
      spat_sexp_list mode_typ_slot_list
  in
  current_slot := None;
  if is_recursive && not !rec_needed then begin
    let {pvb_pat; pvb_attributes} = List.hd spat_sexp_list in
    (* See PR#6677 *)
    Builtin_attributes.warning_scope ~ppwarning:false pvb_attributes
      (fun () ->
         Location.prerr_warning pvb_pat.ppat_loc Warnings.Unused_rec_flag
      )
  end;
  exp_list

and type_andops env sarg sands expected_sort expected_ty =
  (* Pass arguments to [loop] to avoid allocating closure; [env] and [let_sarg]
     get passed down unchanged. *)
  let rec loop env let_sarg rev_sands expected_sort expected_ty =
    match rev_sands with
    | [] ->
        type_expect env mode_legacy let_sarg
          (mk_expected expected_ty),
        expected_sort,
        []
    | { pbop_op = sop; pbop_exp = sexp; pbop_loc = loc; _ } :: rest ->
        let op_path, op_desc, op_type, ty_arg, sort_arg, ty_rest, sort_rest,
            ty_result, op_result_sort =
          with_local_level_iter_if_principal begin fun () ->
            let op_path, op_desc = type_binding_op_ident env sop in
            let op_type = op_desc.val_type in
            let ty_arg, sort_arg = new_rep_var ~why:Function_argument () in
            let ty_rest, sort_rest = new_rep_var ~why:Function_argument () in
            let ty_result, op_result_sort =
              new_rep_var ~why:Function_result ()
            in
            let arrow_desc = (Nolabel, Alloc.legacy, Alloc.legacy) in
            let ty_rest_fun =
              newty (Tarrow(arrow_desc, newmono ty_arg, ty_result, commu_ok)) in
            let ty_op =
              newty (Tarrow(arrow_desc, newmono ty_rest, ty_rest_fun, commu_ok)) in
            begin try
              unify env op_type ty_op
            with Unify err ->
              raise(Error(sop.loc, env, Andop_type_clash(sop.txt, err)))
            end;
            ((op_path, op_desc, op_type, ty_arg, sort_arg, ty_rest, sort_rest,
              ty_result, op_result_sort),
             [ty_rest; ty_arg; ty_result])
          end
          ~post:generalize_structure
        in
        let let_arg, sort_let_arg, rest =
          loop env let_sarg rest sort_rest ty_rest
        in
        let exp = type_expect env mode_legacy sexp (mk_expected ty_arg) in
        begin try
          unify env (instance ty_result) (instance expected_ty)
        with Unify err ->
          raise(Error(loc, env, Bindings_type_clash(err)))
        end;
        let andop =
          { bop_op_name = sop;
            bop_op_path = op_path;
            bop_op_val = op_desc;
            bop_op_type = op_type;
            bop_op_return_sort = op_result_sort;
            bop_exp = exp;
            bop_exp_sort = sort_arg;
            bop_loc = loc }
        in
        let_arg, sort_let_arg, andop :: rest
  in
  let let_arg, sort_let_arg, rev_ands =
    loop env sarg (List.rev sands) expected_sort expected_ty
  in
  let_arg, sort_let_arg, List.rev rev_ands

(* Can be re-inlined when we upstream immutable arrays *)
and type_generic_array
      ~loc
      ~env
      ~(expected_mode : expected_mode)
      ~ty_expected
      ~explanation
      ~mutability
      ~attributes
      sargl
  =
  let alloc_mode, argument_mode = register_allocation expected_mode in
  let type_, modalities =
    (* CR zqian: decouple mutable and global *)
    if Types.is_mutable mutability then
      Predef.type_array, Global_flag.Global
    else
      Predef.type_iarray, Global_flag.Unrestricted
  in
  let argument_mode = construct_field mutability modalities argument_mode in
  let jkind, elt_sort = Jkind.of_new_sort_var ~why:Array_element in
  let ty = newgenvar jkind in
  let to_unify = type_ ty in
  with_explanation explanation (fun () ->
    unify_exp_types loc env to_unify (generic_instance ty_expected));
  let argument_mode = expect_mode_cross env ty argument_mode in
  let argl =
    List.map
      (fun sarg -> type_expect env argument_mode sarg (mk_expected ty))
      sargl
  in
  re {
    exp_desc = Texp_array (mutability, elt_sort, argl, alloc_mode);
    exp_loc = loc; exp_extra = [];
    exp_type = instance ty_expected;
    exp_attributes = attributes;
    exp_env = env }

and type_expect_jane_syntax
      ~loc ~env ~expected_mode ~ty_expected ~explanation ~rue ~attributes
  : Jane_syntax.Expression.t -> _ = function
  | Jexp_comprehension x ->
      type_comprehension_expr
        ~loc ~env ~expected_mode ~ty_expected ~explanation ~rue ~attributes x
  | Jexp_immutable_array x ->
      type_immutable_array
        ~loc ~env ~expected_mode ~ty_expected ~explanation ~rue ~attributes x
  | Jexp_layout x ->
      type_jkind_expr
        ~loc ~env ~expected_mode ~ty_expected ~explanation ~rue ~attributes x
  | Jexp_n_ary_function x ->
      type_n_ary_function
        ~loc ~env ~expected_mode ~ty_expected ~explanation ~attributes x
  | Jexp_tuple x ->
      type_tuple
        ~loc ~env ~expected_mode ~ty_expected ~explanation ~attributes x
  | Jexp_modes x ->
      type_mode_expr
        ~loc ~env ~expected_mode ~ty_expected ~explanation ~attributes x

and type_mode_expr
    ~loc ~env ~expected_mode ~ty_expected ~explanation ~attributes
  : Jane_syntax.Modes.expression -> _ = function
  | Coerce (m, sbody) ->
    let modes = Typemode.transl_mode_annots m in
    let min = Alloc.Const.Option.value ~default:Alloc.Const.min modes |> Const.alloc_as_value in
    let max = Alloc.Const.Option.value ~default:Alloc.Const.max modes |> Const.alloc_as_value in
    submode ~loc ~env ~reason:Other (Value.of_const min) expected_mode;
    let expected_mode = mode_coerce (Value.of_const max) expected_mode in
    let expected_mode =
      match modes.locality with
      | Some Local -> mode_strictly_local expected_mode
      | _ -> expected_mode
    in
    let exp =
      type_expect env expected_mode sbody (mk_expected ty_expected ?explanation)
    in
    {exp with
     (* CR modes: We should consider not overriding [exp_loc] here -- that would
        be more consistent to the typing of [Pexp_constraint].
     *)
     exp_loc = loc;
     exp_extra = (Texp_mode_coerce m, loc, attributes) :: exp.exp_extra}

and type_n_ary_function
      ~loc ~env ~(expected_mode : expected_mode) ~ty_expected
      ~explanation ~attributes
      ((params, constraint_, body) : Jane_syntax.N_ary_functions.expression)
    =
    let region_locked = not (Is_local_returning.function_body body) in
    let in_function =
      { ty_fun = mk_expected (instance ty_expected) ?explanation;
        loc_fun = loc;
        region_locked;
      }
    in
    let { function_ = exp_type, params, body;
          newtypes; params_contain_gadt = contains_gadt;
          ret_info; fun_alloc_mode;
        } =
      type_function env expected_mode ty_expected params constraint_ body
        ~in_function ~first:true
    in
    let fun_alloc_mode, { ret_mode; ret_sort } =
      match fun_alloc_mode, ret_info with
      | Some x, Some y -> x, y
      | None, _ ->
          Misc.fatal_error
            "[fun_alloc_mode] can't be None -- that indicates a function with \
             no parameters."
      | _, None ->
          Misc.fatal_error
            "[ret_info] can't be None -- that indicates a function with \
             no parameters."
    in
    (* Require that the n-ary function is known to have at least n arrows
        in the type. This prevents GADT equations introduced by the parameters
        from hiding arrows from the resulting type.
        Performance hack: Only do this check when any of [params] contains a
        GADT, as this is the only opportunity for arrows to be hidden from the
        resulting type.
    *)
    begin match contains_gadt with
    | No_gadt -> ()
    | Contains_gadt ->
        (* Assert that [ty] is a function, and return its return type. *)
        let filter_ty_ret_exn ty arg_label ~force_tpoly =
          match filter_arrow env ty arg_label ~force_tpoly with
          | { ty_ret; _ } -> ty_ret
          | exception (Filter_arrow_failed error) ->
              let trace =
                match error with
                | Unification_error trace -> trace
                | Not_a_function ->
                    let tarrow =
                      let new_ty_var why = newvar (Jkind.of_new_sort ~why) in
                      let new_mode_var () = Mode.Alloc.newvar () in
                      (newty
                         (Tarrow
                            ( (arg_label, new_mode_var (), new_mode_var ())
                            , new_ty_var Function_argument
                            , new_ty_var Function_result
                            , commu_ok )));
                    in
                    (* We go to some trouble to try to generate a unification
                       error to help the error printing code's heuristic to
                       identify the type equation at fault.
                    *)
                    (try
                       unify env tarrow ty;
                       fatal_error "unification unexpectedly succeeded"
                     with Unify trace -> trace)
                | Label_mismatch _ ->
                    fatal_error
                      "Label_mismatch not expected as this point; this should \
                       have been caught when the function was typechecked."
                | Jkind_error _ ->
                    fatal_error
                      "Jkind_error not expected as this point; this should \
                       have been caught when the function was typechecked."
              in
              let syntactic_arity =
                List.length params +
                (match body with
                | Tfunction_body _ -> 0
                | Tfunction_cases _ -> 1)
              in
              let err =
                Function_arity_type_clash
                  { syntactic_arity;
                    type_constraint = exp_type;
                    trace;
                  }
              in
              raise (Error (loc, env, err))
        in
        let ret_ty =
          List.fold_left (fun ret_ty { param; has_poly } ->
              filter_ty_ret_exn ret_ty param.fp_arg_label
                ~force_tpoly:(not has_poly))
            exp_type
            params
        in
        match body with
        | Tfunction_body _ -> ()
        | Tfunction_cases _ ->
            ignore
              (filter_ty_ret_exn ret_ty Nolabel ~force_tpoly:true : type_expr)
    end;
    let params = List.map (fun { param } -> param) params in
    let zero_alloc =
      Builtin_attributes.get_property_attribute attributes Zero_alloc
    in
    re
      { exp_desc =
          Texp_function
            { params; body; region = region_locked; ret_sort;
              alloc_mode = Mode.Alloc.disallow_left fun_alloc_mode; ret_mode;
              zero_alloc
            };
        exp_loc = loc;
        exp_extra =
          List.map
            (fun ({ txt; loc }, layout) -> Texp_newtype (txt, layout), loc, [])
            newtypes;
        exp_type;
        exp_attributes = attributes;
        exp_env = env;
      }

(* What modes should comprehensions use?  Let us be generic over the sequence
   type we use for comprehensions, calling it [sequence] (standing for either
   [list] or [array]) and writing [[? ... ?]].  If we ignore modes, we may
   consider a comprehension as having been typechecked per the following
   modeless rule:

   {[
     G |- a type
     G |- b type
     G |- seq : a sequence
     G |- low : int
     G |- high : int
     G, x : a, i : int |- cond : bool
     G, x : a, i : int |- body : b
     -----------------------------------------------------------------------
     G |- [? body for x in seq and i = low to high when cond ?] : b sequence
   ]}

   To reason about modes, we have to separately consider the modes of [body],
   [x], [seq], [i], [low], [high], [cond], and the entire comprehension.

   - The modes of [i], [low], [high], and [cond] are simple: We may be
     *polymorphic* in each of them individually.  As [int] and [bool] are
     immediates, values of these types may freely be used at any mode.  We thus
     don't need to consider these modes any further.

   - The modes of [x] and [seq] must be *the same as each other*, as we do not
     distinguish between the "spine mode" and the "value mode" for types; a list
     or array must be as local or as global as its elements are.  (If these were
     separate concepts, we could unconditionally allocate a list or array
     "spine-locally", and handle [x]'s mode separately.)  We'll refer to this as
     the "input mode" below.

   - By the same token, the modes of [body] and the entire comprehension must be
     *the same as each other*, as we are generating a sequence made up of the
     result of evaluating [body] repeatedly.  We'll refer to this as the "output
     mode" below.

   - The input mode must be *below* the output mode.  Clearly, the two can be
     the same as each other; and if the input is local, then the output surely
     cannot be global, as it can refer to the input and we cannot have heap
     pointers pointing into the stack.  However, if the input is global, then it
     is perfectly safe for a local sequence to contain references to it, and so
     there is no harm in allowing the output to be local.

   Thus, the question turns on what mode we are to use for the output, the mode
   of [body] and the entire comprehension.  While it would be nice to be
   polymorphic here, *we are unfortunately currently constrained to check
   comprehensions at global mode*.  This is not a fundamental limitation, and
   would just require updating the translation code to be jkind-aware as it
   happens after inference.  The changes this would require for list and array
   comprehensions are different:

   - For list comprehensions: List comprehensions are desugared in terms of
     functions and types from [CamlinternalComprehension]; as part of regular
     OCaml, they cannot cannot have the desired (or any) mode polymorphism.
     However, as there are only two modes, we could duplicate the module to
     contain two nearly-identical copies of the code: one that operates on the
     current spine-local but element-global intermediate type and constructs a
     global list at th end; and the other that operates on a very similar spine-
     *and* element-local intermediate type and constructs a local list at the
     end.

   - For array comprehensions: We currently only have global arrays, and do not
     currently allow there to be such a thing as a local array at all.  If this
     changed, we could add mode-directed support for allocating the resulting
     array apropriately.

   Until we make either of these changes, we do not pass modes to other
   functions for typechecking comprehensions.

   In order to understand the reasoning about modes for comprehensions, anywhere
   we need to provide modes while typechecking comprehensions, we will reference
   this comment by its incipit (the initial question, right at the start). *)

and type_comprehension_expr
      ~loc ~env ~expected_mode:_ ~ty_expected ~explanation:_ ~rue:_~attributes
      cexpr =
  let open Jane_syntax.Comprehensions in
  (* - [comprehension_type]:
         For printing nicer error messages.
     - [container_type]:
         For type checking [for]-[in] iterators and the type of the whole
         comprehension.
     - [make_texp]:
         For building the final typedtree node containing the translated
         comprehension.
     - [{body = sbody; clauses}]:
         The actual comprehension to be translated. *)
  let comprehension_type, container_type, make_texp,
      {body = sbody; clauses}, jkind =
    match cexpr with
    | Cexp_list_comprehension comp ->
        List_comprehension,
        Predef.type_list,
        (fun tcomp -> Texp_list_comprehension tcomp),
        comp,
        Predef.list_argument_jkind
    | Cexp_array_comprehension (amut, comp) ->
        let container_type, mut = match amut with
          | Mutable   -> Predef.type_array, Mutable Alloc.Comonadic.Const.legacy
          | Immutable -> Predef.type_iarray, Immutable
        in
        Array_comprehension mut,
        container_type,
        (fun tcomp ->
          Texp_array_comprehension
            (mut, Jkind.Sort.for_array_comprehension_element, tcomp)),
        comp,
        (* CR layouts v4: When this changes from [value], you will also have to
           update the use of [transl_exp] in transl_array_comprehension.ml. See
           a companion CR layouts v4 at the point of interest in that file. *)
        Jkind.value ~why:Jkind.Array_comprehension_element
  in
  let element_ty =
    with_local_level_if_principal begin fun () ->
      let element_ty = newvar jkind in
      unify_exp_types
        loc
        env
        (instance (container_type element_ty))
        (instance ty_expected);
      element_ty
    end ~post:generalize_structure
  in
  let new_env, comp_clauses =
    (* To understand why we don't provide modes here, see "What modes should
       comprehensions use?", above *)
    type_comprehension_clauses
      ~loc ~env ~comprehension_type ~container_type clauses
  in
  let comp_body =
    (* To understand why comprehension bodies are checked at [mode_global], see
       "What modes should comprehensions use?", above *)
    type_expect new_env mode_legacy sbody (mk_expected element_ty)
  in
  re { exp_desc       = make_texp { comp_body ; comp_clauses }
     ; exp_loc        = loc
     ; exp_extra      = []
     ; exp_type       = instance (container_type comp_body.exp_type)
     ; exp_attributes = attributes
     ; exp_env        = env }

and type_comprehension_clauses
      ~loc ~env ~comprehension_type ~container_type clauses =
  List.fold_left_map
    (type_comprehension_clause ~loc ~comprehension_type ~container_type)
    env
    clauses

(* Calls [reset_pattern] *)
and type_comprehension_clause ~loc ~comprehension_type ~container_type env
  : Jane_syntax.Comprehensions.clause -> _ = function
  | For bindings ->
      (* TODO: fix handling of first-class module patterns *)
      let tps = create_type_pat_state Modules_rejected in
      let tbindings =
        List.map
          (type_comprehension_binding
             ~loc ~comprehension_type ~container_type ~env tps)
          bindings
      in
      let env =
        let check s = Warnings.Unused_var s in
        let pvs = tps.tps_pattern_variables in
        add_pattern_variables ~check ~check_as:check env pvs
      in
      env, Texp_comp_for tbindings
  | When cond ->
      let tcond =
        (* To understand why [when] conditions can be checked at an arbitrary
           mode, see "What modes should comprehensions use?" in
           [type_comprehension_expr]*)
        type_expect
          env
          mode_max
          cond
          (mk_expected ~explanation:Comprehension_when Predef.type_bool)
      in
      env, Texp_comp_when tcond

and type_comprehension_binding
      ~loc
      ~comprehension_type
      ~container_type
      ~env
      tps
      Jane_syntax.Comprehensions.{ pattern; iterator; attributes } =
  { comp_cb_iterator =
      type_comprehension_iterator
        ~loc ~env ~comprehension_type ~container_type tps pattern iterator
  ; comp_cb_attributes =
      attributes
  }

and type_comprehension_iterator
      ~loc ~env ~comprehension_type ~container_type tps pattern
  : Jane_syntax.Comprehensions.iterator -> _ = function
  | Range { start; stop; direction } ->
      let tbound ~explanation bound =
        (* To understand why [for ... = ...] iterator range endpoints can be
           checked at an arbitrary mode, see "What modes should comprehensions
           use?" in [type_comprehension_expr]*)
        type_expect
          env
          mode_max
          bound
          (mk_expected ~explanation Predef.type_int)
      in
      let start = tbound ~explanation:Comprehension_for_start start in
      let stop  = tbound ~explanation:Comprehension_for_stop  stop  in
      (* When we'll want to add Uid to comprehension bindings,
         we can take it from here. *)
      let (ident, _uid) =
        type_comprehension_for_range_iterator_index
          tps
          ~loc
          ~env
          ~param:pattern
      in
      Texp_comp_range { ident; pattern; start; stop; direction }
  | In seq ->
      let item_ty = newvar (Jkind.any ~why:Dummy_jkind) in
      let seq_ty = container_type item_ty in
      let sequence =
        (* To understand why we can currently only iterate over [mode_global]
           (and not local) sequences, see "What modes should comprehensions
           use?" in [type_comprehension_expr]*)
        type_expect
          env
          mode_legacy
          seq
          (mk_expected
             ~explanation:(Comprehension_in_iterator comprehension_type)
             seq_ty)
      in
      let pattern =
        (* To understand why we can currently only provide [global] bindings for
           the contents of sequences comprehensions iterate over, see "What
           modes should comprehensions use?" in [type_comprehension_expr]*)
        type_pat
          tps
          Value
          ~no_existentials:In_self_pattern
          ~alloc_mode:(simple_pat_mode Value.legacy)
          (ref env)
          pattern
          item_ty
      in
      Texp_comp_in { pattern; sequence }

and type_immutable_array
      ~loc ~env ~expected_mode ~ty_expected ~explanation ~rue:_ ~attributes
    : Jane_syntax.Immutable_arrays.expression -> _ = function
  | Iaexp_immutable_array elts ->
      type_generic_array
        ~loc
        ~env
        ~expected_mode
        ~ty_expected
        ~explanation
        ~mutability:Immutable
        ~attributes
        elts

and type_jkind_expr
      ~loc ~env ~expected_mode ~ty_expected:_ ~explanation:_ ~rue ~attributes
  : Jane_syntax.Layouts.expression -> _ = function
  | Lexp_constant x -> type_unboxed_constant ~loc ~env ~rue ~attributes x
  | Lexp_newtype ({txt=name}, jkind_annot, sbody) ->
    type_newtype_expr ~loc ~env ~expected_mode ~rue ~attributes
      name (Some jkind_annot) sbody

and type_unboxed_constant ~loc ~env ~rue ~attributes cst =
  let cst = unboxed_constant_or_raise env loc cst in
  rue {
    exp_desc = Texp_constant cst;
    exp_loc = loc;
    exp_extra = [];
    exp_type = type_constant cst;
    exp_attributes = attributes;
    exp_env = env }

(* Typing of method call *)
and type_send env loc explanation e met =
  let obj = type_exp env mode_legacy e in
  let (meth, typ) =
    match obj.exp_desc with
    | Texp_ident(_, _, {val_kind = Val_self(sign, meths, _, _)}, _, _) ->
        let id, typ =
          match meths with
          | Self_concrete meths ->
              let id =
                match Meths.find met meths with
                | id -> id
                | exception Not_found ->
                    let valid_methods =
                      Meths.fold (fun lab _ acc -> lab :: acc) meths []
                    in
                    raise (Error(e.pexp_loc, env,
                                 Undefined_self_method (met, valid_methods)))
              in
              let typ = Btype.method_type met sign in
              id, typ
          | Self_virtual meths_ref -> begin
              match Meths.find met !meths_ref with
              | id -> id, Btype.method_type met sign
              | exception Not_found ->
                  let id = Ident.create_local met in
                  let ty = newvar (Jkind.value ~why:Object_field) in
                  meths_ref := Meths.add met id !meths_ref;
                  add_method env met Private Virtual ty sign;
                  Location.prerr_warning loc
                    (Warnings.Undeclared_virtual_method met);
                  id, ty
          end
        in
        Tmeth_val id, typ
    | Texp_ident(_, _, {val_kind = Val_anc (sign, meths, cl_num)}, _, _) ->
        let id =
          match Meths.find met meths with
          | id -> id
          | exception Not_found ->
              let valid_methods =
                Meths.fold (fun lab _ acc -> lab :: acc) meths []
              in
              raise (Error(e.pexp_loc, env,
                           Undefined_self_method (met, valid_methods)))
        in
        let typ = Btype.method_type met sign in
        let (self_path, _) =
          Env.find_value_by_name
            (Longident.Lident ("self-" ^ cl_num)) env
        in
        Tmeth_ancestor(id, self_path), typ
    | _ ->
        let ty =
          match filter_method env met obj.exp_type with
          | ty -> ty
          | exception Filter_method_failed err ->
              let error =
                match err with
                | Unification_error err ->
                    Expr_type_clash(err, explanation, None)
                | Not_an_object ty ->
                    Not_an_object(ty, explanation)
                | Not_a_method ->
                    let valid_methods =
                      match get_desc (expand_head env obj.exp_type) with
                      | Tobject (fields, _) ->
                          let (fields, _) = Ctype.flatten_fields fields in
                          let collect_fields li (meth, meth_kind, _meth_ty) =
                            if field_kind_repr meth_kind = Fpublic
                            then meth::li else li
                          in
                          Some (List.fold_left collect_fields [] fields)
                      | _ -> None
                    in
                    Undefined_method(obj.exp_type, met, valid_methods)
                | Not_a_value err ->
                    Not_a_value (err, explanation)
              in
              raise (Error(e.pexp_loc, env, error))
        in
        Tmeth_name met, ty
  in
  (obj,meth,typ)


let maybe_check_uniqueness_exp exp =
  if Language_extension.is_enabled Unique then
    check_uniqueness_exp exp

let maybe_check_uniqueness_value_bindings vbl =
  if Language_extension.is_enabled Unique then
    check_uniqueness_value_bindings vbl

(* Typing of toplevel bindings *)

let type_binding env rec_flag ?force_toplevel spat_sexp_list =
  let (pat_exp_list, new_env) =
    type_let
      ~check:(fun s -> Warnings.Unused_value_declaration s)
      ~check_strict:(fun s -> Warnings.Unused_value_declaration s)
      ?force_toplevel
      At_toplevel
      env rec_flag spat_sexp_list Modules_rejected
  in
  maybe_check_uniqueness_value_bindings pat_exp_list;
  (pat_exp_list, new_env)

let type_let existential_ctx env rec_flag spat_sexp_list =
  let (pat_exp_list, new_env) =
    type_let existential_ctx env rec_flag spat_sexp_list Modules_rejected
  in
  maybe_check_uniqueness_value_bindings pat_exp_list;
  (pat_exp_list, new_env)

(* Typing of toplevel expressions *)

let type_expression env jkind sexp =
  let exp =
    with_local_level begin fun () ->
      Typetexp.TyVarEnv.reset ();
      let expected = mk_expected (newvar jkind) in
      type_expect env mode_legacy sexp expected
    end
    ~post:(may_lower_contravariant_then_generalize env)
  in
  let exp =
    match sexp.pexp_desc with
      Pexp_ident lid ->
        let loc = sexp.pexp_loc in
        (* Special case for keeping type variables when looking-up a variable *)
        let (_path, desc, _mode, _reasons) =
          Env.lookup_value ~use:false ~loc lid.txt env
        in
        {exp with exp_type = desc.val_type}
    | _ -> exp
  in
  maybe_check_uniqueness_exp exp; exp

let type_representable_expression ~why env sexp =
  let jkind, sort = Jkind.of_new_sort_var ~why in
  let exp = type_expression env jkind sexp in
  exp, sort

let type_expression env sexp =
  type_expression env (Jkind.any ~why:Type_expression_call) sexp

(* Error report *)

let spellcheck ppf unbound_name valid_names =
  Misc.did_you_mean ppf (fun () ->
    Misc.spellcheck valid_names unbound_name
  )

let spellcheck_idents ppf unbound valid_idents =
  spellcheck ppf (Ident.name unbound) (List.map Ident.name valid_idents)

open Format

let longident = Printtyp.longident

let tuple_component ~print_article ppf lbl =
  let article =
    match print_article, lbl with
    | true, Some _ -> "a "
    | true, None -> "an "
    | false, _ -> ""
  in
  match lbl with
  | Some s -> fprintf ppf "%scomponent with label %s" article s
  | None -> fprintf ppf "%sunlabeled component" article

(* Returns the first diff of the trace *)
let type_clash_of_trace trace =
  Errortrace.(explain trace (fun ~prev:_ -> function
    | Diff diff -> Some diff
    | _ -> None
  ))

(* Hint on type error on integer literals
   To avoid confusion, it is disabled on float literals
   and when the expected type is `int` *)
(* CR layouts v2.5: Should we add a case here for float#?  Test it, if so. *)
let report_literal_type_constraint expected_type const =
  let const_str = match const with
    | Pconst_integer (s, _) -> Some s
    | _ -> None
  in
  let suffix =
    if Path.same expected_type Predef.path_int32 then
      Some 'l'
    else if Path.same expected_type Predef.path_int64 then
      Some 'L'
    else if Path.same expected_type Predef.path_nativeint then
      Some 'n'
    else if Path.same expected_type Predef.path_float32 then
      Some 's'
    else if Path.same expected_type Predef.path_float then
      Some '.'
    else None
  in
  match const_str, suffix with
  | Some c, Some s -> [ Location.msg "@[@{<hint>Hint@}: Did you \
                                      mean `%s%c'?@]" c s ]
  | _, _ -> []

let report_literal_type_constraint const = function
  | Some tr ->
      begin match get_desc Errortrace.(tr.expected.ty) with
        Tconstr (typ, [], _) ->
          report_literal_type_constraint typ const
      | _ -> []
      end
  | None -> []

let report_partial_application = function
  | Some tr -> begin
      match get_desc tr.Errortrace.got.Errortrace.expanded with
      | Tarrow _ ->
          [ Location.msg
              "@[@{<hint>Hint@}: This function application is partial,@ \
               maybe some arguments are missing.@]" ]
      | _ -> []
    end
  | None -> []

let report_expr_type_clash_hints exp diff =
  match exp with
  | Some (Pexp_constant const) -> report_literal_type_constraint const diff
  | Some (Pexp_apply _) -> report_partial_application diff
  | _ -> []

let report_pattern_type_clash_hints pat diff =
  match pat with
  | Some (Ppat_constant const) -> report_literal_type_constraint const diff
  | _ -> []

let report_type_expected_explanation expl ppf =
  let because expl_str = fprintf ppf "@ because it is in %s" expl_str in
  match expl with
  | If_conditional ->
      because "the condition of an if-statement"
  | If_no_else_branch ->
      because "the result of a conditional with no else branch"
  | While_loop_conditional ->
      because "the condition of a while-loop"
  | While_loop_body ->
      because "the body of a while-loop"
  | For_loop_start_index ->
      because "a for-loop start index"
  | For_loop_stop_index ->
      because "a for-loop stop index"
  | For_loop_body ->
      because "the body of a for-loop"
  | Assert_condition ->
      because "the condition of an assertion"
  | Sequence_left_hand_side ->
      because "the left-hand side of a sequence"
  | When_guard ->
      because "a when-guard"
  | Comprehension_in_iterator comp_ty ->
      let a_comp_ty =
        match comp_ty with
        | List_comprehension            -> "a list"
        | Array_comprehension (Mutable _)   -> "an array"
        | Array_comprehension Immutable -> "an immutable array"
      in
      because ("a for-in iterator in " ^ a_comp_ty ^ " comprehension")
  | Comprehension_for_start ->
      because "a range-based for iterator start index in a comprehension"
  | Comprehension_for_stop ->
      because "a range-based for iterator stop index in a comprehension"
  | Comprehension_when ->
      because "a when-clause in a comprehension"
  | Error_message_attr msg ->
      fprintf ppf "@\n@[%s@]" msg

let escaping_hint (failure_reason : Value.error) submode_reason
      (context : Env.closure_context option) =
  begin match failure_reason, context with
  | Error (Comonadic Areality, e), Some h ->
    begin match e, h with
    | {left=Local; right=Regional}, Return ->
      (* Only hint to use exclave_, when the user wants to return local, but
         expected mode is regional. If the expected mode is as strict as
         global, then exclave_ won't solve the problem. *)
      [ Location.msg
          "@[Hint: Cannot return a local value without an@ \
           \"exclave_\" annotation@]" ]
    | _, Return -> []
    | _, Tailcall_argument ->
      [ Location.msg
          "@[Hint: This argument cannot be local, because it is an argument in a tail call@]" ]
    | _, Tailcall_function ->
      [ Location.msg
          "@[Hint: This function cannot be local, because it is the function in a tail call@]" ]
    | _, Partial_application ->
      [ Location.msg
          "@[Hint: It is captured by a partial application@]" ]
    end
  | _, _ -> []
  end
  @
  begin match submode_reason with
  (* TODO: generalize this to other axis as well *)
  | Application result_ty ->
    (* [get_non_local_arity ty] returns [Some (n_args, sureness)] iff [ty] is a
       function type with [n_args] arguments and its return type is
       local. [sureness] <=> the return type is definitely local. *)
    let get_non_local_arity ty =
      let rec loop sureness n ty =
        match get_desc ty with
        | Tarrow ((_, _, res_mode), _, res_ty, _) ->
          begin match
            Locality.check_const (Alloc.proj (Comonadic Areality) res_mode)
          with
          | Some Global ->
            Some (n+1, true)
          | (None | Some Local) as res_mode ->
            let sureness = sureness && Option.is_some res_mode in
            loop sureness (n+1) res_ty
          end
        | _ ->
          if n = 0
          then None
          else Some (n, sureness)
      in
      loop true 0 ty
    in
    begin match get_non_local_arity result_ty with
    | Some (n, sure) ->
      let args = if n = 1 then "argument" else "arguments" in
      let qualifier = if sure then "will" else "may" in
      [ Location.msg
          "Hint: @[This is a partial application@,\
                   Adding %d more %s %s make the value non-local@]"
          n args qualifier ]
    | None -> []
    end
  | Other -> []
  end

let sharedness_hint _fail_reason submode_reason context =
  (match context with
  | None -> []
  | Some Env.For_loop ->
    [Location.msg
        "@[Hint: This identifier cannot be used uniquely,@ \
          because it was defined outside of the for-loop.@]"]
  | Some Env.While_loop ->
    [Location.msg
        "@[Hint: This identifier cannot be used uniquely,@ \
          because it was defined outside of the while-loop.@]"]
  | Some Env.Comprehension ->
    [Location.msg
        "@[Hint: This identifier cannot be used uniquely,@ \
          because it was defined outside of the comprehension.@]"]
  | Some Env.Letop ->
    [Location.msg
        "@[Hint: This identifier cannot be used uniquely,@ \
          because it was defined outside of the let-op.@]"]
  | Some Env.Class ->
    [Location.msg
        "@[Hint: This identifier cannot be used uniquely,@ \
          because it is defined in a class.@]"]
  | Some Env.Closure ->
    [Location.msg
        "@[Hint: This identifier was defined outside of the current closure.@ \
          Either this closure has to be once, or the identifier can be used only@ \
          as shared.@]"]
  | Some Env.Module ->
    [Location.msg
        "@[Hint: This identifier cannot be used uniquely,@ \
          because it is defined in a module.@]"]
  | Some Env.Probe ->
    [Location.msg
        "@[Hint: This identifier cannot be used uniquely,@ \
          because it is defined outside of the probe.@]"]
  | Some Env.Lazy ->
    [Location.msg
        "@[Hint: This identifier cannot be used uniquely,@ \
          because it is defined outside of the lazy expression.@]"]
  )
  @
  match submode_reason with
  | Application _ | Other -> []

let report_type_expected_explanation_opt expl ppf =
  match expl with
  | None -> ()
  | Some expl -> report_type_expected_explanation expl ppf

let report_unification_error ~loc ?sub env err
    ?type_expected_explanation txt1 txt2 =
  Location.error_of_printer ~loc ?sub (fun ppf () ->
    Printtyp.report_unification_error ppf env err
      ?type_expected_explanation txt1 txt2
  ) ()

let report_this_function ppf funct =
  if Typedtree.exp_is_nominal funct then
    let pexp = Untypeast.untype_expression funct in
    Format.fprintf ppf "The function '%a'" Pprintast.expression pexp
  else Format.fprintf ppf "This function"

let report_too_many_arg_error ~funct ~func_ty ~previous_arg_loc
    ~extra_arg_loc ~returns_unit loc =
  let open Location in
  let cnum_offset off (pos : Lexing.position) =
    { pos with pos_cnum = pos.pos_cnum + off }
  in
  let app_loc =
    (* Span the application, including the extra argument. *)
    { loc_start = loc.loc_start;
      loc_end = extra_arg_loc.loc_end;
      loc_ghost = false }
  and tail_loc =
    (* Possible location for a ';'. The location is widened to overlap the end
       of the argument. *)
    let arg_end = previous_arg_loc.loc_end in
    { loc_start = cnum_offset ~-1 arg_end;
      loc_end = cnum_offset ~+1 arg_end;
      loc_ghost = false }
  in
  let hint_semicolon = if returns_unit then [
      msg ~loc:tail_loc "@{<hint>Hint@}: Did you forget a ';'?";
    ] else [] in
  let sub = hint_semicolon @ [
    msg ~loc:extra_arg_loc "This extra argument is not expected.";
  ] in
  errorf ~loc:app_loc ~sub
    "@[<v>@[<2>%a has type@ %a@]\
     @ It is applied to too many arguments@]"
    report_this_function funct Printtyp.type_expr func_ty

let report_error ~loc env = function
  | Constructor_arity_mismatch(lid, expected, provided) ->
      Location.errorf ~loc
       "@[The constructor %a@ expects %i argument(s),@ \
        but is applied here to %i argument(s)@]"
       longident lid expected provided
  | Constructor_labeled_arg ->
      Location.errorf ~loc
       "Constructors cannot have labeled arguments. \
        Consider using an inline record instead."
  | Partial_tuple_pattern_bad_type ->
      Location.errorf ~loc
        "Could not determine the type of this partial tuple pattern."
  | Extra_tuple_label (lbl, typ) ->
      Location.errorf ~loc
        "This pattern was expected to match values of type@ %a,@ but it \
         contains an extra %a."
        Printtyp.type_expr typ
        (tuple_component ~print_article:false) lbl;
  | Missing_tuple_label (lbl, typ) ->
      let hint ppf () =
        (* We only hint if the missing component is labeled.  This is
           unlikely to be a correct fix for traditional tuples. *)
        match lbl with
        | Some _ -> fprintf ppf "@ Hint: use .. to ignore some components."
        | None -> ()
      in
      Location.errorf ~loc
        "This pattern was expected to match values of type@ %a,@ but it is \
         missing %a.%a"
        Printtyp.type_expr typ
        (tuple_component ~print_article:true) lbl
        hint ()
  | Label_mismatch(lid, err) ->
      report_unification_error ~loc env err
        (function ppf ->
           fprintf ppf "The record field %a@ belongs to the type"
                   longident lid)
        (function ppf ->
           fprintf ppf "but is mixed here with fields of type")
  | Pattern_type_clash (err, pat) ->
      let diff = type_clash_of_trace err.trace in
      let sub = report_pattern_type_clash_hints pat diff in
      report_unification_error ~loc ~sub env err
        (function ppf ->
          fprintf ppf "This pattern matches values of type")
        (function ppf ->
          fprintf ppf "but a pattern was expected which matches values of \
                       type");
  | Or_pattern_type_clash (id, err) ->
      report_unification_error ~loc env err
        (function ppf ->
          fprintf ppf "The variable %s on the left-hand side of this \
                       or-pattern has type" (Ident.name id))
        (function ppf ->
          fprintf ppf "but on the right-hand side it has type")
  | Multiply_bound_variable name ->
      Location.errorf ~loc
        "Variable %s is bound several times in this matching"
        name
  | Orpat_vars (id, valid_idents) ->
      Location.error_of_printer ~loc (fun ppf () ->
        fprintf ppf
          "Variable %s must occur on both sides of this | pattern"
          (Ident.name id);
        spellcheck_idents ppf id valid_idents
      ) ()
  | Expr_type_clash (err, explanation, exp) ->
      let diff = type_clash_of_trace err.trace in
      let sub = report_expr_type_clash_hints exp diff in
      report_unification_error ~loc ~sub env err
        ~type_expected_explanation:
          (report_type_expected_explanation_opt explanation)
        (function ppf ->
           fprintf ppf "This expression has type")
        (function ppf ->
           fprintf ppf "but an expression was expected of type");
  | Function_arity_type_clash {
      syntactic_arity; type_constraint; trace = { trace };
    } ->
    (* The last diff's expected type will be the locally-abstract type
       that the GADT pattern introduced an equation on.
    *)
    let type_with_local_equation =
      let last_diff =
        List.find_map
          (function Errortrace.Diff diff -> Some diff | _ -> None)
          (List.rev trace)
      in
      match last_diff with
      | None -> None
      | Some diff -> Some diff.expected.ty
    in
    (* [syntactic_arity>1] for this error, so "arguments" is always plural. *)
    Location.errorf ~loc
      "@[\
       @[\
       The syntactic arity of the function doesn't match the type constraint:@ \
       @[<2>\
       This function has %d syntactic arguments, but its type is constrained \
       to@ %a.\
       @]@ \
       @]@ \
       @[\
       @[<2>@{<hint>Hint@}: \
       consider splitting the function definition into@ %s@ \
       where %s is the pattern with the GADT constructor that@ \
       introduces the local type equation%t.\
       @]"
      syntactic_arity
      Printtyp.type_expr type_constraint
      "fun ... gadt_pat -> fun ..."
      "gadt_pat"
      (fun ppf ->
         Option.iter
           (fprintf ppf " on %a" Printtyp.type_expr)
           type_with_local_equation)
  | Apply_non_function {
      funct; func_ty; res_ty; previous_arg_loc; extra_arg_loc
    } ->
      begin match get_desc func_ty with
        Tarrow _ ->
          let returns_unit = match get_desc res_ty with
            | Tconstr (p, _, _) -> Path.same p Predef.path_unit
            | _ -> false
          in
          report_too_many_arg_error ~funct ~func_ty ~previous_arg_loc
            ~extra_arg_loc ~returns_unit loc
      | _ ->
          Location.errorf ~loc "@[<v>@[<2>This expression has type@ %a@]@ %s@]"
            Printtyp.type_expr func_ty
            "This is not a function; it cannot be applied."
      end
  | Apply_wrong_label (l, ty, extra_info) ->
      let print_label ppf = function
        | Nolabel -> fprintf ppf "without label"
        |(Labelled _ | Optional _) as l -> fprintf ppf "with label %s"
                                           (prefixed_label_name l)
        | Position _ -> assert false
          (* Since Position labels never occur in function applications,
             this case is never run *)
      in
      let extra_info =
        if not extra_info then
          []
        else
          [ Location.msg
              "Since OCaml 4.11, optional arguments do not commute when \
               -nolabels is given" ]
      in
      Location.errorf ~loc ~sub:extra_info
        "@[<v>@[<2>The function applied to this argument has type@ %a@]@.\
         This argument cannot be applied %a@]"
        Printtyp.type_expr ty print_label l
  | Label_multiply_defined s ->
      Location.errorf ~loc "The record field label %s is defined several times"
        s
  | Label_missing labels ->
      let print_labels ppf =
        List.iter (fun lbl -> fprintf ppf "@ %s" (Ident.name lbl)) in
      Location.errorf ~loc "@[<hov>Some record fields are undefined:%a@]"
        print_labels labels
  | Label_not_mutable lid ->
      Location.errorf ~loc "The record field %a is not mutable" longident lid
  | Wrong_name (eorp, ty_expected, { type_path; kind; name; valid_names; }) ->
      Location.error_of_printer ~loc (fun ppf () ->
        Printtyp.wrap_printing_env ~error:true env (fun () ->
          let { ty; explanation } = ty_expected in
          if Path.is_constructor_typath type_path then begin
            fprintf ppf
              "@[The field %s is not part of the record \
               argument for the %a constructor@]"
              name.txt
              Printtyp.type_path type_path;
          end else begin
            fprintf ppf
              "@[@[<2>%s type@ %a%t@]@ \
               There is no %s %s within type %a@]"
              eorp Printtyp.type_expr ty
              (report_type_expected_explanation_opt explanation)
              (Datatype_kind.label_name kind)
              name.txt (*kind*) Printtyp.type_path type_path;
          end;
          spellcheck ppf name.txt valid_names
      )) ()
  | Name_type_mismatch (kind, lid, tp, tpl) ->
      let type_name = Datatype_kind.type_name kind in
      let name = Datatype_kind.label_name kind in
      Location.error_of_printer ~loc (fun ppf () ->
        Printtyp.report_ambiguous_type_error ppf env tp tpl
          (function ppf ->
             fprintf ppf "The %s %a@ belongs to the %s type"
               name longident lid type_name)
          (function ppf ->
             fprintf ppf "The %s %a@ belongs to one of the following %s types:"
               name longident lid type_name)
          (function ppf ->
             fprintf ppf "but a %s was expected belonging to the %s type"
               name type_name)
      ) ()
  | Invalid_format msg ->
      Location.errorf ~loc "%s" msg
  | Not_an_object (ty, explanation) ->
    Location.error_of_printer ~loc (fun ppf () ->
      fprintf ppf "This expression is not an object;@ \
                   it has type %a"
        Printtyp.type_expr ty;
      report_type_expected_explanation_opt explanation ppf
    ) ()
  | Not_a_value (err, explanation) ->
    Location.error_of_printer ~loc (fun ppf () ->
      fprintf ppf "Object types must have layout value.@ %a"
        (Jkind.Violation.report_with_name ~name:"the type of this expression")
        err;
      report_type_expected_explanation_opt explanation ppf)
      ()
  | Undefined_method (ty, me, valid_methods) ->
      Location.error_of_printer ~loc (fun ppf () ->
        Printtyp.wrap_printing_env ~error:true env (fun () ->
          fprintf ppf
            "@[<v>@[This expression has type@;<1 2>%a@]@,\
             It has no method %s@]" Printtyp.type_expr ty me;
          begin match valid_methods with
            | None -> ()
            | Some valid_methods -> spellcheck ppf me valid_methods
          end
      )) ()
  | Undefined_self_method (me, valid_methods) ->
      Location.error_of_printer ~loc (fun ppf () ->
        fprintf ppf "This expression has no method %s" me;
        spellcheck ppf me valid_methods;
      ) ()
  | Virtual_class cl ->
      Location.errorf ~loc "Cannot instantiate the virtual class %a"
        longident cl
  | Unbound_instance_variable (var, valid_vars) ->
      Location.error_of_printer ~loc (fun ppf () ->
        fprintf ppf "Unbound instance variable %s" var;
        spellcheck ppf var valid_vars;
      ) ()
  | Instance_variable_not_mutable v ->
      Location.errorf ~loc "The instance variable %s is not mutable" v
  | Not_subtype err ->
      Location.error_of_printer ~loc (fun ppf () ->
        Printtyp.Subtype.report_error ppf env err "is not a subtype of"
      ) ()
  | Outside_class ->
      Location.errorf ~loc
        "This object duplication occurs outside a method definition"
  | Value_multiply_overridden v ->
      Location.errorf ~loc
        "The instance variable %s is overridden several times"
        v
  | Coercion_failure (ty_exp, err, b) ->
      Location.error_of_printer ~loc (fun ppf () ->
        Printtyp.report_unification_error ppf env err
          (function ppf ->
             let ty_exp = Printtyp.prepare_expansion ty_exp in
             fprintf ppf "This expression cannot be coerced to type@;<1 2>%a;@ \
                          it has type"
             (Printtyp.type_expansion Type) ty_exp)
          (function ppf ->
             fprintf ppf "but is here used with type");
        if b then
          fprintf ppf ".@.@[<hov>%s@ @{<hint>Hint@}: Consider using a fully \
                      explicit coercion@ %s@]"
            "This simple coercion was not fully general."
            "of the form: `(foo : ty1 :> ty2)'."
      ) ()
  | Not_a_function (ty, explanation) ->
      Location.errorf ~loc
        "This expression should not be a function,@ \
         the expected type is@ %a%t"
        Printtyp.type_expr ty
        (report_type_expected_explanation_opt explanation)
  | Too_many_arguments (ty, explanation) ->
      Location.errorf ~loc
        "This function expects too many arguments,@ \
         it should have type@ %a%t"
        Printtyp.type_expr ty
        (report_type_expected_explanation_opt explanation)
  | Abstract_wrong_label {got; expected; expected_type; explanation} ->
      let label ~long l =
        match l with
        | Nolabel -> "unlabeled"
        | Position l -> sprintf "~(%s:[%%call_pos])" l
        | Labelled _ | Optional _ ->
            (if long then "labeled " else "") ^ prefixed_label_name l
      in
      let second_long = match got, expected with
        | Nolabel, _ | _, Nolabel -> true
        | _                       -> false
      in
      let maybe_positional_argument_hint =
        match got, expected with
        | Labelled _, Position _ ->
          "\nHint: Consider explicitly annotating the label with '[%call_pos]'"
        | _ -> ""
      in
      Location.errorf ~loc
        "@[<v>@[<2>This function should have type@ %a%t@]@,\
         @[but its first argument is %s@ instead of %s%s@]%s@]"
        Printtyp.type_expr expected_type
        (report_type_expected_explanation_opt explanation)
        (label ~long:true got)
        (if second_long then "being " else "")
        (label ~long:second_long expected)
        maybe_positional_argument_hint
  | Scoping_let_module(id, ty) ->
      Location.errorf ~loc
        "This `let module' expression has type@ %a@ \
         In this type, the locally bound module name %s escapes its scope"
        Printtyp.type_expr ty id
  | Private_type ty ->
      Location.errorf ~loc "Cannot create values of the private type %a"
        Printtyp.type_expr ty
  | Private_label (lid, ty) ->
      Location.errorf ~loc "Cannot assign field %a of the private type %a"
        longident lid Printtyp.type_expr ty
  | Private_constructor (constr, ty) ->
      Location.errorf ~loc
        "Cannot use private constructor %s to create values of type %a"
        constr.cstr_name Printtyp.type_expr ty
  | Not_a_polymorphic_variant_type lid ->
      Location.errorf ~loc "The type %a@ is not a variant type" longident lid
  | Incoherent_label_order ->
      Location.errorf ~loc
        "This function is applied to arguments@ \
        in an order different from other calls.@ \
        This is only allowed when the real type is known."
  | Less_general (kind, err) ->
      report_unification_error ~loc env err
        (fun ppf -> fprintf ppf "This %s has type" kind)
        (fun ppf -> fprintf ppf "which is less general than")
  | Modules_not_allowed ->
      Location.errorf ~loc "Modules are not allowed in this pattern."
  | Cannot_infer_signature ->
      Location.errorf ~loc
        "The signature for this packaged module couldn't be inferred."
  | Not_a_packed_module ty ->
      Location.errorf ~loc
        "This expression is packed module, but the expected type is@ %a"
        Printtyp.type_expr ty
  | Unexpected_existential (reason, name, types) ->
      let reason_str =
        match reason with
        | In_class_args ->
            "Existential types are not allowed in class arguments"
        | In_class_def ->
            "Existential types are not allowed in bindings inside \
             class definition"
        | In_self_pattern ->
            "Existential types are not allowed in self patterns"
        | At_toplevel ->
            "Existential types are not allowed in toplevel bindings"
        | In_group ->
            "Existential types are not allowed in \"let ... and ...\" bindings"
        | In_rec ->
            "Existential types are not allowed in recursive bindings"
        | With_attributes ->
            "Existential types are not allowed in presence of attributes"
      in
      begin match List.find (fun ty -> ty <> "$" ^ name) types with
      | example ->
          Location.errorf ~loc
            "%s,@ but this pattern introduces the existential type %s."
            reason_str example
      | exception Not_found ->
          Location.errorf ~loc
            "%s,@ but the constructor %s introduces existential types."
            reason_str name
      end
  | Invalid_interval ->
      Location.errorf ~loc
        "@[Only character intervals are supported in patterns.@]"
  | Invalid_for_loop_index ->
      Location.errorf ~loc
        "@[Invalid for-loop index: only variables and _ are allowed.@]"
  | Invalid_comprehension_for_range_iterator_index ->
      Location.errorf ~loc
        "@[Invalid pattern in comprehension for-range iterator: \
         only variables and _ are allowed.@]"
  | No_value_clauses ->
      Location.errorf ~loc
        "None of the patterns in this 'match' expression match values."
  | Exception_pattern_disallowed ->
      Location.errorf ~loc
        "@[Exception patterns are not allowed in this position.@]"
  | Mixed_value_and_exception_patterns_under_guard ->
      Location.errorf ~loc
        "@[Mixing value and exception patterns under when-guards is not \
         supported.@]"
  | Inlined_record_escape ->
      Location.errorf ~loc
        "@[This form is not allowed as the type of the inlined record could \
         escape.@]"
  | Inlined_record_expected ->
      Location.errorf ~loc
        "@[This constructor expects an inlined record argument.@]"
  | Unrefuted_pattern pat ->
      Location.errorf ~loc
        "@[%s@ %s@ %a@]"
        "This match case could not be refuted."
        "Here is an example of a value that would reach it:"
        Printpat.top_pretty pat
  | Invalid_extension_constructor_payload ->
      Location.errorf ~loc
        "Invalid [%%extension_constructor] payload, a constructor is expected."
  | Not_an_extension_constructor ->
      Location.errorf ~loc
        "This constructor is not an extension constructor."
  | Probe_name_format name ->
      Location.errorf ~loc
        "Illegal characters in probe name `%s'. \
         Probe names may only contain alphanumeric characters or \
         underscores."
        name
  | Probe_name_undefined name ->
      Location.errorf ~loc
        "Undefined probe name `%s' used in %%probe_is_enabled. \
         Not found [%%probe \"%s\" ...] in the same compilation unit."
        name name
  | Probe_format ->
      Location.errorf ~loc
        "Probe points must consist of a name, as a string literal, \
         optionally followed by ~enabled_at_init:true or ~enabled_at_init:false, \
         followed by a single expression of type unit."
  | Probe_is_enabled_format ->
      Location.errorf ~loc
        "%%probe_is_enabled points must specify a single probe name as a \
         string literal"
  | Extension_not_enabled ext ->
    let name = Language_extension.to_string ext in
    Location.errorf ~loc
        "Extension %s must be enabled to use this feature." name
  | Literal_overflow ty ->
      Location.errorf ~loc
        "Integer literal exceeds the range of representable integers of type %s"
        ty
  | Unknown_literal (n, m) ->
      Location.errorf ~loc "Unknown modifier '%c' for literal %s%c" m n m
  | Illegal_letrec_pat ->
      Location.errorf ~loc
        "Only variables are allowed as left-hand side of `let rec'"
  | Illegal_letrec_expr ->
      Location.errorf ~loc
        "This kind of expression is not allowed as right-hand side of `let rec'"
  | Illegal_class_expr ->
      Location.errorf ~loc
        "This kind of recursive class expression is not allowed"
  | Letop_type_clash(name, err) ->
      report_unification_error ~loc env err
        (function ppf ->
          fprintf ppf "The operator %s has type" name)
        (function ppf ->
          fprintf ppf "but it was expected to have type")
  | Andop_type_clash(name, err) ->
      report_unification_error ~loc env err
        (function ppf ->
          fprintf ppf "The operator %s has type" name)
        (function ppf ->
          fprintf ppf "but it was expected to have type")
  | Bindings_type_clash(err) ->
      report_unification_error ~loc env err
        (function ppf ->
          fprintf ppf "These bindings have type")
        (function ppf ->
          fprintf ppf "but bindings were expected of type")
  | Unbound_existential (ids, ty) ->
      Location.errorf ~loc
        "@[<2>%s:@ @[type %s.@ %a@]@]"
        "This type does not bind all existentials in the constructor"
        (String.concat " " (List.map Ident.name ids))
        Printtyp.type_expr ty
  | Missing_type_constraint ->
      Location.errorf ~loc
        "@[%s@ %s@]"
        "Existential types introduced in a constructor pattern"
        "must be bound by a type constraint on the argument."
  | Wrong_expected_kind(sort, ctx, ty) ->
      let ctx, explanation =
        match ctx with
        | Expression explanation -> "expression", explanation
        | Pattern -> "pattern", None
      in
      let sort =
        match sort with
        | Constructor -> "constructor"
        | Boolean -> "boolean literal"
        | List -> "list literal"
        | Unit -> "unit literal"
        | Record -> "record"
      in
      Location.errorf ~loc
        "This %s should not be a %s,@ \
         the expected type is@ %a%t"
        ctx sort Printtyp.type_expr ty
        (report_type_expected_explanation_opt explanation)
  | Expr_not_a_record_type ty ->
      Location.errorf ~loc
        "This expression has type %a@ \
         which is not a record type."
        Printtyp.type_expr ty
  | Submode_failed(fail_reason, submode_reason, closure_context, shared_context)
     ->
      let sub =
        match fail_reason with
        | Error (Comonadic Linearity, _) | Error (Monadic Uniqueness, _) ->
          sharedness_hint fail_reason submode_reason shared_context
        | Error (Comonadic Areality, _) ->
          escaping_hint fail_reason submode_reason closure_context
      in
      Location.errorf ~loc ~sub "%t" begin
        match fail_reason with
        | Error (Comonadic Areality, _) ->
            Format.dprintf "This value escapes its region"
        | Error (Monadic Uniqueness, {left; right}) ->
            Format.dprintf "Found a %a value where a %a value was expected"
              Uniqueness.Const.print left Uniqueness.Const.print right
        | Error (Comonadic Linearity, {left; right}) ->
            Format.dprintf "Found a %a value where a %a value was expected"
              Linearity.Const.print left Linearity.Const.print right
        end
  | Local_application_complete (lbl, loc_kind) ->
      let sub =
        match loc_kind with
        | `Prefix ->
          [Location.msg
             "@[Hint: Try wrapping the marked application in parentheses.@]"]
        | `Single_arg ->
          [Location.msg
             "@[Hint: Try splitting the application in two. The arguments that come@ \
              after this one in the function's type should be applied separately.@]"]
        | `Entire_apply ->
          let lbl =
            match lbl with
            | Nolabel -> "_"
            | Labelled s | Optional s | Position s -> s
          in
          [Location.msg
             "@[Hint: Try splitting the application in two. The arguments that come@ \
              after %s in the function's type should be applied separately.@]" lbl]
      in
      Location.errorf ~loc ~sub
        "@[This application is complete, but surplus arguments were provided afterwards.@ \
         When passing or calling a local value, extra arguments are passed in a separate application.@]"
  | Param_mode_mismatch (s, mkind) ->
      let print_error f (step, {Solver.left; Solver.right}) =
        let actual, expected =
          match (step : equate_step) with
          | Left_le_right -> left, right
          | Right_le_left -> right, left
        in
        Location.errorf ~loc
          "@[This function takes a %a parameter,@ \
           but was expected to take a %a parameter.@]"
          f actual f expected
      in begin
      match mkind with
      | Error (Comonadic Areality, e) ->
          print_error Locality.Const.print (s, e)
      | Error (Monadic Uniqueness, e) ->
          print_error Uniqueness.Const.print (s, e)
      | Error (Comonadic Linearity, e) ->
          print_error Linearity.Const.print (s, e)
      end
  | Uncurried_function_escapes e -> begin
      match e with
      | Error (Comonadic Areality, _) ->
          Location.errorf ~loc "This function or one of its parameters escape their region @ \
          when it is partially applied."
      | Error (Monadic Uniqueness, _) -> assert false
      | Error (Comonadic Linearity, {left; right}) ->
          Location.errorf ~loc "This function when partially applied returns a %a value,@ \
          but expected to be %a." Linearity.Const.print left Linearity.Const.print right
    end
  | Local_return_annotation_mismatch _ ->
      Location.errorf ~loc
        "This function return is not annotated with \"local_\"@ \
         whilst other returns were."
  | Bad_tail_annotation err ->
      Location.errorf ~loc
        "The tail-call annotation on this application %s."
        (match err with
         | `Conflict -> "is contradictory"
         | `Not_a_tailcall -> "is not on a tail call")
  | Exclave_in_nontail_position ->
      Location.errorf ~loc
        "Exclave expression should only be in tail position of the current region"
  | Exclave_returns_not_local ->
      Location.errorf ~loc
        "This expression was expected to be not local, but is an exclave expression,@ \
         which must be local."
  | Optional_poly_param ->
      Location.errorf ~loc
        "Optional parameters cannot be polymorphic"
  | Function_returns_local ->
      Location.errorf ~loc
        "This function is local-returning, but was expected otherwise"
  | Tail_call_local_returning ->
      Location.errorf ~loc
        "@[This application is local-returning, but is at the tail @ \
          position of a function that is not local-returning@]"
  | Unboxed_int_literals_not_supported ->
      Location.errorf ~loc
        "@[Unboxed int literals aren't supported yet.@]"
  | Function_type_not_rep (ty,violation) ->
      Location.errorf ~loc
        "@[Function arguments and returns must be representable.@]@ %a"
        (Jkind.Violation.report_with_offender
           ~offender:(fun ppf -> Printtyp.type_expr ppf ty)) violation
  | Modes_on_pattern ->
      Location.errorf ~loc
        "@[Mode annotations on patterns are not supported yet.@]"
  | Invalid_label_for_src_pos arg_label ->
      Location.errorf ~loc
        "A position argument must not be %s."
        (match arg_label with
        | Nolabel -> "unlabelled"
        | Optional _ -> "optional"
        | Labelled _ | Position _ -> assert false )

let report_error ~loc env err =
  Printtyp.wrap_printing_env ~error:true env
    (fun () -> report_error ~loc env err)

let () =
  Location.register_error_of_exn
    (function
      | Error (loc, env, err) ->
        Some (report_error ~loc env err)
      | Error_forward err ->
        Some err
      | _ ->
        None
    )

let () =
  Persistent_env.add_delayed_check_forward := add_delayed_check;
  Env.add_delayed_check_forward := add_delayed_check;
  ()

(* drop the need to call [Parmatch.typed_case] from the external API *)
let check_partial ?lev a b c cases =
  check_partial ?lev a b c (List.map Parmatch.typed_case cases)

(* drop unnecessary arguments from the external API
   and check for uniqueness *)
let type_expect env e ty =
  let exp = type_expect env mode_legacy e ty in
  maybe_check_uniqueness_exp exp; exp

let type_exp env e =
  let exp = type_exp env mode_legacy e in
  maybe_check_uniqueness_exp exp; exp

let type_argument env e t1 t2 =
  let exp = type_argument env mode_legacy e t1 t2 in
  maybe_check_uniqueness_exp exp; exp

let type_option_some env e t1 t2 =
  let exp = type_option_some env mode_legacy e t1 t2 in
  maybe_check_uniqueness_exp exp; exp<|MERGE_RESOLUTION|>--- conflicted
+++ resolved
@@ -2706,15 +2706,8 @@
       let type_label_pat (label_lid, label, sarg) =
         let ty_arg =
           solve_Ppat_record_field ~refine loc env label label_lid record_ty in
-<<<<<<< HEAD
-        let alloc_mode =
-          modality_unbox_left label.lbl_global.txt alloc_mode.mode
-        in
-        let alloc_mode = simple_pat_mode alloc_mode in
-=======
-        let mode = project_field label.lbl_mut label.lbl_global alloc_mode.mode in
+        let mode = project_field label.lbl_mut label.lbl_global.txt alloc_mode.mode in
         let alloc_mode = simple_pat_mode mode in
->>>>>>> 3f806c8a
         (label_lid, label, type_pat tps Value ~alloc_mode sarg ty_arg)
       in
       let make_record_pat lbl_pat_list =
@@ -5607,7 +5600,7 @@
           None, expected_mode
       in
       let type_label_exp ((_, label, _) as x) =
-        let argument_mode = construct_field label.lbl_mut label.lbl_global argument_mode in
+        let argument_mode = construct_field label.lbl_mut label.lbl_global.txt argument_mode in
         type_label_exp true env argument_mode loc ty_record x
       in
       let lbl_exp_list = List.map type_label_exp lbl_a_list in
@@ -5668,15 +5661,8 @@
                   unify_exp_types loc env ty_arg1 ty_arg2;
                   with_explanation (fun () ->
                     unify_exp_types loc env (instance ty_expected) ty_res2);
-<<<<<<< HEAD
-                  let mode = modality_unbox_left lbl.lbl_global.txt mode in
-                  let argument_mode =
-                    mode_box_modality lbl.lbl_global.txt argument_mode
-                  in
-=======
-                  let mode = project_field lbl.lbl_mut lbl.lbl_global mode in
-                  let argument_mode = construct_field lbl.lbl_mut lbl.lbl_global argument_mode in
->>>>>>> 3f806c8a
+                  let mode = project_field lbl.lbl_mut lbl.lbl_global.txt mode in
+                  let argument_mode = construct_field lbl.lbl_mut lbl.lbl_global.txt argument_mode in
                   submode ~loc ~env mode argument_mode;
                   Kept (ty_arg1, lbl.lbl_mut,
                         unique_use ~loc ~env mode argument_mode.mode)
@@ -5722,11 +5708,7 @@
           ty_arg
         end ~post:generalize_structure
       in
-<<<<<<< HEAD
-      let mode = modality_unbox_left label.lbl_global.txt rmode in
-=======
-      let mode = project_field label.lbl_mut label.lbl_global rmode in
->>>>>>> 3f806c8a
+      let mode = project_field label.lbl_mut label.lbl_global.txt rmode in
       let boxing : texp_field_boxing =
         let is_float_boxing =
           match label.lbl_repres with
@@ -5770,7 +5752,7 @@
         match label.lbl_mut with
         | Mutable m0 ->
           let mode = mutate_mutable m0 in
-          let mode = modality_box_right label.lbl_global mode in
+          let mode = modality_box_right label.lbl_global.txt mode in
           type_label_exp false env (mode_default mode) loc
             ty_record (lid, label, snewval)
         | Immutable ->
@@ -7246,10 +7228,6 @@
           (lid, label, sarg) =
   (* Here also ty_expected may be at generic_level *)
   let separate = !Clflags.principal || Env.has_local_constraints env in
-<<<<<<< HEAD
-  let arg_mode = mode_box_modality label.lbl_global.txt expected_mode in
-=======
->>>>>>> 3f806c8a
   (* #4682: we try two type-checking approaches for [arg] using backtracking:
      - first try: we try with [ty_arg] as expected type;
      - second try; if that fails, we backtrack and try without
@@ -7841,15 +7819,9 @@
   in
   let args =
     List.map2
-<<<<<<< HEAD
-      (fun e ((ca : Types.constructor_argument), t0) ->
-         let argument_mode = mode_box_modality ca.ca_global.txt argument_mode in
-         type_argument ~recarg env argument_mode e ca.ca_type t0)
-=======
-      (fun e ((ty, gf),t0) ->
-         let argument_mode = construct_field Immutable gf argument_mode in
-         type_argument ~recarg env argument_mode e ty t0)
->>>>>>> 3f806c8a
+      (fun e (ca,t0) ->
+         let argument_mode = construct_field Immutable ca.Types.ca_global.txt argument_mode in
+         type_argument ~recarg env argument_mode e ca.Types.ca_type t0)
       sargs (List.combine ty_args ty_args0)
   in
   if constr.cstr_private = Private then
