(**************************************************************************)
(*                                                                        *)
(*                                 OCaml                                  *)
(*                                                                        *)
(*  Xavier Leroy and Jerome Vouillon, projet Cristal, INRIA Rocquencourt  *)
(*                                                                        *)
(*   Copyright 1996 Institut National de Recherche en Informatique et     *)
(*     en Automatique.                                                    *)
(*                                                                        *)
(*   All rights reserved.  This file is distributed under the terms of    *)
(*   the GNU Lesser General Public License version 2.1, with the          *)
(*   special exception on linking described in the file LICENSE.          *)
(*                                                                        *)
(**************************************************************************)

(**** Typing of type definitions ****)

open Misc
open Asttypes
open Parsetree
open Primitive
open Types
open Typetexp

module String = Misc.Stdlib.String

type native_repr_kind = Unboxed | Untagged

type jkind_sort_loc =
  | Cstr_tuple of { unboxed : bool }
  | Record of { unboxed : bool }
  | Inlined_record of { unboxed : bool }
  | Mixed_product
  | External
  | External_with_layout_poly

(* Our static analyses explore the set of type expressions "reachable"
   from a type declaration, by expansion of definitions or by the
   subterm relation (a type expression is syntactically contained
   in another). *)
type reaching_type_path = reaching_type_step list
and reaching_type_step =
  | Expands_to of type_expr * type_expr
  | Contains of type_expr * type_expr

module Mixed_product_kind = struct
  type t =
    | Record
    | Cstr_tuple

  let to_plural_string = function
    | Record -> "records"
    | Cstr_tuple -> "constructors"
end

type mixed_product_violation =
  | Runtime_support_not_enabled of Mixed_product_kind.t
  | Extension_constructor
  | Value_prefix_too_long of
      { value_prefix_len : int;
        max_value_prefix_len : int;
        mixed_product_kind : Mixed_product_kind.t;
      }
  | Flat_field_expected of
      { boxed_lbl : Ident.t;
        non_value_lbl : Ident.t;
      }
  | Flat_constructor_arg_expected of
      { boxed_arg : type_expr;
        non_value_arg : type_expr;
      }
  | Insufficient_level of
      { required_layouts_level : Language_extension.maturity;
        mixed_product_kind : Mixed_product_kind.t;
      }

type bad_jkind_inference_location =
  | Check_constraints
  | Delayed_checks

type error =
    Repeated_parameter
  | Duplicate_constructor of string
  | Too_many_constructors
  | Duplicate_label of string
  | Recursive_abbrev of string * Env.t * reaching_type_path
  | Cycle_in_def of string * Env.t * reaching_type_path
  | Definition_mismatch of type_expr * Env.t * Includecore.type_mismatch option
  | Constraint_failed of Env.t * Errortrace.unification_error
  | Inconsistent_constraint of Env.t * Errortrace.unification_error
  | Type_clash of Env.t * Errortrace.unification_error
  | Non_regular of {
      definition: Path.t;
      used_as: type_expr;
      defined_as: type_expr;
      reaching_path: reaching_type_path;
    }
  | Null_arity_external
  | Missing_native_external
  | Unbound_type_var of type_expr * type_declaration
  | Cannot_extend_private_type of Path.t
  | Not_extensible_type of Path.t
  | Extension_mismatch of Path.t * Env.t * Includecore.type_mismatch
  | Rebind_wrong_type of
      Longident.t * Env.t * Errortrace.unification_error
  | Rebind_mismatch of Longident.t * Path.t * Path.t
  | Rebind_private of Longident.t
  | Variance of Typedecl_variance.error
  | Unavailable_type_constructor of Path.t
  | Unbound_type_var_ext of type_expr * extension_constructor
  | Val_in_structure
  | Multiple_native_repr_attributes
  | Cannot_unbox_or_untag_type of native_repr_kind
  | Deep_unbox_or_untag_attribute of native_repr_kind
  | Jkind_mismatch_of_type of type_expr * Jkind.Violation.t
  | Jkind_mismatch_of_path of Path.t * Jkind.Violation.t
  | Jkind_mismatch_due_to_bad_inference of
      type_expr * Jkind.Violation.t * bad_jkind_inference_location
  | Jkind_sort of
      { kloc : jkind_sort_loc
      ; typ : type_expr
      ; err : Jkind.Violation.t
      }
  | Jkind_empty_record
  | Non_value_in_sig of Jkind.Violation.t * string * type_expr
  | Invalid_jkind_in_block of type_expr * Jkind.Sort.const * jkind_sort_loc
  | Illegal_mixed_product of mixed_product_violation
  | Separability of Typedecl_separability.error
  | Bad_unboxed_attribute of string
  | Boxed_and_unboxed
  | Nonrec_gadt
  | Invalid_private_row_declaration of type_expr
  | Local_not_enabled
  | Unexpected_jkind_any_in_primitive of string
  | Useless_layout_poly
  | Modalities_on_value_description
  | Zero_alloc_attr_unsupported of Builtin_attributes.zero_alloc_attribute
  | Zero_alloc_attr_non_function
  | Zero_alloc_attr_bad_user_arity

open Typedtree

exception Error of Location.t * error

let get_unboxed_from_attributes sdecl =
  let unboxed = Builtin_attributes.has_unboxed sdecl.ptype_attributes in
  let boxed = Builtin_attributes.has_boxed sdecl.ptype_attributes in
  match boxed, unboxed with
  | true, true -> raise (Error(sdecl.ptype_loc, Boxed_and_unboxed))
  | true, false -> Some false
  | false, true -> Some true
  | false, false -> None

(* [make_params] creates sort variables - these can be defaulted away (as in
   transl_type_decl) or unified with existing sort-variable-free types (as in
   transl_with_constraint). *)
let make_params env path params =
  TyVarEnv.reset (); (* [transl_type_param] binds type variables *)
  let make_param (sty, v) =
    try
      (transl_type_param env path sty, v)
    with Already_bound ->
      raise(Error(sty.ptyp_loc, Repeated_parameter))
  in
    List.map make_param params

(* Enter all declared types in the environment as abstract types *)

let add_type ~check ?shape id decl env =
  Builtin_attributes.warning_scope ~ppwarning:false decl.type_attributes
    (fun () -> Env.add_type ~check ?shape id decl env)

(* Add a dummy type declaration to the environment, with the given arity.
   The [type_kind] is [Type_abstract], but there is a generic [type_manifest]
   for abbreviations, to allow polymorphic expansion, except if
   [abstract_abbrevs] is given along with a reason for not allowing expansion.
   This function is only used in [transl_type_decl]. *)
let enter_type ?abstract_abbrevs rec_flag env sdecl (id, uid) =
  let needed =
    match rec_flag with
    | Asttypes.Nonrecursive ->
        begin match sdecl.ptype_kind with
        | Ptype_variant scds ->
            List.iter (fun cd ->
              if cd.pcd_res <> None then raise (Error(cd.pcd_loc, Nonrec_gadt)))
              scds
        | _ -> ()
        end;
        Btype.is_row_name (Ident.name id)
    | Asttypes.Recursive -> true
  in
  if not needed then env else
  let arity = List.length sdecl.ptype_params in
  let path = Path.Pident id in

  (* There is some trickiness going on here with the jkind.  It expands on an
     old trick used in the manifest of [decl] below.

     Consider a declaration like:

        type t = foo list_of_values
        and foo = Bar

     When [enter_type] is called, we haven't yet analyzed anything about the
     manifests and kinds of the declarations, so it's natural to give [t] and
     [foo] jkind [Any].  But, while translating [t]'s manifest, we'll need to
     know [foo] has jkind [value], because it is used as the argument to
     [list_of_values]. And this check will occur before we've looked at [foo] at
     all.

     One can imagine solutions, like estimating the jkind based on the kind
     (tricky for unboxed) or parameterizing the type_expr translation with an
     option to not do full jkind checking in some cases and fix it up later
     (ugly).

     Instead, we build on an old trick that is used to handle constraints.
     Consider declarations like:

       type 'a t = 'a constraint 'a = ('b * 'c)

       type s = r t
       and r = int * string

     Here we face a similar problem in the context of constraints.  While
     translating [s]'s manifest (which is [r t]), we'll need to know that [t]'s
     constraint is satisfied (i.e., that [r] is a tuple).  But we don't know
     anything about [r] yet!

     The solution, in three parts:
     1) [enter_type], here, is used to construct [temp_env], an environment
        where we set the manifest of recursively defined things like [s]
        and [t] to just be a fresh type variable.
     2) [transl_declaration] checks constraints in [temp_env].  This succeeds,
        because [r]'s manifest is a variable and therefore unifies with
        ['b * 'c].
     3) After we've built the real environment with the actual manifests
        ([new_env] in [transl_type_decl]), the function [update_type] checks
        that the manifests from the old environment (here containing the
        information that [r] must be some pair to satisfy the constraint) are
        unified with the manifests from the new environment, ensuring the actual
        definitions satisfy those constraints.

     If [r] were, e.g., defined to be [int list], step 3 would fail.

     To handle the original jkind example, we piggyback off that approach - the
     jkind of the variable put in manifests here is updated when constraints
     are checked and then unified with the real manifest and checked against the
     kind. *)
  let type_jkind, type_jkind_annotation, sdecl_attributes =
    Jkind.of_type_decl_default
      ~context:(Type_declaration path)
      ~default:(Jkind.any ~why:Initial_typedecl_env)
      sdecl
  in
  let abstract_reason, type_manifest =
    match sdecl.ptype_manifest, abstract_abbrevs with
    | (None, _ | Some _, None) -> Abstract_def, Some (Ctype.newvar type_jkind)
    | Some _, Some reason -> reason, None
  in
  let type_params =
    List.map (fun (param, _) ->
        let name = get_type_param_name param in
        let jkind = get_type_param_jkind path param in
        Btype.newgenvar ?name jkind)
      sdecl.ptype_params
  in
  let decl =
    { type_params;
      type_arity = arity;
      type_kind = Type_abstract abstract_reason;
      type_jkind;
      type_jkind_annotation;
      type_private = sdecl.ptype_private;
      type_manifest;
      type_variance = Variance.unknown_signature ~injective:false ~arity;
      type_separability = Types.Separability.default_signature ~arity;
      type_is_newtype = false;
      type_expansion_scope = Btype.lowest_level;
      type_loc = sdecl.ptype_loc;
      type_attributes = sdecl_attributes;
      type_unboxed_default = false;
      type_uid = uid;
    }
  in
  add_type ~check:true id decl env

(* [update_type] performs step 3 of the process described in the comment in
   [enter_type]: We unify the manifest of each type with the definition of that
   variable in [temp_env], which contains any requirements on the type implied
   by its use in other mutually defined types.

   In particular, we want to ensure that the manifest of this type has a jkind
   compatible with its uses in mutually defined types.  One subtlety is that we
   don't actually perform those jkind checks here - we use
   [Ctype.unify_delaying_jkind_checks] to record any needed jkind checks, but
   don't perform them until slightly later in [transl_type_decl].

   The reason for this delay is ill-formed, circular types.  These haven't been
   ruled out yet, and as a result jkind checking can fall into an infinite loop
   where jkind checking expands types, and these type expansions in subst
   trigger jkind checks that trigger type expansions that trigger jkind checks
   that...  These circular types are ruled out just after [update_type] in
   [transl_type_decl], and then we perform the delayed checks.
*)
let update_type temp_env env id loc =
  let path = Path.Pident id in
  let decl = Env.find_type path temp_env in
  match decl.type_manifest with None -> assert false
  | Some ty ->
      try
        Ctype.(unify_delaying_jkind_checks env
                 (newconstr path decl.type_params) ty)
      with Ctype.Unify err ->
        raise (Error(loc, Type_clash (env, err)))

(* Determine if a type's values are represented by floats at run-time. *)
(* CR layouts v2.5: Should we check for unboxed float here? Is a record with all
   unboxed floats the same as a float record?

   reisenberg: Yes. And actually a record mixing floats and unboxed floats is
   also a float-record, and should be made to work. We'll have to make sure to
   add the boxing operations in the right spot at projections, but that should
   be possible.
*)
let is_float env ty =
  match get_desc (Ctype.get_unboxed_type_approximation env ty) with
    Tconstr(p, _, _) -> Path.same p Predef.path_float
  | _ -> false

(* Determine if a type definition defines a fixed type. (PW) *)
let is_fixed_type sd =
  let rec has_row_var sty =
    match sty.ptyp_desc with
      (* CR layouts upstreaming: The Ptyp_alias case also covers the case for a
         jkind annotation, conveniently. When upstreaming jkinds, this
         function will need a case for jkind-annotation aliases. *)
      Ptyp_alias (sty, _) -> has_row_var sty
    | Ptyp_class _
    | Ptyp_object (_, Open)
    | Ptyp_variant (_, Open, _)
    | Ptyp_variant (_, Closed, Some _) -> true
    | _ -> false
  in
  match sd.ptype_manifest with
    None -> false
  | Some sty ->
      sd.ptype_kind = Ptype_abstract &&
      sd.ptype_private = Private &&
      has_row_var sty

(* Set the row variable to a fixed type in a private row type declaration.
   (e.g. [ type t = private [< `A | `B ] ] or [type u = private < .. > ])
   Require [is_fixed_type decl] as a precondition
*)
let set_private_row env loc p decl =
  let tm =
    match decl.type_manifest with
      None -> assert false
    | Some t -> Ctype.expand_head env t
  in
  let rv =
    match get_desc tm with
      Tvariant row ->
        let Row {fields; more; closed; name} = row_repr row in
        set_type_desc tm
          (Tvariant (create_row ~fields ~more ~closed ~name
                       ~fixed:(Some Fixed_private)));
        if Btype.static_row row then
          (* the syntax hinted at the existence of a row variable,
             but there is in fact no row variable to make private, e.g.
             [ type t = private [< `A > `A] ] *)
          raise (Error(loc, Invalid_private_row_declaration tm))
        else more
    | Tobject (ty, _) ->
        let r = snd (Ctype.flatten_fields ty) in
        if not (Btype.is_Tvar r) then
          (* a syntactically open object was closed by a constraint *)
          raise (Error(loc, Invalid_private_row_declaration tm));
        r
    | _ -> assert false
  in
  set_type_desc rv (Tconstr (p, decl.type_params, ref Mnil))

(* Makes sure a type is representable. When called with a type variable, will
   lower [any] to a sort variable if [allow_unboxed = true], and to [value]
   if [allow_unboxed = false]. *)
(* CR layouts: Many places where [check_representable] is called in this file
   should be replaced with checks at the places where values of those types are
   constructed.  We've been conservative here in the first version. This is the
   same issue as with arrows. *)
let check_representable ~why ~allow_unboxed env loc kloc typ =
  match Ctype.type_sort ~why env typ with
  (* CR layouts v5: This is a convenient place to rule out non-value types in
      structures that don't support them yet. (A callsite passes
      [~allow_unboxed:true] to indicate that non-value types are allowed.)
      When we support mixed blocks everywhere, this [check_representable]
      will have outlived its usefulness and we can delete it.
  *)
  (* CR layouts v2.5: This rules out non-value types in [@@unboxed] types. No
      real need to rule that out - I just haven't had time to write tests for it
      yet. *)
  | Ok s -> begin
    if not allow_unboxed then
      match Jkind.Sort.get_default_value s with
      | Void | Value -> ()
      | Float64 | Float32 | Word | Bits32 | Bits64 as const ->
        raise (Error (loc, Invalid_jkind_in_block (typ, const, kloc)))
    end
  | Error err -> raise (Error (loc,Jkind_sort {kloc; typ; err}))

let transl_labels ~new_var_jkind ~allow_unboxed env univars closed lbls kloc =
  assert (lbls <> []);
  let all_labels = ref String.Set.empty in
  List.iter
    (fun {pld_name = {txt=name; loc}} ->
       if String.Set.mem name !all_labels then
         raise(Error(loc, Duplicate_label name));
       all_labels := String.Set.add name !all_labels)
    lbls;
  let mk {pld_name=name;pld_mutable=mut;pld_modalities=modalities;
          pld_type=arg;pld_loc=loc;pld_attributes=attrs} =
    Builtin_attributes.warning_scope attrs
      (fun () ->
         let gbl =
           match mut with
           | Mutable -> {txt = Mode.Global_flag.Global; loc = Location.none}
           | Immutable -> Typemode.transl_global_flags modalities
         in
         let mut : mutability =
          match mut with
          | Immutable -> Immutable
          | Mutable -> Mutable Mode.Alloc.Comonadic.Const.legacy
         in
         let arg = Ast_helper.Typ.force_poly arg in
         let cty = transl_simple_type ~new_var_jkind env ?univars ~closed Mode.Alloc.Const.legacy arg in
         {ld_id = Ident.create_local name.txt;
          ld_name = name;
          ld_uid = Uid.mk ~current_unit:(Env.get_unit_name ());
          ld_mutable = mut;
          ld_global = gbl;
          ld_type = cty; ld_loc = loc; ld_attributes = attrs}
      )
  in
  let lbls = List.map mk lbls in
  let lbls' =
    List.map
      (fun ld ->
         let ty = ld.ld_type.ctyp_type in
         let ty = match get_desc ty with Tpoly(t,[]) -> t | _ -> ty in
         check_representable ~why:(Label_declaration ld.ld_id)
          ~allow_unboxed env ld.ld_loc kloc ty;
         {Types.ld_id = ld.ld_id;
          ld_mutable = ld.ld_mutable;
          ld_global = ld.ld_global.txt;
          ld_jkind = Jkind.any ~why:Dummy_jkind;
            (* Updated by [update_label_jkinds] *)
          ld_type = ty;
          ld_loc = ld.ld_loc;
          ld_attributes = ld.ld_attributes;
          ld_uid = ld.ld_uid;
         }
      )
      lbls in
  lbls, lbls'

<<<<<<< HEAD
let transl_constructor_arguments ~new_var_jkind env univars closed = function
  | Pcstr_tuple l ->
      let mk arg =
        let cty = transl_simple_type ~new_var_jkind env ?univars ~closed Mode.Alloc.Const.legacy arg.pca_type in
        let gf = Typemode.transl_global_flags arg.pca_modalities in
        {ca_global = gf; ca_type = cty; ca_loc = arg.pca_loc}
      in
      let flds = List.map mk l in
      let flds' =
        List.map
          (fun ca ->
              {
                Types.ca_global = ca.ca_global.txt;
                ca_loc = ca.ca_loc;
                ca_type = ca.ca_type.ctyp_type;
              })
          flds
      in
      Types.Cstr_tuple flds',
      Cstr_tuple flds
=======
let transl_types_gf ~new_var_jkind ~allow_unboxed
  env loc univars closed tyl kloc =
  let mk arg =
    let cty = transl_simple_type ~new_var_jkind env ?univars ~closed Mode.Alloc.Const.legacy arg in
    let gf = Typemode.transl_global_flags
      (Jane_syntax.Mode_expr.of_attrs arg.ptyp_attributes |> fst) in
    (cty, gf)
  in
  let tyl_gfl = List.map mk tyl in
  let tyl_gfl' = List.mapi (fun idx (cty, gf) ->
    check_representable ~why:(Constructor_declaration idx) ~allow_unboxed
      env loc kloc cty.ctyp_type;
    cty.ctyp_type, gf) tyl_gfl
  in
  tyl_gfl, tyl_gfl'

let transl_constructor_arguments ~new_var_jkind ~unboxed
  env loc univars closed = function
  | Pcstr_tuple l ->
      let flds, flds' =
        (* CR layouts: we forbid [@@unboxed] variants from being
           non-value, see comment in [check_representable]. *)
        transl_types_gf ~new_var_jkind ~allow_unboxed:(not unboxed)
          env loc univars closed l (Cstr_tuple { unboxed })
      in
      Types.Cstr_tuple flds', Cstr_tuple flds
>>>>>>> 5116d72a
  | Pcstr_record l ->
      let lbls, lbls' =
        (* CR layouts: we forbid fields of inlined records from being
           non-value, see comment in [check_representable].
           When we allow mixed inline records, we still want to
           disallow non-value types in unboxed records, so this
           should become `not unboxed`, as in the `Pcstr_tuple` case. *)
        transl_labels ~new_var_jkind ~allow_unboxed:false
          env univars closed l (Inlined_record { unboxed })
      in
      Types.Cstr_record lbls',
      Cstr_record lbls

(* Note that [make_constructor] does not fill in the [ld_jkind] field of any
   computed record types, because it's called too early in the translation of a
   type declaration to compute accurate jkinds in the presence of recursively
   defined types. It is updated later by [update_constructor_arguments_jkinds]
*)
let make_constructor
      env loc ~cstr_path ~type_path ~unboxed type_params (svars : _ Either.t)
      sargs sret_type =
  let tvars = match svars with
    | Left vars_only -> List.map (fun v -> v.txt, None) vars_only
    | Right vars_jkinds ->
        List.map
          (fun (v, l) ->
            v.txt,
            Option.map
              (fun annot ->
                 let const =
                    Jkind.const_of_user_written_annotation
                      ~context:(Constructor_type_parameter (cstr_path, v.txt))
                      annot
                 in
                 const, annot)
              l)
          vars_jkinds
  in
  match sret_type with
  | None ->
      let args, targs =
        transl_constructor_arguments ~new_var_jkind:Any ~unboxed
          env loc None true sargs
      in
        tvars, targs, None, args, None
  | Some sret_type ->
      (* if it's a generalized constructor we must first narrow and
         then widen so as to not introduce any new constraints *)
      (* narrow and widen are now invoked through wrap_type_variable_scope *)
      TyVarEnv.with_local_scope begin fun () ->
      let closed =
        match svars with
        | Left [] | Right [] -> false
        | _ -> true
      in
      let targs, tret_type, args, ret_type, _univars =
        Ctype.with_local_level_if closed begin fun () ->
          TyVarEnv.reset ();
          let univar_list =
            match svars with
            | Left vars_only -> TyVarEnv.make_poly_univars vars_only
            | Right vars_jkinds ->
              TyVarEnv.make_poly_univars_jkinds
                ~context:(fun v -> Constructor_type_parameter (cstr_path, v))
                vars_jkinds
          in
          let univars = if closed then Some univar_list else None in
          let args, targs =
            transl_constructor_arguments ~new_var_jkind:Sort ~unboxed
              env loc univars closed sargs
          in
          let tret_type =
            transl_simple_type ~new_var_jkind:Sort env ?univars ~closed Mode.Alloc.Const.legacy
              sret_type
          in
          let ret_type = tret_type.ctyp_type in
          (* TODO add back type_path as a parameter ? *)
          begin match get_desc ret_type with
          | Tconstr (p', _, _) when Path.same type_path p' -> ()
          | _ ->
              let trace =
                (* Expansion is not helpful here -- the restriction on GADT
                   return types is purely syntactic.  (In the worst case,
                   expansion produces gibberish.) *)
                [Ctype.unexpanded_diff
                   ~got:ret_type
                   ~expected:(Ctype.newconstr type_path type_params)]
              in
              raise (Error(sret_type.ptyp_loc,
                           Constraint_failed(
                           env, Errortrace.unification_error ~trace)))
          end;
          (targs, tret_type, args, ret_type, univar_list)
        end
        ~post: begin fun (_, _, args, ret_type, univars) ->
          Btype.iter_type_expr_cstr_args Ctype.generalize args;
          Ctype.generalize ret_type;
          let _vars = TyVarEnv.instance_poly_univars env loc univars in
          let set_level t = Ctype.enforce_current_level env t in
          Btype.iter_type_expr_cstr_args set_level args;
          set_level ret_type;
        end
      in
      tvars, targs, Some tret_type, args, Some ret_type
      end

let verify_unboxed_attr unboxed_attr sdecl =
  begin match unboxed_attr with
  | (None | Some false) -> ()
  | Some true ->
    let bad msg = raise(Error(sdecl.ptype_loc, Bad_unboxed_attribute msg)) in
    match sdecl.ptype_kind with
    | Ptype_abstract    -> bad "it is abstract"
    | Ptype_open        -> bad "extensible variant types cannot be unboxed"
    | Ptype_record fields -> begin match fields with
        | [] -> bad "it has no fields"
        | _::_::_ -> bad "it has more than one field"
        | [{pld_mutable = Mutable}] -> bad "it is mutable"
        | [{pld_mutable = Immutable}] -> ()
      end
    | Ptype_variant constructors -> begin match constructors with
        | [] -> bad "it has no constructor"
        | (_::_::_) -> bad "it has more than one constructor"
        | [c] -> begin match c.pcd_args with
            | Pcstr_tuple [] ->
                bad "its constructor has no argument"
            | Pcstr_tuple (_::_::_) ->
                bad "its constructor has more than one argument"
            | Pcstr_tuple [_]  ->
                ()
            | Pcstr_record [] ->
                bad "its constructor has no fields"
            | Pcstr_record (_::_::_) ->
                bad "its constructor has more than one field"
            | Pcstr_record [{pld_mutable = Mutable}] ->
                bad "it is mutable"
            | Pcstr_record [{pld_mutable = Immutable}] ->
                ()
          end
      end
  end

(* Note [Default jkinds in transl_declaration]
   ~~~~~~~~~~~~~~~~~~~~~~~~~~~~~~~~~~~~~~~~~~~~
   For every type declaration we create in transl_declaration, we must
   choose the jkind to use in the [type_jkind] field. Note that choices
   2 and 3 below consult the jkinds of other types. In the case that these
   types are declared in the same mutually recursive group, those jkinds
   will be approximations; see the comments on [enter_type].

   1. If there is a jkind annotation, use that. We might later compute a more
      precise jkind for the type (e.g. [type t : value = int] or [type t :
      value = A | B | C]); this will be updated in [update_decl_jkind] (updates
      from the kind) or [check_coherence] (updates from the manifest), which
      also ensures that the updated jkind is a subjkind of the annotated
      jkind.

   2. If there is no annotation but there is a manifest, use the jkind
      of the manifest. This gets improved in [check_coherence], after
      the manifest jkind might be more accurate.

   3. If there is no annotation and no manifest, the default jkind
      depends on the kind:

      - Abstract types: In this case, we have a fully abstract type declaration,
        like [type t]. We wish to default these to have jkind [value] for
        backward compatibility.

      - [@@unboxed] records and variants: We use [any] as the default.
        This default gets updated in [update_decl_jkind], when we can
        safely look up the jkind of the field. Recursive uses
        of the unboxed type are OK, because [update_decl_jkind] uses
        [Ctype.type_jkind], which looks through unboxed types (and thus
        the choice of [any] is not observed on recursive occurrences).

      - Other records and variants: The jkind of these depends on the jkinds
        of their fields: an enumeration variant is an [immediate], and someday
        (* CR layouts v5: today is the someday! *) we will allow records
        comprising only [void]s, which will also be [immediate].

        So we choose a default of [value], which gets updated in
        [update_decl_jkind]. This default choice does get used when updating
        the jkinds of other types that (recursively) mention the current type,
        but that's OK: the update in [update_decl_jkind] can only change a
        [value] to become [immediate], and yet that change can never affect
        the decision of whether an outer record/variant is a [value] or
        [immediate] (only choices of [void] can do that).

        (Again, any unboxed records/variants are looked through by
        [type_jkind], so a void one of those is OK.)

        It is tempting to use [any] as the default here, but that causes
        trouble around recursive occurrences in [update_decl_jkind].

      - Extensible variants: These really are [value]s, so we just use
        that as the default.

   The jkinds in type declarations are always just upper bounds, as
   we see in this example:

   {[
     type t7 = A | B | C | D of t7_void
     and t7_2 = { x : t7 } [@@unboxed]
     and t7_void [@@void]

     type t7_3 = t7_2 [@@immediate]
   ]}

   The proper jkind of [t7] is [immediate], but that's hard to know. Because
   [t7] has no jkind annotation and no manifest, it gets a default jkind
   of [value]. [t7_2] gets a default of [any]. We update [t7]'s jkind to be
   [immediate] in [update_decl_jkind]. But when updating [t7_2]'s jkind, we
   use the *original, default* jkind for [t7]: [value]. This means that the
   jkind recorded for [t7_2] is actually [value]. The program above is still
   accepted, because the jkind check in [check_coherence] uses [type_jkind],
   which looks through unboxed types. So it's all OK for users, but it's
   unfortunate that the stored jkind on [t7_2] is imprecise.

   (* CR layouts: see if we can do better here. *)
*)


let shape_map_labels =
  List.fold_left (fun map { ld_id; ld_uid; _} ->
    Shape.Map.add_label map ld_id ld_uid)
    Shape.Map.empty

let shape_map_cstrs =
  List.fold_left (fun map { cd_id; cd_uid; cd_args; _ } ->
    let cstr_shape_map =
      let label_decls =
        match cd_args with
        | Cstr_tuple _ -> []
        | Cstr_record ldecls -> ldecls
      in
      shape_map_labels label_decls
    in
    Shape.Map.add_constr map cd_id
      @@ Shape.str ~uid:cd_uid cstr_shape_map)
    (Shape.Map.empty)


let transl_declaration env sdecl (id, uid) =
  (* Bind type parameters *)
  Ctype.with_local_level begin fun () ->
  TyVarEnv.reset();
  let path = Path.Pident id in
  let tparams = make_params env path sdecl.ptype_params in
  let params = List.map (fun (cty, _) -> cty.ctyp_type) tparams in
  let cstrs = List.map
    (fun (sty, sty', loc) ->
      transl_simple_type ~new_var_jkind:Any env ~closed:false Mode.Alloc.Const.legacy sty,
      transl_simple_type ~new_var_jkind:Sort env ~closed:false Mode.Alloc.Const.legacy sty', loc)
    sdecl.ptype_cstrs
  in
  let unboxed_attr = get_unboxed_from_attributes sdecl in
  let unbox, unboxed_default =
    match sdecl.ptype_kind with
    | Ptype_variant [{pcd_args = Pcstr_tuple [_]; _}]
    | Ptype_variant [{pcd_args = Pcstr_record [{pld_mutable=Immutable; _}]; _}]
    | Ptype_record [{pld_mutable=Immutable; _}] ->
      Option.value unboxed_attr ~default:!Clflags.unboxed_types,
      Option.is_none unboxed_attr
    | _ -> false, false (* Not unboxable, mark as boxed *)
  in
  verify_unboxed_attr unboxed_attr sdecl;
  let jkind_from_annotation, jkind_annotation, sdecl_attributes =
    match Jkind.of_type_decl ~context:(Type_declaration path) sdecl with
    | Some (jkind, jkind_annotation, sdecl_attributes) ->
        Some jkind, Some jkind_annotation, sdecl_attributes
    | None -> None, None, sdecl.ptype_attributes
  in
  let (tman, man) = match sdecl.ptype_manifest with
      None -> None, None
    | Some sty ->
      let no_row = not (is_fixed_type sdecl) in
      let cty = transl_simple_type ~new_var_jkind:Any env ~closed:no_row Mode.Alloc.Const.legacy sty in
      Some cty, Some cty.ctyp_type
  in
  let any = Jkind.any ~why:Initial_typedecl_env in
  (* jkind_default is the jkind to use for now as the type_jkind when there
     is no annotation and no manifest.
     See Note [Default jkinds in transl_declaration].
  *)
  let (tkind, kind, jkind_default) =
    match sdecl.ptype_kind with
      | Ptype_abstract ->
        Ttype_abstract, Type_abstract Abstract_def, Jkind.value ~why:Default_type_jkind
      | Ptype_variant scstrs ->
        if List.exists (fun cstr -> cstr.pcd_res <> None) scstrs then begin
          match cstrs with
            [] -> ()
          | (_,_,loc)::_ ->
              Location.prerr_warning loc Warnings.Constraint_on_gadt
        end;
        let all_constrs = ref String.Set.empty in
        List.iter
          (fun {pcd_name = {txt = name}} ->
            if String.Set.mem name !all_constrs then
              raise(Error(sdecl.ptype_loc, Duplicate_constructor name));
            all_constrs := String.Set.add name !all_constrs)
          scstrs;
        if List.length
            (List.filter (fun cd -> cd.pcd_args <> Pcstr_tuple []) scstrs)
           > (Config.max_tag + 1) then
          raise(Error(sdecl.ptype_loc, Too_many_constructors));
        let make_cstr scstr =
          let name = Ident.create_local scstr.pcd_name.txt in
          let svars, attributes =
            match Jane_syntax.Layouts.of_constructor_declaration scstr with
            | None ->
              Either.Left scstr.pcd_vars,
              scstr.pcd_attributes
            | Some (vars_jkinds, attributes) ->
              Either.Right vars_jkinds,
              attributes
          in
          let tvars, targs, tret_type, args, ret_type =
            make_constructor ~unboxed:unbox env scstr.pcd_loc
              ~cstr_path:(Path.Pident name) ~type_path:path params
              svars scstr.pcd_args scstr.pcd_res
          in
          let tcstr =
            { cd_id = name;
              cd_name = scstr.pcd_name;
              cd_vars = tvars;
              cd_uid = Uid.mk ~current_unit:(Env.get_unit_name ());
              cd_args = targs;
              cd_res = tret_type;
              cd_loc = scstr.pcd_loc;
              cd_attributes = attributes }
          in
          let cstr =
            { Types.cd_id = name;
              cd_args = args;
              cd_res = ret_type;
              cd_loc = scstr.pcd_loc;
              cd_attributes = attributes;
              cd_uid = tcstr.cd_uid }
          in
            tcstr, cstr
        in
        let make_cstr scstr =
          Builtin_attributes.warning_scope scstr.pcd_attributes
            (fun () -> make_cstr scstr)
        in
        let tcstrs, cstrs = List.split (List.map make_cstr scstrs) in
        let rep, jkind =
          if unbox then
            Variant_unboxed, any
          else
            (* We mark all arg jkinds "any" here.  They are updated later,
               after the circular type checks make it safe to check jkinds.
               Likewise, [Constructor_uniform_value] is potentially wrong
               and will be updated later.
            *)
            Variant_boxed (
              Array.map
                (fun cstr ->
                   let jkinds =
                     match Types.(cstr.cd_args) with
                     | Cstr_tuple args ->
                       Array.make (List.length args) any
                     | Cstr_record _ -> [| any |]
                   in
                   Constructor_uniform_value, jkinds)
                (Array.of_list cstrs)
            ),
            Jkind.value ~why:Boxed_variant
        in
          Ttype_variant tcstrs, Type_variant (cstrs, rep), jkind
      | Ptype_record lbls ->
          let lbls, lbls' =
            (* CR layouts: we forbid [@@unboxed] records from being
               non-value, see comment in [check_representable]. *)
            transl_labels ~new_var_jkind:Any ~allow_unboxed:(not unbox)
            env None true lbls (Record { unboxed = unbox })
          in
          let rep, jkind =
            (* Note this is inaccurate, using `Record_boxed` in cases where the
               correct representation is [Record_float], [Record_ufloat], or
               [Record_mixed].  Those cases are fixed up after we can get
               accurate jkinds for the fields, in [update_decl_jkind]. *)
            if unbox then
              Record_unboxed, any
            else
              Record_boxed (Array.make (List.length lbls) any),
              Jkind.value ~why:Boxed_record
          in
          Ttype_record lbls, Type_record(lbls', rep), jkind
      | Ptype_open ->
        Ttype_open, Type_open, Jkind.value ~why:Extensible_variant
      in
    let jkind =
    (* - If there's an annotation, we use that. It's checked against
         a kind in [update_decl_jkind] and the manifest in [check_coherence].
         Both of those functions update the [type_jkind] field in the
         [type_declaration] as appropriate.
       - If there's no annotation but there is a manifest, just use [any].
         This will get updated to the manifest's jkind in [check_coherence].
       - If there's no annotation and no manifest, we fill in with the
         default calculated above here. It will get updated in
         [update_decl_jkind]. See Note [Default jkinds in transl_declaration].
    *)
      match jkind_from_annotation, man with
      | Some annot, _ -> annot
      | None, Some _ -> Jkind.any ~why:Initial_typedecl_env
      | None, None -> jkind_default
    in
    let arity = List.length params in
    let decl =
      { type_params = params;
        type_arity = arity;
        type_kind = kind;
        type_jkind = jkind;
        type_jkind_annotation = jkind_annotation;
        type_private = sdecl.ptype_private;
        type_manifest = man;
        type_variance = Variance.unknown_signature ~injective:false ~arity;
        type_separability = Types.Separability.default_signature ~arity;
        type_is_newtype = false;
        type_expansion_scope = Btype.lowest_level;
        type_loc = sdecl.ptype_loc;
        type_attributes = sdecl_attributes;
        type_unboxed_default = unboxed_default;
        type_uid = uid;
      } in
  (* Check constraints *)
    List.iter
      (fun (cty, cty', loc) ->
        let ty = cty.ctyp_type in
        let ty' = cty'.ctyp_type in
        try Ctype.unify env ty ty' with Ctype.Unify err ->
          raise(Error(loc, Inconsistent_constraint (env, err))))
      cstrs;
  (* Add abstract row *)
    if is_fixed_type sdecl then begin
      let p, _ =
        try Env.find_type_by_name
              (Longident.Lident(Ident.name id ^ "#row")) env
        with Not_found -> assert false
      in
      set_private_row env sdecl.ptype_loc p decl
    end;
    let decl =
      {
        typ_id = id;
        typ_name = sdecl.ptype_name;
        typ_params = tparams;
        typ_type = decl;
        typ_cstrs = cstrs;
        typ_loc = sdecl.ptype_loc;
        typ_manifest = tman;
        typ_kind = tkind;
        typ_private = sdecl.ptype_private;
        typ_attributes = sdecl.ptype_attributes;
        typ_jkind_annotation = Option.map snd jkind_annotation;
      }
    in
    let typ_shape =
      let uid = decl.typ_type.type_uid in
      match decl.typ_kind with
      | Ttype_variant cstrs -> Shape.str ~uid (shape_map_cstrs cstrs)
      | Ttype_record labels -> Shape.str ~uid (shape_map_labels labels)
      | Ttype_abstract | Ttype_open -> Shape.leaf uid
    in
    decl, typ_shape
  end

(* Generalize a type declaration *)

let generalize_decl decl =
  List.iter Ctype.generalize decl.type_params;
  Btype.iter_type_expr_kind Ctype.generalize decl.type_kind;
  begin match decl.type_manifest with
  | None    -> ()
  | Some ty -> Ctype.generalize ty
  end

(* Check that all constraints are enforced *)

module TypeSet = Btype.TypeSet
module TypeMap = Btype.TypeMap

let rec check_constraints_rec env loc visited ty =
  if TypeSet.mem ty !visited then () else begin
  visited := TypeSet.add ty !visited;
  match get_desc ty with
  | Tconstr (path, args, _) ->
      let decl =
        try Env.find_type path env
        with Not_found ->
          raise (Error(loc, Unavailable_type_constructor path)) in
      let ty' = Ctype.newconstr path (Ctype.instance_list decl.type_params) in
      begin
        (* We don't expand the error trace because that produces types that
           *already* violate the constraints -- we need to report a problem with
           the unexpanded types, or we get errors that talk about the same type
           twice.  This is generally true for constraint errors. *)
        match Ctype.matches ~expand_error_trace:false env ty ty' with
        | Unification_failure err ->
          raise (Error(loc, Constraint_failed (env, err)))
        | Jkind_mismatch { original_jkind; inferred_jkind; ty } ->
          let violation =
            Jkind.Violation.of_
              (Not_a_subjkind (original_jkind, inferred_jkind))
          in
          raise (Error(loc, Jkind_mismatch_due_to_bad_inference
                            (ty, violation, Check_constraints)))
        | All_good -> ()
      end;
      List.iter (check_constraints_rec env loc visited) args
  | Tpoly (ty, tl) ->
      let _, ty = Ctype.instance_poly false tl ty in
      check_constraints_rec env loc visited ty
  | _ ->
      Btype.iter_type_expr (check_constraints_rec env loc visited) ty
  end

let check_constraints_labels env visited l pl =
  let rec get_loc name = function
      [] -> assert false
    | pld :: tl ->
        if name = pld.pld_name.txt then pld.pld_type.ptyp_loc
        else get_loc name tl
  in
  List.iter
    (fun {Types.ld_id=name; ld_type=ty} ->
       check_constraints_rec env (get_loc (Ident.name name) pl) visited ty)
    l

let check_constraints env sdecl (_, decl) =
  let visited = ref TypeSet.empty in
  List.iter2
    (fun (sty, _) ty -> check_constraints_rec env sty.ptyp_loc visited ty)
    sdecl.ptype_params decl.type_params;
  begin match decl.type_kind with
  | Type_abstract _ -> ()
  | Type_variant (l, _rep) ->
      let find_pl = function
          Ptype_variant pl -> pl
        | Ptype_record _ | Ptype_abstract | Ptype_open -> assert false
      in
      let pl = find_pl sdecl.ptype_kind in
      let pl_index =
        let foldf acc x =
          String.Map.add x.pcd_name.txt x acc
        in
        List.fold_left foldf String.Map.empty pl
      in
      (* CR layouts v5: when we add the "mixed block restriction", we'll
         probably want to check it here. *)
      List.iter
        (fun {Types.cd_id=name; cd_args; cd_res} ->
          let {pcd_args; pcd_res; _} =
            try String.Map.find (Ident.name name) pl_index
            with Not_found -> assert false in
          begin match cd_args, pcd_args with
          | Cstr_tuple tyl, Pcstr_tuple styl ->
              List.iter2
                (fun arg {Types.ca_type=ty; _} ->
                   check_constraints_rec env arg.pca_type.ptyp_loc visited ty)
                styl tyl
          | Cstr_record tyl, Pcstr_record styl ->
              check_constraints_labels env visited tyl styl
          | _ -> assert false
          end;
          match pcd_res, cd_res with
          | Some sr, Some r ->
              check_constraints_rec env sr.ptyp_loc visited r
          | _ ->
              () )
        l
  | Type_record (l, _) ->
      let find_pl = function
          Ptype_record pl -> pl
        | Ptype_variant _ | Ptype_abstract | Ptype_open -> assert false
      in
      let pl = find_pl sdecl.ptype_kind in
      check_constraints_labels env visited l pl
  | Type_open -> ()
  end;
  begin match decl.type_manifest with
  | None -> ()
  | Some ty ->
      let sty =
        match sdecl.ptype_manifest with Some sty -> sty | _ -> assert false
      in
      check_constraints_rec env sty.ptyp_loc visited ty
  end

(*
   Check that the type expression (if present) is compatible with the kind.
   If both a variant/record definition and a type equation are given,
   need to check that the equation refers to a type of the same kind
   with the same constructors and labels.

   If the kind is [Type_abstract], we need to check that [type_jkind] (where
   we've stored the jkind annotation, if any) corresponds to the manifest
   (e.g., in the case where [type_jkind] is immediate, we should check the
   manifest is immediate).  It would also be nice to store the best possible
   jkind for this type in the kind, to avoid expansions later.  So, we do the
   relatively expensive thing of computing the best possible jkind for the
   manifest, checking that it's a subjkind of [type_jkind], and then replacing
   [type_jkind] with what we computed.
*)
let check_coherence env loc dpath decl =
  match decl with
    { type_kind = (Type_variant _ | Type_record _| Type_open);
      type_manifest = Some ty } ->
      begin match get_desc ty with
        Tconstr(path, args, _) ->
          begin try
            let decl' = Env.find_type path env in
            let err =
              if List.length args <> List.length decl.type_params
              then Some Includecore.Arity
              else begin
                match Ctype.equal env false args decl.type_params with
                | exception Ctype.Equality err ->
                    Some (Includecore.Constraint err)
                | () ->
                    Includecore.type_declarations ~loc ~equality:true env
                      ~mark:true
                      (Path.last path)
                      decl'
                      dpath
                      (Subst.type_declaration
                         (Subst.add_type_path dpath path Subst.identity) decl)
              end
            in
            if err <> None then
              raise(Error(loc, Definition_mismatch (ty, env, err)))
            else
              decl
          with Not_found ->
            raise(Error(loc, Unavailable_type_constructor path))
          end
      | _ -> raise(Error(loc, Definition_mismatch (ty, env, None)))
      end
  | { type_kind = Type_abstract _;
      type_manifest = Some ty } ->
    let jkind' = Ctype.type_jkind_purely env ty in
    begin match Jkind.sub_with_history jkind' decl.type_jkind with
    | Ok jkind' -> { decl with type_jkind = jkind' }
    | Error v ->
      raise (Error (loc, Jkind_mismatch_of_type (ty,v)))
    end
  | { type_manifest = None } -> decl

let check_abbrev env sdecl (id, decl) =
  (id, check_coherence env sdecl.ptype_loc (Path.Pident id) decl)

(* The [update_x_jkinds] functions infer more precise jkinds in the type kind,
   including which fields of a record are void.  This would be hard to do during
   [transl_declaration] due to mutually recursive types.
*)
(* [update_label_jkinds] additionally returns whether all the jkinds
   were void *)
let update_label_jkinds env loc lbls named =
  (* [named] is [Some jkinds] for top-level records (we will update the
     jkinds) and [None] for inlined records. *)
  (* CR layouts v5: it wouldn't be too hard to support records that are all
     void.  just needs a bit of refactoring in translcore *)
  let update =
    match named with
    | None -> fun _ _ -> ()
    | Some jkinds -> fun idx jkind -> jkinds.(idx) <- jkind
  in
  let lbls =
    List.mapi (fun idx (Types.{ld_type} as lbl) ->
      let ld_jkind = Ctype.type_jkind env ld_type in
      update idx ld_jkind;
      {lbl with ld_jkind}
    ) lbls
  in
  if List.for_all (fun l -> Jkind.is_void_defaulting l.ld_jkind) lbls then
    raise (Error (loc, Jkind_empty_record))
  else lbls, false
(* CR layouts v5: return true for a record with all voids *)

(* In addition to updated constructor arguments, returns whether
   all arguments are void, useful for detecting enumerations that
   can be [immediate]. *)
let update_constructor_arguments_jkinds env loc cd_args jkinds =
  match cd_args with
  | Types.Cstr_tuple tys ->
<<<<<<< HEAD
    List.iteri (fun idx {Types.ca_type=ty; _} ->
      check_representable ~why:(Constructor_declaration idx) ~allow_unboxed:true
        env loc (Cstr_tuple { unboxed = false }) ty;
=======
    List.iteri (fun idx (ty,_) ->
>>>>>>> 5116d72a
      jkinds.(idx) <- Ctype.type_jkind env ty) tys;
    cd_args, Array.for_all Jkind.is_void_defaulting jkinds
  | Types.Cstr_record lbls ->
    let lbls, all_void =
      update_label_jkinds env loc lbls None
    in
    jkinds.(0) <- Jkind.value ~why:Boxed_record;
    Types.Cstr_record lbls, all_void

let assert_mixed_product_support =
  let required_reserved_header_bits = 8 in
  (* Why 2? We'd subtract 1 if the mixed block encoding could use all 8 bits of
     the prefix. But the all-0 prefix means "not a mixed block", so we can't use
     the all-0 pattern, and we must subtract 2 instead. *)
  let max_value_prefix_len = (1 lsl required_reserved_header_bits) - 2 in
  fun loc mixed_product_kind ~value_prefix_len ->
    let required_layouts_level = Language_extension.Stable in
    if not (Language_extension.is_at_least Layouts required_layouts_level) then
      raise (Error (loc, Illegal_mixed_product
                      (Insufficient_level { required_layouts_level;
                                            mixed_product_kind;
                                          })));
    if Config.reserved_header_bits < required_reserved_header_bits then
      raise (Error (loc, Illegal_mixed_product
                      (Runtime_support_not_enabled
                        mixed_product_kind)));
    if value_prefix_len > max_value_prefix_len then
      raise
        (Error (loc,
                Illegal_mixed_product
                  (Value_prefix_too_long
                     { value_prefix_len; max_value_prefix_len;
                       mixed_product_kind })))

(* [Element_repr] is used to classify whether something is a "mixed product"
   (a mixed record or mixed variant constructor), meaning that some of the
   fields are unboxed in a way that isnt encoded in the usual short numeric tag.
   "Element" refers to a constructor argument or record field.
*)
module Element_repr = struct
  type unboxed_element =
    | Float64
    | Float32
    | Bits32
    | Bits64
    | Word

  type t =
    | Unboxed_element of unboxed_element
    | Imm_element
    | Float_element
    | Value_element
    | Element_without_runtime_component of { loc : Location.t; ty : type_expr }

  let classify env loc ty jkind =
    if is_float env ty then Float_element
    else match Jkind.get_default_value jkind with
      (* CR layouts v5.1: We don't allow [Immediate64] in the flat suffix of
         mixed blocks. That's because we haven't committed to whether the
         unboxing features of flambda2 can be used together with 32 bit
         platforms. (If flambda2 stores unboxed things as flat in 32 bits, then
         immediate64s must be banned in the flat suffix with backends for 32 bit
         platforms that pass through flambda2. Further, we want a record
         declaration to be accepted consistently in 32 bits vs. 64 bits.
         So, immediate64s must always be banned in the flat suffix.)

         In practice, users can put immediate64s in the value prefix.
         (We may consider teaching the middle-ends to mark immediate64s that
         abut the non-scannable suffix as non-scannable on 64 bit platforms.)

         We may revisit this decision later when we know better whether we want
         flambda2 to unbox for 32 bit platforms.
      *)
      | Immediate64 -> Value_element
      | Value -> Value_element
      | Immediate -> Imm_element
      | Float64 -> Unboxed_element Float64
      | Float32 -> Unboxed_element Float32
      | Word -> Unboxed_element Word
      | Bits32 -> Unboxed_element Bits32
      | Bits64 -> Unboxed_element Bits64
      | Void -> Element_without_runtime_component { loc; ty }
      | Any ->
          Misc.fatal_error "Element_repr.classify: unexpected Any"

  let unboxed_to_flat : unboxed_element -> flat_element = function
    | Float64 -> Float64
    | Float32 -> Float32
    | Bits32 -> Bits32
    | Bits64 -> Bits64
    | Word -> Word

  let to_flat : _ -> flat_element option = function
    | Imm_element -> Some Imm
    | Unboxed_element unboxed -> Some (unboxed_to_flat unboxed)
    (* CR layouts v7: Supporting void with mixed blocks will require
       updating some assumptions in lambda, e.g. the translation
       of [value_prefix_len]. *)
    | Element_without_runtime_component { loc; ty } ->
        raise (Error (loc, Invalid_jkind_in_block (ty, Void, Mixed_product)))
    | Float_element | Value_element -> None

  (* Compute the [flat_suffix] field of a mixed block record kind. *)
  let mixed_product_flat_suffix ts ~on_flat_field_expected =
    let rec find_flat_suffix ts =
      match ts with
      | [] -> None
      | (t1, t1_extra) :: ts ->
          match t1 with
          | Unboxed_element unboxed ->
              let suffix =
                List.map (fun (t2, t2_extra) ->
                    match to_flat t2 with
                    | Some flat -> flat
                    | None ->
                        on_flat_field_expected
                          ~non_value:t1_extra
                          ~boxed:t2_extra)
                  ts
              in
              Some (`Continue (unboxed_to_flat unboxed :: suffix))
          | Float_element
          | Imm_element
          | Value_element as repr -> begin
              match find_flat_suffix ts with
              | None -> None
              | Some `Stop _ as stop -> stop
              | Some `Continue suffix ->
                  Some (
                    match to_flat repr with
                    | None -> `Stop suffix
                    | Some flat -> `Continue (flat :: suffix))
            end
          (* CR layouts v7: Supporting void with mixed blocks will require
             updating some assumptions in lambda, e.g. the translation
             of [value_prefix_len]. *)
          | Element_without_runtime_component { loc; ty } -> begin
              match find_flat_suffix ts with
              | None -> None
              | Some _ ->
                  raise (Error (loc,
                    Invalid_jkind_in_block (ty, Void, Mixed_product)))
            end
    in
    match find_flat_suffix ts with
    | None -> None
    | Some (`Continue flat_suffix | `Stop flat_suffix) ->
        Some (Array.of_list flat_suffix)
end

let update_constructor_representation
    env (cd_args : Types.constructor_arguments) arg_jkinds ~loc
    ~is_extension_constructor
  =
  let flat_suffix =
    let arg_jkinds = Array.to_list arg_jkinds in
    match cd_args with
    | Cstr_tuple arg_types_and_modes ->
        let arg_reprs =
          List.map2 (fun {Types.ca_type=arg_type; _} arg_jkind ->
            Element_repr.classify env loc arg_type arg_jkind, arg_type)
            arg_types_and_modes arg_jkinds
        in
        Element_repr.mixed_product_flat_suffix arg_reprs
          ~on_flat_field_expected:(fun ~non_value ~boxed ->
              let violation =
                Flat_constructor_arg_expected
                  { non_value_arg = non_value;
                    boxed_arg = boxed;
                  }
              in
              raise (Error (loc, Illegal_mixed_product violation)))
    | Cstr_record fields ->
        (* CR layouts v5.1: Mixed inline records are rejected in
           [update_label_jkinds] so this apparent "support" is misleading.
           This will be resolved soon by adding support for mixed inline
           records.
        *)
        let arg_reprs =
          List.map (fun ld ->
              Element_repr.classify env loc ld.Types.ld_type ld.ld_jkind, ld)
            fields
        in
        Element_repr.mixed_product_flat_suffix arg_reprs
          ~on_flat_field_expected:(fun ~non_value ~boxed ->
            let violation =
              Flat_field_expected
                { non_value_lbl = non_value.Types.ld_id;
                  boxed_lbl = boxed.Types.ld_id;
                }
            in
            raise (Error (non_value.Types.ld_loc,
                          Illegal_mixed_product violation)))
  in
  match flat_suffix with
  | None -> Constructor_uniform_value
  | Some flat_suffix ->
      let value_prefix_len =
        Array.length arg_jkinds - Array.length flat_suffix
      in
      (* CR layouts v5.9: Enable extension constructors in the flambda2
         middle-end so that we can permit them in the source language.
      *)
      if is_extension_constructor then
        raise (Error (loc, Illegal_mixed_product Extension_constructor));
      assert_mixed_product_support loc Cstr_tuple ~value_prefix_len;
      Constructor_mixed { value_prefix_len; flat_suffix }


(* This function updates jkind stored in kinds with more accurate jkinds.
   It is called after the circularity checks and the delayed jkind checks
   have happened, so we can fully compute jkinds of types.

   This function is an important part
   of correctness, as it also checks that the jkind computed from a kind
   is consistent (i.e. a subjkind of) any jkind annotation.
   See Note [Default jkinds in transl_declaration].
*)
let update_decl_jkind env dpath decl =
  let open struct
    (* For tracking what types appear in record blocks. *)
    type element_repr_summary =
      {  mutable values : bool; (* excludes [imm], but includes [imm64] *)
         mutable imms : bool;
         mutable floats: bool;
         (* For purposes of this record, [floats] tracks whether any field
            has layout value and is known to be a float.
         *)
         mutable float64s : bool;
         mutable non_float64_unboxed_fields : bool;
      }
  end in

  (* returns updated labels, updated rep, and updated jkind *)
  let update_record_kind loc lbls rep =
    match lbls, rep with
    | [Types.{ld_type} as lbl], Record_unboxed ->
      let ld_jkind = Ctype.type_jkind env ld_type in
      [{lbl with ld_jkind}], Record_unboxed, ld_jkind
    | _, Record_boxed jkinds ->
      let lbls, all_void =
        update_label_jkinds env loc lbls (Some jkinds)
      in
      let jkind = Jkind.for_boxed_record ~all_void in
      let reprs =
        List.mapi
          (fun i lbl ->
             Element_repr.classify env loc lbl.Types.ld_type jkinds.(i), lbl)
          lbls
      in
      let repr_summary =
        { values = false; imms = false; floats = false; float64s = false;
          non_float64_unboxed_fields = false;
        }
      in
      List.iter
        (fun ((repr : Element_repr.t), _lbl) ->
           match repr with
           | Float_element -> repr_summary.floats <- true
           | Imm_element -> repr_summary.imms <- true
           | Unboxed_element Float64 -> repr_summary.float64s <- true
           | Unboxed_element (Float32 | Bits32 | Bits64 | Word) ->
               repr_summary.non_float64_unboxed_fields <- true
           | Value_element -> repr_summary.values <- true
           | Element_without_runtime_component _ -> ())
        reprs;
      let rep =
        match repr_summary with
        (* We store mixed float/float64 records as flat if there are no
            non-float fields.
        *)
        | { values = false; imms = false; floats = true;
            float64s = true; non_float64_unboxed_fields = false; }
          [@warning "+9"] ->
            let flat_suffix =
              List.map
                (fun ((repr : Element_repr.t), _lbl) ->
                  match repr with
                  | Float_element -> Float_boxed
                  | Unboxed_element Float64 -> Float64
                  | Element_without_runtime_component { ty; loc } ->
                      raise (Error (loc,
                        Invalid_jkind_in_block (ty, Void, Mixed_product)))
                  | Unboxed_element _ | Imm_element | Value_element ->
                      Misc.fatal_error "Expected only floats and float64s")
                reprs
              |> Array.of_list
            in
            assert_mixed_product_support loc Record ~value_prefix_len:0;
            Record_mixed { value_prefix_len = 0; flat_suffix }
        (* For other mixed blocks, float fields are stored as flat
           only when they're unboxed.
        *)
        | { values = true; float64s = true }
        | { imms = true; float64s = true }
        | { non_float64_unboxed_fields = true } ->
            let flat_suffix =
              Element_repr.mixed_product_flat_suffix reprs
                ~on_flat_field_expected:(fun ~non_value ~boxed ->
                  let violation =
                    Flat_field_expected
                      { non_value_lbl = non_value.Types.ld_id;
                        boxed_lbl = boxed.Types.ld_id;
                      }
                  in
                  raise (Error (boxed.Types.ld_loc,
                                Illegal_mixed_product violation)))
            in
            let flat_suffix =
              match flat_suffix with
              | Some x -> x
              | None -> Misc.fatal_error "expected mixed block"
            in
            let value_prefix_len =
              Array.length jkinds - Array.length flat_suffix
            in
            assert_mixed_product_support loc Record ~value_prefix_len;
            Record_mixed { value_prefix_len; flat_suffix }
        (* value-only records are stored as boxed records *)
        | { values = true; float64s = false; non_float64_unboxed_fields = false }
        | { imms = true; float64s = false; non_float64_unboxed_fields = false }
          -> rep
        (* All-float and all-float64 records are stored as flat float records.
        *)
        | { values = false; imms = false; floats = true ; float64s = false;
            non_float64_unboxed_fields = false } ->
          Record_float
        | { values = false; imms = false; floats = false; float64s = true;
            non_float64_unboxed_fields = false } ->
          Record_ufloat
        | { values = false; imms = false; floats = false; float64s = false;
            non_float64_unboxed_fields = false }
          [@warning "+9"] ->
          Misc.fatal_error "Typedecl.update_record_kind: empty record"
      in
      lbls, rep, jkind
    | _, ( Record_inlined _ | Record_float | Record_ufloat
         | Record_mixed _)
    | ([] | (_ :: _)), Record_unboxed ->
      (* These are never created by [transl_declaration]. *)
      Misc.fatal_error
        "Typedecl.update_record_kind: unexpected record representation"
  in

  (* returns updated constructors, updated rep, and updated jkind *)
  let update_variant_kind cstrs rep =
    (* CR layouts: factor out duplication *)
    match cstrs, rep with
    | [{Types.cd_args} as cstr], Variant_unboxed -> begin
        match cd_args with
<<<<<<< HEAD
        | Cstr_tuple [{ca_type=ty; _}] -> begin
            check_representable ~why:(Constructor_declaration 0)
              ~allow_unboxed:false env cd_loc (Cstr_tuple { unboxed = true }) ty;
=======
        | Cstr_tuple [ty,_] -> begin
>>>>>>> 5116d72a
            let jkind = Ctype.type_jkind env ty in
            cstrs, Variant_unboxed, jkind
          end
        | Cstr_record [{ld_type} as lbl] -> begin
            let ld_jkind = Ctype.type_jkind env ld_type in
            [{ cstr with Types.cd_args =
                           Cstr_record [{ lbl with ld_jkind }] }],
            Variant_unboxed, ld_jkind
          end
        | (Cstr_tuple ([] | _ :: _ :: _) | Cstr_record ([] | _ :: _ :: _)) ->
          assert false
      end
    | cstrs, Variant_boxed cstr_shapes ->
      let (_,cstrs,all_voids) =
        List.fold_left (fun (idx,cstrs,all_voids) cstr ->
          let arg_jkinds =
            match cstr_shapes.(idx) with
            | Constructor_uniform_value, arg_jkinds -> arg_jkinds
            | Constructor_mixed _, _ ->
                fatal_error
                  "Typedecl.update_variant_kind doesn't expect mixed \
                   constructor as input"
          in
          let cd_args, all_void =
            update_constructor_arguments_jkinds env cstr.Types.cd_loc
              cstr.Types.cd_args arg_jkinds
          in
          let cstr_repr =
            update_constructor_representation env cd_args arg_jkinds
              ~is_extension_constructor:false
              ~loc:cstr.Types.cd_loc
          in
          let () =
            match cstr_repr with
            | Constructor_uniform_value -> ()
            | Constructor_mixed _ -> cstr_shapes.(idx) <- cstr_repr, arg_jkinds
          in
          let cstr = { cstr with Types.cd_args } in
          (idx+1,cstr::cstrs,all_voids && all_void)
        ) (0,[],true) cstrs
      in
      let jkind = Jkind.for_boxed_variant ~all_voids in
      List.rev cstrs, rep, jkind
    | (([] | (_ :: _)), Variant_unboxed | _, Variant_extensible) ->
      assert false
  in

  let new_decl, new_jkind = match decl.type_kind with
    | Type_abstract _ -> decl, decl.type_jkind
    | Type_open ->
      let type_jkind = Jkind.value ~why:Extensible_variant in
      { decl with type_jkind }, type_jkind
    | Type_record (lbls, rep) ->
      let lbls, rep, type_jkind = update_record_kind decl.type_loc lbls rep in
      { decl with type_kind = Type_record (lbls, rep); type_jkind },
      type_jkind
    | Type_variant (cstrs, rep) ->
      let cstrs, rep, type_jkind = update_variant_kind cstrs rep in
      { decl with type_kind = Type_variant (cstrs, rep); type_jkind },
      type_jkind
  in

  (* check that the jkind computed from the kind matches the jkind
     annotation, which was stored in decl.type_jkind *)
  if new_jkind != decl.type_jkind then
    begin match Jkind.sub_or_error new_jkind decl.type_jkind with
    | Ok () -> ()
    | Error err ->
      raise(Error(decl.type_loc, Jkind_mismatch_of_path (dpath,err)))
    end;
  new_decl

let update_decls_jkind_reason decls =
  List.map
    (fun (id, decl) ->
       let update_generalized =
        Ctype.check_and_update_generalized_ty_jkind
          ~name:id ~loc:decl.type_loc
       in
       List.iter update_generalized decl.type_params;
       Btype.iter_type_expr_kind update_generalized decl.type_kind;
       Option.iter update_generalized decl.type_manifest;
       let reason = Jkind.(Generalized (Some id, decl.type_loc)) in
       let new_decl = {decl with type_jkind =
                                   Jkind.(update_reason decl.type_jkind reason)} in
       (id, new_decl)
    )
    decls

let update_decls_jkind env decls =
  List.map
    (fun (id, decl) -> (id, update_decl_jkind env (Pident id) decl))
    decls


(* Note: Well-foundedness for OCaml types

   We want to guarantee that all cycles within OCaml types are
   "guarded".

   More precisly, we consider a reachability relation
     "[t] is reachable [guarded|unguarded] from [u]"
   defined as follows:

   - [t1, t2...] are reachable guarded from object types
       [< m1 : t1; m2 : t2; ... >]
     or polymorphic variants
       [[`A of t1 | `B of t2 | ...]].

   - [t1, t2...] are reachable rectypes-guarded from
     [t1 -> t2], [t1 * t2 * ...], and all other built-in
     contractive type constructors.

     (By rectypes-guarded we mean: guarded if -rectypes is set,
      unguarded if it is not set.)

   - If [(t1, t2...) c] is a datatype (variant or record),
     then [t1, t2...] are reachable rectypes-guarded from it.

   - If [(t1, t2...) c] is an abstract type,
     then [t1, t2...] are reachable unguarded from it.

   - If [(t1, t2...) c] is an (expandable) abbreviation,
     then its expansion is reachable unguarded from it.
     Note that we do not define [t1, t2...] as reachable.

   - The relation is transitive and guardedness of a composition
     is the disjunction of each guardedness:
     if t1 is reachable from t2 and t2 is reachable from t3;
     then t1 is reachable guarded from t3 if t1 is guarded in t2
     or t2 is guarded in t3, and reachable unguarded otherwise.

   A type [t] is not well-founded if and only if [t] is reachable
   unguarded in [t].

   Notice that, in the case of datatypes, the arguments of
   a parametrized datatype are reachable (they must not contain
   recursive occurrences of the type), but the definition of the
   datatype is not defined as reachable.

      (* well-founded *)
      type t = Foo of u
      and u = t

      (* ill-founded *)
      type 'a t = Foo of 'a
      and u = u t
      > Error: The type abbreviation u is cyclic

   Indeed, in the second example [u] is reachable unguarded in [u t]
   -- its own definition.
*)

(* Note: Forms of ill-foundedness

   Several OCaml language constructs could introduce ill-founded
   types, and there are several distinct checks that forbid different
   sources of ill-foundedness.

   1. Type aliases.

      (* well-founded *)
      type t = < x : 'a > as 'a

      (* ill-founded, unless -rectypes is used *)
      type t = (int * 'a) as 'a
      > Error: This alias is bound to type int * 'a
      > but is used as an instance of type 'a
      > The type variable 'a occurs inside int * 'a

      Ill-foundedness coming from type aliases is detected by the "occur check"
      used by our type unification algorithm. See typetexp.ml.

   2. Type abbreviations.

      (* well-founded *)
      type t = < x : t >

      (* ill-founded, unless -rectypes is used *)
      type t = (int * t)
      > Error: The type abbreviation t is cyclic

      Ill-foundedness coming from type abbreviations is detected by
      [check_well_founded] below.

  3. Recursive modules.

     (* well-founded *)
     module rec M : sig type t = < x : M.t > end = M

     (* ill-founded, unless -rectypes is used *)
     module rec M : sig type t = int * M.t end = M
     > Error: The definition of M.t contains a cycle:
     >        int * M.t

     This is also checked by [check_well_founded] below,
     as called from [check_recmod_typedecl].

  4. Functor application

     A special case of (3) is that a type can be abstract
     in a functor definition, and be instantiated with
     an abbreviation in an application of the functor.
     This can introduce ill-foundedness, so functor applications
     must be checked by re-checking the type declarations of their result.

     module type T = sig type t end
     module Fix(F:(T -> T)) = struct
       (* this recursive definition is well-founded
          as F(Fixed).t contains no reachable type expression. *)
       module rec Fixed : T with type t = F(Fixed).t = F(Fixed)
     end

     (* well-founded *)
     Module M = Fix(functor (M:T) -> struct type t = < x : M.t > end)

     (* ill-founded *)
     module M = Fix(functor (M:T) -> struct type t = int * M.t end);;
     > Error: In the signature of this functor application:
     >   The definition of Fixed.t contains a cycle:
     >   F(Fixed).t
*)

(* Check that a type expression is well-founded:
   - if -rectypes is used, we must prevent non-contractive fixpoints
     ('a as 'a)
   - if -rectypes is not used, we only allow cycles in the type graph
     if they go through an object or polymorphic variant type *)

let check_well_founded ~abs_env env loc path to_check visited ty0 =
  let rec check parents trace ty =
    if TypeSet.mem ty parents then begin
      (*Format.eprintf "@[%a@]@." Printtyp.raw_type_expr ty;*)
      let err =
        let reaching_path, rec_abbrev =
          (* The reaching trace is accumulated in reverse order, we
             reverse it to get a reaching path. *)
          match trace with
          | [] -> assert false
          | Expands_to (ty1, _) :: trace when (match get_desc ty1 with
              Tconstr (p,_,_) -> Path.same p path | _ -> false) ->
                List.rev trace, true
          | trace -> List.rev trace, false
        in
        if rec_abbrev
        then Recursive_abbrev (Path.name path, abs_env, reaching_path)
        else Cycle_in_def (Path.name path, abs_env, reaching_path)
      in raise (Error (loc, err))
    end;
    let (fini, parents) =
      try
        (* Map each node to the set of its already checked parents *)
        let prev = TypeMap.find ty !visited in
        if TypeSet.subset parents prev then (true, parents) else
        let parents = TypeSet.union parents prev in
        visited := TypeMap.add ty parents !visited;
        (false, parents)
      with Not_found ->
        visited := TypeMap.add ty parents !visited;
        (false, parents)
    in
    if fini then () else
    let rec_ok =
      match get_desc ty with
      | Tconstr(p,_,_) ->
          !Clflags.recursive_types && Ctype.is_contractive env p
      | Tobject _ | Tvariant _ -> true
      | _ -> !Clflags.recursive_types
    in
    if rec_ok then () else
    let parents = TypeSet.add ty parents in
    match get_desc ty with
    | Tconstr(p, tyl, _) ->
        let to_check = to_check p in
        if to_check then List.iter (check_subtype parents trace ty) tyl;
        begin match Ctype.try_expand_once_opt env ty with
        | ty' -> check parents (Expands_to (ty, ty') :: trace) ty'
        | exception Ctype.Cannot_expand ->
            if not to_check then List.iter (check_subtype parents trace ty) tyl
        end
    | _ ->
        Btype.iter_type_expr (check_subtype parents trace ty) ty
  and check_subtype parents trace outer_ty inner_ty =
      check parents (Contains (outer_ty, inner_ty) :: trace) inner_ty
  in
  let snap = Btype.snapshot () in
  try Ctype.wrap_trace_gadt_instances env (check TypeSet.empty []) ty0
  with Ctype.Escape _ ->
    (* Will be detected by check_regularity *)
    Btype.backtrack snap

let check_well_founded_manifest ~abs_env env loc path decl =
  if decl.type_manifest = None then () else
  let args =
    (* The jkinds here shouldn't matter for the purposes of
       [check_well_founded] *)
    List.map (fun _ -> Ctype.newvar (Jkind.any ~why:Dummy_jkind))
      decl.type_params
  in
  let visited = ref TypeMap.empty in
  check_well_founded ~abs_env env loc path (Path.same path) visited
    (Ctype.newconstr path args)

(* Given a new type declaration [type t = ...] (potentially mutually-recursive),
   we check that accepting the declaration does not introduce ill-founded types.

   Note: we check that the types at the toplevel of the declaration
   are not reachable unguarded from themselves, that is, we check that
   there is no cycle going through the "root" of the declaration. But
   we *also* check that all the type sub-expressions reachable from
   the root even those that are guarded, are themselves
   well-founded. (So we check the absence of cycles, even for cycles
   going through inner type subexpressions but not the root.

   We are not actually sure that this "deep check" is necessary
   (we don't have an example at hand where it is necessary), but we
   are doing it anyway out of caution.
*)
let check_well_founded_decl ~abs_env env loc path decl to_check =
  let open Btype in
  (* We iterate on all subexpressions of the declaration to check
     "in depth" that no ill-founded type exists. *)
  let it =
    let checked =
      (* [checked] remembers the types that the iterator already
         checked, to avoid looping on cyclic types. *)
      ref TypeSet.empty in
    let visited =
      (* [visited] remembers the inner visits performed by
         [check_well_founded] on each type expression reachable from
         this declaration. This avoids unnecessary duplication of
         [check_well_founded] work when invoked on two parts of the
         type declaration that have common subexpressions. *)
      ref TypeMap.empty in
    {type_iterators with it_type_expr =
     (fun self ty ->
       if TypeSet.mem ty !checked then () else begin
         check_well_founded ~abs_env env loc path to_check visited ty;
         checked := TypeSet.add ty !checked;
         self.it_do_type_expr self ty
       end)} in
  it.it_type_declaration it (Ctype.generic_instance_declaration decl)

(* Check for non-regular abbreviations; an abbreviation
   [type 'a t = ...] is non-regular if the expansion of [...]
   contains instances [ty t] where [ty] is not equal to ['a].

   Note: in the case of a constrained type definition
   [type 'a t = ... constraint 'a = ...], we require
   that all instances in [...] be equal to the constrainted type.
*)
let check_regularity ~abs_env env loc path decl to_check =
  (* to_check is true for potentially mutually recursive paths.
     (path, decl) is the type declaration to be checked. *)

  if decl.type_params = [] then () else

  let visited = ref TypeSet.empty in

  let rec check_regular cpath args prev_exp trace ty =
    if not (TypeSet.mem ty !visited) then begin
      visited := TypeSet.add ty !visited;
      match get_desc ty with
      | Tconstr(path', args', _) ->
          if Path.same path path' then begin
            if not (Ctype.is_equal abs_env false args args') then
              raise (Error(loc,
                     Non_regular {
                       definition=path;
                       used_as=ty;
                       defined_as=Ctype.newconstr path args;
                       reaching_path=List.rev trace;
                     }))
          end
          (* Attempt to expand a type abbreviation if:
              1- [to_check path'] holds
                 (otherwise the expansion cannot involve [path]);
              2- we haven't expanded this type constructor before
                 (otherwise we could loop if [path'] is itself
                 a non-regular abbreviation). *)
          else if to_check path' && not (List.mem path' prev_exp) then begin
            try
              (* Attempt expansion *)
              let (params0, body0, _) = Env.find_type_expansion path' env in
              let (params, body) =
                Ctype.instance_parameterized_type params0 body0 in
              begin
                try List.iter2 (Ctype.unify abs_env) params args'
                with Ctype.Unify err ->
                  raise (Error(loc, Constraint_failed (abs_env, err)));
              end;
              check_regular path' args
                (path' :: prev_exp) (Expands_to (ty,body) :: trace)
                body
            with Not_found -> ()
          end;
          List.iter (check_subtype cpath args prev_exp trace ty) args'
      | Tpoly (ty, tl) ->
          let (_, ty) = Ctype.instance_poly ~keep_names:true false tl ty in
          check_regular cpath args prev_exp trace ty
      | _ ->
          Btype.iter_type_expr
            (check_subtype cpath args prev_exp trace ty) ty
    end
    and check_subtype cpath args prev_exp trace outer_ty inner_ty =
      let trace = Contains (outer_ty, inner_ty) :: trace in
      check_regular cpath args prev_exp trace inner_ty
  in

  Option.iter
    (fun body ->
      let (args, body) =
        Ctype.instance_parameterized_type
          ~keep_names:true decl.type_params body in
      List.iter (check_regular path args [] []) args;
      check_regular path args [] [] body)
    decl.type_manifest

let check_abbrev_regularity ~abs_env env id_loc_list to_check tdecl =
  let decl = tdecl.typ_type in
  let id = tdecl.typ_id in
  check_regularity ~abs_env env (List.assoc id id_loc_list) (Path.Pident id)
    decl to_check

let check_duplicates sdecl_list =
  let labels = Hashtbl.create 7 and constrs = Hashtbl.create 7 in
  List.iter
    (fun sdecl -> match sdecl.ptype_kind with
      Ptype_variant cl ->
        List.iter
          (fun pcd ->
            try
              let name' = Hashtbl.find constrs pcd.pcd_name.txt in
              Location.prerr_warning pcd.pcd_loc
                (Warnings.Duplicate_definitions
                   ("constructor", pcd.pcd_name.txt, name',
                    sdecl.ptype_name.txt))
            with Not_found ->
              Hashtbl.add constrs pcd.pcd_name.txt sdecl.ptype_name.txt)
          cl
    | Ptype_record fl ->
        List.iter
          (fun {pld_name=cname;pld_loc=loc} ->
            try
              let name' = Hashtbl.find labels cname.txt in
              Location.prerr_warning loc
                (Warnings.Duplicate_definitions
                   ("label", cname.txt, name', sdecl.ptype_name.txt))
            with Not_found -> Hashtbl.add labels cname.txt sdecl.ptype_name.txt)
          fl
    | Ptype_abstract -> ()
    | Ptype_open -> ())
    sdecl_list

(* Force recursion to go through id for private types*)
let name_recursion sdecl id decl =
  match decl with
  | { type_kind = Type_abstract Abstract_def;
      type_manifest = Some ty;
      type_private = Private; } when is_fixed_type sdecl ->
    let ty' = newty2 ~level:(get_level ty) (get_desc ty) in
    if Ctype.deep_occur ty ty' then
      let td = Tconstr(Path.Pident id, decl.type_params, ref Mnil) in
      link_type ty (newty2 ~level:(get_level ty) td);
      {decl with type_manifest = Some ty'}
    else decl
  | _ -> decl

let name_recursion_decls sdecls decls =
  List.map2 (fun sdecl (id, decl) -> (id, name_recursion sdecl id decl))
    sdecls decls

(* Warn on definitions of type "type foo = ()" which redefine a different unit
   type and are likely a mistake. *)
let check_redefined_unit (td: Parsetree.type_declaration) =
  let open Parsetree in
  let is_unit_constructor cd = cd.pcd_name.txt = "()" in
  match td with
  | { ptype_name = { txt = name };
      ptype_manifest = None;
      ptype_kind = Ptype_variant [ cd ] }
    when is_unit_constructor cd ->
      Location.prerr_warning td.ptype_loc (Warnings.Redefining_unit name)
  | _ ->
      ()

let add_types_to_env decls shapes env =
  List.fold_right2
    (fun (id, decl) shape env ->
      add_type ~check:true ~shape id decl env)
    decls shapes env

(* Translate a set of type declarations, mutually recursive or not *)
let transl_type_decl env rec_flag sdecl_list =
  List.iter check_redefined_unit sdecl_list;
  (* Add dummy types for fixed rows *)
  let fixed_types = List.filter is_fixed_type sdecl_list in
  let sdecl_list =
    List.map
      (fun sdecl ->
         let ptype_name =
           let loc = Location.ghostify sdecl.ptype_name.loc in
           mkloc (sdecl.ptype_name.txt ^"#row") loc
         in
         let ptype_kind = Ptype_abstract in
         let ptype_manifest = None in
         let ptype_loc = Location.ghostify sdecl.ptype_loc in
        {sdecl with
           ptype_name; ptype_kind; ptype_manifest; ptype_loc })
      fixed_types
    @ sdecl_list
  in

  (* Create identifiers. *)
  let scope = Ctype.create_scope () in
  let ids_list =
    List.map (fun sdecl ->
      Ident.create_scoped ~scope sdecl.ptype_name.txt,
      Uid.mk ~current_unit:(Env.get_unit_name ())
    ) sdecl_list
  in
  let tdecls, decls, shapes, new_env, delayed_jkind_checks =
    Ctype.with_local_level_iter ~post:generalize_decl begin fun () ->
      (* Enter types. *)
      let temp_env =
        List.fold_left2 (enter_type rec_flag) env sdecl_list ids_list in
      (* Translate each declaration. *)
      let current_slot = ref None in
      let warn_unused =
        Warnings.is_active (Warnings.Unused_type_declaration "") in
      let ids_slots (id, _uid as ids) =
        match rec_flag with
        | Asttypes.Recursive when warn_unused ->
            (* See typecore.ml for a description of the algorithm used to
               detect unused declarations in a set of recursive definitions. *)
            let slot = ref [] in
            let td = Env.find_type (Path.Pident id) temp_env in
            Env.set_type_used_callback
              td
              (fun old_callback ->
                match !current_slot with
                | Some slot -> slot := td.type_uid :: !slot
                | None ->
                    List.iter Env.mark_type_used (get_ref slot);
                    old_callback ()
              );
            ids, Some slot
        | Asttypes.Recursive | Asttypes.Nonrecursive ->
            ids, None
      in
      let transl_declaration name_sdecl (id, slot) =
        current_slot := slot;
        Builtin_attributes.warning_scope
          name_sdecl.ptype_attributes
          (fun () -> transl_declaration temp_env name_sdecl id)
      in
      (* Translate declarations, using a temporary environment where
         abbreviations expand to a generic type variable. After that, we check
         the coherence of the translated declarations in the resulting new
         enviroment. *)
      let tdecls =
        List.map2 transl_declaration sdecl_list (List.map ids_slots ids_list) in
      let decls, shapes =
        List.map (fun (tdecl, shape) -> (tdecl.typ_id, tdecl.typ_type), shape) tdecls
        |> List.split
      in
      current_slot := None;
      (* Check for duplicates *)
      check_duplicates sdecl_list;
      (* Build the final env. *)
      let new_env = add_types_to_env decls shapes env in
      (* Update stubs *)
      let delayed_jkind_checks =
        match rec_flag with
        | Asttypes.Nonrecursive -> []
        | Asttypes.Recursive ->
          List.map2
            (fun (id, _) sdecl ->
               update_type temp_env new_env id sdecl.ptype_loc,
               sdecl.ptype_loc)
            ids_list sdecl_list
      in
      ((tdecls, decls, shapes, new_env, delayed_jkind_checks), List.map snd decls)
    end
  in
  (* Check for ill-formed abbrevs *)
  let id_loc_list =
    List.map2 (fun (id, _) sdecl -> (id, sdecl.ptype_loc))
      ids_list sdecl_list
  in
  (* [check_abbrev_regularity] cannot use the new environment, as this might
     result in non-termination. Instead we use a completely abstract version
     of the temporary environment, giving a reason for why abbreviations
     cannot be expanded (#12334, #12368) *)
  let abs_env =
    List.fold_left2
      (enter_type ~abstract_abbrevs:Abstract_rec_check_regularity rec_flag)
      env sdecl_list ids_list in
  List.iter (fun (id, decl) ->
    check_well_founded_manifest ~abs_env new_env (List.assoc id id_loc_list)
      (Path.Pident id) decl)
    decls;
  let to_check =
    function Path.Pident id -> List.mem_assoc id id_loc_list | _ -> false in
  List.iter (fun (id, decl) ->
    check_well_founded_decl ~abs_env new_env (List.assoc id id_loc_list)
      (Path.Pident id)
      decl to_check)
    decls;
  List.iter (fun (tdecl, _shape) ->
    check_abbrev_regularity ~abs_env new_env id_loc_list to_check tdecl) tdecls;
  (* Now that we've ruled out ill-formed types, we can perform the delayed
     jkind checks *)
  List.iter (fun (checks,loc) ->
    List.iter (fun (ty,jkind) ->
      (* The use [check_type_jkind] rather than [constrain_type_jkind] here is
         conservative. It ensures that the delayed checks don't succeed by
         mutating type variables from the [temp_env] in a way that won't be
         reflected in the final type decls and may be incompatible with them.
         An alternative would be to beef up [check_constraints] and really make
         sure we re-check any kind constraint that could arise from translating
         the typedecl RHSs, for example by looking at Typedtree instead of
         what's just in the type environment. See Test 41 in
         [tests/typing-layouts/basics.ml] for a subtle example. *)
      match Ctype.check_type_jkind new_env ty jkind with
      | Ok _ -> ()
      | Error err ->
        (* This inner match is just here to detect when we're rejecting this
           program because we're being conservative in the sense of the previous
           comment, and issue an error admitting to it. *)
        begin match Ctype.constrain_type_jkind new_env ty jkind with
        | Error _ ->
          let err = Errortrace.unification_error ~trace:[Bad_jkind (ty,err)] in
          raise (Error (loc, Type_clash (new_env, err)))
        | Ok _ ->
          raise (Error (loc, Jkind_mismatch_due_to_bad_inference
                               (ty, err, Delayed_checks)))
        end)
      checks)
    delayed_jkind_checks;
  (* Check that all type variables are closed; this also defaults any remaining
     sort variables. Defaulting must happen before update_decls_jkind,
     Typedecl_seperability.update_decls, and add_types_to_env, all of which need
     to check whether parts of the type are void (and currently use Jkind.equate
     to do this which would set any remaining sort variables to void). It also
     must happen before check_constraints, so that check_constraints can detect
     when a jkind is inferred incorrectly.  (The unification that
     check_constraints does is undone via backtracking, and thus forgetting to
     do the defaulting first is actually unsound: the unification in
     check_constraints will succeed via mutation, be backtracked, and then
     perhaps a sort variable gets defaulted to value. Bad bad.) *)
  List.iter2
    (fun sdecl (tdecl, _shape) ->
      let decl = tdecl.typ_type in
       match Ctype.closed_type_decl decl with
         Some ty -> raise(Error(sdecl.ptype_loc, Unbound_type_var(ty,decl)))
       | None   -> ())
    sdecl_list tdecls;
  (* Check that constraints are enforced *)
  List.iter2 (check_constraints new_env) sdecl_list decls;
  (* Add type properties to declarations *)
  let decls =
    try
      decls
      |> name_recursion_decls sdecl_list
      |> Typedecl_variance.update_decls env sdecl_list
      |> Typedecl_separability.update_decls env
      |> update_decls_jkind new_env
      |> update_decls_jkind_reason
    with
    | Typedecl_variance.Error (loc, err) ->
        raise (Error (loc, Variance err))
    | Typedecl_separability.Error (loc, err) ->
        raise (Error (loc, Separability err))
  in
  (* Check re-exportation, updating [type_jkind] from the manifest *)
  let decls = List.map2 (check_abbrev new_env) sdecl_list decls in
  (* Compute the final environment with variance and immediacy *)
  let final_env = add_types_to_env decls shapes env in
  (* Keep original declaration *)
  let final_decls =
    List.map2
      (fun (tdecl, _shape) (_id2, decl) ->
        { tdecl with typ_type = decl }
      ) tdecls decls
  in
  (* Done *)
  (final_decls, final_env, shapes)

(* Translating type extensions *)
let transl_extension_constructor_decl
      env type_path typext_params loc id svars sargs sret_type =
  let tvars, targs, tret_type, args, ret_type =
    make_constructor env loc
      ~cstr_path:(Pident id) ~type_path ~unboxed:false typext_params
      svars sargs sret_type
  in
  let num_args =
    match targs with
    | Cstr_tuple args -> List.length args
    | Cstr_record _ -> 1
  in
  let jkinds = Array.make num_args (Jkind.any ~why:Dummy_jkind) in
  let args, constant =
    update_constructor_arguments_jkinds env loc args jkinds
  in
  let constructor_shape =
    update_constructor_representation env args jkinds ~loc
      ~is_extension_constructor:true
  in
  args, jkinds, constructor_shape, constant, ret_type,
  Text_decl(tvars, targs, tret_type)

let transl_extension_constructor_jst env type_path _type_params
      typext_params _priv loc id _attrs :
  Jane_syntax.Extension_constructor.t -> _ = function
  | Jext_layout (Lext_decl(vars_jkinds, args, res)) ->
    transl_extension_constructor_decl
      env type_path typext_params loc id (Right vars_jkinds) args res

let transl_extension_constructor ~scope env type_path type_params
                                 typext_params priv sext =
  let id = Ident.create_scoped ~scope sext.pext_name.txt in
  let loc = sext.pext_loc in
  let args, arg_jkinds, shape, constant, ret_type, kind =
    match Jane_syntax.Extension_constructor.of_ast sext with
    | Some (jext, attrs) ->
      transl_extension_constructor_jst
        env type_path type_params typext_params priv loc id attrs jext
    | None ->
    match sext.pext_kind with
      Pext_decl(svars, sargs, sret_type) ->
      transl_extension_constructor_decl
        env type_path typext_params loc id (Left svars) sargs sret_type
    | Pext_rebind lid ->
        let usage : Env.constructor_usage =
          if priv = Public then Env.Exported else Env.Exported_private
        in
        let cdescr = Env.lookup_constructor ~loc:lid.loc usage lid.txt env in
        let (args, cstr_res, _ex) =
          Ctype.instance_constructor Keep_existentials_flexible cdescr
        in
        let res, ret_type =
          if cdescr.cstr_generalized then
            let params = Ctype.instance_list type_params in
            let res = Ctype.newconstr type_path params in
            let ret_type = Some (Ctype.newconstr type_path params) in
              res, ret_type
          else (Ctype.newconstr type_path typext_params), None
        in
        begin
          try
            Ctype.unify env cstr_res res
          with Ctype.Unify err ->
            raise (Error(lid.loc,
                     Rebind_wrong_type(lid.txt, env, err)))
        end;
        (* Remove "_" names from parameters used in the constructor *)
        if not cdescr.cstr_generalized then begin
          let vars =
            Ctype.free_variables
              (Btype.newgenty (Ttuple (List.map (fun {Types.ca_type=t; _} -> None, t) args)))
          in
          List.iter
            (fun ty ->
              match get_desc ty with
              | Tvar { name = Some "_"; jkind }
                when List.exists (eq_type ty) vars ->
                set_type_desc ty (Tvar { name = None; jkind })
              | _ -> ())
            typext_params
        end;
        (* Ensure that constructor's type matches the type being extended *)
        let cstr_type_path = Btype.cstr_type_path cdescr in
        let cstr_type_params = (Env.find_type cstr_type_path env).type_params in
        let cstr_types =
          (Btype.newgenty
             (Tconstr(cstr_type_path, cstr_type_params, ref Mnil)))
          :: cstr_type_params
        in
        let ext_types =
          (Btype.newgenty
             (Tconstr(type_path, type_params, ref Mnil)))
          :: type_params
        in
        if not (Ctype.is_equal env true cstr_types ext_types) then
          raise (Error(lid.loc,
                       Rebind_mismatch(lid.txt, cstr_type_path, type_path)));
        (* Disallow rebinding private constructors to non-private *)
        begin
          match cdescr.cstr_private, priv with
            Private, Public ->
              raise (Error(lid.loc, Rebind_private lid.txt))
          | _ -> ()
        end;
        let path =
          match cdescr.cstr_tag with
            Extension (path,_) -> path
          | _ -> assert false
        in
        let args =
          match cdescr.cstr_inlined with
          | None ->
              Types.Cstr_tuple args
          | Some decl ->
              let tl =
                match List.map (fun {Types.ca_type=ty; _} -> get_desc ty) args with
                | [ Tconstr(_, tl, _) ] -> tl
                | _ -> assert false
              in
              let decl = Ctype.instance_declaration decl in
              assert (List.length decl.type_params = List.length tl);
              List.iter2 (Ctype.unify env) decl.type_params tl;
              let lbls =
                match decl.type_kind with
                | Type_record (lbls, Record_inlined _) -> lbls
                | _ -> assert false
              in
              Types.Cstr_record lbls
        in
        args, cdescr.cstr_arg_jkinds, cdescr.cstr_shape,
        cdescr.cstr_constant, ret_type,
        Text_rebind(path, lid)
  in
  let ext =
    { ext_type_path = type_path;
      ext_type_params = typext_params;
      ext_args = args;
      ext_arg_jkinds = arg_jkinds;
      ext_shape = shape;
      ext_constant = constant;
      ext_ret_type = ret_type;
      ext_private = priv;
      Types.ext_loc = sext.pext_loc;
      Types.ext_attributes = sext.pext_attributes;
      ext_uid = Uid.mk ~current_unit:(Env.get_unit_name ());
    }
  in
  let ext_cstrs =
    { ext_id = id;
      ext_name = sext.pext_name;
      ext_type = ext;
      ext_kind = kind;
      Typedtree.ext_loc = sext.pext_loc;
      Typedtree.ext_attributes = sext.pext_attributes; }
  in
  let shape =
    let map =  match ext_cstrs.ext_kind with
    | Text_decl (_, Cstr_record lbls, _) -> shape_map_labels lbls
    | _ -> Shape.Map.empty
    in
    Shape.str ~uid:ext_cstrs.ext_type.ext_uid map
 in
  ext_cstrs, shape

let transl_extension_constructor ~scope env type_path type_params
    typext_params priv sext =
  Builtin_attributes.warning_scope sext.pext_attributes
    (fun () -> transl_extension_constructor ~scope env type_path type_params
        typext_params priv sext)

let is_rebind ext =
  match ext.ext_kind with
  | Text_rebind _ -> true
  | Text_decl _ -> false

let transl_type_extension extend env loc styext =
  let type_path, type_decl =
    let lid = styext.ptyext_path in
    Env.lookup_type ~loc:lid.loc lid.txt env
  in
  begin
    match type_decl.type_kind with
    | Type_open -> begin
        match type_decl.type_private with
        | Private when extend -> begin
            match
              List.find
                (function {pext_kind = Pext_decl _} -> true
                        | {pext_kind = Pext_rebind _} -> false)
                styext.ptyext_constructors
            with
            | {pext_loc} ->
                raise (Error(pext_loc, Cannot_extend_private_type type_path))
            | exception Not_found -> ()
          end
        | _ -> ()
      end
    | _ ->
        raise (Error(loc, Not_extensible_type type_path))
  end;
  let type_variance =
    List.map (fun v ->
                let (co, cn) = Variance.get_upper v in
                  (not cn, not co, false))
             type_decl.type_variance
  in
  let err =
    if type_decl.type_arity <> List.length styext.ptyext_params then
      Some Includecore.Arity
    else
      if List.for_all2
           (fun (c1, n1, _) (c2, n2, _) -> (not c2 || c1) && (not n2 || n1))
           type_variance
           (Typedecl_variance.variance_of_params styext.ptyext_params)
      then None else Some Includecore.Variance
  in
  begin match err with
  | None -> ()
  | Some err -> raise (Error(loc, Extension_mismatch (type_path, env, err)))
  end;
  let ttype_params, _type_params, constructors =
    (* Note: it would be incorrect to call [create_scope] *after*
       [TyVarEnv.reset] or after [with_local_level] (see #10010). *)
    let scope = Ctype.create_scope () in
    Ctype.with_local_level begin fun () ->
      TyVarEnv.reset();
      let ttype_params = make_params env type_path styext.ptyext_params in
      let type_params = List.map (fun (cty, _) -> cty.ctyp_type) ttype_params in
      List.iter2 (Ctype.unify_var env)
        (Ctype.instance_list type_decl.type_params)
        type_params;
      let constructors =
        List.map (transl_extension_constructor ~scope env type_path
                    type_decl.type_params type_params styext.ptyext_private)
          styext.ptyext_constructors
      in
      (ttype_params, type_params, constructors)
    end
    ~post: begin fun (_, type_params, constructors) ->
      (* Generalize types *)
      List.iter Ctype.generalize type_params;
      List.iter
        (fun (ext, _shape) ->
          Btype.iter_type_expr_cstr_args Ctype.generalize ext.ext_type.ext_args;
          Option.iter Ctype.generalize ext.ext_type.ext_ret_type)
        constructors;
    end
  in
  (* Check that all type variables are closed *)
  List.iter
    (fun (ext, _shape) ->
       match Ctype.closed_extension_constructor ext.ext_type with
         Some ty ->
           raise(Error(ext.ext_loc, Unbound_type_var_ext(ty, ext.ext_type)))
       | None -> ())
    constructors;
  (* Check variances are correct *)
  List.iter
    (fun (ext, _shape) ->
       (* Note that [loc] here is distinct from [type_decl.type_loc], which
          makes the [loc] parameter to this function useful. [loc] is the
          location of the extension, while [type_decl] points to the original
          type declaration being extended. *)
       try Typedecl_variance.check_variance_extension
             env type_decl ext (type_variance, loc)
       with Typedecl_variance.Error (loc, err) ->
         raise (Error (loc, Variance err)))
    constructors;
  (* Add extension constructors to the environment *)
  let newenv =
    List.fold_left
      (fun env (ext, shape) ->
         let rebind = is_rebind ext in
         Env.add_extension ~check:true ~shape ~rebind
           ext.ext_id ext.ext_type env)
      env constructors
  in
  let constructors, shapes = List.split constructors in
  let tyext =
    { tyext_path = type_path;
      tyext_txt = styext.ptyext_path;
      tyext_params = ttype_params;
      tyext_constructors = constructors;
      tyext_private = styext.ptyext_private;
      tyext_loc = styext.ptyext_loc;
      tyext_attributes = styext.ptyext_attributes; }
  in
    (tyext, newenv, shapes)

let transl_type_extension extend env loc styext =
  Builtin_attributes.warning_scope styext.ptyext_attributes
    (fun () -> transl_type_extension extend env loc styext)

let transl_exception env sext =
  let ext, shape =
    let scope = Ctype.create_scope () in
    Ctype.with_local_level
      (fun () ->
        TyVarEnv.reset();
        transl_extension_constructor ~scope env
          Predef.path_exn [] [] Asttypes.Public sext)
      ~post: begin fun (ext, _shape) ->
        Btype.iter_type_expr_cstr_args Ctype.generalize ext.ext_type.ext_args;
        Option.iter Ctype.generalize ext.ext_type.ext_ret_type;
      end
  in
  (* Check that all type variables are closed *)
  begin match Ctype.closed_extension_constructor ext.ext_type with
    Some ty ->
      raise (Error(ext.ext_loc, Unbound_type_var_ext(ty, ext.ext_type)))
  | None -> ()
  end;
  let rebind = is_rebind ext in
  let newenv =
    Env.add_extension ~check:true ~shape ~rebind ext.ext_id ext.ext_type env
  in
  ext, newenv, shape

let transl_type_exception env t =
  let contructor, newenv, shape =
    Builtin_attributes.warning_scope t.ptyexn_attributes
      (fun () ->
         transl_exception env t.ptyexn_constructor
      )
  in
  {tyexn_constructor = contructor;
   tyexn_loc = t.ptyexn_loc;
   tyexn_attributes = t.ptyexn_attributes}, newenv, shape


type native_repr_attribute =
  | Native_repr_attr_absent
  | Native_repr_attr_present of native_repr_kind

let get_native_repr_attribute attrs ~global_repr =
  match
    Attr_helper.get_no_payload_attribute ["unboxed"; "ocaml.unboxed"]  attrs,
    Attr_helper.get_no_payload_attribute ["untagged"; "ocaml.untagged"] attrs,
    global_repr
  with
  | None, None, None -> Native_repr_attr_absent
  | None, None, Some repr -> Native_repr_attr_present repr
  | Some _, None, None -> Native_repr_attr_present Unboxed
  | None, Some _, None -> Native_repr_attr_present Untagged
  | Some { Location.loc }, _, _
  | _, Some { Location.loc }, _ ->
    raise (Error (loc, Multiple_native_repr_attributes))

let is_upstream_compatible_non_value_unbox env ty =
  (* CR layouts v2.5: This needs to be updated when we support unboxed
     types with arbitrary names suffixed with "#" *)
  match get_desc (Ctype.expand_head_opt env ty) with
  | Tconstr (path, _, _) ->
    List.exists
      (Path.same path)
      [
        Predef.path_unboxed_float;
        Predef.path_unboxed_int32;
        Predef.path_unboxed_int64;
        Predef.path_unboxed_nativeint;
      ]
  | _ ->
    false

let native_repr_of_type env kind ty =
  match kind, get_desc (Ctype.expand_head_opt env ty) with
  | Untagged, Tconstr (path, _, _) when Path.same path Predef.path_int ->
    Some Untagged_int
  | Unboxed, Tconstr (path, _, _) when Path.same path Predef.path_float ->
    Some (Unboxed_float Pfloat64)
  | Unboxed, Tconstr (path, _, _) when Path.same path Predef.path_float32 ->
    Some (Unboxed_float Pfloat32)
  | Unboxed, Tconstr (path, _, _) when Path.same path Predef.path_int32 ->
    Some (Unboxed_integer Pint32)
  | Unboxed, Tconstr (path, _, _) when Path.same path Predef.path_int64 ->
    Some (Unboxed_integer Pint64)
  | Unboxed, Tconstr (path, _, _) when Path.same path Predef.path_nativeint ->
    Some (Unboxed_integer Pnativeint)
  | Unboxed, Tconstr (path, _, _) when Path.same path Predef.path_int8x16 ->
    Some (Unboxed_vector (Pvec128 Int8x16))
  | Unboxed, Tconstr (path, _, _) when Path.same path Predef.path_int16x8 ->
    Some (Unboxed_vector (Pvec128 Int16x8))
  | Unboxed, Tconstr (path, _, _) when Path.same path Predef.path_int32x4 ->
    Some (Unboxed_vector (Pvec128 Int32x4))
  | Unboxed, Tconstr (path, _, _) when Path.same path Predef.path_int64x2 ->
    Some (Unboxed_vector (Pvec128 Int64x2))
  | Unboxed, Tconstr (path, _, _) when Path.same path Predef.path_float32x4 ->
    Some (Unboxed_vector (Pvec128 Float32x4))
  | Unboxed, Tconstr (path, _, _) when Path.same path Predef.path_float64x2 ->
    Some (Unboxed_vector (Pvec128 Float64x2))
  | _ ->
    None

(* Raises an error when [core_type] contains an [@unboxed] or [@untagged]
   attribute in a strict sub-term. *)
let error_if_has_deep_native_repr_attributes core_type =
  let open Ast_iterator in
  let this_iterator =
    { default_iterator with typ = fun iterator core_type ->
      begin
        match
          get_native_repr_attribute core_type.ptyp_attributes ~global_repr:None
        with
        | Native_repr_attr_present kind ->
           raise (Error (core_type.ptyp_loc,
                         Deep_unbox_or_untag_attribute kind))
        | Native_repr_attr_absent -> ()
      end;
      default_iterator.typ iterator core_type }
  in
  default_iterator.typ this_iterator core_type

(* Note that [typ] is guaranteed not to contain sort variables because it was
   produced by [type_scheme], which defaults them.

   However, there can be jkind [any] present with something like:
    [external f : ('a : any). 'a -> 'a = "%identity"]
   In such cases, we raise an expection. *)
let type_sort_external ~is_layout_poly ~why env loc typ =
  match Ctype.type_sort ~why env typ with
  | Ok s -> Jkind.Sort.get_default_value s
  | Error err ->
    let kloc =
      if is_layout_poly then External_with_layout_poly else External
    in
    raise(Error (loc, Jkind_sort {kloc; typ; err}))

type sort_or_poly = Sort of Jkind.Sort.const | Poly

let make_native_repr env core_type ty ~global_repr ~is_layout_poly ~why =
  error_if_has_deep_native_repr_attributes core_type;
  let sort_or_poly =
    match get_desc (Ctype.get_unboxed_type_approximation env ty) with
    (* This only captures tvars with jkind [any] explicitly quantified within
       the declaration.

       This is sufficient since [transl_type_scheme] promises that:
       - non-explicitly quantified tvars get sort jkinds
       - this isn't a tvar from an outer scopes ([TyVarEnv] gets reset before
         transl)
    *)
    | Tvar {jkind} when is_layout_poly
                      && Jkind.is_any jkind
                      && get_level ty = Btype.generic_level -> Poly
    | _ ->
      let sort =
        type_sort_external ~is_layout_poly ~why env core_type.ptyp_loc ty
      in
      Sort sort
  in
  match get_native_repr_attribute
          core_type.ptyp_attributes ~global_repr,
        sort_or_poly with
  | Native_repr_attr_absent, Poly ->
    Repr_poly
  | Native_repr_attr_absent, Sort (Value as sort) ->
    Same_as_ocaml_repr sort
  | Native_repr_attr_absent, (Sort sort) ->
    (if Language_extension.erasable_extensions_only ()
    then
      (* Non-value sorts without [@unboxed] are not erasable. *)
      let layout = Jkind_types.Sort.to_string (Const sort) in
      Location.prerr_warning core_type.ptyp_loc
        (Warnings.Incompatible_with_upstream
              (Warnings.Unboxed_attribute layout)));
    Same_as_ocaml_repr sort
  | Native_repr_attr_present kind, (Poly | Sort Value)
  | Native_repr_attr_present (Untagged as kind), Sort _ ->
    begin match native_repr_of_type env kind ty with
    | None ->
      raise (Error (core_type.ptyp_loc, Cannot_unbox_or_untag_type kind))
    | Some repr -> repr
    end
  | Native_repr_attr_present Unboxed, (Sort sort) ->
    (* We allow [@unboxed] on non-value sorts.

       This is to enable upstream-compatibility. We want the code to
       still work when all the layout annotations and unboxed types
       get erased.

       One may wonder why can't the erasure process mentioned above
       also add in the [@unboxed] attributes. This is not possible due
       to the fact that:

       1. Without type information, the erasure process can't transform:

        {|
           type t = float#
           external f : t -> t = ...
        |}

       2. We need [is_upstream_compatible_non_value_unbox] to further
          limit the cases that can work with upstream. *)
    (if Language_extension.erasable_extensions_only ()
       && not (is_upstream_compatible_non_value_unbox env ty)
    then
      (* There are additional requirements if we are operating in
         upstream compatible mode. *)
      let layout = Jkind_types.Sort.to_string (Const sort) in
      Location.prerr_warning core_type.ptyp_loc
        (Warnings.Incompatible_with_upstream
              (Warnings.Non_value_sort layout)));
    Same_as_ocaml_repr sort

let prim_const_mode m =
  match Mode.Locality.Guts.check_const m with
  | Some Global -> Prim_global
  | Some Local -> Prim_local
  | None -> assert false

let rec parse_native_repr_attributes env core_type ty rmode
        ~global_repr ~is_layout_poly =
  match core_type.ptyp_desc, get_desc ty,
    get_native_repr_attribute core_type.ptyp_attributes ~global_repr:None
  with
  | Ptyp_arrow _, Tarrow _, Native_repr_attr_present kind  ->
    raise (Error (core_type.ptyp_loc, Cannot_unbox_or_untag_type kind))
  | Ptyp_arrow (_, ct1, ct2), Tarrow ((_,marg,mret), t1, t2, _), _
    when not (Builtin_attributes.has_curry core_type.ptyp_attributes) ->
    let t1, _ = Btype.tpoly_get_poly t1 in
    let repr_arg =
      make_native_repr
        env ct1 t1 ~global_repr
        ~is_layout_poly ~why:External_argument
    in
    let mode =
      if Builtin_attributes.has_local_opt ct1.ptyp_attributes
      then Prim_poly
      else prim_const_mode (Mode.Alloc.proj (Comonadic Areality) marg)
    in
    let repr_args, repr_res =
      parse_native_repr_attributes env ct2 t2
        (prim_const_mode (Mode.Alloc.proj (Comonadic Areality) mret))
        ~global_repr ~is_layout_poly
    in
    ((mode, repr_arg) :: repr_args, repr_res)
  | (Ptyp_poly (_, t) | Ptyp_alias (t, _)), _, _ ->
     parse_native_repr_attributes env t ty rmode ~global_repr ~is_layout_poly
  | _ ->
     let rmode =
       if Builtin_attributes.has_local_opt core_type.ptyp_attributes
       then Prim_poly
       else rmode
     in
     let repr_res =
       make_native_repr
        env core_type ty ~global_repr
        ~is_layout_poly ~why:External_result
     in
     ([], (rmode, repr_res))

let check_unboxable env loc ty =
  let rec check_type acc ty : Path.Set.t =
    let ty = Ctype.expand_head_opt env ty in
    try match get_desc ty with
      | Tconstr (p, _, _) ->
        let tydecl = Env.find_type p env in
        if tydecl.type_unboxed_default then
          Path.Set.add p acc
        else acc
      | Tpoly (ty, []) -> check_type acc ty
      | _ -> acc
    with Not_found -> acc
  in
  let all_unboxable_types = Btype.fold_type_expr check_type Path.Set.empty ty in
  Path.Set.fold
    (fun p () ->
       Location.prerr_warning loc
         (Warnings.Unboxable_type_in_prim_decl (Path.name p))
    )
    all_unboxable_types
    ()

let has_ty_var_with_jkind_any env ty =
  List.exists
    (fun ty -> Jkind.is_any (Ctype.estimate_type_jkind env ty))
    (Ctype.free_variables ty)

let unexpected_jkind_any_check prim env cty ty =
  if Primitive.prim_can_contain_jkind_any prim ||
     prim.prim_is_layout_poly then ()
  else
  if has_ty_var_with_jkind_any env ty then
    raise(Error (cty.ctyp_loc,
            Unexpected_jkind_any_in_primitive(prim.prim_name)))

(* Note regarding jkind checks on external declarations

   There are currently three checks in place:

   1. The argument/return types of an external can't have jkind [any]. This is
      enforced by [type_sort_external].

      The situation becomes trickier with the use of [@layout_poly]:

      1. we allow argument/return to have jkind [any] iff it's the layout
         polymorphic type variable.
      2. we use [Repr_poly] to encode it and we mark the primitive as
         [prim_is_layout_poly]
      3. all interactions with the declared primitive type have to go through
         [instance_prim], which instances the layout polymorphic type variable
         down from jkind [any] to a sort.

      The result is that we maintain the facade that all argument/return types
      are representable. The jkind [any] from [@layout_poly] doesn't leak out.

   2. [Primitive.prim_has_valid_reprs] performs an additional sanity check on
      built-in primitives regarding argument/result representations. It only
      allows a selected subset of primitives to have non-value jkinds. And for
      that subset, it checks to see the argument/return jkinds are what it
      expects.

      See comment in [prim_has_valid_reprs] about what it could miss.

   3. Built-in primitives that inspect the jkind of type parameters cannot have
      type variables with jkind [any] anywhere within their types.

      This check is here to prevent someone from writing:

      [external len : ('a : any). 'a array -> int = "%array_length"]

      If this is accepted, [len] will behave as expected most of the time until
      someone writes:

      [let f x = len x]

      [x] here will have type ['a array] where the jkind of ['a] is [any]. The
      array kind function in [typeopt] will look at ['a] expecting it to be
      representable and fail. This produces a bad error message that doesn't
      point to the source of the mistake which is, in fact, the external
      declaration.

      For this reason, we have [unexpected_jkind_any_check].  It's here to point
      out this type of mistake early and suggest the use of [@layout_poly].

      An exception is raised if any of these checks fails. *)
let error_if_containing_unexpected_jkind prim env cty ty =
  Primitive.prim_has_valid_reprs ~loc:cty.ctyp_loc prim;
  unexpected_jkind_any_check prim env cty ty

(* Translate a value declaration *)
let transl_value_decl env loc valdecl =
  match Jane_syntax.Mode_expr.maybe_of_attrs valdecl.pval_type.ptyp_attributes with
  | Some modes, _ -> raise (Error(modes.loc, Modalities_on_value_description))
  | None, _ ->
  let cty = Typetexp.transl_type_scheme env valdecl.pval_type in
  (* CR layouts v5: relax this to check for representability. *)
  begin match Ctype.constrain_type_jkind env cty.ctyp_type
                (Jkind.value ~why:Structure_element) with
  | Ok () -> ()
  | Error err ->
    raise(Error(cty.ctyp_loc, Non_value_in_sig(err,valdecl.pval_name.txt,cty.ctyp_type)))
  end;
  let ty = cty.ctyp_type in
  let v =
  match valdecl.pval_prim with
    [] when Env.is_in_signature env ->
      let default_arity =
        let rec count_arrows n ty =
          match get_desc ty with
          | Tarrow (_, _, t2, _) -> count_arrows (n+1) t2
          | _ -> n
        in
        count_arrows 0 ty
      in
      let zero_alloc =
        Builtin_attributes.get_zero_alloc_attribute ~in_signature:true
          ~default_arity valdecl.pval_attributes
      in
      begin match zero_alloc with
      | Default_zero_alloc -> ()
      | Check za ->
        if default_arity = 0 && za.arity <= 0 then
          raise (Error(valdecl.pval_loc, Zero_alloc_attr_non_function));
        if za.arity <= 0 then
          raise (Error(valdecl.pval_loc, Zero_alloc_attr_bad_user_arity));
      | Assume _ | Ignore_assert_all ->
        raise (Error(valdecl.pval_loc, Zero_alloc_attr_unsupported zero_alloc))
      end;
      { val_type = ty; val_kind = Val_reg; Types.val_loc = loc;
        val_attributes = valdecl.pval_attributes;
        val_zero_alloc = zero_alloc;
        val_uid = Uid.mk ~current_unit:(Env.get_unit_name ());
      }
  | [] ->
      raise (Error(valdecl.pval_loc, Val_in_structure))
  | _ ->
      let global_repr =
        match
          get_native_repr_attribute valdecl.pval_attributes ~global_repr:None
        with
        | Native_repr_attr_present repr -> Some repr
        | Native_repr_attr_absent -> None
      in
      let is_layout_poly =
        Builtin_attributes.has_layout_poly valdecl.pval_attributes
      in
      if is_layout_poly &&
         not (has_ty_var_with_jkind_any env ty) then
        raise(Error(valdecl.pval_type.ptyp_loc, Useless_layout_poly));
      let native_repr_args, native_repr_res =
        parse_native_repr_attributes
          env valdecl.pval_type ty Prim_global ~global_repr ~is_layout_poly
      in
      let prim =
        Primitive.parse_declaration valdecl
          ~native_repr_args
          ~native_repr_res
          ~is_layout_poly
      in
      error_if_containing_unexpected_jkind prim env cty ty;
      if prim.prim_arity = 0 &&
         (prim.prim_name = "" || prim.prim_name.[0] <> '%') then
        raise(Error(valdecl.pval_type.ptyp_loc, Null_arity_external));
      if !Clflags.native_code
      && prim.prim_arity > 5
      && prim.prim_native_name = ""
      then raise(Error(valdecl.pval_type.ptyp_loc, Missing_native_external));
      check_unboxable env loc ty;
      { val_type = ty; val_kind = Val_prim prim; Types.val_loc = loc;
        val_attributes = valdecl.pval_attributes;
        val_zero_alloc = Builtin_attributes.Default_zero_alloc;
        val_uid = Uid.mk ~current_unit:(Env.get_unit_name ());
      }
  in
  let (id, newenv) =
    Env.enter_value valdecl.pval_name.txt v env
      ~check:(fun s -> Warnings.Unused_value_declaration s)
  in
  Ctype.check_and_update_generalized_ty_jkind ~name:id ~loc ty;
  let desc =
    {
     val_id = id;
     val_name = valdecl.pval_name;
     val_desc = cty; val_val = v;
     val_prim = valdecl.pval_prim;
     val_loc = valdecl.pval_loc;
     val_attributes = valdecl.pval_attributes;
    }
  in
  desc, newenv

let transl_value_decl env loc valdecl =
  Builtin_attributes.warning_scope valdecl.pval_attributes
    (fun () -> transl_value_decl env loc valdecl)

(* Translate a "with" constraint -- much simplified version of
   transl_type_decl. For a constraint [Sig with t = sdecl],
   there are two declarations of interest in two environments:
   - [sig_decl] is the declaration of [t] in [Sig],
     in the environment [sig_env] (containing the declarations
     of [Sig] before [t])
   - [sdecl] is the new syntactic declaration, to be type-checked
     in the current, outer environment [with_env].

   In particular, note that [sig_env] is an extension of
   [outer_env].
*)
let transl_with_constraint id ?fixed_row_path ~sig_env ~sig_decl ~outer_env
    sdecl =
  Env.mark_type_used sig_decl.type_uid;
  Ctype.with_local_level begin fun () ->
  TyVarEnv.reset();
  (* In the first part of this function, we typecheck the syntactic
     declaration [sdecl] in the outer environment [outer_env]. *)
  let env = outer_env in
  let loc = sdecl.ptype_loc in
  let tparams = make_params env (Pident id) sdecl.ptype_params in
  let params = List.map (fun (cty, _) -> cty.ctyp_type) tparams in
  let arity = List.length params in
  let constraints =
    List.map (fun (ty, ty', loc) ->
      let cty =
        transl_simple_type ~new_var_jkind:Any env ~closed:false Mode.Alloc.Const.legacy ty
      in
      let cty' =
        transl_simple_type ~new_var_jkind:Sort env ~closed:false Mode.Alloc.Const.legacy ty'
      in
      (* Note: We delay the unification of those constraints
         after the unification of parameters, so that clashing
         constraints report an error on the constraint location
         rather than the parameter location. *)
      (cty, cty', loc)
    ) sdecl.ptype_cstrs
  in
  let no_row = not (is_fixed_type sdecl) in
  let (tman, man) =  match sdecl.ptype_manifest with
      None -> Misc.fatal_error "Typedecl.transl_with_constraint: no manifest"
    | Some sty ->
      let cty =
        transl_simple_type ~new_var_jkind:Any env ~closed:no_row Mode.Alloc.Const.legacy sty
      in
      cty, cty.ctyp_type
  in
  (* In the second part, we check the consistency between the two
     declarations and compute a "merged" declaration; we now need to
     work in the larger signature environment [sig_env], because
     [sig_decl.type_params] and [sig_decl.type_kind] are only valid
     there. *)
  let env = sig_env in
  let sig_decl = Ctype.instance_declaration sig_decl in
  let arity_ok = arity = sig_decl.type_arity in
  if arity_ok then
    List.iter2 (fun (cty, _) tparam ->
      try Ctype.unify_var env cty.ctyp_type tparam
      with Ctype.Unify err ->
        raise(Error(cty.ctyp_loc, Inconsistent_constraint (env, err)))
    ) tparams sig_decl.type_params;
  List.iter (fun (cty, cty', loc) ->
    (* Note: constraints must also be enforced in [sig_env] because
       they may contain parameter variables from [tparams]
       that have now be unified in [sig_env]. *)
    try Ctype.unify env cty.ctyp_type cty'.ctyp_type
    with Ctype.Unify err ->
      raise(Error(loc, Inconsistent_constraint (env, err)))
    ) constraints;
  let sig_decl_abstract = Btype.type_kind_is_abstract sig_decl in
  let priv =
    if sdecl.ptype_private = Private then Private else
    if arity_ok && not sig_decl_abstract
    then sig_decl.type_private else sdecl.ptype_private
  in
  if arity_ok && not sig_decl_abstract
  && sdecl.ptype_private = Private then
    Location.deprecated loc "spurious use of private";
  let type_kind, type_unboxed_default, type_jkind, type_jkind_annotation =
    if arity_ok then
      sig_decl.type_kind,
      sig_decl.type_unboxed_default,
      sig_decl.type_jkind,
      sig_decl.type_jkind_annotation
    else
      Type_abstract Abstract_def, false, sig_decl.type_jkind, None
  in
  let new_sig_decl =
    { type_params = params;
      type_arity = arity;
      type_kind;
      type_jkind;
      type_jkind_annotation;
      type_private = priv;
      type_manifest = Some man;
      type_variance = [];
      type_separability = Types.Separability.default_signature ~arity;
      type_is_newtype = false;
      type_expansion_scope = Btype.lowest_level;
      type_loc = loc;
      type_attributes = sdecl.ptype_attributes;
      type_unboxed_default;
      type_uid = Uid.mk ~current_unit:(Env.get_unit_name ());
    }
  in
  Option.iter (fun p -> set_private_row env sdecl.ptype_loc p new_sig_decl)
    fixed_row_path;
  begin match Ctype.closed_type_decl new_sig_decl with None -> ()
  | Some ty -> raise(Error(loc, Unbound_type_var(ty, new_sig_decl)))
  end;
  let new_sig_decl = name_recursion sdecl id new_sig_decl in
  let new_type_variance =
    let required = Typedecl_variance.variance_of_sdecl sdecl in
    try
      Typedecl_variance.compute_decl env ~check:(Some id) new_sig_decl required
    with Typedecl_variance.Error (loc, err) ->
      raise (Error (loc, Variance err)) in
  let new_type_separability =
    try Typedecl_separability.compute_decl env new_sig_decl
    with Typedecl_separability.Error (loc, err) ->
      raise (Error (loc, Separability err)) in
  let new_sig_decl =
    (* we intentionally write this without a fragile { decl with ... }
       to ensure that people adding new fields to type declarations
       consider whether they need to recompute it here; for an example
       of bug caused by the previous approach, see #9607 *)
    {
      type_params = new_sig_decl.type_params;
      type_arity = new_sig_decl.type_arity;
      type_kind = new_sig_decl.type_kind;
      type_jkind = new_sig_decl.type_jkind;
      type_jkind_annotation = new_sig_decl.type_jkind_annotation;
      type_private = new_sig_decl.type_private;
      type_manifest = new_sig_decl.type_manifest;
      type_unboxed_default = new_sig_decl.type_unboxed_default;
      type_is_newtype = new_sig_decl.type_is_newtype;
      type_expansion_scope = new_sig_decl.type_expansion_scope;
      type_loc = new_sig_decl.type_loc;
      type_attributes = new_sig_decl.type_attributes;
      type_uid = new_sig_decl.type_uid;

      type_variance = new_type_variance;
      type_separability = new_type_separability;
    } in
  {
    typ_id = id;
    typ_name = sdecl.ptype_name;
    typ_params = tparams;
    typ_type = new_sig_decl;
    typ_cstrs = constraints;
    typ_loc = loc;
    typ_manifest = Some tman;
    typ_kind = Ttype_abstract;
    typ_private = sdecl.ptype_private;
    typ_attributes = sdecl.ptype_attributes;
    typ_jkind_annotation = Option.map snd type_jkind_annotation;
  }
  end
  ~post:(fun ttyp -> generalize_decl ttyp.typ_type)

(* A simplified version of [transl_with_constraint], for the case of packages.
   Package constraints are much simpler than normal with type constraints (e.g.,
   they can not have parameters and can only update abstract types.) *)
let transl_package_constraint ~loc ty =
  { type_params = [];
    type_arity = 0;
    type_kind = Type_abstract Abstract_def;
    type_jkind = Jkind.any ~why:Dummy_jkind;
    (* There is no reason to calculate an accurate jkind here.  This typedecl
       will be thrown away once it is used for the package constraint inclusion
       check, and that check will expand the manifest as needed. *)
    type_jkind_annotation = None;
    type_private = Public;
    type_manifest = Some ty;
    type_variance = [];
    type_separability = [];
    type_is_newtype = false;
    type_expansion_scope = Btype.lowest_level;
    type_loc = loc;
    type_attributes = [];
    type_unboxed_default = false;
    type_uid = Uid.mk ~current_unit:(Env.get_unit_name ())
  }

(* Approximate a type declaration: just make all types abstract *)

let abstract_type_decl ~injective ~jkind ~jkind_annotation ~params =
  let arity = List.length params in
  Ctype.with_local_level ~post:generalize_decl begin fun () ->
    let params = List.map Ctype.newvar params in
    { type_params = params;
      type_arity = arity;
      type_kind = Type_abstract Abstract_def;
      type_jkind = jkind;
      type_jkind_annotation = jkind_annotation;
      type_private = Public;
      type_manifest = None;
      type_variance = Variance.unknown_signature ~injective ~arity;
      type_separability = Types.Separability.default_signature ~arity;
      type_is_newtype = false;
      type_expansion_scope = Btype.lowest_level;
      type_loc = Location.none;
      type_attributes = [];
      type_unboxed_default = false;
      type_uid = Uid.internal_not_actually_unique;
    }
  end

let approx_type_decl sdecl_list =
  let scope = Ctype.create_scope () in
  List.map
    (fun sdecl ->
       let id = Ident.create_scoped ~scope sdecl.ptype_name.txt in
       let path = Path.Pident id in
       let injective = sdecl.ptype_kind <> Ptype_abstract in
       let jkind, jkind_annotation, _sdecl_attributes =
         Jkind.of_type_decl_default
           ~context:(Type_declaration path)
           ~default:(Jkind.value ~why:Default_type_jkind)
           sdecl
       in
       let params =
         List.map (fun (param, _) -> get_type_param_jkind path param)
           sdecl.ptype_params
       in
       (id, abstract_type_decl ~injective ~jkind ~jkind_annotation ~params))
    sdecl_list

(* Check the well-formedness conditions on type abbreviations defined
   within recursive modules. *)

let check_recmod_typedecl env loc recmod_ids path decl =
  (* recmod_ids is the list of recursively-defined module idents.
     (path, decl) is the type declaration to be checked. *)
  let to_check path = Path.exists_free recmod_ids path in
  check_well_founded_decl ~abs_env:env env loc path decl to_check;
  check_regularity ~abs_env:env env loc path decl to_check;
  (* additionally check coherece, as one might build an incoherent signature,
     and use it to build an incoherent module, cf. #7851 *)
  ignore (check_coherence env loc path decl)


(**** Error report ****)

open Format

let explain_unbound_gen ppf tv tl typ kwd pr =
  try
    let ti = List.find (fun ti -> Ctype.deep_occur tv (typ ti)) tl in
    let ty0 = (* Hack to force aliasing when needed *)
      Btype.newgenty (Tobject(tv, ref None)) in
    Printtyp.prepare_for_printing [typ ti; ty0];
    fprintf ppf
      ".@ @[<hov2>In %s@ %a@;<1 -2>the variable %a is unbound@]"
      kwd pr ti Printtyp.prepared_type_expr tv
  with Not_found -> ()

let explain_unbound ppf tv tl typ kwd lab =
  explain_unbound_gen ppf tv tl typ kwd
    (fun ppf ti ->
       fprintf ppf "%s%a" (lab ti) Printtyp.prepared_type_expr (typ ti)
    )

let explain_unbound_single ppf tv ty =
  let trivial ty =
    explain_unbound ppf tv [ty] (fun t -> t) "type" (fun _ -> "") in
  match get_desc ty with
    Tobject(fi,_) ->
      let (tl, rv) = Ctype.flatten_fields fi in
      if eq_type rv tv then trivial ty else
      explain_unbound ppf tv tl (fun (_,_,t) -> t)
        "method" (fun (lab,_,_) -> lab ^ ": ")
  | Tvariant row ->
      if eq_type (row_more row) tv then trivial ty else
      explain_unbound ppf tv (row_fields row)
        (fun (_l,f) -> match row_field_repr f with
          Rpresent (Some t) -> t
        | Reither (_,[t],_) -> t
        | Reither (_,tl,_) -> Btype.newgenty (Ttuple (List.map (fun e -> None, e) tl))
        | _ -> Btype.newgenty (Ttuple[]))
        "case" (fun (lab,_) -> "`" ^ lab ^ " of ")
  | _ -> trivial ty

module Reaching_path = struct
  type t = reaching_type_path

  (* Simplify a reaching path before showing it in error messages. *)
  let simplify path =
    let rec simplify : t -> t = function
      | Contains (ty1, _ty2) :: Contains (_ty2', ty3) :: rest ->
          (* If t1 contains t2 and t2 contains t3, then t1 contains t3
             and we don't need to show t2. *)
          simplify (Contains (ty1, ty3) :: rest)
      | hd :: rest -> hd :: simplify rest
      | [] -> []
    in simplify path

  (* See Printtyp.add_type_to_preparation.

     Note: it is better to call this after [simplify], otherwise some
     type variable names may be used for types that are removed
     by simplification and never actually shown to the user.
  *)
  let add_to_preparation path =
    List.iter (function
      | Contains (ty1, ty2) | Expands_to (ty1, ty2) ->
          List.iter Printtyp.add_type_to_preparation [ty1; ty2]
    ) path

  let pp ppf reaching_path =
    let pp_step ppf = function
      | Expands_to (ty, body) ->
          Format.fprintf ppf "%a = %a"
            Printtyp.prepared_type_expr ty
            Printtyp.prepared_type_expr body
      | Contains (outer, inner) ->
          Format.fprintf ppf "%a contains %a"
            Printtyp.prepared_type_expr outer
            Printtyp.prepared_type_expr inner
    in
    let comma ppf () = Format.fprintf ppf ",@ " in
    Format.(pp_print_list ~pp_sep:comma pp_step) ppf reaching_path

  let pp_colon ppf path =
  Format.fprintf ppf ":@;<1 2>@[<v>%a@]"
    pp path
end

let report_jkind_mismatch_due_to_bad_inference ppf ty violation loc =
  let loc =
    match loc with
    | Check_constraints ->
      "final type declaration consistency check"
    | Delayed_checks ->
      "checking consistency of mutually recursive groups"
  in
  fprintf ppf
    "@[<v>Layout mismatch in %s.@ \
     This is most often caused by the fact that type inference is not@ \
     clever enough to propagate layouts through variables in different@ \
     declarations. It is also not clever enough to produce a good error@ \
     message, so we'll say this instead:@;<1 2>@[%a@]@ \
     A good next step is to add a layout annotation on a parameter to@ \
     the declaration where this error is reported.@]"
    loc
    (Jkind.Violation.report_with_offender
       ~offender:(fun ppf -> Printtyp.type_expr ppf ty)) violation

let report_error ppf = function
  | Repeated_parameter ->
      fprintf ppf "A type parameter occurs several times"
  | Duplicate_constructor s ->
      fprintf ppf "Two constructors are named %s" s
  | Too_many_constructors ->
      fprintf ppf
        "@[Too many non-constant constructors@ -- maximum is %i %s@]"
        (Config.max_tag + 1) "non-constant constructors"
  | Duplicate_label s ->
      fprintf ppf "Two labels are named %s" s
  | Recursive_abbrev (s, env, reaching_path) ->
      let reaching_path = Reaching_path.simplify reaching_path in
      Printtyp.wrap_printing_env ~error:true env @@ fun () ->
      Printtyp.reset ();
      Reaching_path.add_to_preparation reaching_path;
      fprintf ppf "@[<v>The type abbreviation %s is cyclic%a@]"
        s
        Reaching_path.pp_colon reaching_path
  | Cycle_in_def (s, env, reaching_path) ->
      let reaching_path = Reaching_path.simplify reaching_path in
      Printtyp.wrap_printing_env ~error:true env @@ fun () ->
      Printtyp.reset ();
      Reaching_path.add_to_preparation reaching_path;
      fprintf ppf "@[<v>The definition of %s contains a cycle%a@]"
        s
        Reaching_path.pp_colon reaching_path
  | Definition_mismatch (ty, _env, None) ->
      fprintf ppf "@[<v>@[<hov>%s@ %s@;<1 2>%a@]@]"
        "This variant or record definition" "does not match that of type"
        Printtyp.type_expr ty
  | Definition_mismatch (ty, env, Some err) ->
      fprintf ppf "@[<v>@[<hov>%s@ %s@;<1 2>%a@]%a@]"
        "This variant or record definition" "does not match that of type"
        Printtyp.type_expr ty
        (Includecore.report_type_mismatch
           "the original" "this" "definition" env)
        err
  | Constraint_failed (env, err) ->
      let get_jkind_error : _ Errortrace.elt -> _ = function
      | Bad_jkind (ty, violation) | Bad_jkind_sort (ty, violation) ->
        Some (ty, violation)
      | Unequal_var_jkinds_with_no_history
      | Unequal_var_jkinds _ | Diff _ | Variant _ | Obj _
      | Escape _ | Incompatible_fields _ | Rec_occur _ -> None
      in
      begin match List.find_map get_jkind_error err.trace with
      | Some (ty, violation) ->
        report_jkind_mismatch_due_to_bad_inference ppf ty violation
          Check_constraints
      | None ->
      fprintf ppf "@[<v>Constraints are not satisfied in this type.@ ";
      Printtyp.report_unification_error ppf env err
        (fun ppf -> fprintf ppf "Type")
        (fun ppf -> fprintf ppf "should be an instance of");
      fprintf ppf "@]"
      end
  | Jkind_mismatch_due_to_bad_inference (ty, violation, loc) ->
      report_jkind_mismatch_due_to_bad_inference ppf ty violation loc
  | Non_regular { definition; used_as; defined_as; reaching_path } ->
      let reaching_path = Reaching_path.simplify reaching_path in
      Printtyp.prepare_for_printing [used_as; defined_as];
      Reaching_path.add_to_preparation reaching_path;
      Printtyp.Naming_context.reset ();
      fprintf ppf
        "@[<hv>This recursive type is not regular.@ \
         The type constructor %s is defined as@;<1 2>type %a@ \
         but it is used as@;<1 2>%a%t\
         All uses need to match the definition for the recursive type \
         to be regular.@]"
        (Path.name definition)
        !Oprint.out_type (Printtyp.tree_of_typexp Type defined_as)
        !Oprint.out_type (Printtyp.tree_of_typexp Type used_as)
        (fun pp ->
           let is_expansion = function Expands_to _ -> true | _ -> false in
           if List.exists is_expansion reaching_path then
             fprintf pp "@ after the following expansion(s)%a@ "
             Reaching_path.pp_colon reaching_path
           else fprintf pp ".@ ")
  | Inconsistent_constraint (env, err) ->
      fprintf ppf "@[<v>The type constraints are not consistent.@ ";
      Printtyp.report_unification_error ppf env err
        (fun ppf -> fprintf ppf "Type")
        (fun ppf -> fprintf ppf "is not compatible with type");
      fprintf ppf "@]"
  | Type_clash (env, err) ->
      Printtyp.report_unification_error ppf env err
        (function ppf ->
           fprintf ppf "This type constructor expands to type")
        (function ppf ->
           fprintf ppf "but is used here with type")
  | Null_arity_external ->
      fprintf ppf "External identifiers must be functions"
  | Missing_native_external ->
      fprintf ppf "@[<hv>An external function with more than 5 arguments \
                   requires a second stub function@ \
                   for native-code compilation@]"
  | Unbound_type_var (ty, decl) ->
      fprintf ppf "@[A type variable is unbound in this type declaration";
      begin match decl.type_kind, decl.type_manifest with
      | Type_variant (tl, _rep), _ ->
          explain_unbound_gen ppf ty tl (fun c ->
              let tl = tys_of_constr_args c.Types.cd_args in
              Btype.newgenty (Ttuple (List.map (fun t -> None, t) tl))
            )
            "case" (fun ppf c ->
              fprintf ppf
                "%a of %a" Printtyp.ident c.Types.cd_id
                Printtyp.constructor_arguments c.Types.cd_args)
      | Type_record (tl, _), _ ->
          explain_unbound ppf ty tl (fun l -> l.Types.ld_type)
            "field" (fun l -> Ident.name l.Types.ld_id ^ ": ")
      | Type_abstract _, Some ty' ->
          explain_unbound_single ppf ty ty'
      | _ -> ()
      end;
      fprintf ppf "@]"
  | Unbound_type_var_ext (ty, ext) ->
      fprintf ppf "@[A type variable is unbound in this extension constructor";
      let args = tys_of_constr_args ext.ext_args in
      explain_unbound ppf ty args (fun c -> c) "type" (fun _ -> "");
      fprintf ppf "@]"
  | Cannot_extend_private_type path ->
      fprintf ppf "@[%s@ %a@]"
        "Cannot extend private type definition"
        Printtyp.path path
  | Not_extensible_type path ->
      fprintf ppf "@[%s@ %a@ %s@]"
        "Type definition"
        Printtyp.path path
        "is not extensible"
  | Extension_mismatch (path, env, err) ->
      fprintf ppf "@[<v>@[<hov>%s@ %s@;<1 2>%s@]%a@]"
        "This extension" "does not match the definition of type"
        (Path.name path)
        (Includecore.report_type_mismatch
           "the type" "this extension" "definition" env)
        err
  | Rebind_wrong_type (lid, env, err) ->
      Printtyp.report_unification_error ppf env err
        (function ppf ->
           fprintf ppf "The constructor %a@ has type"
             Printtyp.longident lid)
        (function ppf ->
           fprintf ppf "but was expected to be of type")
  | Rebind_mismatch (lid, p, p') ->
      fprintf ppf
        "@[%s@ %a@ %s@ %s@ %s@ %s@ %s@]"
        "The constructor" Printtyp.longident lid
        "extends type" (Path.name p)
        "whose declaration does not match"
        "the declaration of type" (Path.name p')
  | Rebind_private lid ->
      fprintf ppf "@[%s@ %a@ %s@]"
        "The constructor"
        Printtyp.longident lid
        "is private"
  | Variance (Typedecl_variance.Bad_variance (n, v1, v2)) ->
      let variance (p,n,i) =
        let inj = if i then "injective " else "" in
        match p, n with
          true,  true  -> inj ^ "invariant"
        | true,  false -> inj ^ "covariant"
        | false, true  -> inj ^ "contravariant"
        | false, false -> if inj = "" then "unrestricted" else inj
      in
      (match n with
       | Variance_variable_error { error; variable; context } ->
           Printtyp.prepare_for_printing [ variable ];
           Printtyp.Naming_context.reset ();
           begin match context with
           | Type_declaration (id, decl) ->
               Printtyp.add_type_declaration_to_preparation id decl;
               fprintf ppf "@[<v>%s@;<1 2>%a@;"
                 "In the definition"
                 (Printtyp.prepared_type_declaration id)
                 decl
           | Gadt_constructor c ->
               Printtyp.add_constructor_to_preparation c;
               fprintf ppf "@[<v>%s@;<1 2>%a@;"
                 "In the GADT constructor"
                 Printtyp.prepared_constructor
                 c
           | Extension_constructor (id, e) ->
               Printtyp.add_extension_constructor_to_preparation e;
               fprintf ppf "@[<v>%s@;<1 2>%a@;"
                 "In the extension constructor"
                 (Printtyp.prepared_extension_constructor id)
                 e
           end;
           begin match error with
           | Variance_not_reflected ->
               fprintf ppf "@[%s@ %a@ %s@ %s@ It"
                 "the type variable"
                 Printtyp.prepared_type_expr variable
                 "has a variance that"
                 "is not reflected by its occurrence in type parameters."
           | No_variable ->
               fprintf ppf "@[%s@ %a@ %s@ %s@]@]"
                 "the type variable"
                 Printtyp.prepared_type_expr variable
                 "cannot be deduced"
                 "from the type parameters."
           | Variance_not_deducible ->
               fprintf ppf "@[%s@ %a@ %s@ %s@ It"
                 "the type variable"
                 Printtyp.prepared_type_expr variable
                 "has a variance that"
                 "cannot be deduced from the type parameters."
           end
       | Variance_not_satisfied n ->
           fprintf ppf "@[@[%s@ %s@ The %d%s type parameter"
             "In this definition, expected parameter"
             "variances are not satisfied."
             n (Misc.ordinal_suffix n));
      (match n with
       | Variance_variable_error { error = No_variable; _ } -> ()
       | _ ->
           fprintf ppf " was expected to be %s,@ but it is %s.@]@]"
             (variance v2) (variance v1))
  | Unavailable_type_constructor p ->
      fprintf ppf "The definition of type %a@ is unavailable" Printtyp.path p
  | Variance Typedecl_variance.Varying_anonymous ->
      fprintf ppf "@[%s@ %s@ %s@]"
        "In this GADT definition," "the variance of some parameter"
        "cannot be checked"
  | Val_in_structure ->
      fprintf ppf "Value declarations are only allowed in signatures"
  | Multiple_native_repr_attributes ->
      fprintf ppf "Too many [@@unboxed]/[@@untagged] attributes"
  | Cannot_unbox_or_untag_type Unboxed ->
      fprintf ppf "@[Don't know how to unbox this type.@ \
                   Only float, int32, int64, nativeint, vector primitives, and@ \
                   concrete unboxed types can be marked unboxed.@]"
  | Cannot_unbox_or_untag_type Untagged ->
      fprintf ppf "@[Don't know how to untag this type.@ \
                   Only int can be untagged.@]"
  | Deep_unbox_or_untag_attribute kind ->
      fprintf ppf
        "@[The attribute '%s' should be attached to@ \
         a direct argument or result of the primitive,@ \
         it should not occur deeply into its type.@]"
        (match kind with Unboxed -> "@unboxed" | Untagged -> "@untagged")
  | Jkind_mismatch_of_path (dpath,v) ->
    (* the type is always printed just above, so print out just the head of the
       path instead of something like [t/3] *)
    let offender ppf = fprintf ppf "type %s" (Ident.name (Path.head dpath)) in
    Jkind.Violation.report_with_offender ~offender ppf v
  | Jkind_mismatch_of_type (ty,v) ->
    let offender ppf = fprintf ppf "type %a" Printtyp.type_expr ty in
    Jkind.Violation.report_with_offender ~offender ppf v
  | Jkind_sort {kloc; typ; err} ->
    let s =
      match kloc with
      | Mixed_product -> "Structures with non-value elements"
      | Cstr_tuple _ -> "Constructor argument types"
      | Inlined_record { unboxed = false }
      | Record { unboxed = false } -> "Record element types"
      | Inlined_record { unboxed = true }
      | Record { unboxed = true } -> "Unboxed record element types"
      | External -> "Types in an external"
      | External_with_layout_poly -> "Types in an external"
    in
    let extra =
      match kloc with
      | Mixed_product
      | Cstr_tuple _ | Record _ | Inlined_record _ | External -> dprintf ""
      | External_with_layout_poly -> dprintf
        "@ (locally-scoped type variables with layout 'any' are@ \
          made representable by [@@layout_poly])"
    in
    fprintf ppf "@[%s must have a representable layout%t.@ %a@]" s
      extra
      (Jkind.Violation.report_with_offender
         ~offender:(fun ppf -> Printtyp.type_expr ppf typ)) err
  | Jkind_empty_record ->
    fprintf ppf "@[Records must contain at least one runtime value.@]"
  | Non_value_in_sig (err, val_name, ty) ->
    let offender ppf = fprintf ppf "type %a" Printtyp.type_expr ty in
    fprintf ppf "@[This type signature for %s is not a value type.@ %a@]"
      val_name (Jkind.Violation.report_with_offender ~offender) err
  | Invalid_jkind_in_block (typ, sort_const, lloc) ->
    let struct_desc =
      match lloc with
      | Mixed_product -> "Structures with non-value elements"
      | Inlined_record { unboxed = false } -> "Inlined records"
      | Inlined_record { unboxed = true } -> "Unboxed inlined records"
      | Record { unboxed = false } -> "Records"
      | Record { unboxed = true }-> "Unboxed records"
      | Cstr_tuple { unboxed = false } -> "Variants"
      | Cstr_tuple { unboxed = true } -> "Unboxed variants"
      | External | External_with_layout_poly -> assert false
    in
    fprintf ppf
      "@[Type %a has layout %a.@ %s may not yet contain types of this layout.@]"
      Printtyp.type_expr typ Jkind.Sort.format_const sort_const struct_desc
  | Illegal_mixed_product error -> begin
      match error with
      | Flat_field_expected { boxed_lbl; non_value_lbl } ->
          fprintf ppf
            "@[Expected all flat fields after non-value field, %s,@]@,\
            \ @[but found boxed field, %s.@]"
            (Ident.name non_value_lbl)
            (Ident.name boxed_lbl)
      | Flat_constructor_arg_expected { boxed_arg; non_value_arg } ->
          fprintf ppf
            "@[Expected all flat constructor arguments after non-value \
             argument, %a,@]@,@ @[but found boxed argument, %a.@]"
            Printtyp.type_expr non_value_arg
            Printtyp.type_expr boxed_arg
      | Runtime_support_not_enabled mixed_product_kind ->
          fprintf ppf
            "@[This OCaml runtime doesn't support mixed %s.@]"
            (Mixed_product_kind.to_plural_string mixed_product_kind)
      | Extension_constructor ->
          fprintf ppf
            "@[Extensible types can't have fields of unboxed type. Consider \
             wrapping the unboxed fields in a record.@]"
      | Value_prefix_too_long
          { value_prefix_len; max_value_prefix_len; mixed_product_kind } ->
          fprintf ppf
            "@[Mixed %s may contain at most %d value fields prior to the\
            \ flat suffix, but this one contains %d.@]"
            (Mixed_product_kind.to_plural_string mixed_product_kind)
            max_value_prefix_len value_prefix_len
      | Insufficient_level { required_layouts_level; mixed_product_kind } -> (
        let hint ppf =
          Format.fprintf ppf "You must enable -extension %s to use this feature."
            (Language_extension.to_command_line_string Layouts
               required_layouts_level)
        in
        match Language_extension.is_enabled Layouts with
        | false ->
          fprintf ppf
            "@[<v>The appropriate layouts extension is not enabled.@;%t@]" hint
        | true ->
          fprintf ppf
            "@[<v>The enabled layouts extension does not allow for mixed %s.@;\
             %t@]"
            (Mixed_product_kind.to_plural_string mixed_product_kind)
            hint)
    end
  | Bad_unboxed_attribute msg ->
      fprintf ppf "@[This type cannot be unboxed because@ %s.@]" msg
  | Separability (Typedecl_separability.Non_separable_evar evar) ->
      let pp_evar ppf = function
        | None ->
            fprintf ppf "an unnamed existential variable"
        | Some str ->
            fprintf ppf "the existential variable %a"
              Pprintast.tyvar str in
      fprintf ppf "@[This type cannot be unboxed because@ \
                   it might contain both float and non-float values,@ \
                   depending on the instantiation of %a.@ \
                   You should annotate it with [%@%@ocaml.boxed].@]"
        pp_evar evar
  | Boxed_and_unboxed ->
      fprintf ppf "@[A type cannot be boxed and unboxed at the same time.@]"
  | Nonrec_gadt ->
      fprintf ppf
        "@[GADT case syntax cannot be used in a 'nonrec' block.@]"
  | Invalid_private_row_declaration ty ->
      Format.fprintf ppf
        "@[<hv>This private row type declaration is invalid.@ \
         The type expression on the right-hand side reduces to@;<1 2>%a@ \
         which does not have a free row type variable.@]@,\
         @[<hv>@[@{<hint>Hint@}: If you intended to define a private \
         type abbreviation,@ \
         write explicitly@]@;<1 2>private %a@]"
        Printtyp.type_expr ty Printtyp.type_expr ty
  | Local_not_enabled ->
      fprintf ppf "@[The local extension is disabled@ \
                   To enable it, pass the '-extension local' flag@]"
  | Unexpected_jkind_any_in_primitive name ->
      fprintf ppf
        "@[The primitive [%s] doesn't work well with type variables of@ \
           layout any. Consider using [@@layout_poly].@]" name
  | Useless_layout_poly ->
      fprintf ppf
        "@[[@@layout_poly] on this external declaration has no@ \
           effect. Consider removing it or adding a type@ \
           variable for it to operate on.@]"
  | Modalities_on_value_description ->
      fprintf ppf
        "@[Modalities on value descriptions are not supported yet.@]"
  | Zero_alloc_attr_unsupported ca ->
      let variety = match ca with
        | Default_zero_alloc  | Check _ -> assert false
        | Assume _ -> "assume"
        | Ignore_assert_all -> "ignore"
      in
      fprintf ppf
        "@[zero_alloc \"%s\" attributes are not supported in signatures@]"
        variety
  | Zero_alloc_attr_non_function ->
    fprintf ppf
      "@[In signatures, zero_alloc is only supported on function declarations.\
         @ Found no arrows in this declaration's type.\
         @ Hint: You can write \"[@zero_alloc arity n]\" to specify the arity\
         @ of an alias (for n > 0).@]"
  | Zero_alloc_attr_bad_user_arity ->
    fprintf ppf
      "@[Invalid zero_alloc attribute: arity must be greater than 0.@]"

let () =
  Location.register_error_of_exn
    (function
      | Error (loc, err) ->
        Some (Location.error_of_printer ~loc report_error err)
      | _ ->
        None
    )<|MERGE_RESOLUTION|>--- conflicted
+++ resolved
@@ -463,41 +463,22 @@
       lbls in
   lbls, lbls'
 
-<<<<<<< HEAD
-let transl_constructor_arguments ~new_var_jkind env univars closed = function
-  | Pcstr_tuple l ->
-      let mk arg =
-        let cty = transl_simple_type ~new_var_jkind env ?univars ~closed Mode.Alloc.Const.legacy arg.pca_type in
-        let gf = Typemode.transl_global_flags arg.pca_modalities in
-        {ca_global = gf; ca_type = cty; ca_loc = arg.pca_loc}
-      in
-      let flds = List.map mk l in
-      let flds' =
-        List.map
-          (fun ca ->
-              {
-                Types.ca_global = ca.ca_global.txt;
-                ca_loc = ca.ca_loc;
-                ca_type = ca.ca_type.ctyp_type;
-              })
-          flds
-      in
-      Types.Cstr_tuple flds',
-      Cstr_tuple flds
-=======
 let transl_types_gf ~new_var_jkind ~allow_unboxed
-  env loc univars closed tyl kloc =
+  env loc univars closed cal kloc =
   let mk arg =
-    let cty = transl_simple_type ~new_var_jkind env ?univars ~closed Mode.Alloc.Const.legacy arg in
-    let gf = Typemode.transl_global_flags
-      (Jane_syntax.Mode_expr.of_attrs arg.ptyp_attributes |> fst) in
-    (cty, gf)
-  in
-  let tyl_gfl = List.map mk tyl in
-  let tyl_gfl' = List.mapi (fun idx (cty, gf) ->
+    let cty = transl_simple_type ~new_var_jkind env ?univars ~closed Mode.Alloc.Const.legacy arg.pca_type in
+    let gf = Typemode.transl_global_flags arg.pca_modalities in
+    {ca_global = gf; ca_type = cty; ca_loc = arg.pca_loc}
+  in
+  let tyl_gfl = List.map mk cal in
+  let tyl_gfl' = List.mapi (fun idx (ca : Typedtree.constructor_argument) ->
     check_representable ~why:(Constructor_declaration idx) ~allow_unboxed
-      env loc kloc cty.ctyp_type;
-    cty.ctyp_type, gf) tyl_gfl
+      env loc kloc ca.ca_type.ctyp_type;
+    {
+      Types.ca_global = ca.ca_global.txt;
+      ca_loc = ca.ca_loc;
+      ca_type = ca.ca_type.ctyp_type;
+    }) tyl_gfl
   in
   tyl_gfl, tyl_gfl'
 
@@ -511,7 +492,6 @@
           env loc univars closed l (Cstr_tuple { unboxed })
       in
       Types.Cstr_tuple flds', Cstr_tuple flds
->>>>>>> 5116d72a
   | Pcstr_record l ->
       let lbls, lbls' =
         (* CR layouts: we forbid fields of inlined records from being
@@ -1199,13 +1179,7 @@
 let update_constructor_arguments_jkinds env loc cd_args jkinds =
   match cd_args with
   | Types.Cstr_tuple tys ->
-<<<<<<< HEAD
     List.iteri (fun idx {Types.ca_type=ty; _} ->
-      check_representable ~why:(Constructor_declaration idx) ~allow_unboxed:true
-        env loc (Cstr_tuple { unboxed = false }) ty;
-=======
-    List.iteri (fun idx (ty,_) ->
->>>>>>> 5116d72a
       jkinds.(idx) <- Ctype.type_jkind env ty) tys;
     cd_args, Array.for_all Jkind.is_void_defaulting jkinds
   | Types.Cstr_record lbls ->
@@ -1556,13 +1530,7 @@
     match cstrs, rep with
     | [{Types.cd_args} as cstr], Variant_unboxed -> begin
         match cd_args with
-<<<<<<< HEAD
         | Cstr_tuple [{ca_type=ty; _}] -> begin
-            check_representable ~why:(Constructor_declaration 0)
-              ~allow_unboxed:false env cd_loc (Cstr_tuple { unboxed = true }) ty;
-=======
-        | Cstr_tuple [ty,_] -> begin
->>>>>>> 5116d72a
             let jkind = Ctype.type_jkind env ty in
             cstrs, Variant_unboxed, jkind
           end
