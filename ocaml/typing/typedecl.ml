--- conflicted
+++ resolved
@@ -417,14 +417,9 @@
   | Ok s -> begin
     if not allow_unboxed then
       match Jkind.Sort.default_to_value_and_get s with
-<<<<<<< HEAD
-      | Void | Value -> ()
-      | Float64 | Float32 | Word | Bits32 | Bits64 | Vec128 as const ->
-=======
       | Base (Void | Value) -> ()
-      | Base (Float64 | Float32 | Word | Bits32 | Bits64)
+      | Base (Float64 | Float32 | Word | Bits32 | Bits64 | Vec128)
       | Product _ as const ->
->>>>>>> c3dbdc34
         raise (Error (loc, Invalid_jkind_in_block (typ, const, kloc)))
     end
   | Error err -> raise (Error (loc,Jkind_sort {kloc; typ; err}))
@@ -1326,22 +1321,6 @@
          We may revisit this decision later when we know better whether we want
          flambda2 to unbox for 32 bit platforms.
       *)
-<<<<<<< HEAD
-      | Some Value, (Internal | External64) ->
-        Value_element
-      | Some Value, External -> Imm_element
-      | Some Float64, _ -> Unboxed_element Float64
-      | Some Float32, _ -> Unboxed_element Float32
-      | Some Word, _ -> Unboxed_element Word
-      | Some Bits32, _ -> Unboxed_element Bits32
-      | Some Bits64, _ -> Unboxed_element Bits64
-      | Some Vec128, _ ->
-          (* CR mslater: unboxed vector fields *)
-          Misc.fatal_error "Unboxed vector fields are not yet supported"
-      | Some Void, _ -> Element_without_runtime_component { loc; ty }
-      | None, _ ->
-          Misc.fatal_error "Element_repr.classify: unexpected abstract layout"
-=======
       | Value, (Internal | External64) -> Value_element
       | Value, External -> Imm_element
       | Float64, _ -> Unboxed_element Float64
@@ -1349,8 +1328,10 @@
       | Word, _ -> Unboxed_element Word
       | Bits32, _ -> Unboxed_element Bits32
       | Bits64, _ -> Unboxed_element Bits64
+      | Vec128, _ ->
+        (* CR mslater: unboxed vector fields *)
+        Misc.fatal_error "Unboxed vector fields are not yet supported"
       | Void, _ -> Element_without_runtime_component { loc; ty }
->>>>>>> c3dbdc34
 
   let unboxed_to_flat : unboxed_element -> flat_element = function
     | Float64 -> Float64
