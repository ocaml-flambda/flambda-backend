--- conflicted
+++ resolved
@@ -2399,42 +2399,7 @@
       let path =
         Env.lookup_module_path ~load:(not alias) ~loc:smod.pmod_loc lid.txt env
       in
-<<<<<<< HEAD
       type_module_path_aux ~alias sttn env path lid smod
-=======
-      let md = { mod_desc = Tmod_ident (path, lid);
-                 mod_type = Mty_alias path;
-                 mod_env = env;
-                 mod_attributes = smod.pmod_attributes;
-                 mod_loc = smod.pmod_loc } in
-      let aliasable = not (Env.is_functor_arg path env) in
-      let shape =
-        Env.shape_of_path ~namespace:Shape.Sig_component_kind.Module env path
-      in
-      let shape = if alias && aliasable then Shape.alias shape else shape in
-      let md =
-        if alias && aliasable then
-          (Env.add_required_global path env; md)
-        else begin
-          let mty = Mtype.find_type_of_module
-              ~strengthen:sttn ~aliasable env path
-          in
-          match mty with
-          | Mty_alias p1 when not alias ->
-              let p1 = Env.normalize_module_path (Some smod.pmod_loc) env p1 in
-              let mty = Includemod.expand_module_alias
-                  ~strengthen:sttn env p1 in
-              { md with
-                mod_desc =
-                  Tmod_constraint (md, mty, Tmodtype_implicit,
-                                   Tcoerce_alias (env, path, Tcoerce_none));
-                mod_type = mty }
-          | mty ->
-              { md with mod_type = mty }
-        end
-      in
-      md, shape
->>>>>>> 7b4bb090
   | Pmod_structure sstr ->
       let (str, sg, names, shape, _finalenv) =
         type_structure funct_body anchor env sstr in
@@ -2541,7 +2506,6 @@
       : Jane_syntax.Module_expr.t -> _ =
   function
   | Emod_instance (Imod_instance glob) ->
-<<<<<<< HEAD
       let glob = instance_name glob in
       let path =
         Env.lookup_module_instance_path ~load:(not alias) ~loc:smod.pmod_loc
@@ -2550,7 +2514,7 @@
       let lid =
         (* Only used by [untypeast] *)
         let name =
-          Format.asprintf "*instance %a*" Global.Name.print glob
+          Format.asprintf "*instance %a*" Global_module.Name.print glob
         in
         Lident name |> Location.mknoloc
       in
@@ -2566,6 +2530,7 @@
   let shape =
     Env.shape_of_path ~namespace:Shape.Sig_component_kind.Module env path
   in
+  let shape = if alias && aliasable then Shape.alias shape else shape in
   let md =
     if alias && aliasable then
       (Env.add_required_global path env; md)
@@ -2588,11 +2553,6 @@
     end
   in
   md, shape
-=======
-      ignore (alias, sttn, env, smod);
-      Misc.fatal_errorf "@[<hv>Unimplemented: instance identifier@ %a@]"
-        Global_module.Name.print (instance_name glob)
->>>>>>> 7b4bb090
 
 and type_application loc strengthen funct_body env smod =
   let rec extract_application funct_body env sargs smod =
