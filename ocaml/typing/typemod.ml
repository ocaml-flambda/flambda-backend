(**************************************************************************)
(*                                                                        *)
(*                                 OCaml                                  *)
(*                                                                        *)
(*             Xavier Leroy, projet Cristal, INRIA Rocquencourt           *)
(*                                                                        *)
(*   Copyright 1996 Institut National de Recherche en Informatique et     *)
(*     en Automatique.                                                    *)
(*                                                                        *)
(*   All rights reserved.  This file is distributed under the terms of    *)
(*   the GNU Lesser General Public License version 2.1, with the          *)
(*   special exception on linking described in the file LICENSE.          *)
(*                                                                        *)
(**************************************************************************)

open Misc
open Longident
open Path
open Asttypes
open Parsetree
open Layouts
open Types
open Format

let () = Includemod_errorprinter.register ()

module Sig_component_kind = Shape.Sig_component_kind
module String = Misc.Stdlib.String

type hiding_error =
  | Illegal_shadowing of {
      shadowed_item_id: Ident.t;
      shadowed_item_kind: Sig_component_kind.t;
      shadowed_item_loc: Location.t;
      shadower_id: Ident.t;
      user_id: Ident.t;
      user_kind: Sig_component_kind.t;
      user_loc: Location.t;
    }
  | Appears_in_signature of {
      opened_item_id: Ident.t;
      opened_item_kind: Sig_component_kind.t;
      user_id: Ident.t;
      user_kind: Sig_component_kind.t;
      user_loc: Location.t;
    }

type functor_dependency_error =
    Functor_applied
  | Functor_included

type error =
    Cannot_apply of module_type
  | Not_included of Includemod.explanation
  | Not_included_functor of Includemod.explanation
  | Cannot_eliminate_dependency of functor_dependency_error * module_type
  | Signature_expected
  | Structure_expected of module_type
  | Functor_expected of module_type
  | Signature_parameter_expected of module_type
  | Signature_result_expected of module_type
  | Recursive_include_functor
  | With_no_component of Longident.t
  | With_mismatch of Longident.t * Includemod.explanation
  | With_makes_applicative_functor_ill_typed of
      Longident.t * Path.t * Includemod.explanation
  | With_changes_module_alias of Longident.t * Ident.t * Path.t
  | With_cannot_remove_constrained_type
  | Repeated_name of Sig_component_kind.t * string
  | Non_generalizable of type_expr
  | Non_generalizable_module of module_type
  | Implementation_is_required of string
  | Interface_not_compiled of string
  | Not_allowed_in_functor_body
  | Not_includable_in_functor_body
  | Not_a_packed_module of type_expr
  | Incomplete_packed_module of type_expr
  | Scoping_pack of Longident.t * type_expr
  | Recursive_module_require_explicit_type
  | Apply_generative
  | Cannot_scrape_alias of Path.t
  | Cannot_scrape_package_type of Path.t
  | Badly_formed_signature of string * Typedecl.error
  | Cannot_hide_id of hiding_error
  | Invalid_type_subst_rhs
  | Unpackable_local_modtype_subst of Path.t
  | With_cannot_remove_packed_modtype of Path.t * module_type
  | Toplevel_nonvalue of string * sort
  | Strengthening_mismatch of Longident.t * Includemod.explanation
  | Cannot_pack_parameter
  | Cannot_compile_implementation_as_parameter
  | Argument_for_non_parameter of Global.Name.t * Misc.filepath
  | Cannot_find_argument_type of Global.Name.t
  | Inconsistent_argument_types of {
      new_arg_type : Global.Name.t option;
      old_arg_type : Global.Name.t option;
      old_source_file : Misc.filepath;
    }

exception Error of Location.t * Env.t * error
exception Error_forward of Location.error

open Typedtree

let rec path_concat head p =
  match p with
    Pident tail -> Pdot (Pident head, Ident.name tail)
  | Pdot (pre, s) -> Pdot (path_concat head pre, s)
  | Papply _ -> assert false

(* Extract a signature from a module type *)

let extract_sig env loc mty =
  match Mtype.scrape_alias env mty with
    Mty_signature sg -> sg
  | Mty_alias path ->
      raise(Error(loc, env, Cannot_scrape_alias path))
  | _ -> raise(Error(loc, env, Signature_expected))

let extract_sig_open env loc mty =
  match Mtype.scrape_alias env mty with
    Mty_signature sg -> sg
  | Mty_alias path ->
      raise(Error(loc, env, Cannot_scrape_alias path))
  | mty -> raise(Error(loc, env, Structure_expected mty))

(* Extract the signature of a functor's body, using the provided [sig_acc]
   signature to fill in names from its parameter *)
let extract_sig_functor_open funct_body env loc mty sig_acc =
  let sig_acc = List.rev sig_acc in
  match Mtype.scrape_alias env mty with
  | Mty_functor (Named (param, mty_param),mty_result) as mty_func ->
      let sg_param =
        match Mtype.scrape env mty_param with
        | Mty_signature sg_param -> sg_param
        | _ -> raise (Error (loc,env,Signature_parameter_expected mty_func))
      in
      let coercion =
        try
          Includemod.include_functor_signatures ~mark:Mark_both env
            sig_acc sg_param
        with Includemod.Error msg ->
          raise (Error(loc, env, Not_included_functor msg))
      in
      (* We must scrape the result type in an environment expanded with the
         parameter type (to avoid `Not_found` exceptions when it is referenced).
         Because we don't have an actual parameter, we create definitions for
         the parameter's types with [sig_make_manifest].  References to this
         fake parameter are eliminated later.  *)
      let extended_env =
        match param with
        | None -> env
        | Some id ->
          let sg_param = Mtype.sig_make_manifest sig_acc in
          Env.add_module ~arg:true id Mp_present (Mty_signature sg_param) env
      in
      let incl_kind, sg_result =
        (* Accept functor types of the forms:
              sig..end -> sig..end
           and
              sig..end -> () -> sig..end *)
        match Mtype.scrape extended_env mty_result with
        | Mty_signature sg_result -> Tincl_functor coercion, sg_result
        | Mty_functor (Unit,_) when funct_body && Mtype.contains_type env mty ->
            raise (Error (loc, env, Not_includable_in_functor_body))
        | Mty_functor (Unit,mty_result) -> begin
            match Mtype.scrape extended_env mty_result with
            | Mty_signature sg_result -> Tincl_gen_functor coercion, sg_result
            | sg -> raise (Error (loc,env,Signature_result_expected
                                            (Mty_functor (Unit,sg))))
          end
        | sg -> raise (Error (loc,env,Signature_result_expected sg))
      in
      (* Here we eliminate references to the non-existent parameter module using
         [nondep_sig]. *)
      let sg =
        match param with
        | None -> sg_result
        | Some id ->
          try Mtype.nondep_sig extended_env [id] sg_result
          with Ctype.Nondep_cannot_erase _ ->
            raise(Error(loc, env, Cannot_eliminate_dependency
                                    (Functor_included, mty_func)))
      in
      (sg, incl_kind)
  | Mty_functor (Unit,_) as mty ->
      raise(Error(loc, env, Signature_parameter_expected mty))
  | Mty_alias path -> raise(Error(loc, env, Cannot_scrape_alias path))
  | mty -> raise(Error(loc, env, Functor_expected mty))

(* Compute the environment after opening a module *)

let type_open_ ?used_slot ?toplevel ovf env loc lid =
  let path = Env.lookup_module_path ~load:true ~loc:lid.loc lid.txt env in
  match Env.open_signature ~loc ?used_slot ?toplevel ovf path env with
  | Ok env -> path, env
  | Error _ ->
      let md = Env.find_module path env in
      ignore (extract_sig_open env lid.loc md.md_type);
      assert false

let initial_env ~loc ~safe_string ~initially_opened_module
    ~open_implicit_modules =
  let env =
    if safe_string then
      Lazy.force Env.initial_safe_string
    else
      Lazy.force Env.initial_unsafe_string
  in
  let open_module env m =
    let open Asttypes in
    let lexbuf = Lexing.from_string m in
    let txt =
      Location.init lexbuf (Printf.sprintf "command line argument: -open %S" m);
      Parse.simple_module_path lexbuf in
        snd (type_open_ Override env loc {txt;loc})
  in
  let add_units env units =
    String.Set.fold
      (fun name env ->
         Env.add_persistent_structure (Ident.create_persistent name) env)
      units
      env
  in
  let units =
    List.map Env.persistent_structures_of_dir (Load_path.get ())
  in
  let env, units =
    match initially_opened_module with
    | None -> (env, units)
    | Some m ->
        (* Locate the directory that contains [m], adds the units it
           contains to the environment and open [m] in the resulting
           environment. *)
        let rec loop before after =
          match after with
          | [] -> None
          | units :: after ->
              if String.Set.mem m units then
                Some (units, List.rev_append before after)
              else
                loop (units :: before) after
        in
        let env, units =
          match loop [] units with
          | None ->
              (env, units)
          | Some (units_containing_m, other_units) ->
              (add_units env units_containing_m, other_units)
        in
        (open_module env m, units)
  in
  let env = List.fold_left add_units env units in
  List.fold_left open_module env open_implicit_modules

let type_open_descr ?used_slot ?toplevel env sod =
  let (path, newenv) =
    Builtin_attributes.warning_scope sod.popen_attributes
      (fun () ->
         type_open_ ?used_slot ?toplevel sod.popen_override env sod.popen_loc
           sod.popen_expr
      )
  in
  let od =
    {
      open_expr = (path, sod.popen_expr);
      open_bound_items = [];
      open_override = sod.popen_override;
      open_env = newenv;
      open_attributes = sod.popen_attributes;
      open_loc = sod.popen_loc;
    }
  in
  (od, newenv)

(* Forward declaration, to be filled in by type_module_type_of *)
let type_module_type_of_fwd :
    (Env.t -> Parsetree.module_expr ->
      Typedtree.module_expr * Types.module_type) ref
  = ref (fun _env _m -> assert false)

(* Additional validity checks on type definitions arising from
   recursive modules *)

let check_recmod_typedecls env decls =
  let recmod_ids = List.map fst decls in
  List.iter
    (fun (id, md) ->
      List.iter
        (fun path ->
          Typedecl.check_recmod_typedecl env md.Types.md_loc recmod_ids
                                         path (Env.find_type path env))
        (Mtype.type_paths env (Pident id) md.Types.md_type))
    decls

(* Merge one "with" constraint in a signature *)

let check_type_decl env sg loc id row_id newdecl decl =
  let fresh_id = Ident.rename id in
  let path = Pident fresh_id in
  let sub = Subst.add_type id path Subst.identity in
  let fresh_row_id, sub =
    match row_id with
    | None -> None, sub
    | Some id ->
      let fresh_row_id = Some (Ident.rename id) in
      let sub = Subst.add_type id (Pident fresh_id) sub in
      fresh_row_id, sub
  in
  let newdecl = Subst.type_declaration sub newdecl in
  let decl = Subst.type_declaration sub decl in
  let sg = List.map (Subst.signature_item Keep sub) sg in
  let env = Env.add_type ~check:false fresh_id newdecl env in
  let env =
    match fresh_row_id with
    | None -> env
    | Some fresh_row_id -> Env.add_type ~check:false fresh_row_id newdecl env
  in
  let env = Env.add_signature sg env in
  Includemod.type_declarations ~mark:Mark_both ~loc env fresh_id newdecl decl;
  ignore (Typedecl.check_coherence env loc path newdecl)

let make_variance p n i =
  let open Variance in
  set May_pos p (set May_neg n (set May_weak n (set Inj i null)))

let rec iter_path_apply p ~f =
  match p with
  | Pident _ -> ()
  | Pdot (p, _) -> iter_path_apply p ~f
  | Papply (p1, p2) ->
     iter_path_apply p1 ~f;
     iter_path_apply p2 ~f;
     f p1 p2 (* after recursing, so we know both paths are well typed *)

let path_is_strict_prefix =
  let rec list_is_strict_prefix l ~prefix =
    match l, prefix with
    | [], [] -> false
    | _ :: _, [] -> true
    | [], _ :: _ -> false
    | s1 :: t1, s2 :: t2 ->
       String.equal s1 s2 && list_is_strict_prefix t1 ~prefix:t2
  in
  fun path ~prefix ->
    match Path.flatten path, Path.flatten prefix with
    | `Contains_apply, _ | _, `Contains_apply -> false
    | `Ok (ident1, l1), `Ok (ident2, l2) ->
       Ident.same ident1 ident2
       && list_is_strict_prefix l1 ~prefix:l2

let iterator_with_env env =
  let env = ref (lazy env) in
  let super = Btype.type_iterators in
  env, { super with
    Btype.it_signature = (fun self sg ->
      (* add all items to the env before recursing down, to handle recursive
         definitions *)
      let env_before = !env in
      env := lazy (Env.add_signature sg (Lazy.force env_before));
      super.Btype.it_signature self sg;
      env := env_before
    );
    Btype.it_module_type = (fun self -> function
    | Mty_functor (param, mty_body) ->
      let env_before = !env in
      begin match param with
      | Unit -> ()
      | Named (param, mty_arg) ->
        self.Btype.it_module_type self mty_arg;
        match param with
        | None -> ()
        | Some id ->
          env := lazy (Env.add_module ~arg:true id Mp_present
                       mty_arg (Lazy.force env_before))
      end;
      self.Btype.it_module_type self mty_body;
      env := env_before;
    | mty ->
      super.Btype.it_module_type self mty
    )
  }

let retype_applicative_functor_type ~loc env funct arg =
  let mty_functor = (Env.find_module funct env).md_type in
  let mty_arg = (Env.find_module arg env).md_type in
  let mty_param =
    match Mtype.scrape_alias env mty_functor with
    | Mty_functor (Named (_, mty_param), _) -> mty_param
    | _ -> assert false (* could trigger due to MPR#7611 *)
  in
  Includemod.check_modtype_inclusion ~loc env mty_arg arg mty_param

(* When doing a deep destructive substitution with type M.N.t := .., we change M
   and M.N and so we have to check that uses of the modules other than just
   extracting components from them still make sense. There are only two such
   kinds of uses:
   - applicative functor types: F(M).t might not be well typed anymore
   - aliases: module A = M still makes sense but it doesn't mean the same thing
     anymore, so it's forbidden until it's clear what we should do with it.
   This function would be called with M.N.t and N.t to check for these uses. *)
let check_usage_of_path_of_substituted_item paths ~loc ~lid env super =
    { super with
      Btype.it_signature_item = (fun self -> function
      | Sig_module (id, _, { md_type = Mty_alias aliased_path; _ }, _, _)
        when List.exists
               (fun path -> path_is_strict_prefix path ~prefix:aliased_path)
               paths
        ->
         let e = With_changes_module_alias (lid.txt, id, aliased_path) in
         raise(Error(loc, Lazy.force !env, e))
      | sig_item ->
         super.Btype.it_signature_item self sig_item
      );
      Btype.it_path = (fun referenced_path ->
        iter_path_apply referenced_path ~f:(fun funct arg ->
          if List.exists
               (fun path -> path_is_strict_prefix path ~prefix:arg)
               paths
          then
            let env = Lazy.force !env in
            match retype_applicative_functor_type ~loc env funct arg with
            | None -> ()
            | Some explanation ->
                raise(Error(loc, env,
                            With_makes_applicative_functor_ill_typed
                            (lid.txt, referenced_path, explanation)))
        )
      );
    }

(* When doing a module type destructive substitution [with module type T = RHS]
   where RHS is not a module type path, we need to check that the module type
   T was not used as a path for a packed module
*)
let check_usage_of_module_types ~error ~paths ~loc env super =
  let it_do_type_expr it ty = match get_desc ty with
    | Tpackage (p, _) ->
       begin match List.find_opt (Path.same p) paths with
       | Some p -> raise (Error(loc,Lazy.force !env,error p))
       | _ -> super.Btype.it_do_type_expr it ty
       end
    | _ -> super.Btype.it_do_type_expr it ty in
  { super with Btype.it_do_type_expr }

let do_check_after_substitution env ~loc ~lid paths unpackable_modtype sg =
  let env, iterator = iterator_with_env env in
  let last, rest = match List.rev paths with
    | [] -> assert false
    | last :: rest -> last, rest
  in
  (* The last item is the one that's removed. We don't need to check how
        it's used since it's replaced by a more specific type/module. *)
  assert (match last with Pident _ -> true | _ -> false);
  let iterator = match rest with
    | [] -> iterator
    | _ :: _ ->
        check_usage_of_path_of_substituted_item rest ~loc ~lid env iterator
  in
  let iterator = match unpackable_modtype with
    | None -> iterator
    | Some mty ->
       let error p = With_cannot_remove_packed_modtype(p,mty) in
       check_usage_of_module_types ~error ~paths ~loc env iterator
  in
  iterator.Btype.it_signature iterator sg;
  Btype.(unmark_iterators.it_signature unmark_iterators) sg

let check_usage_after_substitution env ~loc ~lid paths unpackable_modtype sg =
  match paths, unpackable_modtype with
  | [_], None -> ()
  | _ -> do_check_after_substitution env ~loc ~lid paths unpackable_modtype sg

(* After substitution one also needs to re-check the well-foundedness
   of type declarations in recursive modules *)
let rec extract_next_modules = function
  | Sig_module (id, _, mty, Trec_next, _) :: rem ->
      let (id_mty_l, rem) = extract_next_modules rem in
      ((id, mty) :: id_mty_l, rem)
  | sg -> ([], sg)

let check_well_formed_module env loc context mty =
  (* Format.eprintf "@[check_well_formed_module@ %a@]@."
     Printtyp.modtype mty; *)
  let open Btype in
  let iterator =
    let rec check_signature env = function
      | [] -> ()
      | Sig_module (id, _, mty, Trec_first, _) :: rem ->
          let (id_mty_l, rem) = extract_next_modules rem in
          begin try
            check_recmod_typedecls (Lazy.force env) ((id, mty) :: id_mty_l)
          with Typedecl.Error (_, err) ->
            raise (Error (loc, Lazy.force env,
                          Badly_formed_signature(context, err)))
          end;
          check_signature env rem
      | _ :: rem ->
          check_signature env rem
    in
    let env, super = iterator_with_env env in
    { super with
      it_type_expr = (fun _self _ty -> ());
      it_signature = (fun self sg ->
        let env_before = !env in
        let env = lazy (Env.add_signature sg (Lazy.force env_before)) in
        check_signature env sg;
        super.it_signature self sg);
    }
  in
  iterator.it_module_type iterator mty

let () = Env.check_well_formed_module := check_well_formed_module

let type_decl_is_alias sdecl = (* assuming no explicit constraint *)
  let eq_vars x y =
    match Jane_syntax.Core_type.of_ast x, Jane_syntax.Core_type.of_ast y with
    (* a layout annotation on either type variable might mean this definition
       is not an alias. Example: {v
         type ('a : value) t
         type ('a : immediate) t2 = ('a : immediate) t
       v}
       But the only way to know that t2 isn't an alias is to look at
       layouts in the environment, which is hard to do here. So we
       conservatively say that any layout annotations block alias
       detection.
    *)
    | (Some _, _) | (_, Some _) -> false
    | None, None ->
    match x.ptyp_desc, y.ptyp_desc with
    | Ptyp_var sx, Ptyp_var sy -> sx = sy
    | _, _ -> false
  in
  match sdecl.ptype_manifest with
  | Some {ptyp_desc = Ptyp_constr (lid, stl)}
       when List.length stl = List.length sdecl.ptype_params ->
    if List.for_all2 (fun x (y, _) -> eq_vars x y) stl sdecl.ptype_params
    then Some lid
    else None
  | _ -> None
;;

let params_are_constrained =
  let rec loop = function
    | [] -> false
    | hd :: tl ->
       match get_desc hd with
       | Tvar _ -> List.memq hd tl || loop tl
       | _ -> true
  in
  loop
;;

type with_info =
  | With_type of Parsetree.type_declaration
  | With_typesubst of Parsetree.type_declaration
  | With_module of {
        lid:Longident.t loc;
        path:Path.t;
        md:Types.module_declaration;
        remove_aliases:bool
      }
  | With_modsubst of Longident.t loc * Path.t * Types.module_declaration
  | With_modtype of Typedtree.module_type
  | With_modtypesubst of Typedtree.module_type

let merge_constraint initial_env loc sg lid constr =
  let destructive_substitution =
    match constr with
    | With_type _ | With_module _ | With_modtype _ -> false
    | With_typesubst _ | With_modsubst _ | With_modtypesubst _  -> true
  in
  let real_ids = ref [] in
  let unpackable_modtype = ref None in
  let split_row_id s ghosts =
    let srow = s ^ "#row" in
    let rec split before = function
        | Sig_type(id,_,_,_) :: rest when Ident.name id = srow ->
            before, Some id, rest
        | a :: rest -> split (a::before) rest
        | [] -> before, None, []
    in
    split [] ghosts
  in
  let rec patch_item constr namelist outer_sig_env sg_for_env ~ghosts item =
    let return ?(ghosts=ghosts) ~replace_by info =
      Some (info, {Signature_group.ghosts; replace_by})
    in
    match item, namelist, constr with
    | Sig_type(id, decl, rs, priv), [s],
       With_type ({ptype_kind = Ptype_abstract} as sdecl)
      when Ident.name id = s && Typedecl.is_fixed_type sdecl ->
        let decl_row =
          let arity = List.length sdecl.ptype_params in
          { type_params =
              (* layout any is fine on the params because they get thrown away
                 below *)
              List.map
                (fun _ -> Btype.newgenvar (Layout.any ~why:Dummy_layout))
                sdecl.ptype_params;
            type_arity = arity;
            type_kind = Type_abstract Abstract_def;
            type_layout = Layout.value ~why:(Unknown "merge_constraint");
            type_private = Private;
            type_manifest = None;
            type_variance =
              List.map
                (fun (_, (v, i)) ->
                   let (c, n) =
                     match v with
                     | Covariant -> true, false
                     | Contravariant -> false, true
                     | NoVariance -> false, false
                   in
                   make_variance (not n) (not c) (i = Injective)
                )
                sdecl.ptype_params;
            type_separability =
              Types.Separability.default_signature ~arity;
            type_loc = sdecl.ptype_loc;
            type_is_newtype = false;
            type_expansion_scope = Btype.lowest_level;
            type_attributes = [];
            type_unboxed_default = false;
            type_uid = Uid.mk ~current_unit:(Env.get_unit_name ());
          }
        and id_row = Ident.create_local (s^"#row") in
        let initial_env =
          Env.add_type ~check:false id_row decl_row initial_env
        in
        let sig_env = Env.add_signature sg_for_env outer_sig_env in
        let tdecl =
          Typedecl.transl_with_constraint id ~fixed_row_path:(Pident id_row)
            ~sig_env ~sig_decl:decl ~outer_env:initial_env sdecl in
        let newdecl = tdecl.typ_type in
        let before_ghosts, row_id, after_ghosts = split_row_id s ghosts in
        check_type_decl outer_sig_env sg_for_env sdecl.ptype_loc
          id row_id newdecl decl;
        let decl_row = {decl_row with type_params = newdecl.type_params} in
        let rs' = if rs = Trec_first then Trec_not else rs in
        let ghosts =
          List.rev_append before_ghosts
            (Sig_type(id_row, decl_row, rs', priv)::after_ghosts)
        in
        return ~ghosts
          ~replace_by:(Some (Sig_type(id, newdecl, rs, priv)))
          (Pident id, lid, Twith_type tdecl)
    | Sig_type(id, sig_decl, rs, priv) , [s],
       (With_type sdecl | With_typesubst sdecl as constr)
      when Ident.name id = s ->
        let sig_env = Env.add_signature sg_for_env outer_sig_env in
        let tdecl =
          Typedecl.transl_with_constraint id
            ~sig_env ~sig_decl ~outer_env:initial_env sdecl in
        let newdecl = tdecl.typ_type and loc = sdecl.ptype_loc in
        let before_ghosts, row_id, after_ghosts = split_row_id s ghosts in
        let ghosts = List.rev_append before_ghosts after_ghosts in
        check_type_decl outer_sig_env sg_for_env loc
          id row_id newdecl sig_decl;
        begin match constr with
          With_type _ ->
            return ~ghosts
              ~replace_by:(Some(Sig_type(id, newdecl, rs, priv)))
              (Pident id, lid, Twith_type tdecl)
        | (* With_typesubst *) _ ->
            real_ids := [Pident id];
            return ~ghosts ~replace_by:None
              (Pident id, lid, Twith_typesubst tdecl)
        end
    | Sig_modtype(id, mtd, priv), [s],
      (With_modtype mty | With_modtypesubst mty)
      when Ident.name id = s ->
        let sig_env = Env.add_signature sg_for_env outer_sig_env in
        let () = match mtd.mtd_type with
          | None -> ()
          | Some previous_mty ->
              Includemod.check_modtype_equiv ~loc sig_env
                id previous_mty mty.mty_type
        in
        if not destructive_substitution then
          let mtd': modtype_declaration =
            {
              mtd_uid = Uid.mk ~current_unit:(Env.get_unit_name ());
              mtd_type = Some mty.mty_type;
              mtd_attributes = [];
              mtd_loc = loc;
            }
          in
          return
            ~replace_by:(Some(Sig_modtype(id, mtd', priv)))
            (Pident id, lid, Twith_modtype mty)
        else begin
          let path = Pident id in
          real_ids := [path];
          begin match mty.mty_type with
          | Mty_ident _ -> ()
          | mty -> unpackable_modtype := Some mty
          end;
          return ~replace_by:None (Pident id, lid, Twith_modtypesubst mty)
        end
    | Sig_module(id, pres, md, rs, priv), [s],
      With_module {lid=lid'; md=md'; path; remove_aliases}
      when Ident.name id = s ->
        let sig_env = Env.add_signature sg_for_env outer_sig_env in
        let mty = md'.md_type in
        let mty = Mtype.scrape_for_type_of ~remove_aliases sig_env mty in
        let md'' = { md' with md_type = mty } in
        let newmd = Mtype.strengthen_decl ~aliasable:false md'' path in
        ignore(Includemod.modtypes  ~mark:Mark_both ~loc sig_env
                 newmd.md_type md.md_type);
        return
          ~replace_by:(Some(Sig_module(id, pres, newmd, rs, priv)))
          (Pident id, lid, Twith_module (path, lid'))
    | Sig_module(id, _, md, _rs, _), [s], With_modsubst (lid',path,md')
      when Ident.name id = s ->
        let sig_env = Env.add_signature sg_for_env outer_sig_env in
        let aliasable = not (Env.is_functor_arg path sig_env) in
        ignore
          (Includemod.strengthened_module_decl ~loc ~mark:Mark_both
             ~aliasable sig_env md' path md);
        real_ids := [Pident id];
        return ~replace_by:None (Pident id, lid, Twith_modsubst (path, lid'))
    | Sig_module(id, _, md, rs, priv) as item, s :: namelist, constr
      when Ident.name id = s ->
        let sig_env = Env.add_signature sg_for_env outer_sig_env in
        let sg = extract_sig sig_env loc md.md_type in
        let ((path, _, tcstr), newsg) = merge_signature sig_env sg namelist in
        let path = path_concat id path in
        real_ids := path :: !real_ids;
        let item =
          match md.md_type, constr with
            Mty_alias _, (With_module _ | With_type _) ->
              (* A module alias cannot be refined, so keep it
                 and just check that the constraint is correct *)
              item
          | _ ->
              let newmd = {md with md_type = Mty_signature newsg} in
              Sig_module(id, Mp_present, newmd, rs, priv)
        in
        return ~replace_by:(Some item) (path, lid, tcstr)
    | _ -> None
  and merge_signature env sg namelist =
    match
      Signature_group.replace_in_place (patch_item constr namelist env sg) sg
    with
    | Some (x,sg) -> x, sg
    | None -> raise(Error(loc, env, With_no_component lid.txt))
  in
  try
    let names = Longident.flatten lid.txt in
    let (tcstr, sg) = merge_signature initial_env sg names in
    if destructive_substitution then
      check_usage_after_substitution ~loc ~lid initial_env !real_ids
        !unpackable_modtype sg;
    let sub = match tcstr with
      | (_, _, Twith_typesubst tdecl) ->
        let how_to_extend_subst =
          let sdecl =
            match constr with
            | With_typesubst sdecl -> sdecl
            | _ -> assert false
          in
          match type_decl_is_alias sdecl with
          | Some lid ->
              let replacement, _ =
                try Env.find_type_by_name lid.txt initial_env
                with Not_found -> assert false
              in
              fun s path -> Subst.add_type_path path replacement s
          | None ->
              let body = Option.get tdecl.typ_type.type_manifest in
              let params = tdecl.typ_type.type_params in
              if params_are_constrained params
              then raise(Error(loc, initial_env,
                              With_cannot_remove_constrained_type));
              fun s path -> Subst.add_type_function path ~params ~body s
        in
        let sub = Subst.change_locs Subst.identity loc in
        let sub = List.fold_left how_to_extend_subst sub !real_ids in
        Some sub
      | (_, _, Twith_modsubst (real_path, _)) ->
        let sub = Subst.change_locs Subst.identity loc in
        let sub =
          List.fold_left
            (fun s path -> Subst.add_module_path path real_path s)
            sub
            !real_ids
        in
        Some sub
      | (_, _, Twith_modtypesubst tmty) ->
          let add s p = Subst.add_modtype_path p tmty.mty_type s in
          let sub = Subst.change_locs Subst.identity loc in
          let sub = List.fold_left add sub !real_ids in
          Some sub
      | _ ->
        None
    in
    let sg = match sub with
      | Some sub ->
          (* Since destructive with is implemented via substitution, we need to
            expand any type abbreviations (like strengthening) where the expanded
            form might contain the thing we need to substitute. See corresponding
            test in strengthening.ml.  *)
          let sg = Mtype.expand_to initial_env sg !real_ids in
          (* This signature will not be used directly, it will always be freshened
            by the caller. So what we do with the scope doesn't really matter. But
            making it local makes it unlikely that we will ever use the result of
            this function unfreshened without issue. *)
          Subst.signature Make_local sub sg
      | None -> sg
    in
    check_well_formed_module initial_env loc "this instantiated signature"
      (Mty_signature sg);
    (tcstr, sg)
  with Includemod.Error explanation ->
    raise(Error(loc, initial_env, With_mismatch(lid.txt, explanation)))

(* Add recursion flags on declarations arising from a mutually recursive
   block. *)

let map_rec fn decls rem =
  match decls with
  | [] -> rem
  | d1 :: dl -> fn Trec_first d1 :: map_end (fn Trec_next) dl rem

let map_rec_type ~rec_flag fn decls rem =
  match decls with
  | [] -> rem
  | d1 :: dl ->
      let first =
        match rec_flag with
        | Recursive -> Trec_first
        | Nonrecursive -> Trec_not
      in
      fn first d1 :: map_end (fn Trec_next) dl rem

let rec map_rec_type_with_row_types ~rec_flag fn decls =
  match decls with
  | [] -> []
  | d1 :: dl ->
      if Btype.is_row_name (Ident.name d1.typ_id) then
        fn Trec_not d1 :: map_rec_type_with_row_types ~rec_flag fn dl
      else
        map_rec_type ~rec_flag fn decls []

(* Add type extension flags to extension constructors *)
let map_ext fn exts =
  match exts with
  | [] -> []
  | d1 :: dl -> fn Text_first d1 :: List.map (fn Text_next) dl

(* Auxiliary for translating recursively-defined module types.
   Return a module type that approximates the shape of the given module
   type AST.  Retain only module, type, and module type
   components of signatures.  For types, retain only their arity,
   making them abstract otherwise. *)

let rec approx_modtype env smty =
  match Jane_syntax.Module_type.of_ast smty with
  | Some (jmty, _attrs) -> approx_modtype_jane_syntax env jmty
  | None ->
  match smty.pmty_desc with
    Pmty_ident lid ->
      let path =
        Env.lookup_modtype_path ~use:false ~loc:smty.pmty_loc lid.txt env
      in
      Mty_ident path
  | Pmty_alias lid ->
      let path =
        Env.lookup_module_path ~use:false ~load:false
          ~loc:smty.pmty_loc lid.txt env
      in
      Mty_alias(path)
  | Pmty_signature ssg ->
      Mty_signature(approx_sig env ssg)
  | Pmty_functor(param, sres) ->
      let (param, newenv) =
        match param with
        | Unit -> Types.Unit, env
        | Named (param, sarg) ->
          let arg = approx_modtype env sarg in
          match param.txt with
          | None -> Types.Named (None, arg), env
          | Some name ->
            let rarg = Mtype.scrape_for_functor_arg env arg in
            let scope = Ctype.create_scope () in
            let (id, newenv) =
              Env.enter_module ~scope ~arg:true name Mp_present rarg env
            in
            Types.Named (Some id, arg), newenv
      in
      let res = approx_modtype newenv sres in
      Mty_functor(param, res)
  | Pmty_with(sbody, constraints) ->
      let body = approx_modtype env sbody in
      List.iter
        (fun sdecl ->
          match sdecl with
          | Pwith_type _
          | Pwith_typesubst _
          | Pwith_modtype _
          | Pwith_modtypesubst _  -> ()
          | Pwith_module (_, lid') ->
              (* Lookup the module to make sure that it is not recursive.
                 (GPR#1626) *)
              ignore (Env.lookup_module_path ~use:false ~load:false
                        ~loc:lid'.loc lid'.txt env)
          | Pwith_modsubst (_, lid') ->
              ignore (Env.lookup_module_path ~use:false ~load:false
                        ~loc:lid'.loc lid'.txt env))
        constraints;
      body
  | Pmty_typeof smod ->
      let (_, mty) = !type_module_type_of_fwd env smod in
      mty
  | Pmty_extension ext ->
      raise (Error_forward (Builtin_attributes.error_of_extension ext))

and approx_modtype_jane_syntax env = function
  | Jane_syntax.Module_type.Jmty_strengthen { mty = smty; mod_id } ->
    let mty = approx_modtype env smty in
    let path =
      (* CR-someday: potentially improve error message for strengthening with
         a mutually recursive module. *)
      Env.lookup_module_path ~use:false ~load:false
        ~loc:mod_id.loc mod_id.txt env
    in
    let aliasable = (not (Env.is_functor_arg path env)) in
    Mty_strengthen (mty, path, Aliasability.aliasable aliasable)

and approx_module_declaration env pmd =
  {
    Types.md_type = approx_modtype env pmd.pmd_type;
    md_attributes = pmd.pmd_attributes;
    md_loc = pmd.pmd_loc;
    md_uid = Uid.internal_not_actually_unique;
  }

and approx_include_functor
      env (ifincl : Jane_syntax.Include_functor.signature_item) _srem =
  match ifincl with
  | Ifsig_include_functor sincl ->
      raise (Error(sincl.pincl_loc, env, Recursive_include_functor))

and approx_sig_jst' env (jitem : Jane_syntax.Signature_item.t) srem =
  match jitem with
  | Jsig_include_functor ifincl -> approx_include_functor env ifincl srem

and approx_sig env ssg =
  match ssg with
    [] -> []
  | item :: srem ->
      match Jane_syntax.Signature_item.of_ast item with
      | Some jitem -> approx_sig_jst' env jitem srem
      | None ->
      match item.psig_desc with
      | Psig_type (rec_flag, sdecls) ->
          let decls = Typedecl.approx_type_decl sdecls in
          let rem = approx_sig env srem in
          map_rec_type ~rec_flag
            (fun rs (id, info) -> Sig_type(id, info, rs, Exported)) decls rem
      | Psig_typesubst _ -> approx_sig env srem
      | Psig_module { pmd_name = { txt = None; _ }; _ } ->
          approx_sig env srem
      | Psig_module pmd ->
          let scope = Ctype.create_scope () in
          let md = approx_module_declaration env pmd in
          let pres =
            match md.Types.md_type with
            | Mty_alias _ -> Mp_absent
            | _ -> Mp_present
          in
          let id, newenv =
            Env.enter_module_declaration ~scope (Option.get pmd.pmd_name.txt)
              pres md env
          in
          Sig_module(id, pres, md, Trec_not, Exported) :: approx_sig newenv srem
      | Psig_modsubst pms ->
          let scope = Ctype.create_scope () in
          let _, md =
            Env.lookup_module ~use:false ~loc:pms.pms_manifest.loc
               pms.pms_manifest.txt env
          in
          let pres =
            match md.Types.md_type with
            | Mty_alias _ -> Mp_absent
            | _ -> Mp_present
          in
          let _, newenv =
            Env.enter_module_declaration ~scope pms.pms_name.txt pres md env
          in
          approx_sig newenv srem
      | Psig_recmodule sdecls ->
          let scope = Ctype.create_scope () in
          let decls =
            List.filter_map
              (fun pmd ->
                 Option.map (fun name ->
                   Ident.create_scoped ~scope name,
                   approx_module_declaration env pmd
                 ) pmd.pmd_name.txt
              )
              sdecls
          in
          let newenv =
            List.fold_left
              (fun env (id, md) -> Env.add_module_declaration ~check:false
                  id Mp_present md env)
              env decls
          in
          map_rec
            (fun rs (id, md) -> Sig_module(id, Mp_present, md, rs, Exported))
            decls
            (approx_sig newenv srem)
      | Psig_modtype d ->
          let info = approx_modtype_info env d in
          let scope = Ctype.create_scope () in
          let (id, newenv) =
            Env.enter_modtype ~scope d.pmtd_name.txt info env
          in
          Sig_modtype(id, info, Exported) :: approx_sig newenv srem
      | Psig_modtypesubst d ->
          let info = approx_modtype_info env d in
          let scope = Ctype.create_scope () in
          let (_id, newenv) =
            Env.enter_modtype ~scope d.pmtd_name.txt info env
          in
          approx_sig newenv srem
      | Psig_open sod ->
          let _, env = type_open_descr env sod in
          approx_sig env srem
      | Psig_include sincl ->
          let smty = sincl.pincl_mod in
          let mty = approx_modtype env smty in
          let scope = Ctype.create_scope () in
          let sg, newenv = Env.enter_signature ~scope
              (extract_sig env smty.pmty_loc mty) env in
          sg @ approx_sig newenv srem
      | Psig_class sdecls | Psig_class_type sdecls ->
          let decls = Typeclass.approx_class_declarations env sdecls in
          let rem = approx_sig env srem in
          map_rec (fun rs decl ->
            let open Typeclass in [
              Sig_class_type(decl.clsty_ty_id, decl.clsty_ty_decl, rs,
                             Exported);
              Sig_type(decl.clsty_obj_id, decl.clsty_obj_abbr, rs, Exported);
              Sig_type(decl.clsty_typesharp_id, decl.clsty_abbr, rs, Exported);
            ]
          ) decls [rem]
          |> List.flatten
      | _ ->
          approx_sig env srem

and approx_modtype_info env sinfo =
  {
   mtd_type = Option.map (approx_modtype env) sinfo.pmtd_type;
   mtd_attributes = sinfo.pmtd_attributes;
   mtd_loc = sinfo.pmtd_loc;
   mtd_uid = Uid.internal_not_actually_unique;
  }

let approx_modtype env smty =
  Warnings.without_warnings
    (fun () -> approx_modtype env smty)

(* Auxiliaries for checking the validity of name shadowing in signatures and
   structures.
   If a shadowing is valid, we also record some information (its ident,
   location where it first appears, etc) about the item that gets shadowed. *)
module Signature_names : sig
  type t

 type shadowable =
    {
      self: Ident.t;
      group: Ident.t list;
      (** group includes the element itself and all elements
                that should be removed at the same time
      *)
      loc:Location.t;
    }

  type info = [
    | `Exported
    | `From_open
    | `Shadowable of shadowable
    | `Substituted_away of Subst.t
    | `Unpackable_modtype_substituted_away of Ident.t * Subst.t
  ]

  val create : unit -> t

  val check_value     : ?info:info -> t -> Location.t -> Ident.t -> unit
  val check_type      : ?info:info -> t -> Location.t -> Ident.t -> unit
  val check_typext    : ?info:info -> t -> Location.t -> Ident.t -> unit
  val check_module    : ?info:info -> t -> Location.t -> Ident.t -> unit
  val check_modtype   : ?info:info -> t -> Location.t -> Ident.t -> unit
  val check_class     : ?info:info -> t -> Location.t -> Ident.t -> unit
  val check_class_type: ?info:info -> t -> Location.t -> Ident.t -> unit

  val check_sig_item:
    ?info:info -> t -> Location.t -> Signature_group.rec_group -> unit

  val simplify: Env.t -> t -> Types.signature -> Types.signature
end = struct

  type shadowable =
    {
      self: Ident.t;
      group: Ident.t list;
      (** group includes the element itself and all elements
                that should be removed at the same time
      *)
      loc:Location.t;
    }

  type bound_info = [
    | `Exported
    | `Shadowable of shadowable
  ]

  type info = [
    | `From_open
    | `Substituted_away of Subst.t
    | `Unpackable_modtype_substituted_away of Ident.t * Subst.t
    | bound_info
  ]

  type hide_reason =
    | From_open
    | Shadowed_by of Ident.t * Location.t

  type to_be_removed = {
    mutable subst: Subst.t;
    mutable hide: (Sig_component_kind.t * Location.t * hide_reason) Ident.Map.t;
    mutable unpackable_modtypes: Ident.Set.t;
  }

  type names_infos = (string, bound_info) Hashtbl.t

  type names = {
    values: names_infos;
    types: names_infos;
    modules: names_infos;
    modtypes: names_infos;
    typexts: names_infos;
    classes: names_infos;
    class_types: names_infos;
  }

  let new_names () = {
    values = Hashtbl.create 16;
    types = Hashtbl.create 16;
    modules = Hashtbl.create 16;
    modtypes = Hashtbl.create 16;
    typexts = Hashtbl.create 16;
    classes = Hashtbl.create 16;
    class_types = Hashtbl.create 16;
  }

  type t = {
    bound: names;
    to_be_removed: to_be_removed;
  }

  let create () = {
    bound = new_names ();
    to_be_removed = {
      subst = Subst.identity;
      hide = Ident.Map.empty;
      unpackable_modtypes = Ident.Set.empty;
    };
  }

  let table_for component names =
    let open Sig_component_kind in
    match component with
    | Value -> names.values
    | Type -> names.types
    | Module -> names.modules
    | Module_type -> names.modtypes
    | Extension_constructor -> names.typexts
    | Class -> names.classes
    | Class_type -> names.class_types

  let check cl t loc id (info : info) =
    let to_be_removed = t.to_be_removed in
    match info with
    | `Substituted_away s ->
        to_be_removed.subst <- Subst.compose s to_be_removed.subst;
    | `Unpackable_modtype_substituted_away (id,s) ->
        to_be_removed.subst <- Subst.compose s to_be_removed.subst;
        to_be_removed.unpackable_modtypes <-
          Ident.Set.add id to_be_removed.unpackable_modtypes
    | `From_open ->
        to_be_removed.hide <-
          Ident.Map.add id (cl, loc, From_open) to_be_removed.hide
    | #bound_info as bound_info ->
        let tbl = table_for cl t.bound in
        let name = Ident.name id in
        match Hashtbl.find_opt tbl name with
        | None -> Hashtbl.add tbl name bound_info
        | Some (`Shadowable s) ->
            Hashtbl.replace tbl name bound_info;
            let reason = Shadowed_by (id, loc) in
            List.iter (fun shadowed_id ->
            to_be_removed.hide <-
              Ident.Map.add shadowed_id (cl, s.loc, reason)
                to_be_removed.hide
              ) s.group
        | Some `Exported ->
            raise(Error(loc, Env.empty, Repeated_name(cl, name)))

  let check_value ?info t loc id =
    let info =
      match info with
      | Some i -> i
      | None -> `Shadowable {self=id; group=[id]; loc}
    in
    check Sig_component_kind.Value t loc id info
  let check_type ?(info=`Exported) t loc id =
    check Sig_component_kind.Type t loc id info
  let check_module ?(info=`Exported) t loc id =
    check Sig_component_kind.Module t loc id info
  let check_modtype ?(info=`Exported) t loc id =
    check Sig_component_kind.Module_type t loc id info
  let check_typext ?(info=`Exported) t loc id =
    check Sig_component_kind.Extension_constructor t loc id info
  let check_class ?(info=`Exported) t loc id =
    check Sig_component_kind.Class t loc id info
  let check_class_type ?(info=`Exported) t loc id =
    check Sig_component_kind.Class_type t loc id info

  let classify =
    let open Sig_component_kind in
    function
    | Sig_type(id, _, _, _) -> Type, id
    | Sig_module(id, _, _, _, _) -> Module, id
    | Sig_modtype(id, _, _) -> Module_type, id
    | Sig_typext(id, _, _, _) -> Extension_constructor, id
    | Sig_value (id, _, _) -> Value, id
    | Sig_class (id, _, _, _) -> Class, id
    | Sig_class_type (id, _, _, _) -> Class_type, id

  let check_item ?info names loc kind id ids =
    let info =
      match info with
      | None -> `Shadowable {self=id; group=ids; loc}
      | Some i -> i
    in
    check kind names loc id info

  let check_sig_item ?info names loc (item:Signature_group.rec_group) =
    let check ?info names loc item =
      let all = List.map classify (Signature_group.flatten item) in
      let group = List.map snd all in
      List.iter (fun (kind,id) -> check_item ?info names loc kind id group)
        all
    in
    (* we can ignore x.pre_ghosts: they are eliminated by strengthening, and
       thus never appear in includes *)
     List.iter (check ?info names loc) (Signature_group.rec_items item.group)

  (*
    Before applying local module type substitutions where the
    right-hand side is not a path, we need to check that those module types
    where never used to pack modules. For instance
    {[
    module type T := sig end
    val x: (module T)
    ]}
    should raise an error.
  *)
  let check_unpackable_modtypes ~loc ~env to_remove component =
    if not (Ident.Set.is_empty to_remove.unpackable_modtypes) then begin
      let iterator =
        let error p = Unpackable_local_modtype_subst p in
        let paths =
          List.map (fun id -> Pident id)
            (Ident.Set.elements to_remove.unpackable_modtypes)
        in
        check_usage_of_module_types ~loc ~error ~paths
          (ref (lazy env)) Btype.type_iterators
      in
      iterator.Btype.it_signature_item iterator component;
      Btype.(unmark_iterators.it_signature_item unmark_iterators) component
    end

  (* We usually require name uniqueness of signature components (e.g. types,
     modules, etc), however in some situation reusing the name is allowed: if
     the component is a value or an extension, or if the name is introduced by
     an include.
     When there are multiple specifications of a component with the same name,
     we try to keep only the last (rightmost) one, removing all references to
     the previous ones from the signature.
     If some reference cannot be removed, then we error out with
     [Cannot_hide_id].
  *)

  let simplify env t sg =
    let to_remove = t.to_be_removed in
    let ids_to_remove =
      Ident.Map.fold (fun id (kind,  _, _) lst ->
        if Sig_component_kind.can_appear_in_types kind then
          id :: lst
        else
          lst
      ) to_remove.hide []
    in
    let simplify_item (component: Types.signature_item) =
      let user_kind, user_id, user_loc =
        let open Sig_component_kind in
        match component with
        | Sig_value(id, v, _) -> Value, id, v.val_loc
        | Sig_type (id, td, _, _) -> Type, id, td.type_loc
        | Sig_typext (id, te, _, _) -> Extension_constructor, id, te.ext_loc
        | Sig_module (id, _, md, _, _) -> Module, id, md.md_loc
        | Sig_modtype (id, mtd, _) -> Module_type, id, mtd.mtd_loc
        | Sig_class (id, c, _, _) -> Class, id, c.cty_loc
        | Sig_class_type (id, ct, _, _) -> Class_type, id, ct.clty_loc
      in
      if Ident.Map.mem user_id to_remove.hide then
        None
      else begin
        let component =
          if to_remove.subst == Subst.identity then
            component
          else
            begin
              check_unpackable_modtypes ~loc:user_loc ~env to_remove component;
              Subst.signature_item Keep to_remove.subst component
            end
        in
        let component =
          match ids_to_remove with
          | [] -> component
          | ids ->
            try Mtype.nondep_sig_item env ids component with
            | Ctype.Nondep_cannot_erase removed_item_id ->
              let (removed_item_kind, removed_item_loc, reason) =
                Ident.Map.find removed_item_id to_remove.hide
              in
              let err_loc, hiding_error =
                match reason with
                | From_open ->
                  removed_item_loc,
                  Appears_in_signature {
                    opened_item_kind = removed_item_kind;
                    opened_item_id = removed_item_id;
                    user_id;
                    user_kind;
                    user_loc;
                  }
                | Shadowed_by (shadower_id, shadower_loc) ->
                  shadower_loc,
                  Illegal_shadowing {
                    shadowed_item_kind = removed_item_kind;
                    shadowed_item_id = removed_item_id;
                    shadowed_item_loc = removed_item_loc;
                    shadower_id;
                    user_id;
                    user_kind;
                    user_loc;
                  }
              in
              raise (Error(err_loc, env, Cannot_hide_id hiding_error))
        in
        Some component
      end
    in
    List.filter_map simplify_item sg
end

let has_remove_aliases_attribute attr =
  let remove_aliases =
    Attr_helper.get_no_payload_attribute
      ["remove_aliases"; "ocaml.remove_aliases"] attr
  in
  match remove_aliases with
  | None -> false
  | Some _ -> true

(* Check and translate a module type expression *)

let transl_modtype_longident loc env lid =
  Env.lookup_modtype_path ~loc lid env

let transl_module_alias loc env lid =
  Env.lookup_module_path ~load:false ~loc lid env

let mkmty desc typ env loc attrs =
  let mty = {
    mty_desc = desc;
    mty_type = typ;
    mty_loc = loc;
    mty_env = env;
    mty_attributes = attrs;
    } in
  Cmt_format.add_saved_type (Cmt_format.Partial_module_type mty);
  mty

let mksig desc env loc =
  let sg = { sig_desc = desc; sig_loc = loc; sig_env = env } in
  Cmt_format.add_saved_type (Cmt_format.Partial_signature_item sg);
  sg

(* let signature sg = List.map (fun item -> item.sig_type) sg *)

let rec transl_modtype env smty =
  Builtin_attributes.warning_scope smty.pmty_attributes
    (fun () -> transl_modtype_aux env smty)

and transl_modtype_functor_arg env sarg =
  let mty = transl_modtype env sarg in
  {mty with mty_type = Mtype.scrape_for_functor_arg env mty.mty_type}

and transl_modtype_aux env smty =
  let loc = smty.pmty_loc in
  match Jane_syntax.Module_type.of_ast smty with
  | Some (jmty, _attrs) -> transl_modtype_jane_syntax_aux ~loc env jmty
  | None ->
  match smty.pmty_desc with
    Pmty_ident lid ->
      let path = transl_modtype_longident loc env lid.txt in
      mkmty (Tmty_ident (path, lid)) (Mty_ident path) env loc
        smty.pmty_attributes
  | Pmty_alias lid ->
      let path = transl_module_alias loc env lid.txt in
      mkmty (Tmty_alias (path, lid)) (Mty_alias path) env loc
        smty.pmty_attributes
  | Pmty_signature ssg ->
      let sg = transl_signature env ssg in
      mkmty (Tmty_signature sg) (Mty_signature sg.sig_type) env loc
        smty.pmty_attributes
  | Pmty_functor(sarg_opt, sres) ->
      let t_arg, ty_arg, newenv =
        match sarg_opt with
        | Unit -> Unit, Types.Unit, env
        | Named (param, sarg) ->
          let arg = transl_modtype_functor_arg env sarg in
          let (id, newenv) =
            match param.txt with
            | None -> None, env
            | Some name ->
              let scope = Ctype.create_scope () in
              let id, newenv =
                let arg_md =
                  { md_type = arg.mty_type;
                    md_attributes = [];
                    md_loc = param.loc;
                    md_uid = Uid.mk ~current_unit:(Env.get_unit_name ());
                  }
                in
                Env.enter_module_declaration ~scope ~arg:true name Mp_present
                  arg_md env
              in
              Some id, newenv
          in
          Named (id, param, arg), Types.Named (id, arg.mty_type), newenv
      in
      let res = transl_modtype newenv sres in
      mkmty (Tmty_functor (t_arg, res))
        (Mty_functor(ty_arg, res.mty_type)) env loc
        smty.pmty_attributes
  | Pmty_with(sbody, constraints) ->
      let body = transl_modtype env sbody in
      let init_sg = extract_sig env sbody.pmty_loc body.mty_type in
      let remove_aliases = has_remove_aliases_attribute smty.pmty_attributes in
      let (rev_tcstrs, final_sg) =
        List.fold_left (transl_with ~loc:smty.pmty_loc env remove_aliases)
        ([],init_sg) constraints in
      let scope = Ctype.create_scope () in
      mkmty (Tmty_with ( body, List.rev rev_tcstrs))
        (Mtype.freshen ~scope (Mty_signature final_sg)) env loc
        smty.pmty_attributes
  | Pmty_typeof smod ->
      let env = Env.in_signature false env in
      let tmty, mty = !type_module_type_of_fwd env smod in
      mkmty (Tmty_typeof tmty) mty env loc smty.pmty_attributes
  | Pmty_extension ext ->
      raise (Error_forward (Builtin_attributes.error_of_extension ext))

and transl_modtype_jane_syntax_aux ~loc env = function
  | Jane_syntax.Module_type.Jmty_strengthen { mty ; mod_id } ->
      let tmty = transl_modtype_aux env mty in
      let path, md =
        Env.lookup_module ~use:false ~loc:mod_id.loc mod_id.txt env
      in
      let aliasable = not (Env.is_functor_arg path env) in
      try
        ignore
          (Includemod.modtypes ~loc env
            ~mark:Includemod.Mark_both md.md_type tmty.mty_type);
        mkmty
          (Tmty_strengthen (tmty, path, mod_id))
          (Mty_strengthen
            (tmty.mty_type, path, Aliasability.aliasable aliasable))
          env
          loc
          []
      with Includemod.Error explanation ->
        raise(Error(loc, env, Strengthening_mismatch(mod_id.txt, explanation)))
      ;

and transl_with ~loc env remove_aliases (rev_tcstrs,sg) constr =
  let lid, with_info = match constr with
    | Pwith_type (l,decl) ->l , With_type decl
    | Pwith_typesubst (l,decl) ->l , With_typesubst decl
    | Pwith_module (l,l') ->
        let path, md = Env.lookup_module ~loc l'.txt env in
        l , With_module {lid=l';path;md; remove_aliases}
    | Pwith_modsubst (l,l') ->
        let path, md' = Env.lookup_module ~loc l'.txt env in
        l , With_modsubst (l',path,md')
    | Pwith_modtype (l,smty) ->
        let mty = transl_modtype env smty in
        l, With_modtype mty
    | Pwith_modtypesubst (l,smty) ->
        let mty = transl_modtype env smty in
        l, With_modtypesubst mty
  in
  let (tcstr, sg) = merge_constraint env loc sg lid with_info in
  (tcstr :: rev_tcstrs, sg)



and transl_signature env (sg : Parsetree.signature) =
  let names = Signature_names.create () in

  let transl_include ~functor_ ~loc env sig_acc sincl =
    let smty = sincl.pincl_mod in
    let tmty =
      Builtin_attributes.warning_scope sincl.pincl_attributes
        (fun () -> transl_modtype env smty)
    in
    let mty = tmty.mty_type in
    let scope = Ctype.create_scope () in
    let incl_kind, sg =
      if functor_ then
        let sg, incl_kind =
          extract_sig_functor_open false env smty.pmty_loc mty sig_acc
        in
        incl_kind, sg
      else
        Tincl_structure, extract_sig env smty.pmty_loc mty
    in
    let sg, newenv = Env.enter_signature ~scope sg env in
    Signature_group.iter
      (Signature_names.check_sig_item names loc)
      sg;
    let incl =
      { incl_mod = tmty;
        incl_type = sg;
        incl_kind;
        incl_attributes = sincl.pincl_attributes;
        incl_loc = sincl.pincl_loc;
      }
    in
    mksig (Tsig_include incl) env loc, sg, newenv
  in

  let transl_include_functor ~loc env sig_acc
    : Jane_syntax.Include_functor.signature_item -> _ = function
    | Ifsig_include_functor sincl ->
        transl_include ~functor_:true ~loc env sig_acc sincl
  in

  let transl_sig_item_jst ~loc env sig_acc : Jane_syntax.Signature_item.t -> _ =
    function
    | Jsig_include_functor ifincl ->
        transl_include_functor ~loc env sig_acc ifincl
  in

  let transl_sig_item env sig_acc item =
    let loc = item.psig_loc in
    match Jane_syntax.Signature_item.of_ast item with
    | Some jitem -> transl_sig_item_jst ~loc env sig_acc jitem
    | None ->
    match item.psig_desc with
    | Psig_value sdesc ->
        let (tdesc, newenv) =
          Typedecl.transl_value_decl env item.psig_loc sdesc
        in
        Signature_names.check_value names tdesc.val_loc tdesc.val_id;
        Env.register_uid tdesc.val_val.val_uid ~loc:tdesc.val_loc ~attributes:tdesc.val_attributes;
        mksig (Tsig_value tdesc) env loc,
        [Sig_value(tdesc.val_id, tdesc.val_val, Exported)],
        newenv
    | Psig_type (rec_flag, sdecls) ->
        let (decls, newenv) =
          Typedecl.transl_type_decl env rec_flag sdecls
        in
        List.iter (fun td ->
          Signature_names.check_type names td.typ_loc td.typ_id;
          if not (Btype.is_row_name (Ident.name td.typ_id)) then
            Env.register_uid td.typ_type.type_uid ~loc:td.typ_loc ~attributes:td.typ_attributes
        ) decls;
        let sig_items =
          map_rec_type_with_row_types ~rec_flag
            (fun rs td -> Sig_type(td.typ_id, td.typ_type, rs, Exported))
            decls
        in
        mksig (Tsig_type (rec_flag, decls)) env loc, sig_items, newenv
    | Psig_typesubst sdecls ->
        let (decls, newenv) =
          Typedecl.transl_type_decl env Nonrecursive sdecls
        in
        List.iter (fun td ->
          if td.typ_kind <> Ttype_abstract || td.typ_manifest = None ||
             td.typ_private = Private
          then
            raise (Error (td.typ_loc, env, Invalid_type_subst_rhs));
          let params = td.typ_type.type_params in
          if params_are_constrained params
          then raise(Error(loc, env, With_cannot_remove_constrained_type));
          let info =
              let subst =
                Subst.add_type_function (Pident td.typ_id)
                  ~params
                  ~body:(Option.get td.typ_type.type_manifest)
                  Subst.identity
              in
              Some (`Substituted_away subst)
          in
          Signature_names.check_type ?info names td.typ_loc td.typ_id;
          Env.register_uid td.typ_type.type_uid ~loc:td.typ_loc ~attributes:td.typ_attributes
        ) decls;
        mksig (Tsig_typesubst decls) env loc, [], newenv
    | Psig_typext styext ->
        let (tyext, newenv) =
          Typedecl.transl_type_extension false env item.psig_loc styext
        in
        let constructors = tyext.tyext_constructors in
        List.iter (fun ext ->
          Signature_names.check_typext names ext.ext_loc ext.ext_id;
          Env.register_uid ext.ext_type.ext_uid ~loc:ext.ext_loc ~attributes:ext.ext_attributes
        ) constructors;
        let tsg = map_ext (fun es ext ->
            Sig_typext(ext.ext_id, ext.ext_type, es, Exported)
          ) constructors
        in
        mksig (Tsig_typext tyext) env loc,
        tsg,
        newenv
    | Psig_exception sext ->
        let (ext, newenv) = Typedecl.transl_type_exception env sext in
        let constructor = ext.tyexn_constructor in
        Signature_names.check_typext names constructor.ext_loc
          constructor.ext_id;
        Env.register_uid
          constructor.ext_type.ext_uid
          ~loc:constructor.ext_loc
          ~attributes:constructor.ext_attributes;
        let tsg =
          Sig_typext(constructor.ext_id, constructor.ext_type,
                     Text_exception, Exported)
        in
        mksig (Tsig_exception ext) env loc, [tsg], newenv
    | Psig_module pmd ->
        let scope = Ctype.create_scope () in
        let tmty =
          Builtin_attributes.warning_scope pmd.pmd_attributes
            (fun () -> transl_modtype env pmd.pmd_type)
        in
        let pres =
          match tmty.mty_type with
          | Mty_alias _ -> Mp_absent
          | _ -> Mp_present
        in
        let md = {
          md_type=tmty.mty_type;
          md_attributes=pmd.pmd_attributes;
          md_loc=pmd.pmd_loc;
          md_uid = Uid.mk ~current_unit:(Env.get_unit_name ());
        }
        in
        let id, newenv =
          match pmd.pmd_name.txt with
          | None -> None, env
          | Some name ->
            let id, newenv =
              Env.enter_module_declaration ~scope name pres md env
            in
            Signature_names.check_module names pmd.pmd_name.loc id;
            Env.register_uid md.md_uid ~loc:md.md_loc ~attributes:md.md_attributes;
            Some id, newenv
        in
        let sig_item =
          mksig (Tsig_module {md_id=id; md_name=pmd.pmd_name;
                              md_presence=pres; md_type=tmty;
                              md_loc=pmd.pmd_loc;
                              md_attributes=pmd.pmd_attributes})
            env loc
        in
        let tsg =
          match id with
          | None -> []
          | Some id -> [Sig_module(id, pres, md, Trec_not, Exported)]
        in
        sig_item, tsg, newenv
    | Psig_modsubst pms ->
        let scope = Ctype.create_scope () in
        let path, md =
          Env.lookup_module ~loc:pms.pms_manifest.loc
            pms.pms_manifest.txt env
        in
        let aliasable = not (Env.is_functor_arg path env) in
        let md =
          if not aliasable then
            md
          else
            { md_type = Mty_alias path;
              md_attributes = pms.pms_attributes;
              md_loc = pms.pms_loc;
              md_uid = Uid.mk ~current_unit:(Env.get_unit_name ());
            }
        in
        let pres =
          match md.md_type with
          | Mty_alias _ -> Mp_absent
          | _ -> Mp_present
        in
        let id, newenv =
          Env.enter_module_declaration ~scope pms.pms_name.txt pres md env
        in
        let info =
          `Substituted_away (Subst.add_module id path Subst.identity)
        in
        Signature_names.check_module ~info names pms.pms_name.loc id;
        Env.register_uid md.md_uid ~loc:md.md_loc ~attributes:md.md_attributes;
        let sig_item =
          mksig (Tsig_modsubst {ms_id=id; ms_name=pms.pms_name;
                                ms_manifest=path; ms_txt=pms.pms_manifest;
                                ms_loc=pms.pms_loc;
                                ms_attributes=pms.pms_attributes})
            env loc
        in
        sig_item, [], newenv
    | Psig_recmodule sdecls ->
        let (tdecls, newenv) =
          transl_recmodule_modtypes env sdecls in
        let decls =
          List.filter_map (fun (md, uid, _) ->
            match md.md_id with
            | None -> None
            | Some id -> Some (id, md, uid)
          ) tdecls
        in
        List.iter (fun (id, md, uid) ->
          Signature_names.check_module names md.md_loc id;
          Env.register_uid uid ~loc:md.md_loc ~attributes:md.md_attributes
        ) decls;
        let sig_items =
          map_rec (fun rs (id, md, uid) ->
            let d = {Types.md_type = md.md_type.mty_type;
                     md_attributes = md.md_attributes;
                     md_loc = md.md_loc;
                     md_uid = uid;
                    } in
            Sig_module(id, Mp_present, d, rs, Exported))
            decls []
        in
        mksig (Tsig_recmodule (List.map (fun (md, _, _) -> md) tdecls)) env loc,
        sig_items,
        newenv
    | Psig_modtype pmtd ->
        let newenv, mtd, decl = transl_modtype_decl env pmtd in
        Signature_names.check_modtype names pmtd.pmtd_loc mtd.mtd_id;
        Env.register_uid decl.mtd_uid ~loc:mtd.mtd_loc ~attributes:mtd.mtd_attributes;
        mksig (Tsig_modtype mtd) env loc,
        [Sig_modtype (mtd.mtd_id, decl, Exported)],
        newenv
    | Psig_modtypesubst pmtd ->
        let newenv, mtd, decl = transl_modtype_decl env pmtd in
        let info =
          let mty = match mtd.mtd_type with
            | Some tmty -> tmty.mty_type
            | None ->
                (* parsetree invariant, see Ast_invariants *)
                assert false
          in
          let subst = Subst.add_modtype mtd.mtd_id mty Subst.identity in
          match mty with
          | Mty_ident _ -> `Substituted_away subst
          | _ -> `Unpackable_modtype_substituted_away (mtd.mtd_id,subst)
        in
        Signature_names.check_modtype ~info names pmtd.pmtd_loc mtd.mtd_id;
        Env.register_uid decl.mtd_uid ~loc:mtd.mtd_loc ~attributes:mtd.mtd_attributes;
        mksig (Tsig_modtypesubst mtd) env loc,
        [],
        newenv
    | Psig_open sod ->
        let (od, newenv) = type_open_descr env sod in
        mksig (Tsig_open od) env loc, [], newenv
    | Psig_include sincl ->
        transl_include ~functor_:false ~loc env sig_acc sincl
    | Psig_class cl ->
        let (classes, newenv) = Typeclass.class_descriptions env cl in
        List.iter (fun cls ->
          let open Typeclass in
          let loc = cls.cls_id_loc.Location.loc in
          Signature_names.check_type names loc cls.cls_obj_id;
          Signature_names.check_class names loc cls.cls_id;
          Signature_names.check_class_type names loc cls.cls_ty_id;
          Signature_names.check_type names loc cls.cls_typesharp_id;
          Env.register_uid cls.cls_decl.cty_uid ~loc:cls.cls_decl.cty_loc ~attributes:cls.cls_decl.cty_attributes;
        ) classes;
        let tsg =
          map_rec (fun rs cls ->
            let open Typeclass in
            [Sig_class(cls.cls_id, cls.cls_decl, rs, Exported);
             Sig_class_type(cls.cls_ty_id, cls.cls_ty_decl, rs, Exported);
             Sig_type(cls.cls_obj_id, cls.cls_obj_abbr, rs, Exported);
             Sig_type(cls.cls_typesharp_id, cls.cls_abbr, rs, Exported)]
          ) classes [] |> List.flatten
        in
        let typedtree =
          mksig (Tsig_class
                   (List.map (fun decr ->
                      decr.Typeclass.cls_info) classes)) env loc
        in
        typedtree, tsg, newenv
    | Psig_class_type cl ->
        let (classes, newenv) = Typeclass.class_type_declarations env cl in
        List.iter (fun decl ->
          let open Typeclass in
          let loc = decl.clsty_id_loc.Location.loc in
          Signature_names.check_class_type names loc decl.clsty_ty_id;
          Signature_names.check_type names loc decl.clsty_obj_id;
          Signature_names.check_type names loc decl.clsty_typesharp_id;
          Env.register_uid
            decl.clsty_ty_decl.clty_uid
            ~loc:decl.clsty_ty_decl.clty_loc
            ~attributes:decl.clsty_ty_decl.clty_attributes;
        ) classes;
        let tsg =
          map_rec (fun rs decl ->
            let open Typeclass in
            [Sig_class_type(decl.clsty_ty_id, decl.clsty_ty_decl, rs,
                            Exported);
             Sig_type(decl.clsty_obj_id, decl.clsty_obj_abbr, rs, Exported);
             Sig_type(decl.clsty_typesharp_id, decl.clsty_abbr, rs,
                      Exported)
            ]
          ) classes []
          |> List.flatten
        in
        let typedtree =
          mksig
            (Tsig_class_type
               (List.map (fun decl -> decl.Typeclass.clsty_info) classes))
            env loc
        in
        typedtree, tsg, newenv
    | Psig_attribute attr ->
        Builtin_attributes.parse_standard_interface_attributes attr;
        Builtin_attributes.mark_alert_used attr;
        mksig (Tsig_attribute attr) env loc, [], env
    | Psig_extension (ext, _attrs) ->
        raise (Error_forward (Builtin_attributes.error_of_extension ext))
  in
  let rec transl_sig env sig_items sig_type = function
    | [] -> List.rev sig_items, List.rev sig_type, env
    | item :: srem ->
      let new_item , new_types , env = transl_sig_item env sig_type item in
      transl_sig env
        (new_item :: sig_items)
        (List.rev_append new_types sig_type)
        srem
  in
  let previous_saved_types = Cmt_format.get_saved_types () in
  Builtin_attributes.warning_scope []
    (fun () ->
       let (trem, rem, final_env) =
         transl_sig (Env.in_signature true env) [] [] sg
       in
       let rem = Signature_names.simplify final_env names rem in
       let sg =
         { sig_items = trem; sig_type = rem; sig_final_env = final_env }
       in
       Cmt_format.set_saved_types
         ((Cmt_format.Partial_signature sg) :: previous_saved_types);
       sg
    )

and transl_modtype_decl env pmtd =
  Builtin_attributes.warning_scope pmtd.pmtd_attributes
    (fun () -> transl_modtype_decl_aux env pmtd)

and transl_modtype_decl_aux env
    {pmtd_name; pmtd_type; pmtd_attributes; pmtd_loc} =
  let tmty =
    Option.map (transl_modtype (Env.in_signature true env)) pmtd_type
  in
  let decl =
    {
     Types.mtd_type=Option.map (fun t -> t.mty_type) tmty;
     mtd_attributes=pmtd_attributes;
     mtd_loc=pmtd_loc;
     mtd_uid = Uid.mk ~current_unit:(Env.get_unit_name ());
    }
  in
  let scope = Ctype.create_scope () in
  let (id, newenv) = Env.enter_modtype ~scope pmtd_name.txt decl env in
  let mtd =
    {
     mtd_id=id;
     mtd_name=pmtd_name;
     mtd_type=tmty;
     mtd_attributes=pmtd_attributes;
     mtd_loc=pmtd_loc;
    }
  in
  newenv, mtd, decl

and transl_recmodule_modtypes env sdecls =
  let make_env curr =
    List.fold_left (fun env (id_shape, _, md, _) ->
      Option.fold ~none:env ~some:(fun (id, shape) ->
        Env.add_module_declaration ~check:true ~shape ~arg:true
          id Mp_present md env
      ) id_shape
    ) env curr
  in
  let transition env_c curr =
    List.map2
      (fun pmd (id_shape, id_loc, md, _) ->
        let tmty =
          Builtin_attributes.warning_scope pmd.pmd_attributes
            (fun () -> transl_modtype env_c pmd.pmd_type)
        in
        let md = { md with Types.md_type = tmty.mty_type } in
        (id_shape, id_loc, md, tmty))
      sdecls curr in
  let map_mtys curr =
    List.filter_map
      (fun (id_shape, _, md, _) ->
         Option.map (fun (id, _) -> (id, md)) id_shape)
      curr
  in
  let scope = Ctype.create_scope () in
  let ids =
    List.map (fun x -> Option.map (Ident.create_scoped ~scope) x.pmd_name.txt)
      sdecls
  in
  let approx_env =
    List.fold_left
      (fun env ->
         Option.fold ~none:env ~some:(fun id -> (* cf #5965 *)
           Env.enter_unbound_module (Ident.name id)
             Mod_unbound_illegal_recursion env
         ))
      env ids
  in
  let init =
    List.map2
      (fun id pmd ->
         let md_uid = Uid.mk ~current_unit:(Env.get_unit_name ()) in
         let md =
           { md_type = approx_modtype approx_env pmd.pmd_type;
             md_loc = pmd.pmd_loc;
             md_attributes = pmd.pmd_attributes;
             md_uid }
         in
         let id_shape =
           Option.map (fun id -> id, Shape.var md_uid id) id
         in
         (id_shape, pmd.pmd_name, md, ()))
      ids sdecls
  in
  let env0 = make_env init in
  let dcl1 =
    Warnings.without_warnings
      (fun () -> transition env0 init)
  in
  let env1 = make_env dcl1 in
  check_recmod_typedecls env1 (map_mtys dcl1);
  let dcl2 = transition env1 dcl1 in
(*
  List.iter
    (fun (id, mty) ->
      Format.printf "%a: %a@." Printtyp.ident id Printtyp.modtype mty)
    dcl2;
*)
  let env2 = make_env dcl2 in
  check_recmod_typedecls env2 (map_mtys dcl2);
  let dcl2 =
    List.map2 (fun pmd (id_shape, id_loc, md, mty) ->
      let tmd =
        {md_id=Option.map fst id_shape; md_name=id_loc; md_type=mty;
         md_presence=Mp_present;
         md_loc=pmd.pmd_loc;
         md_attributes=pmd.pmd_attributes}
      in
      tmd, md.md_uid, Option.map snd id_shape
    ) sdecls dcl2
  in
  (dcl2, env2)

(* Try to convert a module expression to a module path. *)

exception Not_a_path

let rec path_of_module mexp =
  match mexp.mod_desc with
  | Tmod_ident (p,_) -> p
  | Tmod_apply(funct, arg, _coercion) when !Clflags.applicative_functors ->
      Papply(path_of_module funct, path_of_module arg)
  | Tmod_constraint (mexp, _, _, _) ->
      path_of_module mexp
  | _ -> raise Not_a_path

let path_of_module mexp =
 try Some (path_of_module mexp) with Not_a_path -> None

(* Check that all core type schemes in a structure
   do not contain non-generalized type variable *)

let rec nongen_modtype env f = function
    Mty_ident _ -> false
  | Mty_alias _ -> false
  | Mty_signature sg ->
      let env = Env.add_signature sg env in
      List.exists (nongen_signature_item env f) sg
  | Mty_functor(arg_opt, body) ->
      let env =
        match arg_opt with
        | Unit
        | Named (None, _) -> env
        | Named (Some id, param) ->
            Env.add_module ~arg:true id Mp_present param env
      in
      nongen_modtype env f body
  | Mty_strengthen (mty,_ ,_) -> nongen_modtype env f mty

and nongen_signature_item env f = function
    Sig_value(_id, desc, _) -> f env desc.val_type
  | Sig_module(_id, _, md, _, _) -> nongen_modtype env f md.md_type
  | _ -> false

let check_nongen_signature_item env sig_item =
  match sig_item with
    Sig_value(_id, vd, _) ->
      if Ctype.nongen_schema env vd.val_type then
        raise (Error (vd.val_loc, env, Non_generalizable vd.val_type))
  | Sig_module (_id, _, md, _, _) ->
      if nongen_modtype env Ctype.nongen_schema md.md_type then
        raise(Error(md.md_loc, env, Non_generalizable_module md.md_type))
  | _ -> ()

let check_nongen_signature env sg =
  List.iter (check_nongen_signature_item env) sg

let remove_mode_and_layout_variables env sg =
  let rm _env ty = Ctype.remove_mode_and_layout_variables ty; false in
  List.exists (nongen_signature_item env rm) sg |> ignore

(* Helpers for typing recursive modules *)

let anchor_submodule name anchor =
  match anchor, name with
  | None, _
  | _, None ->
      None
  | Some p, Some name ->
      Some(Pdot(p, name))

let anchor_recmodule = Option.map (fun id -> Pident id)

let enrich_type_decls anchor decls oldenv newenv =
  match anchor with
    None -> newenv
  | Some p ->
      List.fold_left
        (fun e info ->
          let id = info.typ_id in
          let info' =
            Mtype.enrich_typedecl oldenv (Pdot(p, Ident.name id))
              id info.typ_type
          in
            Env.add_type ~check:true id info' e)
        oldenv decls

let enrich_module_type anchor name mty env =
  match anchor, name with
  | None, _
  | _, None ->
      mty
  | Some p, Some name ->
      Mtype.enrich_modtype env (Pdot(p, name)) mty

let check_recmodule_inclusion env bindings =
  (* PR#4450, PR#4470: consider
        module rec X : DECL = MOD  where MOD has inferred type ACTUAL
     The "natural" typing condition
        E, X: ACTUAL |- ACTUAL <: DECL
     leads to circularities through manifest types.
     Instead, we "unroll away" the potential circularities a finite number
     of times.  The (weaker) condition we implement is:
        E, X: DECL,
           X1: ACTUAL,
           X2: ACTUAL{X <- X1}/X1
           ...
           Xn: ACTUAL{X <- X(n-1)}/X(n-1)
        |- ACTUAL{X <- Xn}/Xn <: DECL{X <- Xn}
     so that manifest types rooted at X(n+1) are expanded in terms of X(n),
     avoiding circularities.  The strengthenings ensure that
     Xn.t = X(n-1).t = ... = X2.t = X1.t.
     N can be chosen arbitrarily; larger values of N result in more
     recursive definitions being accepted.  A good choice appears to be
     the number of mutually recursive declarations. *)

  let subst_and_strengthen scope s id mty =
    let mty = Subst.modtype (Rescope scope) s mty in
    match id with
    | None -> mty
    | Some id ->
        Mtype.strengthen ~aliasable:false mty (Subst.module_path s (Pident id))
  in

  let rec check_incl first_time n env s =
    let scope = Ctype.create_scope () in
    if n > 0 then begin
      (* Generate fresh names Y_i for the rec. bound module idents X_i *)
      let bindings1 =
        List.map
          (fun (id, _name, _mty_decl, _modl,
                mty_actual, _attrs, _loc, shape, _uid) ->
             let ids =
               Option.map
                 (fun id -> (id, Ident.create_scoped ~scope (Ident.name id))) id
             in
             (ids, mty_actual, shape))
          bindings in
      (* Enter the Y_i in the environment with their actual types substituted
         by the input substitution s *)
      let env' =
        List.fold_left
          (fun env (ids, mty_actual, shape) ->
             match ids with
             | None -> env
             | Some (id, id') ->
               let mty_actual' =
                 if first_time
                 then mty_actual
                 else subst_and_strengthen scope s (Some id) mty_actual
               in
               Env.add_module ~arg:false ~shape id' Mp_present mty_actual' env)
          env bindings1 in
      (* Build the output substitution Y_i <- X_i *)
      let s' =
        List.fold_left
          (fun s (ids, _mty_actual, _shape) ->
             match ids with
             | None -> s
             | Some (id, id') -> Subst.add_module id (Pident id') s)
          Subst.identity bindings1 in
      (* Recurse with env' and s' *)
      check_incl false (n-1) env' s'
    end else begin
      (* Base case: check inclusion of s(mty_actual) in s(mty_decl)
         and insert coercion if needed *)
      let check_inclusion
            (id, name, mty_decl, modl, mty_actual, attrs, loc, shape, uid) =
        let mty_decl' = Subst.modtype (Rescope scope) s mty_decl.mty_type
        and mty_actual' = subst_and_strengthen scope s id mty_actual in
        let coercion, shape =
          try
            Includemod.modtypes_with_shape ~shape
              ~loc:modl.mod_loc ~mark:Mark_both
              env mty_actual' mty_decl'
          with Includemod.Error msg ->
            raise(Error(modl.mod_loc, env, Not_included msg)) in
        let modl' =
            { mod_desc = Tmod_constraint(modl, mty_decl.mty_type,
                Tmodtype_explicit mty_decl, coercion);
              mod_type = mty_decl.mty_type;
              mod_env = env;
              mod_loc = modl.mod_loc;
              mod_attributes = [];
             } in
        let mb =
          {
            mb_id = id;
            mb_name = name;
            mb_presence = Mp_present;
            mb_expr = modl';
            mb_attributes = attrs;
            mb_loc = loc;
          }
        in
        mb, shape, uid
      in
      List.map check_inclusion bindings
    end
  in check_incl true (List.length bindings) env Subst.identity

(* Helper for unpack *)

let rec package_constraints_sig env loc sg constrs =
  List.map
    (function
      | Sig_type (id, ({type_params=[]} as td), rs, priv)
        when List.mem_assoc [Ident.name id] constrs ->
          let ty = List.assoc [Ident.name id] constrs in
          Sig_type (id, {td with type_manifest = Some ty}, rs, priv)
      | Sig_module (id, pres, md, rs, priv) ->
          let rec aux = function
            | (m :: ((_ :: _) as l), t) :: rest when m = Ident.name id ->
                (l, t) :: aux rest
            | _ :: rest -> aux rest
            | [] -> []
          in
          let md =
            {md with
             md_type = package_constraints env loc md.md_type (aux constrs)
            }
          in
          Sig_module (id, pres, md, rs, priv)
      | item -> item
    )
    sg

and package_constraints env loc mty constrs =
  if constrs = [] then mty
  else begin
    match Mtype.scrape env mty with
    | Mty_signature sg ->
        Mty_signature (package_constraints_sig env loc sg constrs)
    | mty ->
      let rec ident = function
          Mty_ident p -> p
        | Mty_strengthen (mty,_,_) -> ident mty
        | Mty_functor _ | Mty_alias _ | Mty_signature _ -> assert false
      in
      raise(Error(loc, env, Cannot_scrape_package_type (ident mty)))
  end

let modtype_of_package env loc p fl =
  (* We call Ctype.correct_levels to ensure that the types being added to the
     module type are at generic_level. *)
  let mty =
    package_constraints env loc (Mty_ident p)
      (List.map (fun (n, t) -> Longident.flatten n, Ctype.correct_levels t) fl)
  in
  Subst.modtype Keep Subst.identity mty

let package_subtype env p1 fl1 p2 fl2 =
  let mkmty p fl =
    let fl =
      List.filter (fun (_n,t) -> Ctype.free_variables t = []) fl in
    modtype_of_package env Location.none p fl
  in
  match mkmty p1 fl1, mkmty p2 fl2 with
  | exception Error(_, _, Cannot_scrape_package_type _) -> false
  | mty1, mty2 ->
    let loc = Location.none in
    match Includemod.modtypes ~loc ~mark:Mark_both env mty1 mty2 with
    | Tcoerce_none -> true
    | _ | exception Includemod.Error _ -> false

let () = Ctype.package_subtype := package_subtype

let wrap_constraint env mark arg mty explicit =
  let mark = if mark then Includemod.Mark_both else Includemod.Mark_neither in
  let mty1 = Subst.modtype Keep Subst.identity arg.mod_type in
  let mty2 = Subst.modtype Keep Subst.identity mty in
  let coercion =
    try
      Includemod.modtypes ~loc:arg.mod_loc env ~mark mty1 mty2
    with Includemod.Error msg ->
      raise(Error(arg.mod_loc, env, Not_included msg)) in
  { mod_desc = Tmod_constraint(arg, mty, explicit, coercion);
    mod_type = mty;
    mod_env = env;
    mod_attributes = [];
    mod_loc = arg.mod_loc }

let wrap_constraint_with_shape env mark arg mty
  shape explicit =
  let mark = if mark then Includemod.Mark_both else Includemod.Mark_neither in
  let coercion, shape =
    try
      Includemod.modtypes_with_shape ~shape ~loc:arg.mod_loc env ~mark
        arg.mod_type mty
    with Includemod.Error msg ->
      raise(Error(arg.mod_loc, env, Not_included msg)) in
  { mod_desc = Tmod_constraint(arg, mty, explicit, coercion);
    mod_type = mty;
    mod_env = env;
    mod_attributes = [];
    mod_loc = arg.mod_loc }, shape

(* Type a module value expression *)


(* Summary for F(X) *)
type application_summary = {
  loc: Location.t;
  attributes: attributes;
  f_loc: Location.t; (* loc for F *)
  arg_is_syntactic_unit: bool;
  arg: Typedtree.module_expr;
  arg_path: Path.t option;
  shape: Shape.t
}

let simplify_app_summary app_view =
  let mty = app_view.arg.mod_type in
  match app_view.arg_is_syntactic_unit , app_view.arg_path with
  | true,   _ -> Includemod.Error.Unit, mty
  | false, Some p -> Includemod.Error.Named p, mty
  | false, None -> Includemod.Error.Anonymous, mty

let rec type_module ?(alias=false) sttn funct_body anchor env smod =
  Builtin_attributes.warning_scope smod.pmod_attributes
    (fun () -> type_module_aux ~alias sttn funct_body anchor env smod)

and type_module_aux ~alias sttn funct_body anchor env smod =
  match smod.pmod_desc with
    Pmod_ident lid ->
      let path =
        Env.lookup_module_path ~load:(not alias) ~loc:smod.pmod_loc lid.txt env
      in
      let md = { mod_desc = Tmod_ident (path, lid);
                 mod_type = Mty_alias path;
                 mod_env = env;
                 mod_attributes = smod.pmod_attributes;
                 mod_loc = smod.pmod_loc } in
      let aliasable = not (Env.is_functor_arg path env) in
      let shape =
        Env.shape_of_path ~namespace:Shape.Sig_component_kind.Module env path
      in
      let md =
        if alias && aliasable then
          (Env.add_required_global path env; md)
        else begin
          let mty = Mtype.find_type_of_module
              ~strengthen:sttn ~aliasable env path
          in
          match mty with
          | Mty_alias p1 when not alias ->
              let p1 = Env.normalize_module_path (Some smod.pmod_loc) env p1 in
              let mty = Includemod.expand_module_alias
                  ~strengthen:sttn env p1 in
              { md with
                mod_desc =
                  Tmod_constraint (md, mty, Tmodtype_implicit,
                                   Tcoerce_alias (env, path, Tcoerce_none));
                mod_type = mty }
          | mty ->
              { md with mod_type = mty }
        end
      in
      md, shape
  | Pmod_structure sstr ->
      let (str, sg, names, shape, _finalenv) =
        type_structure funct_body anchor env sstr in
      let md =
        { mod_desc = Tmod_structure str;
          mod_type = Mty_signature sg;
          mod_env = env;
          mod_attributes = smod.pmod_attributes;
          mod_loc = smod.pmod_loc }
      in
      let sg' = Signature_names.simplify _finalenv names sg in
      if List.length sg' = List.length sg then md, shape else
      wrap_constraint_with_shape env false md
        (Mty_signature sg') shape Tmodtype_implicit
  | Pmod_functor(arg_opt, sbody) ->
      let t_arg, ty_arg, newenv, funct_shape_param, funct_body =
        match arg_opt with
        | Unit ->
          Unit, Types.Unit, env, Shape.for_unnamed_functor_param, false
        | Named (param, smty) ->
          let mty = transl_modtype_functor_arg env smty in
          let scope = Ctype.create_scope () in
          let (id, newenv, var) =
            match param.txt with
            | None -> None, env, Shape.for_unnamed_functor_param
            | Some name ->
              let md_uid =  Uid.mk ~current_unit:(Env.get_unit_name ()) in
              let arg_md =
                { md_type = mty.mty_type;
                  md_attributes = [];
                  md_loc = param.loc;
                  md_uid;
                }
              in
              let id = Ident.create_scoped ~scope name in
              let shape = Shape.var md_uid id in
              let newenv = Env.add_module_declaration
                ~shape ~arg:true ~check:true id Mp_present arg_md env
              in
              Some id, newenv, id
          in
          Named (id, param, mty), Types.Named (id, mty.mty_type), newenv,
          var, true
      in
      let newenv = Env.add_escape_lock Module newenv in
      let newenv = Env.add_share_lock Module newenv in
      let body, body_shape = type_module true funct_body None newenv sbody in
      { mod_desc = Tmod_functor(t_arg, body);
        mod_type = Mty_functor(ty_arg, body.mod_type);
        mod_env = env;
        mod_attributes = smod.pmod_attributes;
        mod_loc = smod.pmod_loc },
      Shape.abs funct_shape_param body_shape
  | Pmod_apply _ ->
      type_application smod.pmod_loc sttn funct_body env smod
  | Pmod_constraint(sarg, smty) ->
      let arg, arg_shape = type_module ~alias true funct_body anchor env sarg in
      let mty = transl_modtype env smty in
      let md, final_shape =
        wrap_constraint_with_shape env true arg mty.mty_type arg_shape
          (Tmodtype_explicit mty)
      in
      { md with
        mod_loc = smod.pmod_loc;
        mod_attributes = smod.pmod_attributes;
      },
      final_shape
  | Pmod_unpack sexp ->
      if !Clflags.principal then Ctype.begin_def ();
      let exp = Typecore.type_exp env sexp in
      if !Clflags.principal then begin
        Ctype.end_def ();
        Ctype.generalize_structure exp.exp_type
      end;
      let mty =
        match get_desc (Ctype.expand_head env exp.exp_type) with
          Tpackage (p, fl) ->
            if List.exists (fun (_n, t) -> Ctype.free_variables t <> []) fl then
              raise (Error (smod.pmod_loc, env,
                            Incomplete_packed_module exp.exp_type));
            if !Clflags.principal &&
              not (Typecore.generalizable (Btype.generic_level-1) exp.exp_type)
            then
              Location.prerr_warning smod.pmod_loc
                (Warnings.Not_principal "this module unpacking");
            modtype_of_package env smod.pmod_loc p fl
        | Tvar _ ->
            raise (Typecore.Error
                     (smod.pmod_loc, env, Typecore.Cannot_infer_signature))
        | _ ->
            raise (Error(smod.pmod_loc, env, Not_a_packed_module exp.exp_type))
      in
      if funct_body && Mtype.contains_type env mty then
        raise (Error (smod.pmod_loc, env, Not_allowed_in_functor_body));
      { mod_desc = Tmod_unpack(exp, mty);
        mod_type = mty;
        mod_env = env;
        mod_attributes = smod.pmod_attributes;
        mod_loc = smod.pmod_loc },
      Shape.leaf_for_unpack
  | Pmod_extension ext ->
      raise (Error_forward (Builtin_attributes.error_of_extension ext))

and type_application loc strengthen funct_body env smod =
  let rec extract_application funct_body env sargs smod =
    match smod.pmod_desc with
    | Pmod_apply(f, sarg) ->
        let arg, shape = type_module true funct_body None env sarg in
        let summary =
          { loc=smod.pmod_loc;
            attributes=smod.pmod_attributes;
            f_loc = f.pmod_loc;
            arg_is_syntactic_unit = sarg.pmod_desc = Pmod_structure [];
            arg;
            arg_path = path_of_module arg;
            shape
          }
        in
        extract_application funct_body env (summary::sargs) f
    | _ -> smod, sargs
  in
  let sfunct, args = extract_application funct_body env [] smod in
  let funct, funct_shape =
    let strengthen =
      strengthen && List.for_all (fun {arg_path;_} -> arg_path <> None) args
    in
    type_module strengthen funct_body None env sfunct
  in
  List.fold_left (type_one_application ~ctx:(loc, funct, args) funct_body env)
    (funct, funct_shape) args

and type_one_application ~ctx:(apply_loc,md_f,args)
    funct_body env (funct, funct_shape)  app_view =
  match Mtype.scrape_alias env funct.mod_type with
  | Mty_functor (Unit, mty_res) ->
      if not app_view.arg_is_syntactic_unit then
        raise (Error (app_view.f_loc, env, Apply_generative));
      if funct_body && Mtype.contains_type env funct.mod_type then
        raise (Error (apply_loc, env, Not_allowed_in_functor_body));
      { mod_desc = Tmod_apply(funct, app_view.arg, Tcoerce_none);
        mod_type = mty_res;
        mod_env = env;
        mod_attributes = app_view.attributes;
        mod_loc = funct.mod_loc },
      Shape.app funct_shape ~arg:app_view.shape
  | Mty_functor (Named (param, mty_param), mty_res) as mty_functor ->
      let coercion =
        try
          Includemod.modtypes
            ~loc:app_view.arg.mod_loc ~mark:Mark_both env
            app_view.arg.mod_type mty_param
        with Includemod.Error _ ->
          let args = List.map simplify_app_summary args in
          let mty_f = md_f.mod_type in
          let lid_app = None in
          raise(Includemod.Apply_error {loc=apply_loc;env;lid_app;mty_f;args})
      in
      let mty_appl =
        match app_view.arg_path with
        | Some path ->
            let scope = Ctype.create_scope () in
            let subst =
              match param with
              | None -> Subst.identity
              | Some p -> Subst.add_module p path Subst.identity
            in
            Subst.modtype (Rescope scope) subst mty_res
        | None ->
            let env, nondep_mty =
              match param with
              | None -> env, mty_res
              | Some param ->
                  let env =
                    Env.add_module ~arg:true param Mp_present
                      app_view.arg.mod_type env
                  in
                  check_well_formed_module env app_view.loc
                    "the signature of this functor application" mty_res;
                  try env, Mtype.nondep_supertype env [param] mty_res
                  with Ctype.Nondep_cannot_erase _ ->
                    let error = Cannot_eliminate_dependency
                                  (Functor_applied, mty_functor) in
                    raise (Error(app_view.loc, env, error))
            in
            begin match
              Includemod.modtypes
                ~loc:app_view.loc ~mark:Mark_neither env mty_res nondep_mty
            with
            | Tcoerce_none -> ()
            | _ ->
                fatal_error
                  "unexpected coercion from original module type to \
                   nondep_supertype one"
            | exception Includemod.Error _ ->
                fatal_error
                  "nondep_supertype not included in original module type"
            end;
            nondep_mty
      in
      check_well_formed_module env apply_loc
        "the signature of this functor application" mty_appl;
      { mod_desc = Tmod_apply(funct, app_view.arg, coercion);
        mod_type = mty_appl;
        mod_env = env;
        mod_attributes = app_view.attributes;
        mod_loc = app_view.loc },
      Shape.app ~arg:app_view.shape funct_shape
  | Mty_alias path ->
      raise(Error(app_view.f_loc, env, Cannot_scrape_alias path))
  | _ ->
      let args = List.map simplify_app_summary args in
      let mty_f = md_f.mod_type in
      let lid_app = None in
      raise(Includemod.Apply_error {loc=apply_loc;env;lid_app;mty_f;args})

and type_open_decl ?used_slot ?toplevel funct_body names env sod =
  Builtin_attributes.warning_scope sod.popen_attributes
    (fun () ->
       type_open_decl_aux ?used_slot ?toplevel funct_body names env sod
    )

and type_open_decl_aux ?used_slot ?toplevel funct_body names env od =
  let loc = od.popen_loc in
  match od.popen_expr.pmod_desc with
  | Pmod_ident lid ->
    let path, newenv =
      type_open_ ?used_slot ?toplevel od.popen_override env loc lid
    in
    let md = { mod_desc = Tmod_ident (path, lid);
               mod_type = Mty_alias path;
               mod_env = env;
               mod_attributes = od.popen_expr.pmod_attributes;
               mod_loc = od.popen_expr.pmod_loc }
    in
    let open_descr = {
      open_expr = md;
      open_bound_items = [];
      open_override = od.popen_override;
      open_env = newenv;
      open_loc = loc;
      open_attributes = od.popen_attributes
    } in
    open_descr, [], newenv
  | _ ->
    let md, mod_shape = type_module true funct_body None env od.popen_expr in
    let scope = Ctype.create_scope () in
    let sg, newenv =
      Env.enter_signature ~scope ~mod_shape
        (extract_sig_open env md.mod_loc md.mod_type) env
    in
    let info, visibility =
      match toplevel with
      | Some false | None -> Some `From_open, Hidden
      | Some true -> None, Exported
    in
    Signature_group.iter (Signature_names.check_sig_item ?info names loc) sg;
    let sg =
      List.map (function
        | Sig_value(id, vd, _) -> Sig_value(id, vd, visibility)
        | Sig_type(id, td, rs, _) -> Sig_type(id, td, rs, visibility)
        | Sig_typext(id, ec, et, _) -> Sig_typext(id, ec, et, visibility)
        | Sig_module(id, mp, md, rs, _) ->
            Sig_module(id, mp, md, rs, visibility)
        | Sig_modtype(id, mtd, _) -> Sig_modtype(id, mtd, visibility)
        | Sig_class(id, cd, rs, _) -> Sig_class(id, cd, rs, visibility)
        | Sig_class_type(id, ctd, rs, _) ->
            Sig_class_type(id, ctd, rs, visibility)
      ) sg
    in
    let open_descr = {
      open_expr = md;
      open_bound_items = sg;
      open_override = od.popen_override;
      open_env = newenv;
      open_loc = loc;
      open_attributes = od.popen_attributes
    } in
    open_descr, sg, newenv

and type_structure ?(toplevel = None) funct_body anchor env sstr =
  let names = Signature_names.create () in

  let type_str_include ~functor_ ~loc env shape_map sincl sig_acc =
    let smodl = sincl.pincl_mod in
    let modl, modl_shape =
      Builtin_attributes.warning_scope sincl.pincl_attributes
        (fun () -> type_module true funct_body None env smodl)
    in
    let scope = Ctype.create_scope () in
    let incl_kind, sg =
      if functor_ then
        let sg, incl_kind =
          extract_sig_functor_open funct_body env smodl.pmod_loc
            modl.mod_type sig_acc
        in
        incl_kind, sg
      else
        Tincl_structure, extract_sig_open env smodl.pmod_loc modl.mod_type
    in
    (* Rename all identifiers bound by this signature to avoid clashes *)
    let sg, shape, new_env =
      Env.enter_signature_and_shape ~scope ~parent_shape:shape_map
        modl_shape sg env
    in
    Signature_group.iter (Signature_names.check_sig_item names loc) sg;
    let incl =
      { incl_mod = modl;
        incl_type = sg;
        incl_kind;
        incl_attributes = sincl.pincl_attributes;
        incl_loc = sincl.pincl_loc;
      }
    in
    Tstr_include incl, sg, shape, new_env
  in

  let type_str_include_functor ~loc env shape_map ifincl sig_acc =
    match (ifincl : Jane_syntax.Include_functor.structure_item) with
    | Ifstr_include_functor incl ->
        type_str_include ~functor_:true ~loc env shape_map incl sig_acc
  in

  let type_str_item_jst ~loc env shape_map jitem sig_acc =
    match (jitem : Jane_syntax.Structure_item.t) with
    | Jstr_include_functor ifincl ->
        type_str_include_functor ~loc env shape_map ifincl sig_acc
  in

  let type_str_item
        env shape_map ({pstr_loc = loc; pstr_desc = desc} as item) sig_acc =
    match Jane_syntax.Structure_item.of_ast item with
    | Some jitem -> type_str_item_jst ~loc env shape_map jitem sig_acc
    | None ->
    match desc with
    | Pstr_eval (sexpr, attrs) ->
        (* We restrict [Tstr_eval] expressions to representable layouts to
           support the native toplevel.  See the special handling of [Tstr_eval]
           near the top of [execute_phrase] in [opttoploop.ml]. *)
        let expr, sort =
          Builtin_attributes.warning_scope attrs
            (fun () -> Typecore.type_representable_expression
                         ~why:Structure_item_expression env sexpr)
        in
        Tstr_eval (expr, sort, attrs), [], shape_map, env
    | Pstr_value(rec_flag, sdefs) ->
        let force_toplevel =
          (* Values bound by '_' still escape in the toplevel, because
             they may be printed even though they are not named *)
          Option.is_some toplevel
        in
        let (defs, newenv) =
          Typecore.type_binding env rec_flag ~force_toplevel sdefs in
        let () = if rec_flag = Recursive then
          Typecore.check_recursive_bindings env defs
        in
        (* Note: Env.find_value does not trigger the value_used event. Values
           will be marked as being used during the signature inclusion test. *)
        let items, shape_map =
          List.fold_left
            (fun (acc, shape_map) (id, modes) ->
              List.iter
                (fun (loc, mode, sort) ->
                   Typecore.escape ~loc ~env:newenv ~reason:Other mode;
                   (* CR layouts v5: this layout check has the effect of
                      defaulting the sort of top-level bindings to value, which
                      will change. *)
                   if not Sort.(equate sort value)
                   then raise (Error (loc, env,
                                      Toplevel_nonvalue (Ident.name id,sort)))
                )
                modes;
              let (first_loc, _, _) = List.hd modes in
              Signature_names.check_value names first_loc id;
              let vd =  Env.find_value (Pident id) newenv in
              let vd = Subst.Lazy.force_value_description vd in
              Env.register_uid vd.val_uid ~loc:vd.val_loc ~attributes:vd.val_attributes;
              Sig_value(id, vd, Exported) :: acc,
              Shape.Map.add_value shape_map id vd.val_uid
            )
            ([], shape_map)
            (let_bound_idents_with_modes_and_sorts defs)
        in
        Tstr_value(rec_flag, defs),
        List.rev items,
        shape_map,
        newenv
    | Pstr_primitive sdesc ->
        let (desc, newenv) = Typedecl.transl_value_decl env loc sdesc in
        Signature_names.check_value names desc.val_loc desc.val_id;
        Env.register_uid desc.val_val.val_uid ~loc:desc.val_val.val_loc ~attributes:desc.val_val.val_attributes;
        Tstr_primitive desc,
        [Sig_value(desc.val_id, desc.val_val, Exported)],
        Shape.Map.add_value shape_map desc.val_id desc.val_val.val_uid,
        newenv
    | Pstr_type (rec_flag, sdecls) ->
        let (decls, newenv) = Typedecl.transl_type_decl env rec_flag sdecls in
        List.iter
          Signature_names.(fun td -> check_type names td.typ_loc td.typ_id)
          decls;
        let items = map_rec_type_with_row_types ~rec_flag
          (fun rs info -> Sig_type(info.typ_id, info.typ_type, rs, Exported))
          decls
        in
        let shape_map = List.fold_left
          (fun shape_map -> function
            | Sig_type (id, vd, _, _) ->
              if not (Btype.is_row_name (Ident.name id)) then begin
                Env.register_uid vd.type_uid ~loc:vd.type_loc ~attributes:vd.type_attributes;
                Shape.Map.add_type shape_map id vd.type_uid
              end else shape_map
            | _ -> assert false
          )
          shape_map
          items
        in
        Tstr_type (rec_flag, decls),
        items,
        shape_map,
        enrich_type_decls anchor decls env newenv
    | Pstr_typext styext ->
        let (tyext, newenv) =
          Typedecl.transl_type_extension true env loc styext
        in
        let constructors = tyext.tyext_constructors in
        let shape_map = List.fold_left (fun shape_map ext ->
            Signature_names.check_typext names ext.ext_loc ext.ext_id;
            Env.register_uid ext.ext_type.ext_uid ~loc:ext.ext_loc ~attributes:ext.ext_attributes;
            Shape.Map.add_extcons shape_map ext.ext_id ext.ext_type.ext_uid
          ) shape_map constructors
        in
        (Tstr_typext tyext,
         map_ext
           (fun es ext -> Sig_typext(ext.ext_id, ext.ext_type, es, Exported))
           constructors,
        shape_map,
         newenv)
    | Pstr_exception sext ->
        let (ext, newenv) = Typedecl.transl_type_exception env sext in
        let constructor = ext.tyexn_constructor in
        Signature_names.check_typext names constructor.ext_loc
          constructor.ext_id;
        Env.register_uid
          constructor.ext_type.ext_uid
          ~loc:constructor.ext_loc
          ~attributes:constructor.ext_attributes;
        Tstr_exception ext,
        [Sig_typext(constructor.ext_id,
                    constructor.ext_type,
                    Text_exception,
                    Exported)],
        Shape.Map.add_extcons shape_map
          constructor.ext_id
          constructor.ext_type.ext_uid,
        newenv
    | Pstr_module {pmb_name = name; pmb_expr = smodl; pmb_attributes = attrs;
                   pmb_loc;
                  } ->
        let outer_scope = Ctype.get_current_level () in
        let scope = Ctype.create_scope () in
        let modl, md_shape =
          Builtin_attributes.warning_scope attrs
            (fun () ->
               type_module ~alias:true true funct_body
                 (anchor_submodule name.txt anchor) env smodl
            )
        in
        let pres =
          match modl.mod_type with
          | Mty_alias _ -> Mp_absent
          | _ -> Mp_present
        in
        let md_uid = Uid.mk ~current_unit:(Env.get_unit_name ()) in
        let md =
          { md_type = enrich_module_type anchor name.txt modl.mod_type env;
            md_attributes = attrs;
            md_loc = pmb_loc;
            md_uid;
          }
        in
        let md_shape = Shape.set_uid_if_none md_shape md_uid in
        Env.register_uid md_uid ~loc:pmb_loc ~attributes:attrs;
        (*prerr_endline (Ident.unique_toplevel_name id);*)
        Mtype.lower_nongen outer_scope md.md_type;
        let id, newenv, sg =
          match name.txt with
          | None -> None, env, []
          | Some name ->
            let id, e = Env.enter_module_declaration
              ~scope ~shape:md_shape name pres md env
            in
            Signature_names.check_module names pmb_loc id;
            Some id, e,
            [Sig_module(id, pres,
                        {md_type = modl.mod_type;
                         md_attributes = attrs;
                         md_loc = pmb_loc;
                         md_uid;
                        }, Trec_not, Exported)]
        in
        let shape_map = match id with
          | Some id -> Shape.Map.add_module shape_map id md_shape
          | None -> shape_map
        in
        Tstr_module {mb_id=id; mb_name=name; mb_expr=modl;
                     mb_presence=pres; mb_attributes=attrs;  mb_loc=pmb_loc; },
        sg,
        shape_map,
        newenv
    | Pstr_recmodule sbind ->
        let sbind =
          List.map
            (function
              | {pmb_name = name;
                 pmb_expr = {pmod_desc=Pmod_constraint(expr, typ)};
                 pmb_attributes = attrs;
                 pmb_loc = loc;
                } ->
                  name, typ, expr, attrs, loc
              | mb ->
                  raise (Error (mb.pmb_expr.pmod_loc, env,
                                Recursive_module_require_explicit_type))
            )
            sbind
        in
        let (decls, newenv) =
          transl_recmodule_modtypes env
            (List.map (fun (name, smty, _smodl, attrs, loc) ->
                 {pmd_name=name; pmd_type=smty;
                  pmd_attributes=attrs; pmd_loc=loc}) sbind
            ) in
        List.iter
          (fun (md, _, _) ->
             Option.iter Signature_names.(check_module names md.md_loc) md.md_id
          ) decls;
        let bindings1 =
          List.map2
            (fun ({md_id=id; md_type=mty}, uid, _prev_shape)
                 (name, _, smodl, attrs, loc) ->
               let modl, shape =
                 Builtin_attributes.warning_scope attrs
                   (fun () ->
                      type_module true funct_body (anchor_recmodule id)
                        newenv smodl
                   )
               in
               let mty' =
                 enrich_module_type anchor name.txt modl.mod_type newenv
               in
               (id, name, mty, modl, mty', attrs, loc, shape, uid))
            decls sbind in
        let newenv = (* allow aliasing recursive modules from outside *)
          List.fold_left
            (fun env (id_opt, _, mty, _, _, attrs, loc, shape, uid) ->
               match id_opt with
               | None -> env
               | Some id ->
                   let mdecl =
                     {
                       md_type = mty.mty_type;
                       md_attributes = attrs;
                       md_loc = loc;
                       md_uid = uid;
                     }
                   in
                   Env.add_module_declaration ~check:true ~shape
                     id Mp_present mdecl env
            )
            env bindings1
        in
        let bindings2 =
          check_recmodule_inclusion newenv bindings1 in
        let mbs =
          List.filter_map (fun (mb, shape, uid) ->
            Option.map (fun id -> id, mb, uid, shape)  mb.mb_id
          ) bindings2
        in
        let shape_map =
          List.fold_left (fun map (id, mb, uid, shape) ->
            Env.register_uid uid ~loc:mb.mb_loc ~attributes:mb.mb_attributes;
            Shape.Map.add_module map id shape
          ) shape_map mbs
        in
        Tstr_recmodule (List.map (fun (mb, _, _) -> mb) bindings2),
        map_rec (fun rs (id, mb, uid, _shape) ->
            Sig_module(id, Mp_present, {
                md_type=mb.mb_expr.mod_type;
                md_attributes=mb.mb_attributes;
                md_loc=mb.mb_loc;
                md_uid = uid;
              }, rs, Exported))
           mbs [],
        shape_map,
        newenv
    | Pstr_modtype pmtd ->
        (* check that it is non-abstract *)
        let newenv, mtd, decl = transl_modtype_decl env pmtd in
        Signature_names.check_modtype names pmtd.pmtd_loc mtd.mtd_id;
        Env.register_uid decl.mtd_uid ~loc:decl.mtd_loc ~attributes:decl.mtd_attributes;
        let id = mtd.mtd_id in
        let map = Shape.Map.add_module_type shape_map id decl.mtd_uid in
        Tstr_modtype mtd, [Sig_modtype (id, decl, Exported)], map, newenv
    | Pstr_open sod ->
        let toplevel = Option.is_some toplevel in
        let (od, sg, newenv) =
          type_open_decl ~toplevel funct_body names env sod
        in
        Tstr_open od, sg, shape_map, newenv
    | Pstr_class cl ->
        let (classes, new_env) = Typeclass.class_declarations env cl in
        let shape_map = List.fold_left (fun acc cls ->
            let open Typeclass in
            let loc = cls.cls_id_loc.Location.loc in
            Signature_names.check_class names loc cls.cls_id;
            Signature_names.check_class_type names loc cls.cls_ty_id;
            Signature_names.check_type names loc cls.cls_obj_id;
            Signature_names.check_type names loc cls.cls_typesharp_id;
            Env.register_uid cls.cls_decl.cty_uid ~loc ~attributes:cls.cls_decl.cty_attributes;
            let map f id acc = f acc id cls.cls_decl.cty_uid in
            map Shape.Map.add_class cls.cls_id acc
            |> map Shape.Map.add_class_type cls.cls_ty_id
            |> map Shape.Map.add_type cls.cls_obj_id
            |> map Shape.Map.add_type cls.cls_typesharp_id
          ) shape_map classes
        in
        Tstr_class
          (List.map (fun cls ->
               (cls.Typeclass.cls_info,
                cls.Typeclass.cls_pub_methods)) classes),
        List.flatten
          (map_rec
            (fun rs cls ->
              let open Typeclass in
              [Sig_class(cls.cls_id, cls.cls_decl, rs, Exported);
               Sig_class_type(cls.cls_ty_id, cls.cls_ty_decl, rs, Exported);
               Sig_type(cls.cls_obj_id, cls.cls_obj_abbr, rs, Exported);
               Sig_type(cls.cls_typesharp_id, cls.cls_abbr, rs, Exported)])
             classes []),
        shape_map,
        new_env
    | Pstr_class_type cl ->
        let (classes, new_env) = Typeclass.class_type_declarations env cl in
        let shape_map = List.fold_left (fun acc decl ->
            let open Typeclass in
            let loc = decl.clsty_id_loc.Location.loc in
            Signature_names.check_class_type names loc decl.clsty_ty_id;
            Signature_names.check_type names loc decl.clsty_obj_id;
            Signature_names.check_type names loc decl.clsty_typesharp_id;
            Env.register_uid decl.clsty_ty_decl.clty_uid
              ~loc
              ~attributes:decl.clsty_ty_decl.clty_attributes;
            let map f id acc = f acc id decl.clsty_ty_decl.clty_uid in
            map Shape.Map.add_class_type decl.clsty_ty_id acc
            |> map Shape.Map.add_type decl.clsty_obj_id
            |> map Shape.Map.add_type decl.clsty_typesharp_id
          ) shape_map classes
        in
        Tstr_class_type
          (List.map (fun cl ->
               (cl.Typeclass.clsty_ty_id,
                cl.Typeclass.clsty_id_loc,
                cl.Typeclass.clsty_info)) classes),
        List.flatten
          (map_rec
             (fun rs decl ->
                let open Typeclass in
                [Sig_class_type(decl.clsty_ty_id, decl.clsty_ty_decl, rs,
                                Exported);
                 Sig_type(decl.clsty_obj_id, decl.clsty_obj_abbr, rs, Exported);
                 Sig_type(decl.clsty_typesharp_id, decl.clsty_abbr, rs,
                          Exported)
                ])
             classes []),
        shape_map,
        new_env
    | Pstr_include sincl ->
        type_str_include ~functor_:false ~loc env shape_map sincl sig_acc
    | Pstr_extension (ext, _attrs) ->
        raise (Error_forward (Builtin_attributes.error_of_extension ext))
    | Pstr_attribute attr ->
        Builtin_attributes.parse_standard_implementation_attributes attr;
        Builtin_attributes.mark_alert_used attr;
        Tstr_attribute attr, [], shape_map, env
  in
  let toplevel_sig = Option.value toplevel ~default:[] in
  let rec type_struct env shape_map sstr str_acc sig_acc sig_acc_include_functor =
    match sstr with
    | [] ->
      (List.rev str_acc, List.rev sig_acc, shape_map, env)
    | pstr :: srem ->
        let previous_saved_types = Cmt_format.get_saved_types () in
        let desc, sg, shape_map, new_env = type_str_item env shape_map pstr sig_acc_include_functor in
        let str = { str_desc = desc; str_loc = pstr.pstr_loc; str_env = env } in
        Cmt_format.set_saved_types (Cmt_format.Partial_structure_item str
                                    :: previous_saved_types);
        type_struct new_env shape_map srem (str :: str_acc) (List.rev_append sg sig_acc)
          (List.rev_append sg sig_acc_include_functor)
  in
  let previous_saved_types = Cmt_format.get_saved_types () in
  let run () =
    let (items, sg, shape_map, final_env) = type_struct env Shape.Map.empty sstr [] [] toplevel_sig in
    let str = { str_items = items; str_type = sg; str_final_env = final_env } in
    Cmt_format.set_saved_types
      (Cmt_format.Partial_structure str :: previous_saved_types);
    str, sg, names, Shape.str shape_map, final_env
  in
  if Option.is_some toplevel then run ()
  else Builtin_attributes.warning_scope [] run

(* The toplevel will print some types not present in the signature *)
let remove_mode_and_layout_variables_for_toplevel str =
  match str.str_items with
  | [{ str_desc =
         ( Tstr_eval (exp, _, _)
         | Tstr_value (Nonrecursive,
                       [{vb_pat = {pat_desc=Tpat_any};
                         vb_expr = exp}])) }] ->
     (* These types are printed by the toplevel,
        even though they do not appear in sg *)
     Ctype.remove_mode_and_layout_variables exp.exp_type
  | _ -> ()

let type_toplevel_phrase env sig_acc s =
  Env.reset_required_globals ();
  Env.reset_probes ();
  Typecore.reset_allocations ();
  let (str, sg, to_remove_from_sg, shape, env) =
    type_structure ~toplevel:(Some sig_acc) false None env s in
  remove_mode_and_layout_variables env sg;
  remove_mode_and_layout_variables_for_toplevel str;
  Typecore.optimise_allocations ();
  (str, sg, to_remove_from_sg, shape, env)

let type_module_alias = type_module ~alias:true true false None
let type_module = type_module true false None
let type_structure = type_structure false None

(* Normalize types in a signature *)

let rec normalize_modtype = function
    Mty_ident _
  | Mty_alias _ -> ()
  | Mty_signature sg -> normalize_signature sg
  | Mty_functor(_param, body) -> normalize_modtype body
  | Mty_strengthen (mty,_,_) -> normalize_modtype mty

and normalize_signature sg = List.iter normalize_signature_item sg

and normalize_signature_item = function
    Sig_value(_id, desc, _) -> Ctype.normalize_type desc.val_type
  | Sig_module(_id, _, md, _, _) -> normalize_modtype md.md_type
  | _ -> ()

(* Extract the module type of a module expression *)

let type_module_type_of env smod =
  let remove_aliases = has_remove_aliases_attribute smod.pmod_attributes in
  let tmty =
    match smod.pmod_desc with
    | Pmod_ident lid -> (* turn off strengthening in this case *)
        let path, md = Env.lookup_module ~loc:smod.pmod_loc lid.txt env in
          { mod_desc = Tmod_ident (path, lid);
            mod_type = md.md_type;
            mod_env = env;
            mod_attributes = smod.pmod_attributes;
            mod_loc = smod.pmod_loc }
    | _ ->
        let me, _shape = type_module env smod in
        me
  in
  let mty = Mtype.scrape_for_type_of ~remove_aliases env tmty.mod_type in
  (* PR#5036: must not contain non-generalized type variables *)
  if nongen_modtype env Ctype.nongen_schema mty then
    raise(Error(smod.pmod_loc, env, Non_generalizable_module mty));
  tmty, mty

(* For Typecore *)

(* Graft a longident onto a path *)
let rec extend_path path =
  fun lid ->
    match lid with
    | Lident name -> Pdot(path, name)
    | Ldot(m, name) -> Pdot(extend_path path m, name)
    | Lapply _ -> assert false

(* Lookup a type's longident within a signature *)
let lookup_type_in_sig sg =
  let types, modules =
    List.fold_left
      (fun acc item ->
         match item with
         | Sig_type(id, _, _, _) ->
             let types, modules = acc in
             let types = String.Map.add (Ident.name id) id types in
             types, modules
         | Sig_module(id, _, _, _, _) ->
             let types, modules = acc in
             let modules = String.Map.add (Ident.name id) id modules in
             types, modules
         | _ -> acc)
      (String.Map.empty, String.Map.empty) sg
  in
  let rec module_path = function
    | Lident name -> Pident (String.Map.find name modules)
    | Ldot(m, name) -> Pdot(module_path m, name)
    | Lapply _ -> assert false
  in
  fun lid ->
    match lid with
    | Lident name -> Pident (String.Map.find name types)
    | Ldot(m, name) -> Pdot(module_path m, name)
    | Lapply _ -> assert false

let type_package env m p fl =
  (* Same as Pexp_letmodule *)
  (* remember original level *)
  let outer_scope = Ctype.get_current_level () in
  Ctype.begin_def ();
  let modl, scope = Typetexp.TyVarEnv.with_local_scope begin fun () ->
    let modl, _mod_shape = type_module env m in
    let scope = Ctype.create_scope () in
    modl, scope
  end in
  Mtype.lower_nongen outer_scope modl.mod_type;
  let fl', env =
    match fl with
    | [] -> [], env
    | fl ->
      let type_path, env =
        match modl.mod_desc with
        | Tmod_ident (mp,_)
        | Tmod_constraint
            ({mod_desc=Tmod_ident (mp,_)}, _, Tmodtype_implicit, _) ->
          (* We special case these because interactions between
             strengthening of module types and packages can cause
             spurious escape errors. See examples from PR#6982 in the
             testsuite. This can be removed when such issues are
             fixed. *)
          extend_path mp, env
        | _ ->
          let sg = extract_sig_open env modl.mod_loc modl.mod_type in
          let sg, env = Env.enter_signature ~scope sg env in
          lookup_type_in_sig sg, env
      in
      let fl' =
        List.fold_right
          (fun (lid, _t) fl ->
             match type_path lid with
             | exception Not_found -> fl
             | path -> begin
                 match Env.find_type path env with
                 | exception Not_found -> fl
                 | decl ->
                     if decl.type_arity > 0 then begin
                       fl
                     end else begin
                       let t = Btype.newgenty (Tconstr (path,[],ref Mnil)) in
                       (lid, t) :: fl
                     end
               end)
          fl []
      in
      fl', env
  in
  (* go back to original level *)
  Ctype.end_def ();
  let mty =
    if fl = [] then (Mty_ident p)
    else modtype_of_package env modl.mod_loc p fl'
  in
  List.iter
    (fun (n, ty) ->
       (* CR layouts v5: relax value requirement. *)
      try Ctype.unify env ty
            (Ctype.newvar (Layout.value ~why:Structure_element))
      with Ctype.Unify _ ->
        raise (Error(modl.mod_loc, env, Scoping_pack (n,ty))))
    fl';
  let modl = wrap_constraint env true modl mty Tmodtype_implicit in
  modl, fl'

(* Fill in the forward declarations *)

let type_open_decl ?used_slot env od =
  type_open_decl ?used_slot ?toplevel:None false (Signature_names.create ()) env
    od

let type_open_descr ?used_slot env od =
  type_open_descr ?used_slot ?toplevel:None env od

let () =
  Typecore.type_module := type_module_alias;
  Typetexp.transl_modtype_longident := transl_modtype_longident;
  Typetexp.transl_modtype := transl_modtype;
  Typecore.type_open := type_open_ ?toplevel:None;
  Typecore.type_open_decl := type_open_decl;
  Typecore.type_package := type_package;
  Typeclass.type_open_descr := type_open_descr;
  type_module_type_of_fwd := type_module_type_of


(* File-level details *)

let type_params params ~exported =
  List.iter
    (fun param_name ->
       if exported then begin
         (* We don't (yet!) support parameterised parameters *)
         let param = Global.Name.create param_name [] in
         Env.register_parameter param
       end else begin
         let import = Compilation_unit.Name.of_string param_name in
         Env.register_parameter_import import
       end
    )
    params


(* Typecheck an implementation file *)

let gen_annot outputprefix sourcefile annots =
  Cmt2annot.gen_annot (Some (outputprefix ^ ".annot"))
    ~sourcefile:(Some sourcefile) ~use_summaries:false annots

let check_argument_type_if_given env sourcefile actual_sig arg_module_opt =
  match arg_module_opt with
  | None -> None
  | Some arg_module ->
      let arg_import =
        Compilation_unit.Name.of_head_of_global_name arg_module
      in
      Env.register_parameter_import arg_import;
      (* CR lmaurer: This "look for known name in path" code is duplicated
         all over the place. *)
      let basename = arg_import |> Compilation_unit.Name.to_string in
      let arg_filename =
        try
          Load_path.find_uncap (basename ^ ".cmi")
        with Not_found ->
          raise(Error(Location.none, Env.empty,
                      Cannot_find_argument_type arg_module)) in
      let arg_sig =
        Env.read_signature arg_module arg_filename ~add_binding:false in
      if not (Env.is_parameter_unit arg_import) then
        raise (Error (Location.none, env,
                      Argument_for_non_parameter (arg_module, arg_filename)));
      let coercion, _shape =
        Includemod.compunit env ~mark:Mark_positive sourcefile actual_sig
          arg_filename arg_sig Shape.dummy_mod
      in
      Some { si_signature = arg_sig;
             si_coercion_from_primary = coercion;
           }

let type_implementation sourcefile outputprefix modulename initial_env ast =
  let error e =
    raise (Error (Location.in_file sourcefile, initial_env, e))
  in
  Cmt_format.clear ();
  Misc.try_finally (fun () ->
      Typecore.reset_delayed_checks ();
      Typecore.reset_allocations ();
      Env.reset_required_globals ();
      Env.reset_probes ();
      if !Clflags.print_types then (* #7656 *)
        ignore @@ Warnings.parse_options false "-32-34-37-38-60";
      type_params !Clflags.parameters ~exported:true;
      let (str, sg, names, shape, finalenv) =
        Profile.record_call "infer" (fun () ->
          type_structure initial_env ast) in
      let shape =
        Shape.set_uid_if_none shape
          (Uid.of_compilation_unit_id modulename)
      in
      let simple_sg = Signature_names.simplify finalenv names sg in
      if !Clflags.print_types then begin
        remove_mode_and_layout_variables finalenv sg;
        Typecore.force_delayed_checks ();
        Typecore.optimise_allocations ();
        let shape = Shape.local_reduce shape in
        Printtyp.wrap_printing_env ~error:false initial_env
          (fun () -> fprintf std_formatter "%a@."
              (Printtyp.printed_signature sourcefile) simple_sg
          );
        gen_annot outputprefix sourcefile (Cmt_format.Implementation str);
        { structure = str;
          coercion = Tcoerce_none;
          shape;
          signature = simple_sg;
          secondary_iface = None;
        } (* result is ignored by Compile.implementation *)
      end else begin
        if !Clflags.as_parameter then
          error Cannot_compile_implementation_as_parameter;
        let arg_type =
          !Clflags.as_argument_for
          |> Option.map (fun name -> Global.Name.create name [])
        in
        let sourceintf =
          Filename.remove_extension sourcefile ^ !Config.interface_suffix in
        if Sys.file_exists sourceintf then begin
          let basename = modulename |> Compilation_unit.name_as_string in
          let intf_file =
            try
              Load_path.find_uncap (basename ^ ".cmi")
            with Not_found ->
              raise(Error(Location.in_file sourcefile, Env.empty,
                          Interface_not_compiled sourceintf)) in
          let import = Global.Name.create basename [] in
          let dclsig = Env.read_signature import intf_file ~add_binding:false in
<<<<<<< HEAD
          if Env.is_parameter_unit
               (Compilation_unit.Name.of_head_of_global_name import) then
            error (Cannot_implement_parameter intf_file);
          let global_name =
            Compilation_unit.to_global_name_without_prefix modulename
=======
          let import =
            Compilation_unit.name modulename
>>>>>>> d619a459
          in
          let arg_type_from_cmi = Env.implemented_parameter global_name in
          if not (Option.equal Global.Name.equal
                    arg_type arg_type_from_cmi) then
            error (Inconsistent_argument_types
                     { new_arg_type = arg_type; old_source_file = intf_file;
                       old_arg_type = arg_type_from_cmi });
          let coercion, shape =
            Profile.record_call "check_sig" (fun () ->
              Includemod.compunit initial_env ~mark:Mark_positive
                sourcefile sg intf_file dclsig shape)
          in
          (* Check the _mli_ against the argument type, since the mli determines
             the visible type of the module and that's what needs to conform to
             the argument type.

             This is somewhat redundant with the checking that was done when
             compiling the .mli. However, this isn't just a boolean check - we
             need to get the coercion out. An alternative would be to store the
             coercion in the .cmi if we can sort out the dependency issues
             ([Tcoerce_primitive] is a pain in particular). *)
          let secondary_iface =
            check_argument_type_if_given initial_env intf_file dclsig arg_type
          in
          Typecore.force_delayed_checks ();
          Typecore.optimise_allocations ();
          (* It is important to run these checks after the inclusion test above,
             so that value declarations which are not used internally but
             exported are not reported as being unused. *)
          Profile.record_call "save_cmt" (fun () ->
            let shape = Shape.local_reduce shape in
            let annots = Cmt_format.Implementation str in
            Cmt_format.save_cmt (outputprefix ^ ".cmt") modulename
              annots (Some sourcefile) initial_env None (Some shape);
            Cms_format.save_cms (outputprefix ^ ".cms") modulename
              (Some sourcefile) (Some shape);
            gen_annot outputprefix sourcefile annots);
          { structure = str;
            coercion;
            shape;
            signature = dclsig;
            secondary_iface;
          }
        end else begin
          if !Clflags.as_parameter then
            error Cannot_compile_implementation_as_parameter;
          Location.prerr_warning (Location.in_file sourcefile)
            Warnings.Missing_mli;
          let coercion, shape =
            Profile.record_call "check_sig" (fun () ->
              Includemod.compunit initial_env ~mark:Mark_positive
                sourcefile sg "(inferred signature)" simple_sg shape)
          in
          check_nongen_signature finalenv simple_sg;
          normalize_signature simple_sg;
          let secondary_iface =
            check_argument_type_if_given initial_env sourcefile simple_sg arg_type
          in
          Typecore.force_delayed_checks ();
          Typecore.optimise_allocations ();
          (* See comment above. Here the target signature contains all
             the value being exported. We can still capture unused
             declarations like "let x = true;; let x = 1;;", because in this
             case, the inferred signature contains only the last declaration. *)
          let shape = Shape.local_reduce shape in
          if not !Clflags.dont_write_files then begin
            let alerts = Builtin_attributes.alerts_of_str ast in
            let name = Compilation_unit.name modulename in
            let kind =
              Cmi_format.Normal { cmi_impl = modulename; cmi_arg_for = arg_type }
            in
            let cmi =
              Profile.record_call "save_cmi" (fun () ->
                Env.save_signature ~alerts
                  simple_sg name kind (outputprefix ^ ".cmi"))
            in
            Profile.record_call "save_cmt" (fun () ->
              let annots = Cmt_format.Implementation str in
              Cmt_format.save_cmt  (outputprefix ^ ".cmt") modulename
                annots (Some sourcefile) initial_env (Some cmi) (Some shape);
              Cms_format.save_cms  (outputprefix ^ ".cms") modulename
                (Some sourcefile) (Some shape);
              gen_annot outputprefix sourcefile annots)
          end;
          { structure = str;
            coercion;
            shape;
            signature = simple_sg;
            secondary_iface
          }
        end
      end
    )
    ~exceptionally:(fun () ->
        Profile.record_call "save_cmt" (fun () ->
          let annots =
            Cmt_format.Partial_implementation
              (Array.of_list (Cmt_format.get_saved_types ()))
          in
          Cmt_format.save_cmt  (outputprefix ^ ".cmt") modulename
            annots (Some sourcefile) initial_env None None;
          Cms_format.save_cms  (outputprefix ^ ".cms") modulename
            (Some sourcefile) None;
          gen_annot outputprefix sourcefile annots)
      )

let save_signature modname tsg outputprefix source_file initial_env cmi =
  Cmt_format.save_cmt  (outputprefix ^ ".cmti") modname
    (Cmt_format.Interface tsg) (Some source_file) initial_env (Some cmi) None;
  Cms_format.save_cms  (outputprefix ^ ".cmsi") modname
    (Some source_file) None

let type_interface sourcefile modulename env ast =
  if !Clflags.as_parameter && Compilation_unit.is_packed modulename then begin
    raise(Error(Location.none, Env.empty, Cannot_pack_parameter))
  end;
  type_params !Clflags.parameters ~exported:true;
  let sg = transl_signature env ast in
  let arg_type =
    !Clflags.as_argument_for
    |> Option.map (fun name -> Global.Name.create name [])
  in
  ignore (check_argument_type_if_given env sourcefile sg.sig_type arg_type
          : Typedtree.secondary_interface option);
  sg

(* "Packaging" of several compilation units into one unit
   having them as sub-modules.  *)

let package_signatures units =
  let units_with_ids =
    List.map
      (fun (name, sg) ->
        let name = name |> Compilation_unit.Name.to_string in
        let oldid = Ident.create_persistent name in
        let newid = Ident.create_local name in
        (oldid, newid, sg))
      units
  in
  let subst =
    List.fold_left
      (fun acc (oldid, newid, _) ->
        Subst.add_module oldid (Pident newid) acc)
      Subst.identity units_with_ids
  in
  List.map
    (fun (_, newid, sg) ->
      (* This signature won't be used for anything, it'll just be saved in a cmi
         and cmt. *)
      let sg = Subst.signature Make_local subst sg in
      let md =
        { md_type=Mty_signature sg;
          md_attributes=[];
          md_loc=Location.none;
          md_uid = Uid.mk ~current_unit:(Env.get_unit_name ());
        }
      in
      Sig_module(newid, Mp_present, md, Trec_not, Exported))
    units_with_ids

let package_units initial_env objfiles cmifile modulename =
  (* Read the signatures of the units *)
  let units =
    List.map
      (fun f ->
         let pref = chop_extensions f in
         let basename =
           pref
           |> Filename.basename
           |> String.capitalize_ascii
         in
         let unit = Compilation_unit.Name.of_string basename in
         let global_name = Global.Name.create basename [] in
         let modname = Compilation_unit.create_child modulename unit in
         let sg =
           Env.read_signature global_name (pref ^ ".cmi") ~add_binding:false
         in
         if Filename.check_suffix f ".cmi" &&
            not(Mtype.no_code_needed_sig (Lazy.force Env.initial_safe_string)
                  sg)
         then raise(Error(Location.none, Env.empty,
                          Implementation_is_required f));
         Compilation_unit.name modname,
         Env.read_signature global_name (pref ^ ".cmi") ~add_binding:false)
      objfiles in
  (* Compute signature of packaged unit *)
  Ident.reinit();
  let sg = package_signatures units in
  (* Compute the shape of the package *)
  let prefix = Filename.remove_extension cmifile in
  let pack_uid = Uid.of_compilation_unit_id modulename in
  let shape =
    List.fold_left (fun map (name, _sg) ->
      let name = Compilation_unit.Name.to_string name in
      let id = Ident.create_persistent name in
      Shape.Map.add_module map id (Shape.for_persistent_unit name)
    ) Shape.Map.empty units
    |> Shape.str ~uid:pack_uid
  in
  (* See if explicit interface is provided *)
  let mlifile = prefix ^ !Config.interface_suffix in
  if Sys.file_exists mlifile then begin
    if not (Sys.file_exists cmifile) then begin
      raise(Error(Location.in_file mlifile, Env.empty,
                  Interface_not_compiled mlifile))
    end;
    let name =
      Compilation_unit.name modulename |> Compilation_unit.Name.to_global_name
    in
    let dclsig = Env.read_signature name cmifile ~add_binding:false in
    let cc, _shape =
      Includemod.compunit initial_env ~mark:Mark_both
        "(obtained by packing)" sg mlifile dclsig shape
    in
    Cmt_format.save_cmt  (prefix ^ ".cmt") modulename
      (Cmt_format.Packed (sg, objfiles)) None initial_env  None (Some shape);
    Cms_format.save_cms  (prefix ^ ".cms") modulename
      None (Some shape);
    cc
  end else begin
    (* Determine imports *)
    let unit_names = List.map fst units in
    let imports =
      List.filter (fun import ->
          let name = Import_info.name import in
          not (List.mem name unit_names))
        (Env.imports()) in
    (* Write packaged signature *)
    if not !Clflags.dont_write_files then begin
      let cmi_arg_for =
        (* Packs aren't supported as arguments *)
        None
      in
      let name = Compilation_unit.name modulename in
      let kind = Cmi_format.Normal { cmi_impl = modulename; cmi_arg_for } in
      let cmi =
        Env.save_signature_with_imports ~alerts:Misc.Stdlib.String.Map.empty
          sg name kind (prefix ^ ".cmi") (Array.of_list imports)
      in
      let sign = Subst.Lazy.force_signature cmi.Cmi_format.cmi_sign in
      Cmt_format.save_cmt (prefix ^ ".cmt")  modulename
        (Cmt_format.Packed (sign, objfiles)) None initial_env
        (Some cmi) (Some shape);
      Cms_format.save_cms (prefix ^ ".cms")  modulename
        None (Some shape);
    end;
    Tcoerce_none
  end


(* Error report *)


open Printtyp

let report_error ~loc _env = function
    Cannot_apply mty ->
      Location.errorf ~loc
        "@[This module is not a functor; it has type@ %a@]" modtype mty
  | Not_included errs ->
      let main = Includemod_errorprinter.err_msgs errs in
      Location.errorf ~loc "@[<v>Signature mismatch:@ %t@]" main
  | Not_included_functor errs ->
      let main = Includemod_errorprinter.err_msgs errs in
      Location.errorf ~loc
        "@[<v>Signature mismatch in included functor's parameter:@ %t@]" main
  | Cannot_eliminate_dependency (dep_type, mty) ->
      let hint =
        match dep_type with
        | Functor_applied -> "Please bind the argument to a module identifier"
        | Functor_included -> "This functor can't be included directly; please \
                               apply it to an explicit argument"
      in
      Location.errorf ~loc
        "@[This functor has type@ %a@ \
           The parameter cannot be eliminated in the result type.@ \
           %s.@]" modtype mty hint
  | Signature_expected ->
      Location.errorf ~loc "This module type is not a signature"
  | Structure_expected mty ->
      Location.errorf ~loc
        "@[This module is not a structure; it has type@ %a" modtype mty
  | Functor_expected mty ->
      Location.errorf ~loc
        "@[This module is not a functor; it has type@ %a" modtype mty
  | Signature_parameter_expected mty ->
      Location.errorf ~loc
        "@[The type of this functor is:@ %a. @ Its parameter is not a signature."
        modtype mty
  | Signature_result_expected mty ->
      Location.errorf ~loc
        "@[The type of this functor's result is not includable; it is@ %a"
        modtype mty
  | Recursive_include_functor ->
      Location.errorf ~loc
        "@[Including a functor is not supported in recursive module signatures @]"
  | With_no_component lid ->
      Location.errorf ~loc
        "@[The signature constrained by `with' has no component named %a@]"
        longident lid
  | With_mismatch(lid, explanation) ->
      let main = Includemod_errorprinter.err_msgs explanation in
      Location.errorf ~loc
        "@[<v>\
           @[In this `with' constraint, the new definition of %a@ \
             does not match its original definition@ \
             in the constrained signature:@]@ \
           %t@]"
        longident lid main
  | With_makes_applicative_functor_ill_typed(lid, path, explanation) ->
      let main = Includemod_errorprinter.err_msgs explanation in
      Location.errorf ~loc
        "@[<v>\
           @[This `with' constraint on %a makes the applicative functor @ \
             type %s ill-typed in the constrained signature:@]@ \
           %t@]"
        longident lid (Path.name path) main
  | With_changes_module_alias(lid, id, path) ->
      Location.errorf ~loc
        "@[<v>\
           @[This `with' constraint on %a changes %s, which is aliased @ \
             in the constrained signature (as %s)@].@]"
        longident lid (Path.name path) (Ident.name id)
  | With_cannot_remove_constrained_type ->
      Location.errorf ~loc
        "@[<v>Destructive substitutions are not supported for constrained @ \
              types (other than when replacing a type constructor with @ \
              a type constructor with the same arguments).@]"
  | With_cannot_remove_packed_modtype (p,mty) ->
      Location.errorf ~loc
        "This `with' constraint@ %s := %a@ makes a packed module ill-formed."
        (Path.name p) Printtyp.modtype mty
  | Repeated_name(kind, name) ->
      Location.errorf ~loc
        "@[Multiple definition of the %s name %s.@ \
         Names must be unique in a given structure or signature.@]"
        (Sig_component_kind.to_string kind) name
  | Non_generalizable typ ->
      Location.errorf ~loc
        "@[The type of this expression,@ %a,@ \
           contains type variables that cannot be generalized@]" type_scheme typ
  | Non_generalizable_module mty ->
      Location.errorf ~loc
        "@[The type of this module,@ %a,@ \
           contains type variables that cannot be generalized@]" modtype mty
  | Implementation_is_required intf_name ->
      Location.errorf ~loc
        "@[The interface %a@ declares values, not just types.@ \
           An implementation must be provided.@]"
        Location.print_filename intf_name
  | Interface_not_compiled intf_name ->
      Location.errorf ~loc
        "@[Could not find the .cmi file for interface@ %a.@]"
        Location.print_filename intf_name
  | Not_allowed_in_functor_body ->
      Location.errorf ~loc
        "@[This expression creates fresh types.@ %s@]"
        "It is not allowed inside applicative functors."
  | Not_includable_in_functor_body ->
      Location.errorf ~loc
        "@[This functor creates fresh types when applied.@ %s@]"
        "Including it is not allowed inside applicative functors."
  | Not_a_packed_module ty ->
      Location.errorf ~loc
        "This expression is not a packed module. It has type@ %a"
        type_expr ty
  | Incomplete_packed_module ty ->
      Location.errorf ~loc
        "The type of this packed module contains variables:@ %a"
        type_expr ty
  | Scoping_pack (lid, ty) ->
      Location.errorf ~loc
        "The type %a in this module cannot be exported.@ \
        Its type contains local dependencies:@ %a" longident lid type_expr ty
  | Recursive_module_require_explicit_type ->
      Location.errorf ~loc "Recursive modules require an explicit module type."
  | Apply_generative ->
      Location.errorf ~loc
        "This is a generative functor. It can only be applied to ()"
  | Cannot_scrape_alias p ->
      Location.errorf ~loc
        "This is an alias for module %a, which is missing"
        path p
  | Cannot_scrape_package_type p ->
      Location.errorf ~loc
        "The type of this packed module refers to %a, which is missing"
        path p
  | Badly_formed_signature (context, err) ->
      Location.errorf ~loc "@[In %s:@ %a@]" context Typedecl.report_error err
  | Cannot_hide_id Illegal_shadowing
      { shadowed_item_kind; shadowed_item_id; shadowed_item_loc;
        shadower_id; user_id; user_kind; user_loc } ->
      let shadowed_item_kind= Sig_component_kind.to_string shadowed_item_kind in
      Location.errorf ~loc
        "@[<v>Illegal shadowing of included %s %a by %a@ \
         %a:@;<1 2>%s %a came from this include@ \
         %a:@;<1 2>The %s %s has no valid type if %a is shadowed@]"
        shadowed_item_kind Ident.print shadowed_item_id Ident.print shadower_id
        Location.print_loc shadowed_item_loc
        (String.capitalize_ascii shadowed_item_kind)
        Ident.print shadowed_item_id
        Location.print_loc user_loc
        (Sig_component_kind.to_string user_kind) (Ident.name user_id)
        Ident.print shadowed_item_id
  | Cannot_hide_id Appears_in_signature
      { opened_item_kind; opened_item_id; user_id; user_kind; user_loc } ->
      let opened_item_kind= Sig_component_kind.to_string opened_item_kind in
      Location.errorf ~loc
        "@[<v>The %s %a introduced by this open appears in the signature@ \
         %a:@;<1 2>The %s %s has no valid type if %a is hidden@]"
        opened_item_kind Ident.print opened_item_id
        Location.print_loc user_loc
        (Sig_component_kind.to_string user_kind) (Ident.name user_id)
        Ident.print opened_item_id
  | Invalid_type_subst_rhs ->
      Location.errorf ~loc "Only type synonyms are allowed on the right of :="
  | Unpackable_local_modtype_subst p ->
      Location.errorf ~loc
        "The module type@ %s@ is not a valid type for a packed module:@ \
         it is defined as a local substitution for a non-path module type."
        (Path.name p)
  | Toplevel_nonvalue (id, sort) ->
      Location.errorf ~loc
        "@[Top-level module bindings must have layout value, but@ \
         %s has layout@ %a.@]" id Sort.format sort
 | Strengthening_mismatch(lid, explanation) ->
      let main = Includemod_errorprinter.err_msgs explanation in
      Location.errorf ~loc
        "@[<v>\
           @[In this strengthened module type, the type of %a@ \
             does not match the underlying type@]@ \
           %t@]"
        longident lid main
  | Cannot_pack_parameter ->
      Location.errorf ~loc
        "Cannot compile a parameter with -for-pack."
  | Cannot_compile_implementation_as_parameter ->
      Location.errorf ~loc
        "Cannot compile an implementation with -as-parameter."
  | Argument_for_non_parameter(param, path) ->
      Location.errorf ~loc
        "Interface %s@ found for module@ %a@ is not flagged as a parameter.@ \
         It cannot be the parameter type for this argument module."
        path
        Global.Name.print param
  | Inconsistent_argument_types
        { new_arg_type; old_source_file; old_arg_type } ->
      let pp_arg_type ppf arg_type =
        match arg_type with
        | None -> Format.fprintf ppf "without -as-argument-for"
        | Some arg_type ->
            Format.fprintf ppf "with -as-argument-for %a"
              Global.Name.print arg_type
      in
      Location.errorf ~loc
        "Inconsistent usage of -as-argument-for. Interface@ %s@ was compiled \
         %a@ but this module is being compiled@ %a."
        old_source_file
        pp_arg_type old_arg_type
        pp_arg_type new_arg_type
  | Cannot_find_argument_type arg_type ->
      Location.errorf ~loc
        "Parameter module %a@ specified by -as-argument-for cannot be found."
        Global.Name.print arg_type

let report_error env ~loc err =
  Printtyp.wrap_printing_env ~error:true env
    (fun () -> report_error env ~loc err)

let () =
  Location.register_error_of_exn
    (function
      | Error (loc, env, err) ->
        Some (report_error ~loc env err)
      | Error_forward err ->
        Some err
      | _ ->
        None
    )

let reset ~preserve_persistent_env =
  Env.reset_cache ~preserve_persistent_env;
  Envaux.reset_cache ~preserve_persistent_env;
  Typetexp.TyVarEnv.reset ()<|MERGE_RESOLUTION|>--- conflicted
+++ resolved
@@ -3363,16 +3363,8 @@
                           Interface_not_compiled sourceintf)) in
           let import = Global.Name.create basename [] in
           let dclsig = Env.read_signature import intf_file ~add_binding:false in
-<<<<<<< HEAD
-          if Env.is_parameter_unit
-               (Compilation_unit.Name.of_head_of_global_name import) then
-            error (Cannot_implement_parameter intf_file);
           let global_name =
             Compilation_unit.to_global_name_without_prefix modulename
-=======
-          let import =
-            Compilation_unit.name modulename
->>>>>>> d619a459
           in
           let arg_type_from_cmi = Env.implemented_parameter global_name in
           if not (Option.equal Global.Name.equal
