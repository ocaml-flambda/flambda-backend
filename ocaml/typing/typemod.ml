(**************************************************************************)
(*                                                                        *)
(*                                 OCaml                                  *)
(*                                                                        *)
(*             Xavier Leroy, projet Cristal, INRIA Rocquencourt           *)
(*                                                                        *)
(*   Copyright 1996 Institut National de Recherche en Informatique et     *)
(*     en Automatique.                                                    *)
(*                                                                        *)
(*   All rights reserved.  This file is distributed under the terms of    *)
(*   the GNU Lesser General Public License version 2.1, with the          *)
(*   special exception on linking described in the file LICENSE.          *)
(*                                                                        *)
(**************************************************************************)

open Misc
open Longident
open Path
open Asttypes
open Parsetree
open Types
open Format

let () = Includemod_errorprinter.register ()

module Sig_component_kind = Shape.Sig_component_kind
module String = Misc.Stdlib.String

type hiding_error =
  | Illegal_shadowing of {
      shadowed_item_id: Ident.t;
      shadowed_item_kind: Sig_component_kind.t;
      shadowed_item_loc: Location.t;
      shadower_id: Ident.t;
      user_id: Ident.t;
      user_kind: Sig_component_kind.t;
      user_loc: Location.t;
    }
  | Appears_in_signature of {
      opened_item_id: Ident.t;
      opened_item_kind: Sig_component_kind.t;
      user_id: Ident.t;
      user_kind: Sig_component_kind.t;
      user_loc: Location.t;
    }

type functor_dependency_error =
    Functor_applied
  | Functor_included

type error =
    Cannot_apply of module_type
  | Not_included of Includemod.explanation
  | Not_included_functor of Includemod.explanation
  | Cannot_eliminate_dependency of functor_dependency_error * module_type
  | Signature_expected
  | Structure_expected of module_type
  | Functor_expected of module_type
  | Signature_parameter_expected of module_type
  | Signature_result_expected of module_type
  | Recursive_include_functor
  | With_no_component of Longident.t
  | With_mismatch of Longident.t * Includemod.explanation
  | With_makes_applicative_functor_ill_typed of
      Longident.t * Path.t * Includemod.explanation
  | With_changes_module_alias of Longident.t * Ident.t * Path.t
  | With_cannot_remove_constrained_type
  | Repeated_name of Sig_component_kind.t * string
  | Non_generalizable of { vars : type_expr list; expression : type_expr }
  | Non_generalizable_module of
      { vars : type_expr list; item : value_description; mty : module_type }
  | Implementation_is_required of string
  | Interface_not_compiled of string
  | Not_allowed_in_functor_body
  | Not_includable_in_functor_body
  | Not_a_packed_module of type_expr
  | Incomplete_packed_module of type_expr
  | Scoping_pack of Longident.t * type_expr
  | Recursive_module_require_explicit_type
  | Apply_generative
  | Cannot_scrape_alias of Path.t
  | Cannot_scrape_package_type of Path.t
  | Badly_formed_signature of string * Typedecl.error
  | Cannot_hide_id of hiding_error
  | Invalid_type_subst_rhs
  | Unpackable_local_modtype_subst of Path.t
  | With_cannot_remove_packed_modtype of Path.t * module_type
  | Toplevel_nonvalue of string * Jkind.sort
  | Strengthening_mismatch of Longident.t * Includemod.explanation
  | Cannot_pack_parameter
  | Cannot_compile_implementation_as_parameter

exception Error of Location.t * Env.t * error
exception Error_forward of Location.error

open Typedtree

let rec path_concat head p =
  match p with
    Pident tail -> Pdot (Pident head, Ident.name tail)
  | Pdot (pre, s) -> Pdot (path_concat head pre, s)
  | Papply _ -> assert false
  | Pextra_ty (p, extra) -> Pextra_ty (path_concat head p, extra)

(* Extract a signature from a module type *)

let extract_sig env loc mty =
  match Mtype.scrape_alias env mty with
    Mty_signature sg -> sg
  | Mty_alias path ->
      raise(Error(loc, env, Cannot_scrape_alias path))
  | _ -> raise(Error(loc, env, Signature_expected))

let extract_sig_open env loc mty =
  match Mtype.scrape_alias env mty with
    Mty_signature sg -> sg
  | Mty_alias path ->
      raise(Error(loc, env, Cannot_scrape_alias path))
  | mty -> raise(Error(loc, env, Structure_expected mty))

(* Extract the signature of a functor's body, using the provided [sig_acc]
   signature to fill in names from its parameter *)
let extract_sig_functor_open funct_body env loc mty sig_acc =
  let sig_acc = List.rev sig_acc in
  match Mtype.scrape_alias env mty with
  | Mty_functor (Named (param, mty_param),mty_result) as mty_func ->
      let sg_param =
        match Mtype.scrape env mty_param with
        | Mty_signature sg_param -> sg_param
        | _ -> raise (Error (loc,env,Signature_parameter_expected mty_func))
      in
      let coercion =
        try
          Includemod.include_functor_signatures ~mark:Mark_both env
            sig_acc sg_param
        with Includemod.Error msg ->
          raise (Error(loc, env, Not_included_functor msg))
      in
      (* We must scrape the result type in an environment expanded with the
         parameter type (to avoid `Not_found` exceptions when it is referenced).
         Because we don't have an actual parameter, we create definitions for
         the parameter's types with [sig_make_manifest].  References to this
         fake parameter are eliminated later.  *)
      let extended_env =
        match param with
        | None -> env
        | Some id ->
          let sg_param = Mtype.sig_make_manifest sig_acc in
          Env.add_module ~arg:true id Mp_present (Mty_signature sg_param) env
      in
      let incl_kind, sg_result =
        (* Accept functor types of the forms:
              sig..end -> sig..end
           and
              sig..end -> () -> sig..end *)
        match Mtype.scrape extended_env mty_result with
        | Mty_signature sg_result -> Tincl_functor coercion, sg_result
        | Mty_functor (Unit,_) when funct_body && Mtype.contains_type env mty ->
            raise (Error (loc, env, Not_includable_in_functor_body))
        | Mty_functor (Unit,mty_result) -> begin
            match Mtype.scrape extended_env mty_result with
            | Mty_signature sg_result -> Tincl_gen_functor coercion, sg_result
            | sg -> raise (Error (loc,env,Signature_result_expected
                                            (Mty_functor (Unit,sg))))
          end
        | sg -> raise (Error (loc,env,Signature_result_expected sg))
      in
      (* Here we eliminate references to the non-existent parameter module using
         [nondep_sig]. *)
      let sg =
        match param with
        | None -> sg_result
        | Some id ->
          try Mtype.nondep_sig extended_env [id] sg_result
          with Ctype.Nondep_cannot_erase _ ->
            raise(Error(loc, env, Cannot_eliminate_dependency
                                    (Functor_included, mty_func)))
      in
      (sg, incl_kind)
  | Mty_functor (Unit,_) as mty ->
      raise(Error(loc, env, Signature_parameter_expected mty))
  | Mty_alias path -> raise(Error(loc, env, Cannot_scrape_alias path))
  | mty -> raise(Error(loc, env, Functor_expected mty))

(* Compute the environment after opening a module *)

let type_open_ ?used_slot ?toplevel ovf env loc lid =
  let path = Env.lookup_module_path ~load:true ~loc:lid.loc lid.txt env in
  match Env.open_signature ~loc ?used_slot ?toplevel ovf path env with
  | Ok env -> path, env
  | Error _ ->
      let md = Env.find_module path env in
      ignore (extract_sig_open env lid.loc md.md_type);
      assert false

let initial_env ~loc ~initially_opened_module
    ~open_implicit_modules =
  let env = Lazy.force Env.initial in
  let open_module env m =
    let open Asttypes in
    let lexbuf = Lexing.from_string m in
    let txt =
      Location.init lexbuf (Printf.sprintf "command line argument: -open %S" m);
      Parse.simple_module_path lexbuf in
        snd (type_open_ Override env loc {txt;loc})
  in
  let add_units env units =
    String.Set.fold
      (fun name env ->
         Env.add_persistent_structure (Ident.create_persistent name) env)
      units
      env
  in
  let units =
    List.map Env.persistent_structures_of_dir (Load_path.get_visible ())
  in
  let env, units =
    match initially_opened_module with
    | None -> (env, units)
    | Some m ->
        (* Locate the directory that contains [m], adds the units it
           contains to the environment and open [m] in the resulting
           environment. *)
        let rec loop before after =
          match after with
          | [] -> None
          | units :: after ->
              if String.Set.mem m units then
                Some (units, List.rev_append before after)
              else
                loop (units :: before) after
        in
        let env, units =
          match loop [] units with
          | None ->
              (env, units)
          | Some (units_containing_m, other_units) ->
              (add_units env units_containing_m, other_units)
        in
        (open_module env m, units)
  in
  let env = List.fold_left add_units env units in
  List.fold_left open_module env open_implicit_modules

let type_open_descr ?used_slot ?toplevel env sod =
  let (path, newenv) =
    Builtin_attributes.warning_scope sod.popen_attributes
      (fun () ->
         type_open_ ?used_slot ?toplevel sod.popen_override env sod.popen_loc
           sod.popen_expr
      )
  in
  let od =
    {
      open_expr = (path, sod.popen_expr);
      open_bound_items = [];
      open_override = sod.popen_override;
      open_env = newenv;
      open_attributes = sod.popen_attributes;
      open_loc = sod.popen_loc;
    }
  in
  (od, newenv)

(* Forward declaration, to be filled in by type_module_type_of *)
let type_module_type_of_fwd :
    (Env.t -> Parsetree.module_expr ->
      Typedtree.module_expr * Types.module_type) ref
  = ref (fun _env _m -> assert false)

(* Additional validity checks on type definitions arising from
   recursive modules *)

let check_recmod_typedecls env decls =
  let recmod_ids = List.map fst decls in
  List.iter
    (fun (id, md) ->
      List.iter
        (fun path ->
          Typedecl.check_recmod_typedecl env md.Types.md_loc recmod_ids
                                         path (Env.find_type path env))
        (Mtype.type_paths env (Pident id) md.Types.md_type))
    decls

(* Merge one "with" constraint in a signature *)

let check_type_decl env sg loc id row_id newdecl decl =
  let fresh_id = Ident.rename id in
  let path = Pident fresh_id in
  let sub = Subst.add_type id path Subst.identity in
  let fresh_row_id, sub =
    match row_id with
    | None -> None, sub
    | Some id ->
      let fresh_row_id = Some (Ident.rename id) in
      let sub = Subst.add_type id (Pident fresh_id) sub in
      fresh_row_id, sub
  in
  let newdecl = Subst.type_declaration sub newdecl in
  let decl = Subst.type_declaration sub decl in
  let sg = List.map (Subst.signature_item Keep sub) sg in
  let env = Env.add_type ~check:false fresh_id newdecl env in
  let env =
    match fresh_row_id with
    | None -> env
    | Some fresh_row_id -> Env.add_type ~check:false fresh_row_id newdecl env
  in
  let env = Env.add_signature sg env in
  Includemod.type_declarations ~mark:Mark_both ~loc env fresh_id newdecl decl;
  ignore (Typedecl.check_coherence env loc path newdecl)

let make_variance p n i =
  let open Variance in
  set_if p May_pos (set_if n May_neg (set_if i Inj null))

let rec iter_path_apply p ~f =
  match p with
  | Pident _ -> ()
  | Pdot (p, _) -> iter_path_apply p ~f
  | Papply (p1, p2) ->
     iter_path_apply p1 ~f;
     iter_path_apply p2 ~f;
     f p1 p2 (* after recursing, so we know both paths are well typed *)
  | Pextra_ty _ -> assert false

let path_is_strict_prefix =
  let rec list_is_strict_prefix l ~prefix =
    match l, prefix with
    | [], [] -> false
    | _ :: _, [] -> true
    | [], _ :: _ -> false
    | s1 :: t1, s2 :: t2 ->
       String.equal s1 s2 && list_is_strict_prefix t1 ~prefix:t2
  in
  fun path ~prefix ->
    match Path.flatten path, Path.flatten prefix with
    | `Contains_apply, _ | _, `Contains_apply -> false
    | `Ok (ident1, l1), `Ok (ident2, l2) ->
       Ident.same ident1 ident2
       && list_is_strict_prefix l1 ~prefix:l2

let iterator_with_env env =
  let env = ref (lazy env) in
  let super = Btype.type_iterators in
  env, { super with
    Btype.it_signature = (fun self sg ->
      (* add all items to the env before recursing down, to handle recursive
         definitions *)
      let env_before = !env in
      env := lazy (Env.add_signature sg (Lazy.force env_before));
      super.Btype.it_signature self sg;
      env := env_before
    );
    Btype.it_module_type = (fun self -> function
    | Mty_functor (param, mty_body) ->
      let env_before = !env in
      begin match param with
      | Unit -> ()
      | Named (param, mty_arg) ->
        self.Btype.it_module_type self mty_arg;
        match param with
        | None -> ()
        | Some id ->
          env := lazy (Env.add_module ~arg:true id Mp_present
                       mty_arg (Lazy.force env_before))
      end;
      self.Btype.it_module_type self mty_body;
      env := env_before;
    | mty ->
      super.Btype.it_module_type self mty
    )
  }

let retype_applicative_functor_type ~loc env funct arg =
  let mty_functor = (Env.find_module funct env).md_type in
  let mty_arg = (Env.find_module arg env).md_type in
  let mty_param =
    match Mtype.scrape_alias env mty_functor with
    | Mty_functor (Named (_, mty_param), _) -> mty_param
    | _ -> assert false (* could trigger due to MPR#7611 *)
  in
  Includemod.check_modtype_inclusion ~loc env mty_arg arg mty_param

(* When doing a deep destructive substitution with type M.N.t := .., we change M
   and M.N and so we have to check that uses of the modules other than just
   extracting components from them still make sense. There are only two such
   kinds of uses:
   - applicative functor types: F(M).t might not be well typed anymore
   - aliases: module A = M still makes sense but it doesn't mean the same thing
     anymore, so it's forbidden until it's clear what we should do with it.
   This function would be called with M.N.t and N.t to check for these uses. *)
let check_usage_of_path_of_substituted_item paths ~loc ~lid env super =
    { super with
      Btype.it_signature_item = (fun self -> function
      | Sig_module (id, _, { md_type = Mty_alias aliased_path; _ }, _, _)
        when List.exists
               (fun path -> path_is_strict_prefix path ~prefix:aliased_path)
               paths
        ->
         let e = With_changes_module_alias (lid.txt, id, aliased_path) in
         raise(Error(loc, Lazy.force !env, e))
      | sig_item ->
         super.Btype.it_signature_item self sig_item
      );
      Btype.it_path = (fun referenced_path ->
        iter_path_apply referenced_path ~f:(fun funct arg ->
          if List.exists
               (fun path -> path_is_strict_prefix path ~prefix:arg)
               paths
          then
            let env = Lazy.force !env in
            match retype_applicative_functor_type ~loc env funct arg with
            | None -> ()
            | Some explanation ->
                raise(Error(loc, env,
                            With_makes_applicative_functor_ill_typed
                            (lid.txt, referenced_path, explanation)))
        )
      );
    }

(* When doing a module type destructive substitution [with module type T = RHS]
   where RHS is not a module type path, we need to check that the module type
   T was not used as a path for a packed module
*)
let check_usage_of_module_types ~error ~paths ~loc env super =
  let it_do_type_expr it ty = match get_desc ty with
    | Tpackage (p, _) ->
       begin match List.find_opt (Path.same p) paths with
       | Some p -> raise (Error(loc,Lazy.force !env,error p))
       | _ -> super.Btype.it_do_type_expr it ty
       end
    | _ -> super.Btype.it_do_type_expr it ty in
  { super with Btype.it_do_type_expr }

let do_check_after_substitution env ~loc ~lid paths unpackable_modtype sg =
  let env, iterator = iterator_with_env env in
  let last, rest = match List.rev paths with
    | [] -> assert false
    | last :: rest -> last, rest
  in
  (* The last item is the one that's removed. We don't need to check how
        it's used since it's replaced by a more specific type/module. *)
  assert (match last with Pident _ -> true | _ -> false);
  let iterator = match rest with
    | [] -> iterator
    | _ :: _ ->
        check_usage_of_path_of_substituted_item rest ~loc ~lid env iterator
  in
  let iterator = match unpackable_modtype with
    | None -> iterator
    | Some mty ->
       let error p = With_cannot_remove_packed_modtype(p,mty) in
       check_usage_of_module_types ~error ~paths ~loc env iterator
  in
  iterator.Btype.it_signature iterator sg;
  Btype.(unmark_iterators.it_signature unmark_iterators) sg

let check_usage_after_substitution env ~loc ~lid paths unpackable_modtype sg =
  match paths, unpackable_modtype with
  | [_], None -> ()
  | _ -> do_check_after_substitution env ~loc ~lid paths unpackable_modtype sg

(* After substitution one also needs to re-check the well-foundedness
   of type declarations in recursive modules *)
let rec extract_next_modules = function
  | Sig_module (id, _, mty, Trec_next, _) :: rem ->
      let (id_mty_l, rem) = extract_next_modules rem in
      ((id, mty) :: id_mty_l, rem)
  | sg -> ([], sg)

let check_well_formed_module env loc context mty =
  (* Format.eprintf "@[check_well_formed_module@ %a@]@."
     Printtyp.modtype mty; *)
  let open Btype in
  let iterator =
    let rec check_signature env = function
      | [] -> ()
      | Sig_module (id, _, mty, Trec_first, _) :: rem ->
          let (id_mty_l, rem) = extract_next_modules rem in
          begin try
            check_recmod_typedecls (Lazy.force env) ((id, mty) :: id_mty_l)
          with Typedecl.Error (_, err) ->
            raise (Error (loc, Lazy.force env,
                          Badly_formed_signature(context, err)))
          end;
          check_signature env rem
      | _ :: rem ->
          check_signature env rem
    in
    let env, super = iterator_with_env env in
    { super with
      it_type_expr = (fun _self _ty -> ());
      it_signature = (fun self sg ->
        let env_before = !env in
        let env = lazy (Env.add_signature sg (Lazy.force env_before)) in
        check_signature env sg;
        super.it_signature self sg);
    }
  in
  iterator.it_module_type iterator mty

let () = Env.check_well_formed_module := check_well_formed_module

let type_decl_is_alias sdecl = (* assuming no explicit constraint *)
  let eq_vars x y =
    match Jane_syntax.Core_type.of_ast x, Jane_syntax.Core_type.of_ast y with
    (* a jkind annotation on either type variable might mean this definition
       is not an alias. Example: {v
         type ('a : value) t
         type ('a : immediate) t2 = ('a : immediate) t
       v}
       But the only way to know that t2 isn't an alias is to look at
       jkinds in the environment, which is hard to do here. So we
       conservatively say that any jkind annotations block alias
       detection.
    *)
    | (Some _, _) | (_, Some _) -> false
    | None, None ->
    match x.ptyp_desc, y.ptyp_desc with
    | Ptyp_var sx, Ptyp_var sy -> sx = sy
    | _, _ -> false
  in
  match sdecl.ptype_manifest with
  | Some {ptyp_desc = Ptyp_constr (lid, stl)}
       when List.length stl = List.length sdecl.ptype_params ->
    if List.for_all2 (fun x (y, _) -> eq_vars x y) stl sdecl.ptype_params
    then Some lid
    else None
  | _ -> None

let params_are_constrained =
  let rec loop = function
    | [] -> false
    | hd :: tl ->
       match get_desc hd with
       | Tvar _ -> List.memq hd tl || loop tl
       | _ -> true
  in
  loop

type with_info =
  | With_type of Parsetree.type_declaration
  | With_typesubst of Parsetree.type_declaration
  | With_module of {
        lid:Longident.t loc;
        path:Path.t;
        md:Types.module_declaration;
        remove_aliases:bool
      }
  | With_modsubst of Longident.t loc * Path.t * Types.module_declaration
  | With_modtype of Typedtree.module_type
  | With_modtypesubst of Typedtree.module_type

let merge_constraint initial_env loc sg lid constr =
  let destructive_substitution =
    match constr with
    | With_type _ | With_module _ | With_modtype _ -> false
    | With_typesubst _ | With_modsubst _ | With_modtypesubst _  -> true
  in
  let real_ids = ref [] in
  let unpackable_modtype = ref None in
  let split_row_id s ghosts =
    let srow = s ^ "#row" in
    let rec split before = function
        | Sig_type(id,_,_,_) :: rest when Ident.name id = srow ->
            before, Some id, rest
        | a :: rest -> split (a::before) rest
        | [] -> before, None, []
    in
    split [] ghosts
  in
  let rec patch_item constr namelist outer_sig_env sg_for_env ~ghosts item =
    let return ?(ghosts=ghosts) ~replace_by info =
      Some (info, {Signature_group.ghosts; replace_by})
    in
    match item, namelist, constr with
    | Sig_type(id, decl, rs, priv), [s],
       With_type ({ptype_kind = Ptype_abstract} as sdecl)
      when Ident.name id = s && Typedecl.is_fixed_type sdecl ->
        let decl_row =
          let arity = List.length sdecl.ptype_params in
          { type_params =
              (* jkind any is fine on the params because they get thrown away
                 below *)
              List.map
                (fun _ -> Btype.newgenvar (Jkind.any ~why:Dummy_jkind))
                sdecl.ptype_params;
            type_arity = arity;
            type_kind = Type_abstract Abstract_def;
            type_jkind = Jkind.value ~why:(Unknown "merge_constraint");
            type_jkind_annotation = None;
            type_private = Private;
            type_manifest = None;
            type_variance =
              List.map
                (fun (_, (v, i)) ->
                   let (c, n) =
                     match v with
                     | Covariant -> true, false
                     | Contravariant -> false, true
                     | NoVariance -> false, false
                   in
                   make_variance (not n) (not c) (i = Injective)
                )
                sdecl.ptype_params;
            type_separability =
              Types.Separability.default_signature ~arity;
            type_loc = sdecl.ptype_loc;
            type_is_newtype = false;
            type_expansion_scope = Btype.lowest_level;
            type_attributes = [];
            type_unboxed_default = false;
            type_uid = Uid.mk ~current_unit:(Env.get_unit_name ());
          }
        and id_row = Ident.create_local (s^"#row") in
        let initial_env =
          Env.add_type ~check:false id_row decl_row initial_env
        in
        let sig_env = Env.add_signature sg_for_env outer_sig_env in
        let tdecl =
          Typedecl.transl_with_constraint id ~fixed_row_path:(Pident id_row)
            ~sig_env ~sig_decl:decl ~outer_env:initial_env sdecl in
        let newdecl = tdecl.typ_type in
        let before_ghosts, row_id, after_ghosts = split_row_id s ghosts in
        check_type_decl outer_sig_env sg_for_env sdecl.ptype_loc
          id row_id newdecl decl;
        let decl_row = {decl_row with type_params = newdecl.type_params} in
        let rs' = if rs = Trec_first then Trec_not else rs in
        let ghosts =
          List.rev_append before_ghosts
            (Sig_type(id_row, decl_row, rs', priv)::after_ghosts)
        in
        return ~ghosts
          ~replace_by:(Some (Sig_type(id, newdecl, rs, priv)))
          (Pident id, lid, Twith_type tdecl)
    | Sig_type(id, sig_decl, rs, priv) , [s],
       (With_type sdecl | With_typesubst sdecl as constr)
      when Ident.name id = s ->
        let sig_env = Env.add_signature sg_for_env outer_sig_env in
        let tdecl =
          Typedecl.transl_with_constraint id
            ~sig_env ~sig_decl ~outer_env:initial_env sdecl in
        let newdecl = tdecl.typ_type and loc = sdecl.ptype_loc in
        let before_ghosts, row_id, after_ghosts = split_row_id s ghosts in
        let ghosts = List.rev_append before_ghosts after_ghosts in
        check_type_decl outer_sig_env sg_for_env loc
          id row_id newdecl sig_decl;
        begin match constr with
          With_type _ ->
            return ~ghosts
              ~replace_by:(Some(Sig_type(id, newdecl, rs, priv)))
              (Pident id, lid, Twith_type tdecl)
        | (* With_typesubst *) _ ->
            real_ids := [Pident id];
            return ~ghosts ~replace_by:None
              (Pident id, lid, Twith_typesubst tdecl)
        end
    | Sig_modtype(id, mtd, priv), [s],
      (With_modtype mty | With_modtypesubst mty)
      when Ident.name id = s ->
        let sig_env = Env.add_signature sg_for_env outer_sig_env in
        let () = match mtd.mtd_type with
          | None -> ()
          | Some previous_mty ->
              Includemod.check_modtype_equiv ~loc sig_env
                id previous_mty mty.mty_type
        in
        if not destructive_substitution then
          let mtd': modtype_declaration =
            {
              mtd_uid = Uid.mk ~current_unit:(Env.get_unit_name ());
              mtd_type = Some mty.mty_type;
              mtd_attributes = [];
              mtd_loc = loc;
            }
          in
          return
            ~replace_by:(Some(Sig_modtype(id, mtd', priv)))
            (Pident id, lid, Twith_modtype mty)
        else begin
          let path = Pident id in
          real_ids := [path];
          begin match mty.mty_type with
          | Mty_ident _ -> ()
          | mty -> unpackable_modtype := Some mty
          end;
          return ~replace_by:None (Pident id, lid, Twith_modtypesubst mty)
        end
    | Sig_module(id, pres, md, rs, priv), [s],
      With_module {lid=lid'; md=md'; path; remove_aliases}
      when Ident.name id = s ->
        let sig_env = Env.add_signature sg_for_env outer_sig_env in
        let mty = md'.md_type in
        let mty = Mtype.scrape_for_type_of ~remove_aliases sig_env mty in
        let md'' = { md' with md_type = mty } in
        let newmd = Mtype.strengthen_decl ~aliasable:false md'' path in
        ignore(Includemod.modtypes  ~mark:Mark_both ~loc sig_env
                 newmd.md_type md.md_type);
        return
          ~replace_by:(Some(Sig_module(id, pres, newmd, rs, priv)))
          (Pident id, lid, Twith_module (path, lid'))
    | Sig_module(id, _, md, _rs, _), [s], With_modsubst (lid',path,md')
      when Ident.name id = s ->
        let sig_env = Env.add_signature sg_for_env outer_sig_env in
        let aliasable = not (Env.is_functor_arg path sig_env) in
        ignore
          (Includemod.strengthened_module_decl ~loc ~mark:Mark_both
             ~aliasable sig_env md' path md);
        real_ids := [Pident id];
        return ~replace_by:None (Pident id, lid, Twith_modsubst (path, lid'))
    | Sig_module(id, _, md, rs, priv) as item, s :: namelist, constr
      when Ident.name id = s ->
        let sig_env = Env.add_signature sg_for_env outer_sig_env in
        let sg = extract_sig sig_env loc md.md_type in
        let ((path, _, tcstr), newsg) = merge_signature sig_env sg namelist in
        let path = path_concat id path in
        real_ids := path :: !real_ids;
        let item =
          match md.md_type, constr with
            Mty_alias _, (With_module _ | With_type _) ->
              (* A module alias cannot be refined, so keep it
                 and just check that the constraint is correct *)
              item
          | _ ->
              let newmd = {md with md_type = Mty_signature newsg} in
              Sig_module(id, Mp_present, newmd, rs, priv)
        in
        return ~replace_by:(Some item) (path, lid, tcstr)
    | _ -> None
  and merge_signature env sg namelist =
    match
      Signature_group.replace_in_place (patch_item constr namelist env sg) sg
    with
    | Some (x,sg) -> x, sg
    | None -> raise(Error(loc, env, With_no_component lid.txt))
  in
  try
    let names = Longident.flatten lid.txt in
    let (tcstr, sg) = merge_signature initial_env sg names in
    if destructive_substitution then
      check_usage_after_substitution ~loc ~lid initial_env !real_ids
        !unpackable_modtype sg;
    let sub = match tcstr with
      | (_, _, Twith_typesubst tdecl) ->
        let how_to_extend_subst =
          let sdecl =
            match constr with
            | With_typesubst sdecl -> sdecl
            | _ -> assert false
          in
          match type_decl_is_alias sdecl with
          | Some lid ->
              let replacement, _ =
                try Env.find_type_by_name lid.txt initial_env
                with Not_found -> assert false
              in
              fun s path -> Subst.add_type_path path replacement s
          | None ->
              let body = Option.get tdecl.typ_type.type_manifest in
              let params = tdecl.typ_type.type_params in
              if params_are_constrained params
              then raise(Error(loc, initial_env,
                              With_cannot_remove_constrained_type));
              fun s path -> Subst.add_type_function path ~params ~body s
        in
        let sub = Subst.change_locs Subst.identity loc in
        let sub = List.fold_left how_to_extend_subst sub !real_ids in
        Some sub
      | (_, _, Twith_modsubst (real_path, _)) ->
        let sub = Subst.change_locs Subst.identity loc in
        let sub =
          List.fold_left
            (fun s path -> Subst.add_module_path path real_path s)
            sub
            !real_ids
        in
        Some sub
      | (_, _, Twith_modtypesubst tmty) ->
          let add s p = Subst.add_modtype_path p tmty.mty_type s in
          let sub = Subst.change_locs Subst.identity loc in
          let sub = List.fold_left add sub !real_ids in
          Some sub
      | _ ->
        None
    in
    let sg = match sub with
      | Some sub ->
          (* Since destructive with is implemented via substitution, we need to
            expand any type abbreviations (like strengthening) where the expanded
            form might contain the thing we need to substitute. See corresponding
            test in strengthening.ml.  *)
          let sg = Mtype.expand_to initial_env sg !real_ids in
          (* This signature will not be used directly, it will always be freshened
            by the caller. So what we do with the scope doesn't really matter. But
            making it local makes it unlikely that we will ever use the result of
            this function unfreshened without issue. *)
          Subst.signature Make_local sub sg
      | None -> sg
    in
    check_well_formed_module initial_env loc "this instantiated signature"
      (Mty_signature sg);
    (tcstr, sg)
  with Includemod.Error explanation ->
    raise(Error(loc, initial_env, With_mismatch(lid.txt, explanation)))

(* Add recursion flags on declarations arising from a mutually recursive
   block. *)

let map_rec fn decls rem =
  match decls with
  | [] -> rem
  | d1 :: dl -> fn Trec_first d1 :: map_end (fn Trec_next) dl rem

let map_rec_type ~rec_flag fn decls rem =
  match decls with
  | [] -> rem
  | d1 :: dl ->
      let first =
        match rec_flag with
        | Recursive -> Trec_first
        | Nonrecursive -> Trec_not
      in
      fn first d1 :: map_end (fn Trec_next) dl rem

let rec map_rec_type_with_row_types ~rec_flag fn decls =
  match decls with
  | [] -> []
  | d1 :: dl ->
      if Btype.is_row_name (Ident.name d1.typ_id) then
        fn Trec_not d1 :: map_rec_type_with_row_types ~rec_flag fn dl
      else
        map_rec_type ~rec_flag fn decls []

(* Add type extension flags to extension constructors *)
let map_ext fn exts =
  match exts with
  | [] -> []
  | d1 :: dl -> fn Text_first d1 :: List.map (fn Text_next) dl

(* Auxiliary for translating recursively-defined module types.
   Return a module type that approximates the shape of the given module
   type AST.  Retain only module, type, and module type
   components of signatures.  For types, retain only their arity,
   making them abstract otherwise. *)

let rec approx_modtype env smty =
  match Jane_syntax.Module_type.of_ast smty with
  | Some (jmty, _attrs) -> approx_modtype_jane_syntax env jmty
  | None ->
  match smty.pmty_desc with
    Pmty_ident lid ->
      let path =
        Env.lookup_modtype_path ~use:false ~loc:smty.pmty_loc lid.txt env
      in
      Mty_ident path
  | Pmty_alias lid ->
      let path =
        Env.lookup_module_path ~use:false ~load:false
          ~loc:smty.pmty_loc lid.txt env
      in
      Mty_alias(path)
  | Pmty_signature ssg ->
      Mty_signature(approx_sig env ssg)
  | Pmty_functor(param, sres) ->
      let (param, newenv) =
        match param with
        | Unit -> Types.Unit, env
        | Named (param, sarg) ->
          let arg = approx_modtype env sarg in
          match param.txt with
          | None -> Types.Named (None, arg), env
          | Some name ->
            let rarg = Mtype.scrape_for_functor_arg env arg in
            let scope = Ctype.create_scope () in
            let (id, newenv) =
              Env.enter_module ~scope ~arg:true name Mp_present rarg env
            in
            Types.Named (Some id, arg), newenv
      in
      let res = approx_modtype newenv sres in
      Mty_functor(param, res)
  | Pmty_with(sbody, constraints) ->
      let body = approx_modtype env sbody in
      List.iter
        (fun sdecl ->
          match sdecl with
          | Pwith_type _
          | Pwith_typesubst _
          | Pwith_modtype _
          | Pwith_modtypesubst _  -> ()
          | Pwith_module (_, lid') ->
              (* Lookup the module to make sure that it is not recursive.
                 (GPR#1626) *)
              ignore (Env.lookup_module_path ~use:false ~load:false
                        ~loc:lid'.loc lid'.txt env)
          | Pwith_modsubst (_, lid') ->
              ignore (Env.lookup_module_path ~use:false ~load:false
                        ~loc:lid'.loc lid'.txt env))
        constraints;
      body
  | Pmty_typeof smod ->
      let (_, mty) = !type_module_type_of_fwd env smod in
      mty
  | Pmty_extension ext ->
      raise (Error_forward (Builtin_attributes.error_of_extension ext))

and approx_modtype_jane_syntax env = function
  | Jane_syntax.Module_type.Jmty_strengthen { mty = smty; mod_id } ->
    let mty = approx_modtype env smty in
    let path =
      (* CR-someday: potentially improve error message for strengthening with
         a mutually recursive module. *)
      Env.lookup_module_path ~use:false ~load:false
        ~loc:mod_id.loc mod_id.txt env
    in
    let aliasable = (not (Env.is_functor_arg path env)) in
    Mty_strengthen (mty, path, Aliasability.aliasable aliasable)

and approx_module_declaration env pmd =
  {
    Types.md_type = approx_modtype env pmd.pmd_type;
    md_attributes = pmd.pmd_attributes;
    md_loc = pmd.pmd_loc;
    md_uid = Uid.internal_not_actually_unique;
  }

and approx_include_functor
      env (ifincl : Jane_syntax.Include_functor.signature_item) _srem =
  match ifincl with
  | Ifsig_include_functor sincl ->
      raise (Error(sincl.pincl_loc, env, Recursive_include_functor))

and approx_sig_jst' env (jitem : Jane_syntax.Signature_item.t) srem =
  match jitem with
  | Jsig_include_functor ifincl -> approx_include_functor env ifincl srem

and approx_sig env ssg =
  match ssg with
    [] -> []
  | item :: srem ->
      match Jane_syntax.Signature_item.of_ast item with
      | Some jitem -> approx_sig_jst' env jitem srem
      | None ->
      match item.psig_desc with
      | Psig_type (rec_flag, sdecls) ->
          let decls = Typedecl.approx_type_decl sdecls in
          let rem = approx_sig env srem in
          map_rec_type ~rec_flag
            (fun rs (id, info) -> Sig_type(id, info, rs, Exported)) decls rem
      | Psig_typesubst _ -> approx_sig env srem
      | Psig_module { pmd_name = { txt = None; _ }; _ } ->
          approx_sig env srem
      | Psig_module pmd ->
          let scope = Ctype.create_scope () in
          let md = approx_module_declaration env pmd in
          let pres =
            match md.Types.md_type with
            | Mty_alias _ -> Mp_absent
            | _ -> Mp_present
          in
          let id, newenv =
            Env.enter_module_declaration ~scope (Option.get pmd.pmd_name.txt)
              pres md env
          in
          Sig_module(id, pres, md, Trec_not, Exported) :: approx_sig newenv srem
      | Psig_modsubst pms ->
          let scope = Ctype.create_scope () in
          let _, md =
            Env.lookup_module ~use:false ~loc:pms.pms_manifest.loc
               pms.pms_manifest.txt env
          in
          let pres =
            match md.Types.md_type with
            | Mty_alias _ -> Mp_absent
            | _ -> Mp_present
          in
          let _, newenv =
            Env.enter_module_declaration ~scope pms.pms_name.txt pres md env
          in
          approx_sig newenv srem
      | Psig_recmodule sdecls ->
          let scope = Ctype.create_scope () in
          let decls =
            List.filter_map
              (fun pmd ->
                 Option.map (fun name ->
                   Ident.create_scoped ~scope name,
                   approx_module_declaration env pmd
                 ) pmd.pmd_name.txt
              )
              sdecls
          in
          let newenv =
            List.fold_left
              (fun env (id, md) -> Env.add_module_declaration ~check:false
                  id Mp_present md env)
              env decls
          in
          map_rec
            (fun rs (id, md) -> Sig_module(id, Mp_present, md, rs, Exported))
            decls
            (approx_sig newenv srem)
      | Psig_modtype d ->
          let info = approx_modtype_info env d in
          let scope = Ctype.create_scope () in
          let (id, newenv) =
            Env.enter_modtype ~scope d.pmtd_name.txt info env
          in
          Sig_modtype(id, info, Exported) :: approx_sig newenv srem
      | Psig_modtypesubst d ->
          let info = approx_modtype_info env d in
          let scope = Ctype.create_scope () in
          let (_id, newenv) =
            Env.enter_modtype ~scope d.pmtd_name.txt info env
          in
          approx_sig newenv srem
      | Psig_open sod ->
          let _, env = type_open_descr env sod in
          approx_sig env srem
      | Psig_include sincl ->
          let smty = sincl.pincl_mod in
          let mty = approx_modtype env smty in
          let scope = Ctype.create_scope () in
          let sg, newenv = Env.enter_signature ~scope
              (extract_sig env smty.pmty_loc mty) env in
          sg @ approx_sig newenv srem
      | Psig_class sdecls | Psig_class_type sdecls ->
          let decls, env = Typeclass.approx_class_declarations env sdecls in
          let rem = approx_sig env srem in
          map_rec (fun rs decl ->
            let open Typeclass in [
              Sig_class_type(decl.clsty_ty_id, decl.clsty_ty_decl, rs,
                             Exported);
              Sig_type(decl.clsty_obj_id, decl.clsty_obj_abbr, rs, Exported);
            ]
          ) decls [rem]
          |> List.flatten
      | _ ->
          approx_sig env srem

and approx_modtype_info env sinfo =
  {
   mtd_type = Option.map (approx_modtype env) sinfo.pmtd_type;
   mtd_attributes = sinfo.pmtd_attributes;
   mtd_loc = sinfo.pmtd_loc;
   mtd_uid = Uid.internal_not_actually_unique;
  }

let approx_modtype env smty =
  Warnings.without_warnings
    (fun () -> approx_modtype env smty)

(* Auxiliaries for checking the validity of name shadowing in signatures and
   structures.
   If a shadowing is valid, we also record some information (its ident,
   location where it first appears, etc) about the item that gets shadowed. *)
module Signature_names : sig
  type t

 type shadowable =
    {
      self: Ident.t;
      group: Ident.t list;
      (** group includes the element itself and all elements
                that should be removed at the same time
      *)
      loc:Location.t;
    }

  type info = [
    | `Exported
    | `From_open
    | `Shadowable of shadowable
    | `Substituted_away of Subst.t
    | `Unpackable_modtype_substituted_away of Ident.t * Subst.t
  ]

  val create : unit -> t

  val check_value     : ?info:info -> t -> Location.t -> Ident.t -> unit
  val check_type      : ?info:info -> t -> Location.t -> Ident.t -> unit
  val check_typext    : ?info:info -> t -> Location.t -> Ident.t -> unit
  val check_module    : ?info:info -> t -> Location.t -> Ident.t -> unit
  val check_modtype   : ?info:info -> t -> Location.t -> Ident.t -> unit
  val check_class     : ?info:info -> t -> Location.t -> Ident.t -> unit
  val check_class_type: ?info:info -> t -> Location.t -> Ident.t -> unit

  val check_sig_item:
    ?info:info -> t -> Location.t -> Signature_group.rec_group -> unit

  val simplify: Env.t -> t -> Types.signature -> Types.signature
end = struct

  type shadowable =
    {
      self: Ident.t;
      group: Ident.t list;
      (** group includes the element itself and all elements
                that should be removed at the same time
      *)
      loc:Location.t;
    }

  type bound_info = [
    | `Exported
    | `Shadowable of shadowable
  ]

  type info = [
    | `From_open
    | `Substituted_away of Subst.t
    | `Unpackable_modtype_substituted_away of Ident.t * Subst.t
    | bound_info
  ]

  type hide_reason =
    | From_open
    | Shadowed_by of Ident.t * Location.t

  type to_be_removed = {
    mutable subst: Subst.t;
    mutable hide: (Sig_component_kind.t * Location.t * hide_reason) Ident.Map.t;
    mutable unpackable_modtypes: Ident.Set.t;
  }

  type names_infos = (string, bound_info) Hashtbl.t

  type names = {
    values: names_infos;
    types: names_infos;
    modules: names_infos;
    modtypes: names_infos;
    typexts: names_infos;
    classes: names_infos;
    class_types: names_infos;
  }

  let new_names () = {
    values = Hashtbl.create 16;
    types = Hashtbl.create 16;
    modules = Hashtbl.create 16;
    modtypes = Hashtbl.create 16;
    typexts = Hashtbl.create 16;
    classes = Hashtbl.create 16;
    class_types = Hashtbl.create 16;
  }

  type t = {
    bound: names;
    to_be_removed: to_be_removed;
  }

  let create () = {
    bound = new_names ();
    to_be_removed = {
      subst = Subst.identity;
      hide = Ident.Map.empty;
      unpackable_modtypes = Ident.Set.empty;
    };
  }

  let table_for component names =
    let open Sig_component_kind in
    match component with
    | Value -> names.values
    | Type -> names.types
    | Module -> names.modules
    | Module_type -> names.modtypes
    | Extension_constructor -> names.typexts
    | Class -> names.classes
    | Class_type -> names.class_types

  let check cl t loc id (info : info) =
    let to_be_removed = t.to_be_removed in
    match info with
    | `Substituted_away s ->
        to_be_removed.subst <- Subst.compose s to_be_removed.subst;
    | `Unpackable_modtype_substituted_away (id,s) ->
        to_be_removed.subst <- Subst.compose s to_be_removed.subst;
        to_be_removed.unpackable_modtypes <-
          Ident.Set.add id to_be_removed.unpackable_modtypes
    | `From_open ->
        to_be_removed.hide <-
          Ident.Map.add id (cl, loc, From_open) to_be_removed.hide
    | #bound_info as bound_info ->
        let tbl = table_for cl t.bound in
        let name = Ident.name id in
        match Hashtbl.find_opt tbl name with
        | None -> Hashtbl.add tbl name bound_info
        | Some (`Shadowable s) ->
            Hashtbl.replace tbl name bound_info;
            let reason = Shadowed_by (id, loc) in
            List.iter (fun shadowed_id ->
            to_be_removed.hide <-
              Ident.Map.add shadowed_id (cl, s.loc, reason)
                to_be_removed.hide
              ) s.group
        | Some `Exported ->
            raise(Error(loc, Env.empty, Repeated_name(cl, name)))

  let check_value ?info t loc id =
    let info =
      match info with
      | Some i -> i
      | None -> `Shadowable {self=id; group=[id]; loc}
    in
    check Sig_component_kind.Value t loc id info
  let check_type ?(info=`Exported) t loc id =
    check Sig_component_kind.Type t loc id info
  let check_module ?(info=`Exported) t loc id =
    check Sig_component_kind.Module t loc id info
  let check_modtype ?(info=`Exported) t loc id =
    check Sig_component_kind.Module_type t loc id info
  let check_typext ?(info=`Exported) t loc id =
    check Sig_component_kind.Extension_constructor t loc id info
  let check_class ?(info=`Exported) t loc id =
    check Sig_component_kind.Class t loc id info
  let check_class_type ?(info=`Exported) t loc id =
    check Sig_component_kind.Class_type t loc id info

  let classify =
    let open Sig_component_kind in
    function
    | Sig_type(id, _, _, _) -> Type, id
    | Sig_module(id, _, _, _, _) -> Module, id
    | Sig_modtype(id, _, _) -> Module_type, id
    | Sig_typext(id, _, _, _) -> Extension_constructor, id
    | Sig_value (id, _, _) -> Value, id
    | Sig_class (id, _, _, _) -> Class, id
    | Sig_class_type (id, _, _, _) -> Class_type, id

  let check_item ?info names loc kind id ids =
    let info =
      match info with
      | None -> `Shadowable {self=id; group=ids; loc}
      | Some i -> i
    in
    check kind names loc id info

  let check_sig_item ?info names loc (item:Signature_group.rec_group) =
    let check ?info names loc item =
      let all = List.map classify (Signature_group.flatten item) in
      let group = List.map snd all in
      List.iter (fun (kind,id) -> check_item ?info names loc kind id group)
        all
    in
    (* we can ignore x.pre_ghosts: they are eliminated by strengthening, and
       thus never appear in includes *)
     List.iter (check ?info names loc) (Signature_group.rec_items item.group)

  (*
    Before applying local module type substitutions where the
    right-hand side is not a path, we need to check that those module types
    where never used to pack modules. For instance
    {[
    module type T := sig end
    val x: (module T)
    ]}
    should raise an error.
  *)
  let check_unpackable_modtypes ~loc ~env to_remove component =
    if not (Ident.Set.is_empty to_remove.unpackable_modtypes) then begin
      let iterator =
        let error p = Unpackable_local_modtype_subst p in
        let paths =
          List.map (fun id -> Pident id)
            (Ident.Set.elements to_remove.unpackable_modtypes)
        in
        check_usage_of_module_types ~loc ~error ~paths
          (ref (lazy env)) Btype.type_iterators
      in
      iterator.Btype.it_signature_item iterator component;
      Btype.(unmark_iterators.it_signature_item unmark_iterators) component
    end

  (* We usually require name uniqueness of signature components (e.g. types,
     modules, etc), however in some situation reusing the name is allowed: if
     the component is a value or an extension, or if the name is introduced by
     an include.
     When there are multiple specifications of a component with the same name,
     we try to keep only the last (rightmost) one, removing all references to
     the previous ones from the signature.
     If some reference cannot be removed, then we error out with
     [Cannot_hide_id].
  *)

  let simplify env t sg =
    let to_remove = t.to_be_removed in
    let ids_to_remove =
      Ident.Map.fold (fun id (kind,  _, _) lst ->
        if Sig_component_kind.can_appear_in_types kind then
          id :: lst
        else
          lst
      ) to_remove.hide []
    in
    let simplify_item (component: Types.signature_item) =
      let user_kind, user_id, user_loc =
        let open Sig_component_kind in
        match component with
        | Sig_value(id, v, _) -> Value, id, v.val_loc
        | Sig_type (id, td, _, _) -> Type, id, td.type_loc
        | Sig_typext (id, te, _, _) -> Extension_constructor, id, te.ext_loc
        | Sig_module (id, _, md, _, _) -> Module, id, md.md_loc
        | Sig_modtype (id, mtd, _) -> Module_type, id, mtd.mtd_loc
        | Sig_class (id, c, _, _) -> Class, id, c.cty_loc
        | Sig_class_type (id, ct, _, _) -> Class_type, id, ct.clty_loc
      in
      if Ident.Map.mem user_id to_remove.hide then
        None
      else begin
        let component =
          if to_remove.subst == Subst.identity then
            component
          else
            begin
              check_unpackable_modtypes ~loc:user_loc ~env to_remove component;
              Subst.signature_item Keep to_remove.subst component
            end
        in
        let component =
          match ids_to_remove with
          | [] -> component
          | ids ->
            try Mtype.nondep_sig_item env ids component with
            | Ctype.Nondep_cannot_erase removed_item_id ->
              let (removed_item_kind, removed_item_loc, reason) =
                Ident.Map.find removed_item_id to_remove.hide
              in
              let err_loc, hiding_error =
                match reason with
                | From_open ->
                  removed_item_loc,
                  Appears_in_signature {
                    opened_item_kind = removed_item_kind;
                    opened_item_id = removed_item_id;
                    user_id;
                    user_kind;
                    user_loc;
                  }
                | Shadowed_by (shadower_id, shadower_loc) ->
                  shadower_loc,
                  Illegal_shadowing {
                    shadowed_item_kind = removed_item_kind;
                    shadowed_item_id = removed_item_id;
                    shadowed_item_loc = removed_item_loc;
                    shadower_id;
                    user_id;
                    user_kind;
                    user_loc;
                  }
              in
              raise (Error(err_loc, env, Cannot_hide_id hiding_error))
        in
        Some component
      end
    in
    List.filter_map simplify_item sg
end

let has_remove_aliases_attribute attr =
  let remove_aliases =
    Attr_helper.get_no_payload_attribute
      ["remove_aliases"; "ocaml.remove_aliases"] attr
  in
  match remove_aliases with
  | None -> false
  | Some _ -> true

(* Check and translate a module type expression *)

let transl_modtype_longident loc env lid =
  Env.lookup_modtype_path ~loc lid env

let transl_module_alias loc env lid =
  Env.lookup_module_path ~load:false ~loc lid env

let mkmty desc typ env loc attrs =
  let mty = {
    mty_desc = desc;
    mty_type = typ;
    mty_loc = loc;
    mty_env = env;
    mty_attributes = attrs;
    } in
  Cmt_format.add_saved_type (Cmt_format.Partial_module_type mty);
  mty

let mksig desc env loc =
  let sg = { sig_desc = desc; sig_loc = loc; sig_env = env } in
  Cmt_format.add_saved_type (Cmt_format.Partial_signature_item sg);
  sg

(* let signature sg = List.map (fun item -> item.sig_type) sg *)

let rec transl_modtype env smty =
  Builtin_attributes.warning_scope smty.pmty_attributes
    (fun () -> transl_modtype_aux env smty)

and transl_modtype_functor_arg env sarg =
  let mty = transl_modtype env sarg in
  {mty with mty_type = Mtype.scrape_for_functor_arg env mty.mty_type}

and transl_modtype_aux env smty =
  let loc = smty.pmty_loc in
  match Jane_syntax.Module_type.of_ast smty with
  | Some (jmty, _attrs) -> transl_modtype_jane_syntax_aux ~loc env jmty
  | None ->
  match smty.pmty_desc with
    Pmty_ident lid ->
      let path = transl_modtype_longident loc env lid.txt in
      mkmty (Tmty_ident (path, lid)) (Mty_ident path) env loc
        smty.pmty_attributes
  | Pmty_alias lid ->
      let path = transl_module_alias loc env lid.txt in
      mkmty (Tmty_alias (path, lid)) (Mty_alias path) env loc
        smty.pmty_attributes
  | Pmty_signature ssg ->
      let sg = transl_signature env ssg in
      mkmty (Tmty_signature sg) (Mty_signature sg.sig_type) env loc
        smty.pmty_attributes
  | Pmty_functor(sarg_opt, sres) ->
      let t_arg, ty_arg, newenv =
        match sarg_opt with
        | Unit -> Unit, Types.Unit, env
        | Named (param, sarg) ->
          let arg = transl_modtype_functor_arg env sarg in
          let (id, newenv) =
            match param.txt with
            | None -> None, env
            | Some name ->
              let scope = Ctype.create_scope () in
              let id, newenv =
                let arg_md =
                  { md_type = arg.mty_type;
                    md_attributes = [];
                    md_loc = param.loc;
                    md_uid = Uid.mk ~current_unit:(Env.get_unit_name ());
                  }
                in
                Env.enter_module_declaration ~scope ~arg:true name Mp_present
                  arg_md env
              in
              Some id, newenv
          in
          Named (id, param, arg), Types.Named (id, arg.mty_type), newenv
      in
      let res = transl_modtype newenv sres in
      mkmty (Tmty_functor (t_arg, res))
        (Mty_functor(ty_arg, res.mty_type)) env loc
        smty.pmty_attributes
  | Pmty_with(sbody, constraints) ->
      let body = transl_modtype env sbody in
      let init_sg = extract_sig env sbody.pmty_loc body.mty_type in
      let remove_aliases = has_remove_aliases_attribute smty.pmty_attributes in
      let (rev_tcstrs, final_sg) =
        List.fold_left (transl_with ~loc:smty.pmty_loc env remove_aliases)
        ([],init_sg) constraints in
      let scope = Ctype.create_scope () in
      mkmty (Tmty_with ( body, List.rev rev_tcstrs))
        (Mtype.freshen ~scope (Mty_signature final_sg)) env loc
        smty.pmty_attributes
  | Pmty_typeof smod ->
      let env = Env.in_signature false env in
      let tmty, mty = !type_module_type_of_fwd env smod in
      mkmty (Tmty_typeof tmty) mty env loc smty.pmty_attributes
  | Pmty_extension ext ->
      raise (Error_forward (Builtin_attributes.error_of_extension ext))

and transl_modtype_jane_syntax_aux ~loc env = function
  | Jane_syntax.Module_type.Jmty_strengthen { mty ; mod_id } ->
      let tmty = transl_modtype_aux env mty in
      let path, md =
        Env.lookup_module ~use:false ~loc:mod_id.loc mod_id.txt env
      in
      let aliasable = not (Env.is_functor_arg path env) in
      try
        ignore
          (Includemod.modtypes ~loc env
            ~mark:Includemod.Mark_both md.md_type tmty.mty_type);
        mkmty
          (Tmty_strengthen (tmty, path, mod_id))
          (Mty_strengthen
            (tmty.mty_type, path, Aliasability.aliasable aliasable))
          env
          loc
          []
      with Includemod.Error explanation ->
        raise(Error(loc, env, Strengthening_mismatch(mod_id.txt, explanation)))
      ;

and transl_with ~loc env remove_aliases (rev_tcstrs,sg) constr =
  let lid, with_info = match constr with
    | Pwith_type (l,decl) ->l , With_type decl
    | Pwith_typesubst (l,decl) ->l , With_typesubst decl
    | Pwith_module (l,l') ->
        let path, md = Env.lookup_module ~loc l'.txt env in
        l , With_module {lid=l';path;md; remove_aliases}
    | Pwith_modsubst (l,l') ->
        let path, md' = Env.lookup_module ~loc l'.txt env in
        l , With_modsubst (l',path,md')
    | Pwith_modtype (l,smty) ->
        let mty = transl_modtype env smty in
        l, With_modtype mty
    | Pwith_modtypesubst (l,smty) ->
        let mty = transl_modtype env smty in
        l, With_modtypesubst mty
  in
  let (tcstr, sg) = merge_constraint env loc sg lid with_info in
  (tcstr :: rev_tcstrs, sg)



and transl_signature env (sg : Parsetree.signature) =
  let names = Signature_names.create () in

  let transl_include ~functor_ ~loc env sig_acc sincl =
    let smty = sincl.pincl_mod in
    let tmty =
      Builtin_attributes.warning_scope sincl.pincl_attributes
        (fun () -> transl_modtype env smty)
    in
    let mty = tmty.mty_type in
    let scope = Ctype.create_scope () in
    let incl_kind, sg =
      if functor_ then
        let sg, incl_kind =
          extract_sig_functor_open false env smty.pmty_loc mty sig_acc
        in
        incl_kind, sg
      else
        Tincl_structure, extract_sig env smty.pmty_loc mty
    in
    let sg, newenv = Env.enter_signature ~scope sg env in
    Signature_group.iter
      (Signature_names.check_sig_item names loc)
      sg;
    let incl =
      { incl_mod = tmty;
        incl_type = sg;
        incl_kind;
        incl_attributes = sincl.pincl_attributes;
        incl_loc = sincl.pincl_loc;
      }
    in
    mksig (Tsig_include incl) env loc, sg, newenv
  in

  let transl_include_functor ~loc env sig_acc
    : Jane_syntax.Include_functor.signature_item -> _ = function
    | Ifsig_include_functor sincl ->
        transl_include ~functor_:true ~loc env sig_acc sincl
  in

  let transl_sig_item_jst ~loc env sig_acc : Jane_syntax.Signature_item.t -> _ =
    function
    | Jsig_include_functor ifincl ->
        transl_include_functor ~loc env sig_acc ifincl
  in

  let transl_sig_item env sig_acc item =
    let loc = item.psig_loc in
    match Jane_syntax.Signature_item.of_ast item with
    | Some jitem -> transl_sig_item_jst ~loc env sig_acc jitem
    | None ->
    match item.psig_desc with
    | Psig_value sdesc ->
        let (tdesc, newenv) =
          Typedecl.transl_value_decl env item.psig_loc sdesc
        in
        Signature_names.check_value names tdesc.val_loc tdesc.val_id;
        Env.register_uid tdesc.val_val.val_uid ~loc:tdesc.val_loc
          ~attributes:tdesc.val_attributes;
        mksig (Tsig_value tdesc) env loc,
        [Sig_value(tdesc.val_id, tdesc.val_val, Exported)],
        newenv
    | Psig_type (rec_flag, sdecls) ->
        let (decls, newenv) =
          Typedecl.transl_type_decl env rec_flag sdecls
        in
        List.iter (fun td ->
          Signature_names.check_type names td.typ_loc td.typ_id;
          if not (Btype.is_row_name (Ident.name td.typ_id)) then
            Env.register_uid td.typ_type.type_uid ~loc:td.typ_loc
              ~attributes:td.typ_attributes
        ) decls;
        let sig_items =
          map_rec_type_with_row_types ~rec_flag
            (fun rs td -> Sig_type(td.typ_id, td.typ_type, rs, Exported))
            decls
        in
        mksig (Tsig_type (rec_flag, decls)) env loc, sig_items, newenv
    | Psig_typesubst sdecls ->
        let (decls, newenv) =
          Typedecl.transl_type_decl env Nonrecursive sdecls
        in
        List.iter (fun td ->
          if td.typ_kind <> Ttype_abstract || td.typ_manifest = None ||
             td.typ_private = Private
          then
            raise (Error (td.typ_loc, env, Invalid_type_subst_rhs));
          let params = td.typ_type.type_params in
          if params_are_constrained params
          then raise(Error(loc, env, With_cannot_remove_constrained_type));
          let info =
              let subst =
                Subst.add_type_function (Pident td.typ_id)
                  ~params
                  ~body:(Option.get td.typ_type.type_manifest)
                  Subst.identity
              in
              Some (`Substituted_away subst)
          in
          Signature_names.check_type ?info names td.typ_loc td.typ_id;
          Env.register_uid td.typ_type.type_uid ~loc:td.typ_loc ~attributes:td.typ_attributes
        ) decls;
        mksig (Tsig_typesubst decls) env loc, [], newenv
    | Psig_typext styext ->
        let (tyext, newenv) =
          Typedecl.transl_type_extension false env item.psig_loc styext
        in
        let constructors = tyext.tyext_constructors in
        List.iter (fun ext ->
          Signature_names.check_typext names ext.ext_loc ext.ext_id;
          Env.register_uid ext.ext_type.ext_uid ~loc:ext.ext_loc
            ~attributes:ext.ext_attributes
        ) constructors;
        let tsg = map_ext (fun es ext ->
            Sig_typext(ext.ext_id, ext.ext_type, es, Exported)
          ) constructors
        in
        mksig (Tsig_typext tyext) env loc,
        tsg,
        newenv
    | Psig_exception sext ->
        let (ext, newenv) = Typedecl.transl_type_exception env sext in
        let constructor = ext.tyexn_constructor in
        Signature_names.check_typext names constructor.ext_loc
          constructor.ext_id;
        Env.register_uid
          constructor.ext_type.ext_uid
          ~loc:constructor.ext_loc
          ~attributes:constructor.ext_attributes;
        let tsg =
          Sig_typext(constructor.ext_id, constructor.ext_type,
                     Text_exception, Exported)
        in
        mksig (Tsig_exception ext) env loc, [tsg], newenv
    | Psig_module pmd ->
        let scope = Ctype.create_scope () in
        let tmty =
          Builtin_attributes.warning_scope pmd.pmd_attributes
            (fun () -> transl_modtype env pmd.pmd_type)
        in
        let pres =
          match tmty.mty_type with
          | Mty_alias _ -> Mp_absent
          | _ -> Mp_present
        in
        let md = {
          md_type=tmty.mty_type;
          md_attributes=pmd.pmd_attributes;
          md_loc=pmd.pmd_loc;
          md_uid = Uid.mk ~current_unit:(Env.get_unit_name ());
        }
        in
        let id, newenv =
          match pmd.pmd_name.txt with
          | None -> None, env
          | Some name ->
            let id, newenv =
              Env.enter_module_declaration ~scope name pres md env
            in
            Signature_names.check_module names pmd.pmd_name.loc id;
            Some id, newenv
        in
        Env.register_uid md.md_uid ~loc:md.md_loc ~attributes:md.md_attributes;
        let sig_item =
          mksig (Tsig_module {md_id=id; md_name=pmd.pmd_name;
                              md_presence=pres; md_type=tmty;
                              md_loc=pmd.pmd_loc;
                              md_attributes=pmd.pmd_attributes})
            env loc
        in
        let tsg =
          match id with
          | None -> []
          | Some id -> [Sig_module(id, pres, md, Trec_not, Exported)]
        in
        sig_item, tsg, newenv
    | Psig_modsubst pms ->
        let scope = Ctype.create_scope () in
        let path, md =
          Env.lookup_module ~loc:pms.pms_manifest.loc
            pms.pms_manifest.txt env
        in
        let aliasable = not (Env.is_functor_arg path env) in
        let md =
          if not aliasable then
            md
          else
            { md_type = Mty_alias path;
              md_attributes = pms.pms_attributes;
              md_loc = pms.pms_loc;
              md_uid = Uid.mk ~current_unit:(Env.get_unit_name ());
            }
        in
        let pres =
          match md.md_type with
          | Mty_alias _ -> Mp_absent
          | _ -> Mp_present
        in
        let id, newenv =
          Env.enter_module_declaration ~scope pms.pms_name.txt pres md env
        in
        let info =
          `Substituted_away (Subst.add_module id path Subst.identity)
        in
        Signature_names.check_module ~info names pms.pms_name.loc id;
        Env.register_uid md.md_uid ~loc:md.md_loc ~attributes:md.md_attributes;
        let sig_item =
          mksig (Tsig_modsubst {ms_id=id; ms_name=pms.pms_name;
                                ms_manifest=path; ms_txt=pms.pms_manifest;
                                ms_loc=pms.pms_loc;
                                ms_attributes=pms.pms_attributes})
            env loc
        in
        sig_item, [], newenv
    | Psig_recmodule sdecls ->
        let (tdecls, newenv) =
          transl_recmodule_modtypes env sdecls in
        let decls =
          List.filter_map (fun (md, uid, _) ->
            match md.md_id with
            | None -> None
            | Some id -> Some (id, md, uid)
          ) tdecls
        in
        List.iter (fun (id, md, uid) ->
          Signature_names.check_module names md.md_loc id;
          Env.register_uid uid ~loc:md.md_loc ~attributes:md.md_attributes
        ) decls;
        let sig_items =
          map_rec (fun rs (id, md, uid) ->
            let d = {Types.md_type = md.md_type.mty_type;
                     md_attributes = md.md_attributes;
                     md_loc = md.md_loc;
                     md_uid = uid;
                    } in
            Sig_module(id, Mp_present, d, rs, Exported))
            decls []
        in
        mksig (Tsig_recmodule (List.map (fun (md, _, _) -> md) tdecls)) env loc,
        sig_items,
        newenv
    | Psig_modtype pmtd ->
        let newenv, mtd, decl = transl_modtype_decl env pmtd in
        Signature_names.check_modtype names pmtd.pmtd_loc mtd.mtd_id;
        Env.register_uid decl.mtd_uid ~loc:mtd.mtd_loc
          ~attributes:mtd.mtd_attributes;
        mksig (Tsig_modtype mtd) env loc,
        [Sig_modtype (mtd.mtd_id, decl, Exported)],
        newenv
    | Psig_modtypesubst pmtd ->
        let newenv, mtd, decl = transl_modtype_decl env pmtd in
        let info =
          let mty = match mtd.mtd_type with
            | Some tmty -> tmty.mty_type
            | None ->
                (* parsetree invariant, see Ast_invariants *)
                assert false
          in
          let subst = Subst.add_modtype mtd.mtd_id mty Subst.identity in
          match mty with
          | Mty_ident _ -> `Substituted_away subst
          | _ -> `Unpackable_modtype_substituted_away (mtd.mtd_id,subst)
        in
        Signature_names.check_modtype ~info names pmtd.pmtd_loc mtd.mtd_id;
        Env.register_uid decl.mtd_uid ~loc:mtd.mtd_loc ~attributes:mtd.mtd_attributes;
        mksig (Tsig_modtypesubst mtd) env loc,
        [],
        newenv
    | Psig_open sod ->
        let (od, newenv) = type_open_descr env sod in
        mksig (Tsig_open od) env loc, [], newenv
    | Psig_include sincl ->
        transl_include ~functor_:false ~loc env sig_acc sincl
    | Psig_class cl ->
        let (classes, newenv) = Typeclass.class_descriptions env cl in
        List.iter (fun cls ->
          let open Typeclass in
          let loc = cls.cls_id_loc.Location.loc in
          Signature_names.check_type names loc cls.cls_obj_id;
          Signature_names.check_class names loc cls.cls_id;
          Signature_names.check_class_type names loc cls.cls_ty_id;
          Env.register_uid cls.cls_decl.cty_uid ~loc:cls.cls_decl.cty_loc
            ~attributes:cls.cls_decl.cty_attributes;
        ) classes;
        let tsg =
          map_rec (fun rs cls ->
            let open Typeclass in
            [Sig_class(cls.cls_id, cls.cls_decl, rs, Exported);
             Sig_class_type(cls.cls_ty_id, cls.cls_ty_decl, rs, Exported);
             Sig_type(cls.cls_obj_id, cls.cls_obj_abbr, rs, Exported)]
          ) classes [] |> List.flatten
        in
        let typedtree =
          mksig (Tsig_class
                   (List.map (fun decr ->
                      decr.Typeclass.cls_info) classes)) env loc
        in
        typedtree, tsg, newenv
    | Psig_class_type cl ->
        let (classes, newenv) = Typeclass.class_type_declarations env cl in
        List.iter (fun decl ->
          let open Typeclass in
          let loc = decl.clsty_id_loc.Location.loc in
          Signature_names.check_class_type names loc decl.clsty_ty_id;
          Signature_names.check_type names loc decl.clsty_obj_id;
          Env.register_uid
            decl.clsty_ty_decl.clty_uid
            ~loc:decl.clsty_ty_decl.clty_loc
            ~attributes:decl.clsty_ty_decl.clty_attributes;
        ) classes;
        let tsg =
          map_rec (fun rs decl ->
            let open Typeclass in
            [Sig_class_type(decl.clsty_ty_id, decl.clsty_ty_decl, rs,
                            Exported);
             Sig_type(decl.clsty_obj_id, decl.clsty_obj_abbr, rs, Exported);
            ]
          ) classes []
          |> List.flatten
        in
        let typedtree =
          mksig
            (Tsig_class_type
               (List.map (fun decl -> decl.Typeclass.clsty_info) classes))
            env loc
        in
        typedtree, tsg, newenv
    | Psig_attribute attr ->
        Builtin_attributes.parse_standard_interface_attributes attr;
        Builtin_attributes.mark_alert_used attr;
        mksig (Tsig_attribute attr) env loc, [], env
    | Psig_extension (ext, _attrs) ->
        raise (Error_forward (Builtin_attributes.error_of_extension ext))
  in
  let rec transl_sig env sig_items sig_type = function
    | [] -> List.rev sig_items, List.rev sig_type, env
    | item :: srem ->
      let new_item , new_types , env = transl_sig_item env sig_type item in
      transl_sig env
        (new_item :: sig_items)
        (List.rev_append new_types sig_type)
        srem
  in
  let previous_saved_types = Cmt_format.get_saved_types () in
  Builtin_attributes.warning_scope []
    (fun () ->
       let (trem, rem, final_env) =
         transl_sig (Env.in_signature true env) [] [] sg
       in
       let rem = Signature_names.simplify final_env names rem in
       let sg =
         { sig_items = trem; sig_type = rem; sig_final_env = final_env }
       in
       Cmt_format.set_saved_types
         ((Cmt_format.Partial_signature sg) :: previous_saved_types);
       sg
    )

and transl_modtype_decl env pmtd =
  Builtin_attributes.warning_scope pmtd.pmtd_attributes
    (fun () -> transl_modtype_decl_aux env pmtd)

and transl_modtype_decl_aux env
    {pmtd_name; pmtd_type; pmtd_attributes; pmtd_loc} =
  let tmty =
    Option.map (transl_modtype (Env.in_signature true env)) pmtd_type
  in
  let decl =
    {
     Types.mtd_type=Option.map (fun t -> t.mty_type) tmty;
     mtd_attributes=pmtd_attributes;
     mtd_loc=pmtd_loc;
     mtd_uid = Uid.mk ~current_unit:(Env.get_unit_name ());
    }
  in
  let scope = Ctype.create_scope () in
  let (id, newenv) = Env.enter_modtype ~scope pmtd_name.txt decl env in
  let mtd =
    {
     mtd_id=id;
     mtd_name=pmtd_name;
     mtd_type=tmty;
     mtd_attributes=pmtd_attributes;
     mtd_loc=pmtd_loc;
    }
  in
  newenv, mtd, decl

and transl_recmodule_modtypes env sdecls =
  let make_env curr =
    List.fold_left (fun env (id_shape, _, md, _) ->
      Option.fold ~none:env ~some:(fun (id, shape) ->
        Env.add_module_declaration ~check:true ~shape ~arg:true
          id Mp_present md env
      ) id_shape
    ) env curr
  in
  let transition env_c curr =
    List.map2
      (fun pmd (id_shape, id_loc, md, _) ->
        let tmty =
          Builtin_attributes.warning_scope pmd.pmd_attributes
            (fun () -> transl_modtype env_c pmd.pmd_type)
        in
        let md = { md with Types.md_type = tmty.mty_type } in
        (id_shape, id_loc, md, tmty))
      sdecls curr in
  let map_mtys curr =
    List.filter_map
      (fun (id_shape, _, md, _) ->
         Option.map (fun (id, _) -> (id, md)) id_shape)
      curr
  in
  let scope = Ctype.create_scope () in
  let ids =
    List.map (fun x -> Option.map (Ident.create_scoped ~scope) x.pmd_name.txt)
      sdecls
  in
  let approx_env =
    List.fold_left
      (fun env ->
         Option.fold ~none:env ~some:(fun id -> (* cf #5965 *)
           Env.enter_unbound_module (Ident.name id)
             Mod_unbound_illegal_recursion env
         ))
      env ids
  in
  let init =
    List.map2
      (fun id pmd ->
         let md_uid = Uid.mk ~current_unit:(Env.get_unit_name ()) in
         let md =
           { md_type = approx_modtype approx_env pmd.pmd_type;
             md_loc = pmd.pmd_loc;
             md_attributes = pmd.pmd_attributes;
             md_uid }
         in
         let id_shape =
           Option.map (fun id -> id, Shape.var md_uid id) id
         in
         (id_shape, pmd.pmd_name, md, ()))
      ids sdecls
  in
  let env0 = make_env init in
  let dcl1 =
    Warnings.without_warnings
      (fun () -> transition env0 init)
  in
  let env1 = make_env dcl1 in
  check_recmod_typedecls env1 (map_mtys dcl1);
  let dcl2 = transition env1 dcl1 in
(*
  List.iter
    (fun (id, mty) ->
      Format.printf "%a: %a@." Printtyp.ident id Printtyp.modtype mty)
    dcl2;
*)
  let env2 = make_env dcl2 in
  check_recmod_typedecls env2 (map_mtys dcl2);
  let dcl2 =
    List.map2 (fun pmd (id_shape, id_loc, md, mty) ->
      let tmd =
        {md_id=Option.map fst id_shape; md_name=id_loc; md_type=mty;
         md_presence=Mp_present;
         md_loc=pmd.pmd_loc;
         md_attributes=pmd.pmd_attributes}
      in
      tmd, md.md_uid, Option.map snd id_shape
    ) sdecls dcl2
  in
  (dcl2, env2)

(* Try to convert a module expression to a module path. *)

exception Not_a_path

let rec path_of_module mexp =
  match mexp.mod_desc with
  | Tmod_ident (p,_) -> p
  | Tmod_apply(funct, arg, _coercion) when !Clflags.applicative_functors ->
      Papply(path_of_module funct, path_of_module arg)
  | Tmod_constraint (mexp, _, _, _) ->
      path_of_module mexp
  | (Tmod_structure _ | Tmod_functor _ | Tmod_apply_unit _ | Tmod_unpack _ |
    Tmod_apply _) ->
    raise Not_a_path

let path_of_module mexp =
 try Some (path_of_module mexp) with Not_a_path -> None

(* Check that all core type schemes in a structure
   do not contain non-generalized type variable *)

let rec nongen_modtype env f = function
    Mty_ident _ -> None
  | Mty_alias _ -> None
  | Mty_signature sg ->
      let env = Env.add_signature sg env in
      List.find_map (nongen_signature_item env f) sg
  | Mty_functor(arg_opt, body) ->
      let env =
        match arg_opt with
        | Unit
        | Named (None, _) -> env
        | Named (Some id, param) ->
            Env.add_module ~arg:true id Mp_present param env
      in
      nongen_modtype env f body
  | Mty_strengthen (mty,_ ,_) -> nongen_modtype env f mty

and nongen_signature_item env f = function
  | Sig_value(_id, desc, _) ->
      f env desc.val_type
      |> Option.map (fun vars -> (vars, desc))
  | Sig_module(_id, _, md, _, _) -> nongen_modtype env f md.md_type
  | _ -> None

let check_nongen_modtype env loc mty =
  nongen_modtype env Ctype.nongen_vars_in_schema mty
  |> Option.iter (fun (vars, item) ->
      let vars = Btype.TypeSet.elements vars in
      let error =
        Non_generalizable_module { vars; item; mty }
      in
      raise(Error(loc, env, error))
    )

let check_nongen_signature_item env sig_item =
  match sig_item with
    Sig_value(_id, vd, _) ->
      Ctype.nongen_vars_in_schema env vd.val_type
      |> Option.iter (fun vars ->
          let vars = Btype.TypeSet.elements vars in
          let error =
            Non_generalizable { vars; expression = vd.val_type }
          in
          raise (Error (vd.val_loc, env, error))
        )
  | Sig_module (_id, _, md, _, _) ->
      check_nongen_modtype env md.md_loc md.md_type
  | _ -> ()

let check_nongen_signature env sg =
  List.iter (check_nongen_signature_item env) sg

let remove_mode_and_jkind_variables env sg =
  let rm _env ty = Ctype.remove_mode_and_jkind_variables ty; None in
  List.find_map (nongen_signature_item env rm) sg |> ignore

(* Helpers for typing recursive modules *)

let anchor_submodule name anchor =
  match anchor, name with
  | None, _
  | _, None ->
      None
  | Some p, Some name ->
      Some(Pdot(p, name))

let anchor_recmodule = Option.map (fun id -> Pident id)

let enrich_type_decls anchor decls oldenv newenv =
  match anchor with
    None -> newenv
  | Some p ->
      List.fold_left
        (fun e info ->
          let id = info.typ_id in
          let info' =
            Mtype.enrich_typedecl oldenv (Pdot(p, Ident.name id))
              id info.typ_type
          in
            Env.add_type ~check:true id info' e)
        oldenv decls

let enrich_module_type anchor name mty env =
  match anchor, name with
  | None, _
  | _, None ->
      mty
  | Some p, Some name ->
      Mtype.enrich_modtype env (Pdot(p, name)) mty

let check_recmodule_inclusion env bindings =
  (* PR#4450, PR#4470: consider
        module rec X : DECL = MOD  where MOD has inferred type ACTUAL
     The "natural" typing condition
        E, X: ACTUAL |- ACTUAL <: DECL
     leads to circularities through manifest types.
     Instead, we "unroll away" the potential circularities a finite number
     of times.  The (weaker) condition we implement is:
        E, X: DECL,
           X1: ACTUAL,
           X2: ACTUAL{X <- X1}/X1
           ...
           Xn: ACTUAL{X <- X(n-1)}/X(n-1)
        |- ACTUAL{X <- Xn}/Xn <: DECL{X <- Xn}
     so that manifest types rooted at X(n+1) are expanded in terms of X(n),
     avoiding circularities.  The strengthenings ensure that
     Xn.t = X(n-1).t = ... = X2.t = X1.t.
     N can be chosen arbitrarily; larger values of N result in more
     recursive definitions being accepted.  A good choice appears to be
     the number of mutually recursive declarations. *)

  let subst_and_strengthen scope s id mty =
    let mty = Subst.modtype (Rescope scope) s mty in
    match id with
    | None -> mty
    | Some id ->
        Mtype.strengthen ~aliasable:false mty (Subst.module_path s (Pident id))
  in

  let rec check_incl first_time n env s =
    let scope = Ctype.create_scope () in
    if n > 0 then begin
      (* Generate fresh names Y_i for the rec. bound module idents X_i *)
      let bindings1 =
        List.map
          (fun (id, _name, _mty_decl, _modl,
                mty_actual, _attrs, _loc, shape, _uid) ->
             let ids =
               Option.map
                 (fun id -> (id, Ident.create_scoped ~scope (Ident.name id))) id
             in
             (ids, mty_actual, shape))
          bindings in
      (* Enter the Y_i in the environment with their actual types substituted
         by the input substitution s *)
      let env' =
        List.fold_left
          (fun env (ids, mty_actual, shape) ->
             match ids with
             | None -> env
             | Some (id, id') ->
               let mty_actual' =
                 if first_time
                 then mty_actual
                 else subst_and_strengthen scope s (Some id) mty_actual
               in
               Env.add_module ~arg:false ~shape id' Mp_present mty_actual' env)
          env bindings1 in
      (* Build the output substitution Y_i <- X_i *)
      let s' =
        List.fold_left
          (fun s (ids, _mty_actual, _shape) ->
             match ids with
             | None -> s
             | Some (id, id') -> Subst.add_module id (Pident id') s)
          Subst.identity bindings1 in
      (* Recurse with env' and s' *)
      check_incl false (n-1) env' s'
    end else begin
      (* Base case: check inclusion of s(mty_actual) in s(mty_decl)
         and insert coercion if needed *)
      let check_inclusion
            (id, name, mty_decl, modl, mty_actual, attrs, loc, shape, uid) =
        let mty_decl' = Subst.modtype (Rescope scope) s mty_decl.mty_type
        and mty_actual' = subst_and_strengthen scope s id mty_actual in
        let coercion, shape =
          try
            Includemod.modtypes_with_shape ~shape
              ~loc:modl.mod_loc ~mark:Mark_both
              env mty_actual' mty_decl'
          with Includemod.Error msg ->
            raise(Error(modl.mod_loc, env, Not_included msg)) in
        let modl' =
            { mod_desc = Tmod_constraint(modl, mty_decl.mty_type,
                Tmodtype_explicit mty_decl, coercion);
              mod_type = mty_decl.mty_type;
              mod_env = env;
              mod_loc = modl.mod_loc;
              mod_attributes = [];
             } in
        let mb =
          {
            mb_id = id;
            mb_name = name;
            mb_presence = Mp_present;
            mb_expr = modl';
            mb_attributes = attrs;
            mb_loc = loc;
          }
        in
        mb, shape, uid
      in
      List.map check_inclusion bindings
    end
  in check_incl true (List.length bindings) env Subst.identity

(* Helper for unpack *)

let rec package_constraints_sig env loc sg constrs =
  List.map
    (function
      | Sig_type (id, ({type_params=[]} as td), rs, priv)
        when List.mem_assoc [Ident.name id] constrs ->
          let ty = List.assoc [Ident.name id] constrs in
          Sig_type (id, {td with type_manifest = Some ty}, rs, priv)
      | Sig_module (id, pres, md, rs, priv) ->
          let rec aux = function
            | (m :: ((_ :: _) as l), t) :: rest when m = Ident.name id ->
                (l, t) :: aux rest
            | _ :: rest -> aux rest
            | [] -> []
          in
          let md =
            {md with
             md_type = package_constraints env loc md.md_type (aux constrs)
            }
          in
          Sig_module (id, pres, md, rs, priv)
      | item -> item
    )
    sg

and package_constraints env loc mty constrs =
  if constrs = [] then mty
  else begin
    match Mtype.scrape env mty with
    | Mty_signature sg ->
        Mty_signature (package_constraints_sig env loc sg constrs)
    | mty ->
      let rec ident = function
          Mty_ident p -> p
        | Mty_strengthen (mty,_,_) -> ident mty
        | Mty_functor _ | Mty_alias _ | Mty_signature _ -> assert false
      in
      raise(Error(loc, env, Cannot_scrape_package_type (ident mty)))
  end

let modtype_of_package env loc p fl =
  (* We call Ctype.correct_levels to ensure that the types being added to the
     module type are at generic_level. *)
  let mty =
    package_constraints env loc (Mty_ident p)
      (List.map (fun (n, t) -> Longident.flatten n, Ctype.correct_levels t) fl)
  in
  Subst.modtype Keep Subst.identity mty

let package_subtype env p1 fl1 p2 fl2 =
  let mkmty p fl =
    let fl =
      List.filter (fun (_n,t) -> Ctype.free_variables t = []) fl in
    modtype_of_package env Location.none p fl
  in
  match mkmty p1 fl1, mkmty p2 fl2 with
  | exception Error(_, _, Cannot_scrape_package_type _) -> false
  | mty1, mty2 ->
    let loc = Location.none in
    match Includemod.modtypes ~loc ~mark:Mark_both env mty1 mty2 with
    | Tcoerce_none -> true
    | _ | exception Includemod.Error _ -> false

let () = Ctype.package_subtype := package_subtype

let wrap_constraint_package env mark arg mty explicit =
  let mark = if mark then Includemod.Mark_both else Includemod.Mark_neither in
  let mty1 = Subst.modtype Keep Subst.identity arg.mod_type in
  let mty2 = Subst.modtype Keep Subst.identity mty in
  let coercion =
    try
      Includemod.modtypes ~loc:arg.mod_loc env ~mark mty1 mty2
    with Includemod.Error msg ->
      raise(Error(arg.mod_loc, env, Not_included msg)) in
  { mod_desc = Tmod_constraint(arg, mty, explicit, coercion);
    mod_type = mty;
    mod_env = env;
    mod_attributes = [];
    mod_loc = arg.mod_loc }

let wrap_constraint_with_shape env mark arg mty
  shape explicit =
  let mark = if mark then Includemod.Mark_both else Includemod.Mark_neither in
  let coercion, shape =
    try
      Includemod.modtypes_with_shape ~shape ~loc:arg.mod_loc env ~mark
        arg.mod_type mty
    with Includemod.Error msg ->
      raise(Error(arg.mod_loc, env, Not_included msg)) in
  { mod_desc = Tmod_constraint(arg, mty, explicit, coercion);
    mod_type = mty;
    mod_env = env;
    mod_attributes = [];
    mod_loc = arg.mod_loc }, shape

(* Type a module value expression *)


(* These describe the X in [F(X)] (which might be missing, for [F ()]) *)
type argument_summary = {
  is_syntactic_unit: bool;
  arg: Typedtree.module_expr;
  path: Path.t option;
  shape: Shape.t
}

type application_summary = {
  loc: Location.t;
  attributes: attributes;
  f_loc: Location.t; (* loc for F *)
  arg: argument_summary option (* None for () *)
}

let simplify_app_summary app_view = match app_view.arg with
  | None ->
    Includemod.Error.Unit, Mty_signature []
  | Some arg ->
    let mty = arg.arg.mod_type in
    match arg.is_syntactic_unit , arg.path with
    | true , _      -> Includemod.Error.Empty_struct, mty
    | false, Some p -> Includemod.Error.Named p, mty
    | false, None   -> Includemod.Error.Anonymous, mty

let rec type_module ?(alias=false) sttn funct_body anchor env smod =
  Builtin_attributes.warning_scope smod.pmod_attributes
    (fun () -> type_module_aux ~alias sttn funct_body anchor env smod)

and type_module_aux ~alias sttn funct_body anchor env smod =
  match smod.pmod_desc with
    Pmod_ident lid ->
      let path =
        Env.lookup_module_path ~load:(not alias) ~loc:smod.pmod_loc lid.txt env
      in
      let md = { mod_desc = Tmod_ident (path, lid);
                 mod_type = Mty_alias path;
                 mod_env = env;
                 mod_attributes = smod.pmod_attributes;
                 mod_loc = smod.pmod_loc } in
      let aliasable = not (Env.is_functor_arg path env) in
      let shape =
        Env.shape_of_path ~namespace:Shape.Sig_component_kind.Module env path
      in
      let md =
        if alias && aliasable then
          (Env.add_required_global path env; md)
        else begin
          let mty = Mtype.find_type_of_module
              ~strengthen:sttn ~aliasable env path
          in
          match mty with
          | Mty_alias p1 when not alias ->
              let p1 = Env.normalize_module_path (Some smod.pmod_loc) env p1 in
              let mty = Includemod.expand_module_alias
                  ~strengthen:sttn env p1 in
              { md with
                mod_desc =
                  Tmod_constraint (md, mty, Tmodtype_implicit,
                                   Tcoerce_alias (env, path, Tcoerce_none));
                mod_type = mty }
          | mty ->
              { md with mod_type = mty }
        end
      in
      md, shape
  | Pmod_structure sstr ->
      let (str, sg, names, shape, _finalenv) =
        type_structure funct_body anchor env sstr in
      let md =
        { mod_desc = Tmod_structure str;
          mod_type = Mty_signature sg;
          mod_env = env;
          mod_attributes = smod.pmod_attributes;
          mod_loc = smod.pmod_loc }
      in
      let sg' = Signature_names.simplify _finalenv names sg in
      if List.length sg' = List.length sg then md, shape else
      wrap_constraint_with_shape env false md
        (Mty_signature sg') shape Tmodtype_implicit
  | Pmod_functor(arg_opt, sbody) ->
      let t_arg, ty_arg, newenv, funct_shape_param, funct_body =
        match arg_opt with
        | Unit ->
          Unit, Types.Unit, env, Shape.for_unnamed_functor_param, false
        | Named (param, smty) ->
          let mty = transl_modtype_functor_arg env smty in
          let scope = Ctype.create_scope () in
          let (id, newenv, var) =
            match param.txt with
            | None -> None, env, Shape.for_unnamed_functor_param
            | Some name ->
              let md_uid =  Uid.mk ~current_unit:(Env.get_unit_name ()) in
              let arg_md =
                { md_type = mty.mty_type;
                  md_attributes = [];
                  md_loc = param.loc;
                  md_uid;
                }
              in
              let id = Ident.create_scoped ~scope name in
              let shape = Shape.var md_uid id in
              let newenv = Env.add_module_declaration
                ~shape ~arg:true ~check:true id Mp_present arg_md env
              in
              Some id, newenv, id
          in
          Named (id, param, mty), Types.Named (id, mty.mty_type), newenv,
          var, true
      in
      let newenv = Env.add_escape_lock Module newenv in
      let newenv = Env.add_share_lock Module newenv in
      let body, body_shape = type_module true funct_body None newenv sbody in
      { mod_desc = Tmod_functor(t_arg, body);
        mod_type = Mty_functor(ty_arg, body.mod_type);
        mod_env = env;
        mod_attributes = smod.pmod_attributes;
        mod_loc = smod.pmod_loc },
      Shape.abs funct_shape_param body_shape
  | Pmod_apply _ | Pmod_apply_unit _ ->
      type_application smod.pmod_loc sttn funct_body env smod
  | Pmod_constraint(sarg, smty) ->
      let arg, arg_shape = type_module ~alias true funct_body anchor env sarg in
      let mty = transl_modtype env smty in
      let md, final_shape =
        wrap_constraint_with_shape env true arg mty.mty_type arg_shape
          (Tmodtype_explicit mty)
      in
      { md with
        mod_loc = smod.pmod_loc;
        mod_attributes = smod.pmod_attributes;
      },
      final_shape
  | Pmod_unpack sexp ->
      let exp =
        Ctype.with_local_level_if_principal
          (fun () -> Typecore.type_exp env sexp)
          ~post:Typecore.generalize_structure_exp
      in
      let mty =
        match get_desc (Ctype.expand_head env exp.exp_type) with
          Tpackage (p, fl) ->
            if List.exists (fun (_n, t) -> Ctype.free_variables t <> []) fl then
              raise (Error (smod.pmod_loc, env,
                            Incomplete_packed_module exp.exp_type));
            if !Clflags.principal &&
              not (Typecore.generalizable (Btype.generic_level-1) exp.exp_type)
            then
              Location.prerr_warning smod.pmod_loc
                (Warnings.Not_principal "this module unpacking");
            modtype_of_package env smod.pmod_loc p fl
        | Tvar _ ->
            raise (Typecore.Error
                     (smod.pmod_loc, env, Typecore.Cannot_infer_signature))
        | _ ->
            raise (Error(smod.pmod_loc, env, Not_a_packed_module exp.exp_type))
      in
      if funct_body && Mtype.contains_type env mty then
        raise (Error (smod.pmod_loc, env, Not_allowed_in_functor_body));
      { mod_desc = Tmod_unpack(exp, mty);
        mod_type = mty;
        mod_env = env;
        mod_attributes = smod.pmod_attributes;
        mod_loc = smod.pmod_loc },
      Shape.leaf_for_unpack
  | Pmod_extension ext ->
      raise (Error_forward (Builtin_attributes.error_of_extension ext))

and type_application loc strengthen funct_body env smod =
  let rec extract_application funct_body env sargs smod =
    match smod.pmod_desc with
    | Pmod_apply(f, sarg) ->
        let arg, shape = type_module true funct_body None env sarg in
        let summary = {
          loc = smod.pmod_loc;
          attributes = smod.pmod_attributes;
          f_loc = f.pmod_loc;
          arg = Some {
            is_syntactic_unit = sarg.pmod_desc = Pmod_structure [];
            arg;
            path = path_of_module arg;
            shape;
          }
        } in
        extract_application funct_body env (summary::sargs) f
    | Pmod_apply_unit f ->
        let summary = {
          loc = smod.pmod_loc;
          attributes = smod.pmod_attributes;
          f_loc = f.pmod_loc;
          arg = None
        } in
        extract_application funct_body env (summary::sargs) f
    | _ -> smod, sargs
  in
  let sfunct, args = extract_application funct_body env [] smod in
  let funct, funct_shape =
    let has_path { arg } = match arg with
      | None | Some { path = None } -> false
      | Some { path = Some _ } -> true
    in
    let strengthen = strengthen && List.for_all has_path args in
    type_module strengthen funct_body None env sfunct
  in
  List.fold_left (type_one_application ~ctx:(loc, funct, args) funct_body env)
    (funct, funct_shape) args

and type_one_application ~ctx:(apply_loc,md_f,args)
    funct_body env (funct, funct_shape) app_view =
  match Mtype.scrape_alias env funct.mod_type with
  | Mty_functor (Unit, mty_res) ->
      begin match app_view.arg with
        | None -> ()
        | Some arg ->
          if arg.is_syntactic_unit then
            (* this call to warning_scope allows e.g.
               [ F (struct end [@warning "-73"]) ]
               not to warn; useful when generating code that must
               work over multiple versions of OCaml *)
            Builtin_attributes.warning_scope arg.arg.mod_attributes @@ fun () ->
            Location.prerr_warning arg.arg.mod_loc
              Warnings.Generative_application_expects_unit
          else
            raise (Error (app_view.f_loc, env, Apply_generative));
      end;
      if funct_body && Mtype.contains_type env funct.mod_type then
        raise (Error (apply_loc, env, Not_allowed_in_functor_body));
      { mod_desc = Tmod_apply_unit funct;
        mod_type = mty_res;
        mod_env = env;
        mod_attributes = app_view.attributes;
        mod_loc = funct.mod_loc },
      Shape.app funct_shape ~arg:Shape.dummy_mod
  | Mty_functor (Named (param, mty_param), mty_res) as mty_functor ->
      let apply_error () =
        let args = List.map simplify_app_summary args in
        let mty_f = md_f.mod_type in
        let lid_app = None in
        raise(Includemod.Apply_error {loc=apply_loc;env;lid_app;mty_f;args})
      in
      begin match app_view with
      | { arg = None; _ } -> apply_error ()
      | { loc = app_loc; attributes = app_attributes;
          arg = Some { shape = arg_shape; path = arg_path; arg } } ->
      let coercion =
        try Includemod.modtypes
              ~loc:arg.mod_loc ~mark:Mark_both env arg.mod_type mty_param
        with Includemod.Error _ -> apply_error ()
      in
      let mty_appl =
        match arg_path with
        | Some path ->
            let scope = Ctype.create_scope () in
            let subst =
              match param with
              | None -> Subst.identity
              | Some p -> Subst.add_module p path Subst.identity
            in
            Subst.modtype (Rescope scope) subst mty_res
        | None ->
            let env, nondep_mty =
              match param with
              | None -> env, mty_res
              | Some param ->
                  let env =
                    Env.add_module ~arg:true param Mp_present arg.mod_type env
                  in
                  check_well_formed_module env app_loc
                    "the signature of this functor application" mty_res;
                  try env, Mtype.nondep_supertype env [param] mty_res
                  with Ctype.Nondep_cannot_erase _ ->
                    let error = Cannot_eliminate_dependency
                                  (Functor_applied, mty_functor) in
                    raise (Error(app_loc, env, error))
            in
            begin match
              Includemod.modtypes
                ~loc:app_loc ~mark:Mark_neither env mty_res nondep_mty
            with
            | Tcoerce_none -> ()
            | _ ->
                fatal_error
                  "unexpected coercion from original module type to \
                   nondep_supertype one"
            | exception Includemod.Error _ ->
                fatal_error
                  "nondep_supertype not included in original module type"
            end;
            nondep_mty
      in
      check_well_formed_module env apply_loc
        "the signature of this functor application" mty_appl;
      { mod_desc = Tmod_apply(funct, arg, coercion);
        mod_type = mty_appl;
        mod_env = env;
        mod_attributes = app_attributes;
        mod_loc = app_loc },
      Shape.app ~arg:arg_shape funct_shape
    end
  | Mty_alias path ->
      raise(Error(app_view.f_loc, env, Cannot_scrape_alias path))
  | _ ->
      let args = List.map simplify_app_summary args in
      let mty_f = md_f.mod_type in
      let lid_app = None in
      raise(Includemod.Apply_error {loc=apply_loc;env;lid_app;mty_f;args})

and type_open_decl ?used_slot ?toplevel funct_body names env sod =
  Builtin_attributes.warning_scope sod.popen_attributes
    (fun () ->
       type_open_decl_aux ?used_slot ?toplevel funct_body names env sod
    )

and type_open_decl_aux ?used_slot ?toplevel funct_body names env od =
  let loc = od.popen_loc in
  match od.popen_expr.pmod_desc with
  | Pmod_ident lid ->
    let path, newenv =
      type_open_ ?used_slot ?toplevel od.popen_override env loc lid
    in
    let md = { mod_desc = Tmod_ident (path, lid);
               mod_type = Mty_alias path;
               mod_env = env;
               mod_attributes = od.popen_expr.pmod_attributes;
               mod_loc = od.popen_expr.pmod_loc }
    in
    let open_descr = {
      open_expr = md;
      open_bound_items = [];
      open_override = od.popen_override;
      open_env = newenv;
      open_loc = loc;
      open_attributes = od.popen_attributes
    } in
    open_descr, [], newenv
  | _ ->
    let md, mod_shape = type_module true funct_body None env od.popen_expr in
    let scope = Ctype.create_scope () in
    let sg, newenv =
      Env.enter_signature ~scope ~mod_shape
        (extract_sig_open env md.mod_loc md.mod_type) env
    in
    let info, visibility =
      match toplevel with
      | Some false | None -> Some `From_open, Hidden
      | Some true -> None, Exported
    in
    Signature_group.iter (Signature_names.check_sig_item ?info names loc) sg;
    let sg =
      List.map (function
        | Sig_value(id, vd, _) -> Sig_value(id, vd, visibility)
        | Sig_type(id, td, rs, _) -> Sig_type(id, td, rs, visibility)
        | Sig_typext(id, ec, et, _) -> Sig_typext(id, ec, et, visibility)
        | Sig_module(id, mp, md, rs, _) ->
            Sig_module(id, mp, md, rs, visibility)
        | Sig_modtype(id, mtd, _) -> Sig_modtype(id, mtd, visibility)
        | Sig_class(id, cd, rs, _) -> Sig_class(id, cd, rs, visibility)
        | Sig_class_type(id, ctd, rs, _) ->
            Sig_class_type(id, ctd, rs, visibility)
      ) sg
    in
    let open_descr = {
      open_expr = md;
      open_bound_items = sg;
      open_override = od.popen_override;
      open_env = newenv;
      open_loc = loc;
      open_attributes = od.popen_attributes
    } in
    open_descr, sg, newenv

and type_structure ?(toplevel = None) funct_body anchor env sstr =
  let names = Signature_names.create () in

  let type_str_include ~functor_ ~loc env shape_map sincl sig_acc =
    let smodl = sincl.pincl_mod in
    let modl, modl_shape =
      Builtin_attributes.warning_scope sincl.pincl_attributes
        (fun () -> type_module true funct_body None env smodl)
    in
    let scope = Ctype.create_scope () in
    let incl_kind, sg =
      if functor_ then
        let sg, incl_kind =
          extract_sig_functor_open funct_body env smodl.pmod_loc
            modl.mod_type sig_acc
        in
        incl_kind, sg
      else
        Tincl_structure, extract_sig_open env smodl.pmod_loc modl.mod_type
    in
    (* Rename all identifiers bound by this signature to avoid clashes *)
    let sg, shape, new_env =
      Env.enter_signature_and_shape ~scope ~parent_shape:shape_map
        modl_shape sg env
    in
    Signature_group.iter (Signature_names.check_sig_item names loc) sg;
    let incl =
      { incl_mod = modl;
        incl_type = sg;
        incl_kind;
        incl_attributes = sincl.pincl_attributes;
        incl_loc = sincl.pincl_loc;
      }
    in
    Tstr_include incl, sg, shape, new_env
  in

  let type_str_include_functor ~loc env shape_map ifincl sig_acc =
    match (ifincl : Jane_syntax.Include_functor.structure_item) with
    | Ifstr_include_functor incl ->
        type_str_include ~functor_:true ~loc env shape_map incl sig_acc
  in

  let type_str_item_jst ~loc env shape_map jitem sig_acc =
    match (jitem : Jane_syntax.Structure_item.t) with
    | Jstr_include_functor ifincl ->
        type_str_include_functor ~loc env shape_map ifincl sig_acc
  in

  let type_str_item
        env shape_map ({pstr_loc = loc; pstr_desc = desc} as item) sig_acc =
    match Jane_syntax.Structure_item.of_ast item with
    | Some jitem -> type_str_item_jst ~loc env shape_map jitem sig_acc
    | None ->
    match desc with
    | Pstr_eval (sexpr, attrs) ->
        (* We restrict [Tstr_eval] expressions to representable jkinds to
           support the native toplevel.  See the special handling of [Tstr_eval]
           near the top of [execute_phrase] in [opttoploop.ml]. *)
        let expr, sort =
          Builtin_attributes.warning_scope attrs
            (fun () -> Typecore.type_representable_expression
                         ~why:Structure_item_expression env sexpr)
        in
        Tstr_eval (expr, sort, attrs), [], shape_map, env
    | Pstr_value(rec_flag, sdefs) ->
        let force_toplevel =
          (* Values bound by '_' still escape in the toplevel, because
             they may be printed even though they are not named *)
          Option.is_some toplevel
        in
        let (defs, newenv) =
          Typecore.type_binding env rec_flag ~force_toplevel sdefs in
        let () = if rec_flag = Recursive then
          Typecore.check_recursive_bindings env defs
        in
        (* Note: Env.find_value does not trigger the value_used event. Values
           will be marked as being used during the signature inclusion test. *)
        let items, shape_map =
          List.fold_left
            (fun (acc, shape_map) (id, modes) ->
              List.iter
                (fun (loc, mode, sort) ->
                   Typecore.escape ~loc ~env:newenv ~reason:Other mode;
                   (* CR layouts v5: this jkind check has the effect of
                      defaulting the sort of top-level bindings to value, which
                      will change. *)
                   if not Jkind.Sort.(equate sort value)
                   then raise (Error (loc, env,
                                   Toplevel_nonvalue (Ident.name id,sort)))
                )
                modes;
              let (first_loc, _, _) = List.hd modes in
              Signature_names.check_value names first_loc id;
              let vd =  Env.find_value (Pident id) newenv in
              let vd = Subst.Lazy.force_value_description vd in
              Env.register_uid vd.val_uid ~loc:vd.val_loc
                ~attributes:vd.val_attributes;
              Sig_value(id, vd, Exported) :: acc,
              Shape.Map.add_value shape_map id vd.val_uid
            )
            ([], shape_map)
            (let_bound_idents_with_modes_and_sorts defs)
        in
        Tstr_value(rec_flag, defs),
        List.rev items,
        shape_map,
        newenv
    | Pstr_primitive sdesc ->
        let (desc, newenv) = Typedecl.transl_value_decl env loc sdesc in
        Signature_names.check_value names desc.val_loc desc.val_id;
        Env.register_uid desc.val_val.val_uid ~loc:desc.val_val.val_loc
          ~attributes:desc.val_val.val_attributes;
        Tstr_primitive desc,
        [Sig_value(desc.val_id, desc.val_val, Exported)],
        Shape.Map.add_value shape_map desc.val_id desc.val_val.val_uid,
        newenv
    | Pstr_type (rec_flag, sdecls) ->
        let (decls, newenv) = Typedecl.transl_type_decl env rec_flag sdecls in
        List.iter
          Signature_names.(fun td -> check_type names td.typ_loc td.typ_id)
          decls;
        let items = map_rec_type_with_row_types ~rec_flag
          (fun rs info -> Sig_type(info.typ_id, info.typ_type, rs, Exported))
          decls
        in
        let shape_map = List.fold_left
          (fun shape_map -> function
            | Sig_type (id, vd, _, _) ->
              if not (Btype.is_row_name (Ident.name id)) then begin
                Env.register_uid vd.type_uid ~loc:vd.type_loc
                  ~attributes:vd.type_attributes;
                Shape.Map.add_type shape_map id vd.type_uid
              end else shape_map
            | _ -> assert false
          )
          shape_map
          items
        in
        Tstr_type (rec_flag, decls),
        items,
        shape_map,
        enrich_type_decls anchor decls env newenv
    | Pstr_typext styext ->
        let (tyext, newenv) =
          Typedecl.transl_type_extension true env loc styext
        in
        let constructors = tyext.tyext_constructors in
        let shape_map = List.fold_left (fun shape_map ext ->
            Signature_names.check_typext names ext.ext_loc ext.ext_id;
            Env.register_uid ext.ext_type.ext_uid ~loc:ext.ext_loc
              ~attributes:ext.ext_attributes;
            Shape.Map.add_extcons shape_map ext.ext_id ext.ext_type.ext_uid
          ) shape_map constructors
        in
        (Tstr_typext tyext,
         map_ext
           (fun es ext -> Sig_typext(ext.ext_id, ext.ext_type, es, Exported))
           constructors,
        shape_map,
         newenv)
    | Pstr_exception sext ->
        let (ext, newenv) = Typedecl.transl_type_exception env sext in
        let constructor = ext.tyexn_constructor in
        Signature_names.check_typext names constructor.ext_loc
          constructor.ext_id;
        Env.register_uid
          constructor.ext_type.ext_uid
          ~loc:constructor.ext_loc
          ~attributes:constructor.ext_attributes;
        Tstr_exception ext,
        [Sig_typext(constructor.ext_id,
                    constructor.ext_type,
                    Text_exception,
                    Exported)],
        Shape.Map.add_extcons shape_map
          constructor.ext_id
          constructor.ext_type.ext_uid,
        newenv
    | Pstr_module {pmb_name = name; pmb_expr = smodl; pmb_attributes = attrs;
                   pmb_loc;
                  } ->
        let outer_scope = Ctype.get_current_level () in
        let scope = Ctype.create_scope () in
        let modl, md_shape =
          Builtin_attributes.warning_scope attrs
            (fun () ->
               type_module ~alias:true true funct_body
                 (anchor_submodule name.txt anchor) env smodl
            )
        in
        let pres =
          match modl.mod_type with
          | Mty_alias _ -> Mp_absent
          | _ -> Mp_present
        in
        let md_uid = Uid.mk ~current_unit:(Env.get_unit_name ()) in
        let md =
          { md_type = enrich_module_type anchor name.txt modl.mod_type env;
            md_attributes = attrs;
            md_loc = pmb_loc;
            md_uid;
          }
        in
        let md_shape = Shape.set_uid_if_none md_shape md_uid in
        Env.register_uid md_uid ~loc:pmb_loc ~attributes:attrs;
        (*prerr_endline (Ident.unique_toplevel_name id);*)
        Mtype.lower_nongen outer_scope md.md_type;
        let id, newenv, sg =
          match name.txt with
          | None -> None, env, []
          | Some name ->
            let id, e = Env.enter_module_declaration
              ~scope ~shape:md_shape name pres md env
            in
            Signature_names.check_module names pmb_loc id;
            Some id, e,
            [Sig_module(id, pres,
                        {md_type = modl.mod_type;
                         md_attributes = attrs;
                         md_loc = pmb_loc;
                         md_uid;
                        }, Trec_not, Exported)]
        in
        let shape_map = match id with
          | Some id -> Shape.Map.add_module shape_map id md_shape
          | None -> shape_map
        in
        Tstr_module {mb_id=id; mb_name=name; mb_expr=modl;
                     mb_presence=pres; mb_attributes=attrs;  mb_loc=pmb_loc; },
        sg,
        shape_map,
        newenv
    | Pstr_recmodule sbind ->
        let sbind =
          List.map
            (function
              | {pmb_name = name;
                 pmb_expr = {pmod_desc=Pmod_constraint(expr, typ)};
                 pmb_attributes = attrs;
                 pmb_loc = loc;
                } ->
                  name, typ, expr, attrs, loc
              | mb ->
                  raise (Error (mb.pmb_expr.pmod_loc, env,
                                Recursive_module_require_explicit_type))
            )
            sbind
        in
        let (decls, newenv) =
          transl_recmodule_modtypes env
            (List.map (fun (name, smty, _smodl, attrs, loc) ->
                 {pmd_name=name; pmd_type=smty;
                  pmd_attributes=attrs; pmd_loc=loc}) sbind
            ) in
        List.iter
          (fun (md, _, _) ->
             Option.iter Signature_names.(check_module names md.md_loc) md.md_id
          ) decls;
        let bindings1 =
          List.map2
            (fun ({md_id=id; md_type=mty}, uid, _prev_shape)
                 (name, _, smodl, attrs, loc) ->
               let modl, shape =
                 Builtin_attributes.warning_scope attrs
                   (fun () ->
                      type_module true funct_body (anchor_recmodule id)
                        newenv smodl
                   )
               in
               let mty' =
                 enrich_module_type anchor name.txt modl.mod_type newenv
               in
               (id, name, mty, modl, mty', attrs, loc, shape, uid))
            decls sbind in
        let newenv = (* allow aliasing recursive modules from outside *)
          List.fold_left
            (fun env (id_opt, _, mty, _, _, attrs, loc, shape, uid) ->
               match id_opt with
               | None -> env
               | Some id ->
                   let mdecl =
                     {
                       md_type = mty.mty_type;
                       md_attributes = attrs;
                       md_loc = loc;
                       md_uid = uid;
                     }
                   in
                   Env.add_module_declaration ~check:true ~shape
                     id Mp_present mdecl env
            )
            env bindings1
        in
        let bindings2 =
          check_recmodule_inclusion newenv bindings1 in
        let mbs =
          List.filter_map (fun (mb, shape, uid) ->
            Option.map (fun id -> id, mb, uid, shape)  mb.mb_id
          ) bindings2
        in
        let shape_map =
          List.fold_left (fun map (id, mb, uid, shape) ->
            Env.register_uid uid ~loc:mb.mb_loc ~attributes:mb.mb_attributes;
            Shape.Map.add_module map id shape
          ) shape_map mbs
        in
        Tstr_recmodule (List.map (fun (mb, _, _) -> mb) bindings2),
        map_rec (fun rs (id, mb, uid, _shape) ->
            Sig_module(id, Mp_present, {
                md_type=mb.mb_expr.mod_type;
                md_attributes=mb.mb_attributes;
                md_loc=mb.mb_loc;
                md_uid = uid;
              }, rs, Exported))
           mbs [],
        shape_map,
        newenv
    | Pstr_modtype pmtd ->
        (* check that it is non-abstract *)
        let newenv, mtd, decl = transl_modtype_decl env pmtd in
        Signature_names.check_modtype names pmtd.pmtd_loc mtd.mtd_id;
        Env.register_uid decl.mtd_uid ~loc:decl.mtd_loc
          ~attributes:decl.mtd_attributes;
        let id = mtd.mtd_id in
        let map = Shape.Map.add_module_type shape_map id decl.mtd_uid in
        Tstr_modtype mtd, [Sig_modtype (id, decl, Exported)], map, newenv
    | Pstr_open sod ->
        let toplevel = Option.is_some toplevel in
        let (od, sg, newenv) =
          type_open_decl ~toplevel funct_body names env sod
        in
        Tstr_open od, sg, shape_map, newenv
    | Pstr_class cl ->
        let (classes, new_env) = Typeclass.class_declarations env cl in
        let shape_map = List.fold_left (fun acc cls ->
            let open Typeclass in
            let loc = cls.cls_id_loc.Location.loc in
            Signature_names.check_class names loc cls.cls_id;
            Signature_names.check_class_type names loc cls.cls_ty_id;
            Signature_names.check_type names loc cls.cls_obj_id;
            Env.register_uid cls.cls_decl.cty_uid ~loc
              ~attributes:cls.cls_decl.cty_attributes;
            let map f id acc = f acc id cls.cls_decl.cty_uid in
            map Shape.Map.add_class cls.cls_id acc
            |> map Shape.Map.add_class_type cls.cls_ty_id
            |> map Shape.Map.add_type cls.cls_obj_id
          ) shape_map classes
        in
        Tstr_class
          (List.map (fun cls ->
               (cls.Typeclass.cls_info,
                cls.Typeclass.cls_pub_methods)) classes),
        List.flatten
          (map_rec
            (fun rs cls ->
              let open Typeclass in
              [Sig_class(cls.cls_id, cls.cls_decl, rs, Exported);
               Sig_class_type(cls.cls_ty_id, cls.cls_ty_decl, rs, Exported);
               Sig_type(cls.cls_obj_id, cls.cls_obj_abbr, rs, Exported)
              ])
             classes []),
        shape_map,
        new_env
    | Pstr_class_type cl ->
        let (classes, new_env) = Typeclass.class_type_declarations env cl in
        let shape_map = List.fold_left (fun acc decl ->
            let open Typeclass in
            let loc = decl.clsty_id_loc.Location.loc in
            Signature_names.check_class_type names loc decl.clsty_ty_id;
            Signature_names.check_type names loc decl.clsty_obj_id;
            Env.register_uid decl.clsty_ty_decl.clty_uid
              ~loc
              ~attributes:decl.clsty_ty_decl.clty_attributes;
            let map f id acc = f acc id decl.clsty_ty_decl.clty_uid in
            map Shape.Map.add_class_type decl.clsty_ty_id acc
            |> map Shape.Map.add_type decl.clsty_obj_id
          ) shape_map classes
        in
        Tstr_class_type
          (List.map (fun cl ->
               (cl.Typeclass.clsty_ty_id,
                cl.Typeclass.clsty_id_loc,
                cl.Typeclass.clsty_info)) classes),
        List.flatten
          (map_rec
             (fun rs decl ->
                let open Typeclass in
                [Sig_class_type(decl.clsty_ty_id, decl.clsty_ty_decl, rs,
                                Exported);
                 Sig_type(decl.clsty_obj_id, decl.clsty_obj_abbr, rs, Exported);
                ])
             classes []),
        shape_map,
        new_env
    | Pstr_include sincl ->
        type_str_include ~functor_:false ~loc env shape_map sincl sig_acc
    | Pstr_extension (ext, _attrs) ->
        raise (Error_forward (Builtin_attributes.error_of_extension ext))
    | Pstr_attribute attr ->
        Builtin_attributes.parse_standard_implementation_attributes attr;
        Builtin_attributes.mark_alert_used attr;
        Tstr_attribute attr, [], shape_map, env
  in
  let toplevel_sig = Option.value toplevel ~default:[] in
  let rec type_struct env shape_map sstr str_acc sig_acc
            sig_acc_include_functor =
    match sstr with
    | [] ->
      (List.rev str_acc, List.rev sig_acc, shape_map, env)
    | pstr :: srem ->
        let previous_saved_types = Cmt_format.get_saved_types () in
        let desc, sg, shape_map, new_env =
          type_str_item env shape_map pstr sig_acc_include_functor
        in
        let str = { str_desc = desc; str_loc = pstr.pstr_loc; str_env = env } in
        Cmt_format.set_saved_types (Cmt_format.Partial_structure_item str
                                    :: previous_saved_types);
        type_struct new_env shape_map srem (str :: str_acc)
          (List.rev_append sg sig_acc)
          (List.rev_append sg sig_acc_include_functor)
  in
  let previous_saved_types = Cmt_format.get_saved_types () in
  let run () =
    let (items, sg, shape_map, final_env) =
      type_struct env Shape.Map.empty sstr [] [] toplevel_sig
    in
    let str = { str_items = items; str_type = sg; str_final_env = final_env } in
    Cmt_format.set_saved_types
      (Cmt_format.Partial_structure str :: previous_saved_types);
    str, sg, names, Shape.str shape_map, final_env
  in
  if Option.is_some toplevel then run ()
  else Builtin_attributes.warning_scope [] run

(* The toplevel will print some types not present in the signature *)
let remove_mode_and_jkind_variables_for_toplevel str =
  match str.str_items with
  | [{ str_desc =
         ( Tstr_eval (exp, _, _)
         | Tstr_value (Nonrecursive,
                       [{vb_pat = {pat_desc=Tpat_any};
                         vb_expr = exp}])) }] ->
     (* These types are printed by the toplevel,
        even though they do not appear in sg *)
     Ctype.remove_mode_and_jkind_variables exp.exp_type
  | _ -> ()

let type_toplevel_phrase env sig_acc s =
  Env.reset_required_globals ();
  Env.reset_probes ();
  Typecore.reset_allocations ();
  let (str, sg, to_remove_from_sg, shape, env) =
    type_structure ~toplevel:(Some sig_acc) false None env s in
  remove_mode_and_jkind_variables env sg;
  remove_mode_and_jkind_variables_for_toplevel str;
  Typecore.optimise_allocations ();
  (str, sg, to_remove_from_sg, shape, env)

let type_module_alias = type_module ~alias:true true false None
let type_module = type_module true false None
let type_structure = type_structure false None

(* Normalize types in a signature *)

let rec normalize_modtype = function
    Mty_ident _
  | Mty_alias _ -> ()
  | Mty_signature sg -> normalize_signature sg
  | Mty_functor(_param, body) -> normalize_modtype body
  | Mty_strengthen (mty,_,_) -> normalize_modtype mty

and normalize_signature sg = List.iter normalize_signature_item sg

and normalize_signature_item = function
    Sig_value(_id, desc, _) -> Ctype.normalize_type desc.val_type
  | Sig_module(_id, _, md, _, _) -> normalize_modtype md.md_type
  | _ -> ()

(* Extract the module type of a module expression *)

let type_module_type_of env smod =
  let remove_aliases = has_remove_aliases_attribute smod.pmod_attributes in
  let tmty =
    match smod.pmod_desc with
    | Pmod_ident lid -> (* turn off strengthening in this case *)
        let path, md = Env.lookup_module ~loc:smod.pmod_loc lid.txt env in
          { mod_desc = Tmod_ident (path, lid);
            mod_type = md.md_type;
            mod_env = env;
            mod_attributes = smod.pmod_attributes;
            mod_loc = smod.pmod_loc }
    | _ ->
        let me, _shape = type_module env smod in
        me
  in
  let mty = Mtype.scrape_for_type_of ~remove_aliases env tmty.mod_type in
  (* PR#5036: must not contain non-generalized type variables *)
  check_nongen_modtype env smod.pmod_loc mty;
  tmty, mty

(* For Typecore *)

(* Graft a longident onto a path *)
let rec extend_path path =
  fun lid ->
    match lid with
    | Lident name -> Pdot(path, name)
    | Ldot(m, name) -> Pdot(extend_path path m, name)
    | Lapply _ -> assert false

(* Lookup a type's longident within a signature *)
let lookup_type_in_sig sg =
  let types, modules =
    List.fold_left
      (fun acc item ->
         match item with
         | Sig_type(id, _, _, _) ->
             let types, modules = acc in
             let types = String.Map.add (Ident.name id) id types in
             types, modules
         | Sig_module(id, _, _, _, _) ->
             let types, modules = acc in
             let modules = String.Map.add (Ident.name id) id modules in
             types, modules
         | _ -> acc)
      (String.Map.empty, String.Map.empty) sg
  in
  let rec module_path = function
    | Lident name -> Pident (String.Map.find name modules)
    | Ldot(m, name) -> Pdot(module_path m, name)
    | Lapply _ -> assert false
  in
  fun lid ->
    match lid with
    | Lident name -> Pident (String.Map.find name types)
    | Ldot(m, name) -> Pdot(module_path m, name)
    | Lapply _ -> assert false

let type_package env m p fl =
  (* Same as Pexp_letmodule *)
  (* remember original level *)
  let outer_scope = Ctype.get_current_level () in
  let modl, scope =
    Typetexp.TyVarEnv.with_local_scope begin fun () ->
      (* type the module and create a scope in a raised level *)
      Ctype.with_local_level begin fun () ->
        let modl, _mod_shape = type_module env m in
        let scope = Ctype.create_scope () in
        modl, scope
      end
    end
  in
  Mtype.lower_nongen outer_scope modl.mod_type;
  let fl', env =
    match fl with
    | [] -> [], env
    | fl ->
      let type_path, env =
        match modl.mod_desc with
        | Tmod_ident (mp,_)
        | Tmod_constraint
            ({mod_desc=Tmod_ident (mp,_)}, _, Tmodtype_implicit, _) ->
          (* We special case these because interactions between
             strengthening of module types and packages can cause
             spurious escape errors. See examples from PR#6982 in the
             testsuite. This can be removed when such issues are
             fixed. *)
          extend_path mp, env
        | _ ->
          let sg = extract_sig_open env modl.mod_loc modl.mod_type in
          let sg, env = Env.enter_signature ~scope sg env in
          lookup_type_in_sig sg, env
      in
      let fl' =
        List.fold_right
          (fun (lid, _t) fl ->
             match type_path lid with
             | exception Not_found -> fl
             | path -> begin
                 match Env.find_type path env with
                 | exception Not_found -> fl
                 | decl ->
                     if decl.type_arity > 0 then begin
                       fl
                     end else begin
                       let t = Btype.newgenty (Tconstr (path,[],ref Mnil)) in
                       (lid, t) :: fl
                     end
               end)
          fl []
      in
      fl', env
  in
  let mty =
    if fl = [] then (Mty_ident p)
    else modtype_of_package env modl.mod_loc p fl'
  in
  List.iter
    (fun (n, ty) ->
       (* CR layouts v5: relax value requirement. *)
      try Ctype.unify env ty
            (Ctype.newvar (Jkind.value ~why:Structure_element))
      with Ctype.Unify _ ->
        raise (Error(modl.mod_loc, env, Scoping_pack (n,ty))))
    fl';
  let modl = wrap_constraint_package env true modl mty Tmodtype_implicit in
  modl, fl'

(* Fill in the forward declarations *)

let type_open_decl ?used_slot env od =
  type_open_decl ?used_slot ?toplevel:None false (Signature_names.create ()) env
    od

let type_open_descr ?used_slot env od =
  type_open_descr ?used_slot ?toplevel:None env od

let () =
  Typecore.type_module := type_module_alias;
  Typetexp.transl_modtype_longident := transl_modtype_longident;
  Typetexp.transl_modtype := transl_modtype;
  Typecore.type_open := type_open_ ?toplevel:None;
  Typecore.type_open_decl := type_open_decl;
  Typecore.type_package := type_package;
  Typeclass.type_open_descr := type_open_descr;
  type_module_type_of_fwd := type_module_type_of


(* Typecheck an implementation file *)

let gen_annot outputprefix sourcefile annots =
  Cmt2annot.gen_annot (Some (outputprefix ^ ".annot"))
    ~sourcefile:(Some sourcefile) ~use_summaries:false annots

let type_implementation sourcefile outputprefix modulename initial_env ast =
  let error e =
    raise (Error (Location.in_file sourcefile, initial_env, e))
  in
  Cmt_format.clear ();
  Misc.try_finally (fun () ->
      Typecore.reset_delayed_checks ();
      Typecore.reset_allocations ();
      Env.reset_required_globals ();
      Env.reset_probes ();
      if !Clflags.print_types then (* #7656 *)
        ignore @@ Warnings.parse_options false "-32-34-37-38-60";
      let (str, sg, names, shape, finalenv) =
        Profile.record_call "infer" (fun () ->
          type_structure initial_env ast) in
      let shape =
        Shape.set_uid_if_none shape
          (Uid.of_compilation_unit_id modulename)
      in
      let simple_sg = Signature_names.simplify finalenv names sg in
      if !Clflags.print_types then begin
        remove_mode_and_jkind_variables finalenv sg;
        Typecore.force_delayed_checks ();
        Typecore.optimise_allocations ();
        let shape = Shape.local_reduce shape in
        Printtyp.wrap_printing_env ~error:false initial_env
          (fun () -> fprintf std_formatter "%a@."
              (Printtyp.printed_signature sourcefile) simple_sg
          );
        gen_annot outputprefix sourcefile (Cmt_format.Implementation str);
        { structure = str;
          coercion = Tcoerce_none;
          shape;
          signature = simple_sg
        } (* result is ignored by Compile.implementation *)
      end else begin
        if !Clflags.as_parameter then
          error Cannot_compile_implementation_as_parameter;
        let sourceintf =
          Filename.remove_extension sourcefile ^ !Config.interface_suffix in
        if !Clflags.cmi_file <> None || Sys.file_exists sourceintf then begin
          let intf_file =
<<<<<<< HEAD
            try
              Load_path.find_uncap (basename ^ ".cmi")
            with Not_found ->
              raise(Error(Location.in_file sourcefile, Env.empty,
                          Interface_not_compiled sourceintf)) in
          let import = Compilation_unit.name modulename in
          let dclsig =
            Env.read_signature import intf_file ~add_binding:false in
=======
            match !Clflags.cmi_file with
            | None ->
              let basename = modulename |> Compilation_unit.name_as_string in
              (try
                Load_path.find_uncap (basename ^ ".cmi")
              with Not_found ->
                raise(Error(Location.in_file sourcefile, Env.empty,
                      Interface_not_compiled sourceintf)))
            | Some cmi_file -> cmi_file
          in
          let dclsig =
            Env.read_signature modulename intf_file ~add_binding:false
          in
>>>>>>> 294ad422
          let coercion, shape =
            Profile.record_call "check_sig" (fun () ->
              Includemod.compunit initial_env ~mark:Mark_positive
                sourcefile sg intf_file dclsig shape)
          in
          Typecore.force_delayed_checks ();
          Typecore.optimise_allocations ();
          (* It is important to run these checks after the inclusion test above,
             so that value declarations which are not used internally but
             exported are not reported as being unused. *)
          Profile.record_call "save_cmt" (fun () ->
            let shape = Shape.local_reduce shape in
            let annots = Cmt_format.Implementation str in
            Cmt_format.save_cmt (outputprefix ^ ".cmt") modulename
              annots (Some sourcefile) initial_env None (Some shape);
            Cms_format.save_cms (outputprefix ^ ".cms") modulename
              (Some sourcefile) (Some shape);
            gen_annot outputprefix sourcefile annots);
          { structure = str;
            coercion;
            shape;
            signature = dclsig
          }
        end else begin
          if !Clflags.as_parameter then
            error Cannot_compile_implementation_as_parameter;
          Location.prerr_warning (Location.in_file sourcefile)
            Warnings.Missing_mli;
          let coercion, shape =
            Profile.record_call "check_sig" (fun () ->
              Includemod.compunit initial_env ~mark:Mark_positive
                sourcefile sg "(inferred signature)" simple_sg shape)
          in
          check_nongen_signature finalenv simple_sg;
          normalize_signature simple_sg;
          Typecore.force_delayed_checks ();
          Typecore.optimise_allocations ();
          (* See comment above. Here the target signature contains all
             the values being exported. We can still capture unused
             declarations like "let x = true;; let x = 1;;", because in this
             case, the inferred signature contains only the last declaration. *)
          let shape = Shape.local_reduce shape in
          if not !Clflags.dont_write_files then begin
            let alerts = Builtin_attributes.alerts_of_str ast in
            let name = Compilation_unit.name modulename in
            let kind =
              Cmi_format.Normal { cmi_impl = modulename }
            in
            let cmi =
              Profile.record_call "save_cmi" (fun () ->
                Env.save_signature ~alerts
                  simple_sg name kind (outputprefix ^ ".cmi"))
            in
            Profile.record_call "save_cmt" (fun () ->
              let annots = Cmt_format.Implementation str in
              Cmt_format.save_cmt  (outputprefix ^ ".cmt") modulename
                annots (Some sourcefile) initial_env (Some cmi) (Some shape);
              Cms_format.save_cms  (outputprefix ^ ".cms") modulename
                (Some sourcefile) (Some shape);
              gen_annot outputprefix sourcefile annots)
          end;
          { structure = str;
            coercion;
            shape;
            signature = simple_sg
          }
        end
      end
    )
    ~exceptionally:(fun () ->
        Profile.record_call "save_cmt" (fun () ->
          let annots =
            Cmt_format.Partial_implementation
              (Array.of_list (Cmt_format.get_saved_types ()))
          in
          Cmt_format.save_cmt  (outputprefix ^ ".cmt") modulename
            annots (Some sourcefile) initial_env None None;
          Cms_format.save_cms  (outputprefix ^ ".cms") modulename
            (Some sourcefile) None;
          gen_annot outputprefix sourcefile annots)
      )

let save_signature modname tsg outputprefix source_file initial_env cmi =
  Cmt_format.save_cmt  (outputprefix ^ ".cmti") modname
    (Cmt_format.Interface tsg) (Some source_file) initial_env (Some cmi) None;
  Cms_format.save_cms  (outputprefix ^ ".cmsi") modname
    (Some source_file) None

let type_interface modulename env ast =
  if !Clflags.as_parameter && Compilation_unit.is_packed modulename then begin
    raise(Error(Location.none, Env.empty, Cannot_pack_parameter))
  end;
  transl_signature env ast

(* "Packaging" of several compilation units into one unit
   having them as sub-modules.  *)

let package_signatures units =
  let units_with_ids =
    List.map
      (fun (name, sg) ->
        let name = name |> Compilation_unit.Name.to_string in
        let oldid = Ident.create_persistent name in
        let newid = Ident.create_local name in
        (oldid, newid, sg))
      units
  in
  let subst =
    List.fold_left
      (fun acc (oldid, newid, _) ->
        Subst.add_module oldid (Pident newid) acc)
      Subst.identity units_with_ids
  in
  List.map
    (fun (_, newid, sg) ->
      (* This signature won't be used for anything, it'll just be saved in a cmi
         and cmt. *)
      let sg = Subst.signature Make_local subst sg in
      let md =
        { md_type=Mty_signature sg;
          md_attributes=[];
          md_loc=Location.none;
          md_uid = Uid.mk ~current_unit:(Env.get_unit_name ());
        }
      in
      Sig_module(newid, Mp_present, md, Trec_not, Exported))
    units_with_ids

let package_units initial_env objfiles cmifile modulename =
  (* Read the signatures of the units *)
  let units =
    List.map
      (fun f ->
         let pref = chop_extensions f in
         let unit =
           pref
           |> Filename.basename
           |> String.capitalize_ascii
           |> Compilation_unit.Name.of_string
         in
         let modname = Compilation_unit.create_child modulename unit in
         let sg =
           Env.read_signature unit (pref ^ ".cmi") ~add_binding:false in
         if Filename.check_suffix f ".cmi" &&
            not(Mtype.no_code_needed_sig (Lazy.force Env.initial) sg)
         then raise(Error(Location.none, Env.empty,
                          Implementation_is_required f));
         Compilation_unit.name modname,
         Env.read_signature unit (pref ^ ".cmi") ~add_binding:false)
      objfiles in
  (* Compute signature of packaged unit *)
  Ident.reinit();
  let sg = package_signatures units in
  (* Compute the shape of the package *)
  let prefix = Filename.remove_extension cmifile in
  let pack_uid = Uid.of_compilation_unit_id modulename in
  let shape =
    List.fold_left (fun map (name, _sg) ->
      let name = Compilation_unit.Name.to_string name in
      let id = Ident.create_persistent name in
      Shape.Map.add_module map id (Shape.for_persistent_unit name)
    ) Shape.Map.empty units
    |> Shape.str ~uid:pack_uid
  in
  (* See if explicit interface is provided *)
  let mlifile = prefix ^ !Config.interface_suffix in
  if Sys.file_exists mlifile then begin
    if not (Sys.file_exists cmifile) then begin
      raise(Error(Location.in_file mlifile, Env.empty,
                  Interface_not_compiled mlifile))
    end;
    let name = Compilation_unit.name modulename in
    let dclsig = Env.read_signature name cmifile ~add_binding:false in
    let cc, _shape =
      Includemod.compunit initial_env ~mark:Mark_both
        "(obtained by packing)" sg mlifile dclsig shape
    in
    Cmt_format.save_cmt  (prefix ^ ".cmt") modulename
      (Cmt_format.Packed (sg, objfiles)) None initial_env  None (Some shape);
    Cms_format.save_cms  (prefix ^ ".cms") modulename
      None (Some shape);
    cc
  end else begin
    (* Determine imports *)
    let unit_names = List.map fst units in
    let imports =
      List.filter (fun import ->
          let name = Import_info.name import in
          not (List.mem name unit_names))
        (Env.imports()) in
    (* Write packaged signature *)
    if not !Clflags.dont_write_files then begin
      let name = Compilation_unit.name modulename in
      let kind = Cmi_format.Normal { cmi_impl = modulename } in
      let cmi =
        Env.save_signature_with_imports ~alerts:Misc.Stdlib.String.Map.empty
          sg name kind (prefix ^ ".cmi") (Array.of_list imports)
      in
      let sign = Subst.Lazy.force_signature cmi.Cmi_format.cmi_sign in
      Cmt_format.save_cmt (prefix ^ ".cmt")  modulename
        (Cmt_format.Packed (sign, objfiles)) None initial_env
        (Some cmi) (Some shape);
      Cms_format.save_cms (prefix ^ ".cms")  modulename
        None (Some shape);
    end;
    Tcoerce_none
  end


(* Error report *)


open Printtyp

let report_error ~loc _env = function
    Cannot_apply mty ->
      Location.errorf ~loc
        "@[This module is not a functor; it has type@ %a@]" modtype mty
  | Not_included errs ->
      let main = Includemod_errorprinter.err_msgs errs in
      Location.errorf ~loc "@[<v>Signature mismatch:@ %t@]" main
  | Not_included_functor errs ->
      let main = Includemod_errorprinter.err_msgs errs in
      Location.errorf ~loc
        "@[<v>Signature mismatch in included functor's parameter:@ %t@]" main
  | Cannot_eliminate_dependency (dep_type, mty) ->
      let hint =
        match dep_type with
        | Functor_applied -> "Please bind the argument to a module identifier"
        | Functor_included -> "This functor can't be included directly; please \
                               apply it to an explicit argument"
      in
      Location.errorf ~loc
        "@[This functor has type@ %a@ \
           The parameter cannot be eliminated in the result type.@ \
           %s.@]" modtype mty hint
  | Signature_expected ->
      Location.errorf ~loc "This module type is not a signature"
  | Structure_expected mty ->
      Location.errorf ~loc
        "@[This module is not a structure; it has type@ %a" modtype mty
  | Functor_expected mty ->
      Location.errorf ~loc
        "@[This module is not a functor; it has type@ %a" modtype mty
  | Signature_parameter_expected mty ->
      Location.errorf ~loc
        "@[The type of this functor is:@ %a. @ Its parameter is not a signature."
        modtype mty
  | Signature_result_expected mty ->
      Location.errorf ~loc
        "@[The type of this functor's result is not includable; it is@ %a"
        modtype mty
  | Recursive_include_functor ->
      Location.errorf ~loc
        "@[Including a functor is not supported in recursive module signatures @]"
  | With_no_component lid ->
      Location.errorf ~loc
        "@[The signature constrained by `with' has no component named %a@]"
        longident lid
  | With_mismatch(lid, explanation) ->
      let main = Includemod_errorprinter.err_msgs explanation in
      Location.errorf ~loc
        "@[<v>\
           @[In this `with' constraint, the new definition of %a@ \
             does not match its original definition@ \
             in the constrained signature:@]@ \
           %t@]"
        longident lid main
  | With_makes_applicative_functor_ill_typed(lid, path, explanation) ->
      let main = Includemod_errorprinter.err_msgs explanation in
      Location.errorf ~loc
        "@[<v>\
           @[This `with' constraint on %a makes the applicative functor @ \
             type %s ill-typed in the constrained signature:@]@ \
           %t@]"
        longident lid (Path.name path) main
  | With_changes_module_alias(lid, id, path) ->
      Location.errorf ~loc
        "@[<v>\
           @[This `with' constraint on %a changes %s, which is aliased @ \
             in the constrained signature (as %s)@].@]"
        longident lid (Path.name path) (Ident.name id)
  | With_cannot_remove_constrained_type ->
      Location.errorf ~loc
        "@[<v>Destructive substitutions are not supported for constrained @ \
              types (other than when replacing a type constructor with @ \
              a type constructor with the same arguments).@]"
  | With_cannot_remove_packed_modtype (p,mty) ->
      Location.errorf ~loc
        "This `with' constraint@ %s := %a@ makes a packed module ill-formed."
        (Path.name p) Printtyp.modtype mty
  | Repeated_name(kind, name) ->
      Location.errorf ~loc
        "@[Multiple definition of the %s name %s.@ \
         Names must be unique in a given structure or signature.@]"
        (Sig_component_kind.to_string kind) name
  | Non_generalizable { vars; expression } ->
      let[@manual.ref "ss:valuerestriction"] manual_ref = [ 6; 1; 2 ] in
      prepare_for_printing vars;
      add_type_to_preparation expression;
      Location.errorf ~loc
        "@[The type of this expression,@ %a,@ \
         contains the non-generalizable type variable(s): %a.@ %a@]"
        prepared_type_scheme expression
        (pp_print_list ~pp_sep:(fun f () -> fprintf f ",@ ")
           prepared_type_scheme) vars
        Misc.print_see_manual manual_ref
  | Non_generalizable_module { vars; mty; item } ->
      let[@manual.ref "ss:valuerestriction"] manual_ref = [ 6; 1; 2 ] in
      prepare_for_printing vars;
      add_type_to_preparation item.val_type;
      let sub =
        [ Location.msg ~loc:item.val_loc
            "The type of this value,@ %a,@ \
             contains the non-generalizable type variable(s) %a."
            prepared_type_scheme
            item.val_type
            (pp_print_list ~pp_sep:(fun f () -> fprintf f ",@ ")
               prepared_type_scheme) vars
        ]
      in
      Location.errorf ~loc ~sub
        "@[The type of this module,@ %a,@ \
         contains non-generalizable type variable(s).@ %a@]"
        modtype mty
        Misc.print_see_manual manual_ref
  | Implementation_is_required intf_name ->
      Location.errorf ~loc
        "@[The interface %a@ declares values, not just types.@ \
           An implementation must be provided.@]"
        Location.print_filename intf_name
  | Interface_not_compiled intf_name ->
      Location.errorf ~loc
        "@[Could not find the .cmi file for interface@ %a.@]"
        Location.print_filename intf_name
  | Not_allowed_in_functor_body ->
      Location.errorf ~loc
        "@[This expression creates fresh types.@ %s@]"
        "It is not allowed inside applicative functors."
  | Not_includable_in_functor_body ->
      Location.errorf ~loc
        "@[This functor creates fresh types when applied.@ %s@]"
        "Including it is not allowed inside applicative functors."
  | Not_a_packed_module ty ->
      Location.errorf ~loc
        "This expression is not a packed module. It has type@ %a"
        type_expr ty
  | Incomplete_packed_module ty ->
      Location.errorf ~loc
        "The type of this packed module contains variables:@ %a"
        type_expr ty
  | Scoping_pack (lid, ty) ->
      Location.errorf ~loc
        "The type %a in this module cannot be exported.@ \
        Its type contains local dependencies:@ %a" longident lid type_expr ty
  | Recursive_module_require_explicit_type ->
      Location.errorf ~loc "Recursive modules require an explicit module type."
  | Apply_generative ->
      Location.errorf ~loc
        "This is a generative functor. It can only be applied to ()"
  | Cannot_scrape_alias p ->
      Location.errorf ~loc
        "This is an alias for module %a, which is missing"
        path p
  | Cannot_scrape_package_type p ->
      Location.errorf ~loc
        "The type of this packed module refers to %a, which is missing"
        path p
  | Badly_formed_signature (context, err) ->
      Location.errorf ~loc "@[In %s:@ %a@]" context Typedecl.report_error err
  | Cannot_hide_id Illegal_shadowing
      { shadowed_item_kind; shadowed_item_id; shadowed_item_loc;
        shadower_id; user_id; user_kind; user_loc } ->
      let shadowed =
        Printtyp.namespaced_ident shadowed_item_kind shadowed_item_id
      in
      let shadower =
        Printtyp.namespaced_ident shadowed_item_kind shadower_id
      in
      let shadowed_item_kind= Sig_component_kind.to_string shadowed_item_kind in
      let shadowed_msg =
        Location.msg ~loc:shadowed_item_loc
          "@[%s %s came from this include.@]"
          (String.capitalize_ascii shadowed_item_kind)
          shadowed
      in
      let user_msg =
        Location.msg ~loc:user_loc
        "@[The %s %s has no valid type@ if %s is shadowed.@]"
        (Sig_component_kind.to_string user_kind) (Ident.name user_id)
        shadowed
      in
      Location.errorf ~loc ~sub:[shadowed_msg; user_msg]
        "Illegal shadowing of included %s %s@ by %s."
        shadowed_item_kind shadowed shadower
  | Cannot_hide_id Appears_in_signature
      { opened_item_kind; opened_item_id; user_id; user_kind; user_loc } ->
      let opened_item_kind= Sig_component_kind.to_string opened_item_kind in
      let opened_id = Ident.name opened_item_id in
      let user_msg =
        Location.msg ~loc:user_loc
          "@[The %s %s has no valid type@ if %s is hidden.@]"
        (Sig_component_kind.to_string user_kind) (Ident.name user_id)
        opened_id
      in
      Location.errorf ~loc ~sub:[user_msg]
        "The %s %s introduced by this open appears in the signature."
        opened_item_kind opened_id
  | Invalid_type_subst_rhs ->
      Location.errorf ~loc "Only type synonyms are allowed on the right of :="
  | Unpackable_local_modtype_subst p ->
      Location.errorf ~loc
        "The module type@ %s@ is not a valid type for a packed module:@ \
         it is defined as a local substitution for a non-path module type."
        (Path.name p)
  | Toplevel_nonvalue (id, sort) ->
      Location.errorf ~loc
        "@[Top-level module bindings must have layout value, but@ \
         %s has layout@ %a.@]" id Jkind.Sort.format sort
 | Strengthening_mismatch(lid, explanation) ->
      let main = Includemod_errorprinter.err_msgs explanation in
      Location.errorf ~loc
        "@[<v>\
           @[In this strengthened module type, the type of %a@ \
             does not match the underlying type@]@ \
           %t@]"
        longident lid main
  | Cannot_pack_parameter ->
      Location.errorf ~loc
        "Cannot compile a parameter with -for-pack."
  | Cannot_compile_implementation_as_parameter ->
      Location.errorf ~loc
        "Cannot compile an implementation with -as-parameter."

let report_error env ~loc err =
  Printtyp.wrap_printing_env ~error:true env
    (fun () -> report_error env ~loc err)

let () =
  Location.register_error_of_exn
    (function
      | Error (loc, env, err) ->
        Some (report_error ~loc env err)
      | Error_forward err ->
        Some err
      | _ ->
        None
    )

let reset ~preserve_persistent_env =
  Env.reset_cache ~preserve_persistent_env;
  Envaux.reset_cache ~preserve_persistent_env;
  Typetexp.TyVarEnv.reset ()<|MERGE_RESOLUTION|>--- conflicted
+++ resolved
@@ -3349,16 +3349,6 @@
           Filename.remove_extension sourcefile ^ !Config.interface_suffix in
         if !Clflags.cmi_file <> None || Sys.file_exists sourceintf then begin
           let intf_file =
-<<<<<<< HEAD
-            try
-              Load_path.find_uncap (basename ^ ".cmi")
-            with Not_found ->
-              raise(Error(Location.in_file sourcefile, Env.empty,
-                          Interface_not_compiled sourceintf)) in
-          let import = Compilation_unit.name modulename in
-          let dclsig =
-            Env.read_signature import intf_file ~add_binding:false in
-=======
             match !Clflags.cmi_file with
             | None ->
               let basename = modulename |> Compilation_unit.name_as_string in
@@ -3369,10 +3359,10 @@
                       Interface_not_compiled sourceintf)))
             | Some cmi_file -> cmi_file
           in
+          let import = Compilation_unit.name modulename in
           let dclsig =
-            Env.read_signature modulename intf_file ~add_binding:false
+            Env.read_signature import intf_file ~add_binding:false
           in
->>>>>>> 294ad422
           let coercion, shape =
             Profile.record_call "check_sig" (fun () ->
               Includemod.compunit initial_env ~mark:Mark_positive
