(**************************************************************************)
(*                                                                        *)
(*                                 OCaml                                  *)
(*                                                                        *)
(*             Xavier Leroy, projet Cristal, INRIA Rocquencourt           *)
(*                                                                        *)
(*   Copyright 1996 Institut National de Recherche en Informatique et     *)
(*     en Automatique.                                                    *)
(*                                                                        *)
(*   All rights reserved.  This file is distributed under the terms of    *)
(*   the GNU Lesser General Public License version 2.1, with the          *)
(*   special exception on linking described in the file LICENSE.          *)
(*                                                                        *)
(**************************************************************************)

open Misc
open Longident
open Path
open Asttypes
open Parsetree
open Types
open Format

let () = Includemod_errorprinter.register ()

module Sig_component_kind = Shape.Sig_component_kind
module String = Misc.Stdlib.String

type hiding_error =
  | Illegal_shadowing of {
      shadowed_item_id: Ident.t;
      shadowed_item_kind: Sig_component_kind.t;
      shadowed_item_loc: Location.t;
      shadower_id: Ident.t;
      user_id: Ident.t;
      user_kind: Sig_component_kind.t;
      user_loc: Location.t;
    }
  | Appears_in_signature of {
      opened_item_id: Ident.t;
      opened_item_kind: Sig_component_kind.t;
      user_id: Ident.t;
      user_kind: Sig_component_kind.t;
      user_loc: Location.t;
    }

type functor_dependency_error =
    Functor_applied
  | Functor_included

type error =
    Cannot_apply of module_type
  | Not_included of Includemod.explanation
  | Not_included_functor of Includemod.explanation
  | Cannot_eliminate_dependency of functor_dependency_error * module_type
  | Signature_expected
  | Structure_expected of module_type
  | Functor_expected of module_type
  | Signature_parameter_expected of module_type
  | Signature_result_expected of module_type
  | Recursive_include_functor
  | With_no_component of Longident.t
  | With_mismatch of Longident.t * Includemod.explanation
  | With_makes_applicative_functor_ill_typed of
      Longident.t * Path.t * Includemod.explanation
  | With_changes_module_alias of Longident.t * Ident.t * Path.t
  | With_cannot_remove_constrained_type
  | Repeated_name of Sig_component_kind.t * string
  | Non_generalizable of { vars : type_expr list; expression : type_expr }
  | Non_generalizable_module of
      { vars : type_expr list; item : value_description; mty : module_type }
  | Implementation_is_required of string
  | Interface_not_compiled of string
  | Not_allowed_in_functor_body
  | Not_includable_in_functor_body
  | Not_a_packed_module of type_expr
  | Incomplete_packed_module of type_expr
  | Scoping_pack of Longident.t * type_expr
  | Recursive_module_require_explicit_type
  | Apply_generative
  | Cannot_scrape_alias of Path.t
  | Cannot_scrape_package_type of Path.t
  | Badly_formed_signature of string * Typedecl.error
  | Cannot_hide_id of hiding_error
  | Invalid_type_subst_rhs
  | Unpackable_local_modtype_subst of Path.t
  | With_cannot_remove_packed_modtype of Path.t * module_type
  | Toplevel_nonvalue of string * Jkind.sort
  | Strengthening_mismatch of Longident.t * Includemod.explanation
  | Cannot_pack_parameter
  | Cannot_compile_implementation_as_parameter
  | Argument_for_non_parameter of Global.Name.t * Misc.filepath
  | Cannot_find_argument_type of Global.Name.t
  | Inconsistent_argument_types of {
      new_arg_type : Global.Name.t option;
      old_arg_type : Global.Name.t option;
      old_source_file : Misc.filepath;
    }

exception Error of Location.t * Env.t * error
exception Error_forward of Location.error

open Typedtree

let rec path_concat head p =
  match p with
    Pident tail -> Pdot (Pident head, Ident.name tail)
  | Pdot (pre, s) -> Pdot (path_concat head pre, s)
  | Papply _ -> assert false
  | Pextra_ty (p, extra) -> Pextra_ty (path_concat head p, extra)

(* Extract a signature from a module type *)

let extract_sig env loc mty =
  match Mtype.scrape_alias env mty with
    Mty_signature sg -> sg
  | Mty_alias path ->
      raise(Error(loc, env, Cannot_scrape_alias path))
  | _ -> raise(Error(loc, env, Signature_expected))

let extract_sig_open env loc mty =
  match Mtype.scrape_alias env mty with
    Mty_signature sg -> sg
  | Mty_alias path ->
      raise(Error(loc, env, Cannot_scrape_alias path))
  | mty -> raise(Error(loc, env, Structure_expected mty))

(* Extract the signature of a functor's body, using the provided [sig_acc]
   signature to fill in names from its parameter *)
let extract_sig_functor_open funct_body env loc mty sig_acc =
  let sig_acc = List.rev sig_acc in
  match Mtype.scrape_alias env mty with
  | Mty_functor (Named (param, mty_param),mty_result) as mty_func ->
      let sg_param =
        match Mtype.scrape env mty_param with
        | Mty_signature sg_param -> sg_param
        | _ -> raise (Error (loc,env,Signature_parameter_expected mty_func))
      in
      let coercion =
        try
          Includemod.include_functor_signatures ~mark:Mark_both env
            sig_acc sg_param
        with Includemod.Error msg ->
          raise (Error(loc, env, Not_included_functor msg))
      in
      (* We must scrape the result type in an environment expanded with the
         parameter type (to avoid `Not_found` exceptions when it is referenced).
         Because we don't have an actual parameter, we create definitions for
         the parameter's types with [sig_make_manifest].  References to this
         fake parameter are eliminated later.  *)
      let extended_env =
        match param with
        | None -> env
        | Some id ->
          let sg_param = Mtype.sig_make_manifest sig_acc in
          Env.add_module ~arg:true id Mp_present (Mty_signature sg_param) env
      in
      let incl_kind, sg_result =
        (* Accept functor types of the forms:
              sig..end -> sig..end
           and
              sig..end -> () -> sig..end *)
        match Mtype.scrape extended_env mty_result with
        | Mty_signature sg_result -> Tincl_functor coercion, sg_result
        | Mty_functor (Unit,_) when funct_body && Mtype.contains_type env mty ->
            raise (Error (loc, env, Not_includable_in_functor_body))
        | Mty_functor (Unit,mty_result) -> begin
            match Mtype.scrape extended_env mty_result with
            | Mty_signature sg_result -> Tincl_gen_functor coercion, sg_result
            | sg -> raise (Error (loc,env,Signature_result_expected
                                            (Mty_functor (Unit,sg))))
          end
        | sg -> raise (Error (loc,env,Signature_result_expected sg))
      in
      (* Here we eliminate references to the non-existent parameter module using
         [nondep_sig]. *)
      let sg =
        match param with
        | None -> sg_result
        | Some id ->
          try Mtype.nondep_sig extended_env [id] sg_result
          with Ctype.Nondep_cannot_erase _ ->
            raise(Error(loc, env, Cannot_eliminate_dependency
                                    (Functor_included, mty_func)))
      in
      (sg, incl_kind)
  | Mty_functor (Unit,_) as mty ->
      raise(Error(loc, env, Signature_parameter_expected mty))
  | Mty_alias path -> raise(Error(loc, env, Cannot_scrape_alias path))
  | mty -> raise(Error(loc, env, Functor_expected mty))

(* Compute the environment after opening a module *)

let type_open_ ?used_slot ?toplevel ovf env loc lid =
  let path = Env.lookup_module_path ~load:true ~loc:lid.loc lid.txt env in
  match Env.open_signature ~loc ?used_slot ?toplevel ovf path env with
  | Ok env -> path, env
  | Error _ ->
      let md = Env.find_module path env in
      ignore (extract_sig_open env lid.loc md.md_type);
      assert false

let initial_env ~loc ~initially_opened_module
    ~open_implicit_modules =
  let env = Lazy.force Env.initial in
  let open_module env m =
    let open Asttypes in
    let lexbuf = Lexing.from_string m in
    let txt =
      Location.init lexbuf (Printf.sprintf "command line argument: -open %S" m);
      Parse.simple_module_path lexbuf in
        snd (type_open_ Override env loc {txt;loc})
  in
  let add_units env units =
    String.Set.fold
      (fun name env ->
         Env.add_persistent_structure (Ident.create_persistent name) env)
      units
      env
  in
  let units =
    List.map Env.persistent_structures_of_dir (Load_path.get_visible ())
  in
  let env, units =
    match initially_opened_module with
    | None -> (env, units)
    | Some m ->
        (* Locate the directory that contains [m], adds the units it
           contains to the environment and open [m] in the resulting
           environment. *)
        let rec loop before after =
          match after with
          | [] -> None
          | units :: after ->
              if String.Set.mem m units then
                Some (units, List.rev_append before after)
              else
                loop (units :: before) after
        in
        let env, units =
          match loop [] units with
          | None ->
              (env, units)
          | Some (units_containing_m, other_units) ->
              (add_units env units_containing_m, other_units)
        in
        (open_module env m, units)
  in
  let env = List.fold_left add_units env units in
  List.fold_left open_module env open_implicit_modules

let type_open_descr ?used_slot ?toplevel env sod =
  let (path, newenv) =
    Builtin_attributes.warning_scope sod.popen_attributes
      (fun () ->
         type_open_ ?used_slot ?toplevel sod.popen_override env sod.popen_loc
           sod.popen_expr
      )
  in
  let od =
    {
      open_expr = (path, sod.popen_expr);
      open_bound_items = [];
      open_override = sod.popen_override;
      open_env = newenv;
      open_attributes = sod.popen_attributes;
      open_loc = sod.popen_loc;
    }
  in
  (od, newenv)

(* Forward declaration, to be filled in by type_module_type_of *)
let type_module_type_of_fwd :
    (Env.t -> Parsetree.module_expr ->
      Typedtree.module_expr * Types.module_type) ref
  = ref (fun _env _m -> assert false)

(* Additional validity checks on type definitions arising from
   recursive modules *)

let check_recmod_typedecls env decls =
  let recmod_ids = List.map fst decls in
  List.iter
    (fun (id, md) ->
      List.iter
        (fun path ->
          Typedecl.check_recmod_typedecl env md.Types.md_loc recmod_ids
                                         path (Env.find_type path env))
        (Mtype.type_paths env (Pident id) md.Types.md_type))
    decls

(* Merge one "with" constraint in a signature *)

let check_type_decl env sg loc id row_id newdecl decl =
  let fresh_id = Ident.rename id in
  let path = Pident fresh_id in
  let sub = Subst.add_type id path Subst.identity in
  let fresh_row_id, sub =
    match row_id with
    | None -> None, sub
    | Some id ->
      let fresh_row_id = Some (Ident.rename id) in
      let sub = Subst.add_type id (Pident fresh_id) sub in
      fresh_row_id, sub
  in
  let newdecl = Subst.type_declaration sub newdecl in
  let decl = Subst.type_declaration sub decl in
  let sg = List.map (Subst.signature_item Keep sub) sg in
  let env = Env.add_type ~check:false fresh_id newdecl env in
  let env =
    match fresh_row_id with
    | None -> env
    | Some fresh_row_id -> Env.add_type ~check:false fresh_row_id newdecl env
  in
  let env = Env.add_signature sg env in
  Includemod.type_declarations ~mark:Mark_both ~loc env fresh_id newdecl decl;
  ignore (Typedecl.check_coherence env loc path newdecl)

let make_variance p n i =
  let open Variance in
  set_if p May_pos (set_if n May_neg (set_if i Inj null))

let rec iter_path_apply p ~f =
  match p with
  | Pident _ -> ()
  | Pdot (p, _) -> iter_path_apply p ~f
  | Papply (p1, p2) ->
     iter_path_apply p1 ~f;
     iter_path_apply p2 ~f;
     f p1 p2 (* after recursing, so we know both paths are well typed *)
  | Pextra_ty _ -> assert false

let path_is_strict_prefix =
  let rec list_is_strict_prefix l ~prefix =
    match l, prefix with
    | [], [] -> false
    | _ :: _, [] -> true
    | [], _ :: _ -> false
    | s1 :: t1, s2 :: t2 ->
       String.equal s1 s2 && list_is_strict_prefix t1 ~prefix:t2
  in
  fun path ~prefix ->
    match Path.flatten path, Path.flatten prefix with
    | `Contains_apply, _ | _, `Contains_apply -> false
    | `Ok (ident1, l1), `Ok (ident2, l2) ->
       Ident.same ident1 ident2
       && list_is_strict_prefix l1 ~prefix:l2

let iterator_with_env env =
  let env = ref (lazy env) in
  let super = Btype.type_iterators in
  env, { super with
    Btype.it_signature = (fun self sg ->
      (* add all items to the env before recursing down, to handle recursive
         definitions *)
      let env_before = !env in
      env := lazy (Env.add_signature sg (Lazy.force env_before));
      super.Btype.it_signature self sg;
      env := env_before
    );
    Btype.it_module_type = (fun self -> function
    | Mty_functor (param, mty_body) ->
      let env_before = !env in
      begin match param with
      | Unit -> ()
      | Named (param, mty_arg) ->
        self.Btype.it_module_type self mty_arg;
        match param with
        | None -> ()
        | Some id ->
          env := lazy (Env.add_module ~arg:true id Mp_present
                       mty_arg (Lazy.force env_before))
      end;
      self.Btype.it_module_type self mty_body;
      env := env_before;
    | mty ->
      super.Btype.it_module_type self mty
    )
  }

let retype_applicative_functor_type ~loc env funct arg =
  let mty_functor = (Env.find_module funct env).md_type in
  let mty_arg = (Env.find_module arg env).md_type in
  let mty_param =
    match Mtype.scrape_alias env mty_functor with
    | Mty_functor (Named (_, mty_param), _) -> mty_param
    | _ -> assert false (* could trigger due to MPR#7611 *)
  in
  Includemod.check_modtype_inclusion ~loc env mty_arg arg mty_param

(* When doing a deep destructive substitution with type M.N.t := .., we change M
   and M.N and so we have to check that uses of the modules other than just
   extracting components from them still make sense. There are only two such
   kinds of uses:
   - applicative functor types: F(M).t might not be well typed anymore
   - aliases: module A = M still makes sense but it doesn't mean the same thing
     anymore, so it's forbidden until it's clear what we should do with it.
   This function would be called with M.N.t and N.t to check for these uses. *)
let check_usage_of_path_of_substituted_item paths ~loc ~lid env super =
    { super with
      Btype.it_signature_item = (fun self -> function
      | Sig_module (id, _, { md_type = Mty_alias aliased_path; _ }, _, _)
        when List.exists
               (fun path -> path_is_strict_prefix path ~prefix:aliased_path)
               paths
        ->
         let e = With_changes_module_alias (lid.txt, id, aliased_path) in
         raise(Error(loc, Lazy.force !env, e))
      | sig_item ->
         super.Btype.it_signature_item self sig_item
      );
      Btype.it_path = (fun referenced_path ->
        iter_path_apply referenced_path ~f:(fun funct arg ->
          if List.exists
               (fun path -> path_is_strict_prefix path ~prefix:arg)
               paths
          then
            let env = Lazy.force !env in
            match retype_applicative_functor_type ~loc env funct arg with
            | None -> ()
            | Some explanation ->
                raise(Error(loc, env,
                            With_makes_applicative_functor_ill_typed
                            (lid.txt, referenced_path, explanation)))
        )
      );
    }

(* When doing a module type destructive substitution [with module type T = RHS]
   where RHS is not a module type path, we need to check that the module type
   T was not used as a path for a packed module
*)
let check_usage_of_module_types ~error ~paths ~loc env super =
  let it_do_type_expr it ty = match get_desc ty with
    | Tpackage (p, _) ->
       begin match List.find_opt (Path.same p) paths with
       | Some p -> raise (Error(loc,Lazy.force !env,error p))
       | _ -> super.Btype.it_do_type_expr it ty
       end
    | _ -> super.Btype.it_do_type_expr it ty in
  { super with Btype.it_do_type_expr }

let do_check_after_substitution env ~loc ~lid paths unpackable_modtype sg =
  let env, iterator = iterator_with_env env in
  let last, rest = match List.rev paths with
    | [] -> assert false
    | last :: rest -> last, rest
  in
  (* The last item is the one that's removed. We don't need to check how
        it's used since it's replaced by a more specific type/module. *)
  assert (match last with Pident _ -> true | _ -> false);
  let iterator = match rest with
    | [] -> iterator
    | _ :: _ ->
        check_usage_of_path_of_substituted_item rest ~loc ~lid env iterator
  in
  let iterator = match unpackable_modtype with
    | None -> iterator
    | Some mty ->
       let error p = With_cannot_remove_packed_modtype(p,mty) in
       check_usage_of_module_types ~error ~paths ~loc env iterator
  in
  iterator.Btype.it_signature iterator sg;
  Btype.(unmark_iterators.it_signature unmark_iterators) sg

let check_usage_after_substitution env ~loc ~lid paths unpackable_modtype sg =
  match paths, unpackable_modtype with
  | [_], None -> ()
  | _ -> do_check_after_substitution env ~loc ~lid paths unpackable_modtype sg

(* After substitution one also needs to re-check the well-foundedness
   of type declarations in recursive modules *)
let rec extract_next_modules = function
  | Sig_module (id, _, mty, Trec_next, _) :: rem ->
      let (id_mty_l, rem) = extract_next_modules rem in
      ((id, mty) :: id_mty_l, rem)
  | sg -> ([], sg)

let check_well_formed_module env loc context mty =
  (* Format.eprintf "@[check_well_formed_module@ %a@]@."
     Printtyp.modtype mty; *)
  let open Btype in
  let iterator =
    let rec check_signature env = function
      | [] -> ()
      | Sig_module (id, _, mty, Trec_first, _) :: rem ->
          let (id_mty_l, rem) = extract_next_modules rem in
          begin try
            check_recmod_typedecls (Lazy.force env) ((id, mty) :: id_mty_l)
          with Typedecl.Error (_, err) ->
            raise (Error (loc, Lazy.force env,
                          Badly_formed_signature(context, err)))
          end;
          check_signature env rem
      | _ :: rem ->
          check_signature env rem
    in
    let env, super = iterator_with_env env in
    { super with
      it_type_expr = (fun _self _ty -> ());
      it_signature = (fun self sg ->
        let env_before = !env in
        let env = lazy (Env.add_signature sg (Lazy.force env_before)) in
        check_signature env sg;
        super.it_signature self sg);
    }
  in
  iterator.it_module_type iterator mty

let () = Env.check_well_formed_module := check_well_formed_module

let type_decl_is_alias sdecl = (* assuming no explicit constraint *)
  let eq_vars x y =
    match Jane_syntax.Core_type.of_ast x, Jane_syntax.Core_type.of_ast y with
    (* a jkind annotation on either type variable might mean this definition
       is not an alias. Example: {v
         type ('a : value) t
         type ('a : immediate) t2 = ('a : immediate) t
       v}
       But the only way to know that t2 isn't an alias is to look at
       jkinds in the environment, which is hard to do here. So we
       conservatively say that any jkind annotations block alias
       detection.
    *)
    | (Some _, _) | (_, Some _) -> false
    | None, None ->
    match x.ptyp_desc, y.ptyp_desc with
    | Ptyp_var sx, Ptyp_var sy -> sx = sy
    | _, _ -> false
  in
  match sdecl.ptype_manifest with
  | Some {ptyp_desc = Ptyp_constr (lid, stl)}
       when List.length stl = List.length sdecl.ptype_params ->
    if List.for_all2 (fun x (y, _) -> eq_vars x y) stl sdecl.ptype_params
    then Some lid
    else None
  | _ -> None

let params_are_constrained =
  let rec loop = function
    | [] -> false
    | hd :: tl ->
       match get_desc hd with
       | Tvar _ -> List.memq hd tl || loop tl
       | _ -> true
  in
  loop

type with_info =
  | With_type of Parsetree.type_declaration
  | With_typesubst of Parsetree.type_declaration
  | With_module of {
        lid:Longident.t loc;
        path:Path.t;
        md:Types.module_declaration;
        remove_aliases:bool
      }
  | With_modsubst of Longident.t loc * Path.t * Types.module_declaration
  | With_modtype of Typedtree.module_type
  | With_modtypesubst of Typedtree.module_type

let merge_constraint initial_env loc sg lid constr =
  let destructive_substitution =
    match constr with
    | With_type _ | With_module _ | With_modtype _ -> false
    | With_typesubst _ | With_modsubst _ | With_modtypesubst _  -> true
  in
  let real_ids = ref [] in
  let unpackable_modtype = ref None in
  let split_row_id s ghosts =
    let srow = s ^ "#row" in
    let rec split before = function
        | Sig_type(id,_,_,_) :: rest when Ident.name id = srow ->
            before, Some id, rest
        | a :: rest -> split (a::before) rest
        | [] -> before, None, []
    in
    split [] ghosts
  in
  let rec patch_item constr namelist outer_sig_env sg_for_env ~ghosts item =
    let return ?(ghosts=ghosts) ~replace_by info =
      Some (info, {Signature_group.ghosts; replace_by})
    in
    match item, namelist, constr with
    | Sig_type(id, decl, rs, priv), [s],
       With_type ({ptype_kind = Ptype_abstract} as sdecl)
      when Ident.name id = s && Typedecl.is_fixed_type sdecl ->
        let decl_row =
          let arity = List.length sdecl.ptype_params in
          { type_params =
              (* jkind any is fine on the params because they get thrown away
                 below *)
              List.map
                (fun _ -> Btype.newgenvar (Jkind.any ~why:Dummy_jkind))
                sdecl.ptype_params;
            type_arity = arity;
            type_kind = Type_abstract Abstract_def;
            type_jkind = Jkind.value ~why:(Unknown "merge_constraint");
            type_jkind_annotation = None;
            type_private = Private;
            type_manifest = None;
            type_variance =
              List.map
                (fun (_, (v, i)) ->
                   let (c, n) =
                     match v with
                     | Covariant -> true, false
                     | Contravariant -> false, true
                     | NoVariance -> false, false
                   in
                   make_variance (not n) (not c) (i = Injective)
                )
                sdecl.ptype_params;
            type_separability =
              Types.Separability.default_signature ~arity;
            type_loc = sdecl.ptype_loc;
            type_is_newtype = false;
            type_expansion_scope = Btype.lowest_level;
            type_attributes = [];
            type_unboxed_default = false;
            type_uid = Uid.mk ~current_unit:(Env.get_unit_name ());
          }
        and id_row = Ident.create_local (s^"#row") in
        let initial_env =
          Env.add_type ~check:false id_row decl_row initial_env
        in
        let sig_env = Env.add_signature sg_for_env outer_sig_env in
        let tdecl =
          Typedecl.transl_with_constraint id ~fixed_row_path:(Pident id_row)
            ~sig_env ~sig_decl:decl ~outer_env:initial_env sdecl in
        let newdecl = tdecl.typ_type in
        let before_ghosts, row_id, after_ghosts = split_row_id s ghosts in
        check_type_decl outer_sig_env sg_for_env sdecl.ptype_loc
          id row_id newdecl decl;
        let decl_row = {decl_row with type_params = newdecl.type_params} in
        let rs' = if rs = Trec_first then Trec_not else rs in
        let ghosts =
          List.rev_append before_ghosts
            (Sig_type(id_row, decl_row, rs', priv)::after_ghosts)
        in
        return ~ghosts
          ~replace_by:(Some (Sig_type(id, newdecl, rs, priv)))
          (Pident id, lid, Twith_type tdecl)
    | Sig_type(id, sig_decl, rs, priv) , [s],
       (With_type sdecl | With_typesubst sdecl as constr)
      when Ident.name id = s ->
        let sig_env = Env.add_signature sg_for_env outer_sig_env in
        let tdecl =
          Typedecl.transl_with_constraint id
            ~sig_env ~sig_decl ~outer_env:initial_env sdecl in
        let newdecl = tdecl.typ_type and loc = sdecl.ptype_loc in
        let before_ghosts, row_id, after_ghosts = split_row_id s ghosts in
        let ghosts = List.rev_append before_ghosts after_ghosts in
        check_type_decl outer_sig_env sg_for_env loc
          id row_id newdecl sig_decl;
        begin match constr with
          With_type _ ->
            return ~ghosts
              ~replace_by:(Some(Sig_type(id, newdecl, rs, priv)))
              (Pident id, lid, Twith_type tdecl)
        | (* With_typesubst *) _ ->
            real_ids := [Pident id];
            return ~ghosts ~replace_by:None
              (Pident id, lid, Twith_typesubst tdecl)
        end
    | Sig_modtype(id, mtd, priv), [s],
      (With_modtype mty | With_modtypesubst mty)
      when Ident.name id = s ->
        let sig_env = Env.add_signature sg_for_env outer_sig_env in
        let () = match mtd.mtd_type with
          | None -> ()
          | Some previous_mty ->
              Includemod.check_modtype_equiv ~loc sig_env
                id previous_mty mty.mty_type
        in
        if not destructive_substitution then
          let mtd': modtype_declaration =
            {
              mtd_uid = Uid.mk ~current_unit:(Env.get_unit_name ());
              mtd_type = Some mty.mty_type;
              mtd_attributes = [];
              mtd_loc = loc;
            }
          in
          return
            ~replace_by:(Some(Sig_modtype(id, mtd', priv)))
            (Pident id, lid, Twith_modtype mty)
        else begin
          let path = Pident id in
          real_ids := [path];
          begin match mty.mty_type with
          | Mty_ident _ -> ()
          | mty -> unpackable_modtype := Some mty
          end;
          return ~replace_by:None (Pident id, lid, Twith_modtypesubst mty)
        end
    | Sig_module(id, pres, md, rs, priv), [s],
      With_module {lid=lid'; md=md'; path; remove_aliases}
      when Ident.name id = s ->
        let sig_env = Env.add_signature sg_for_env outer_sig_env in
        let mty = md'.md_type in
        let mty = Mtype.scrape_for_type_of ~remove_aliases sig_env mty in
        let md'' = { md' with md_type = mty } in
        let newmd = Mtype.strengthen_decl ~aliasable:false md'' path in
        ignore(Includemod.modtypes  ~mark:Mark_both ~loc sig_env
                 newmd.md_type md.md_type);
        return
          ~replace_by:(Some(Sig_module(id, pres, newmd, rs, priv)))
          (Pident id, lid, Twith_module (path, lid'))
    | Sig_module(id, _, md, _rs, _), [s], With_modsubst (lid',path,md')
      when Ident.name id = s ->
        let sig_env = Env.add_signature sg_for_env outer_sig_env in
        let aliasable = not (Env.is_functor_arg path sig_env) in
        ignore
          (Includemod.strengthened_module_decl ~loc ~mark:Mark_both
             ~aliasable sig_env md' path md);
        real_ids := [Pident id];
        return ~replace_by:None (Pident id, lid, Twith_modsubst (path, lid'))
    | Sig_module(id, _, md, rs, priv) as item, s :: namelist, constr
      when Ident.name id = s ->
        let sig_env = Env.add_signature sg_for_env outer_sig_env in
        let sg = extract_sig sig_env loc md.md_type in
        let ((path, _, tcstr), newsg) = merge_signature sig_env sg namelist in
        let path = path_concat id path in
        real_ids := path :: !real_ids;
        let item =
          match md.md_type, constr with
            Mty_alias _, (With_module _ | With_type _) ->
              (* A module alias cannot be refined, so keep it
                 and just check that the constraint is correct *)
              item
          | _ ->
              let newmd = {md with md_type = Mty_signature newsg} in
              Sig_module(id, Mp_present, newmd, rs, priv)
        in
        return ~replace_by:(Some item) (path, lid, tcstr)
    | _ -> None
  and merge_signature env sg namelist =
    match
      Signature_group.replace_in_place (patch_item constr namelist env sg) sg
    with
    | Some (x,sg) -> x, sg
    | None -> raise(Error(loc, env, With_no_component lid.txt))
  in
  try
    let names = Longident.flatten lid.txt in
    let (tcstr, sg) = merge_signature initial_env sg names in
    if destructive_substitution then
      check_usage_after_substitution ~loc ~lid initial_env !real_ids
        !unpackable_modtype sg;
    let sub = match tcstr with
      | (_, _, Twith_typesubst tdecl) ->
        let how_to_extend_subst =
          let sdecl =
            match constr with
            | With_typesubst sdecl -> sdecl
            | _ -> assert false
          in
          match type_decl_is_alias sdecl with
          | Some lid ->
              let replacement, _ =
                try Env.find_type_by_name lid.txt initial_env
                with Not_found -> assert false
              in
              fun s path -> Subst.add_type_path path replacement s
          | None ->
              let body = Option.get tdecl.typ_type.type_manifest in
              let params = tdecl.typ_type.type_params in
              if params_are_constrained params
              then raise(Error(loc, initial_env,
                              With_cannot_remove_constrained_type));
              fun s path -> Subst.add_type_function path ~params ~body s
        in
        let sub = Subst.change_locs Subst.identity loc in
        let sub = List.fold_left how_to_extend_subst sub !real_ids in
        Some sub
      | (_, _, Twith_modsubst (real_path, _)) ->
        let sub = Subst.change_locs Subst.identity loc in
        let sub =
          List.fold_left
            (fun s path -> Subst.add_module_path path real_path s)
            sub
            !real_ids
        in
        Some sub
      | (_, _, Twith_modtypesubst tmty) ->
          let add s p = Subst.add_modtype_path p tmty.mty_type s in
          let sub = Subst.change_locs Subst.identity loc in
          let sub = List.fold_left add sub !real_ids in
          Some sub
      | _ ->
        None
    in
    let sg = match sub with
      | Some sub ->
          (* Since destructive with is implemented via substitution, we need to
            expand any type abbreviations (like strengthening) where the expanded
            form might contain the thing we need to substitute. See corresponding
            test in strengthening.ml.  *)
          let sg = Mtype.expand_to initial_env sg !real_ids in
          (* This signature will not be used directly, it will always be freshened
            by the caller. So what we do with the scope doesn't really matter. But
            making it local makes it unlikely that we will ever use the result of
            this function unfreshened without issue. *)
          Subst.signature Make_local sub sg
      | None -> sg
    in
    check_well_formed_module initial_env loc "this instantiated signature"
      (Mty_signature sg);
    (tcstr, sg)
  with Includemod.Error explanation ->
    raise(Error(loc, initial_env, With_mismatch(lid.txt, explanation)))

(* Add recursion flags on declarations arising from a mutually recursive
   block. *)

let map_rec fn decls rem =
  match decls with
  | [] -> rem
  | d1 :: dl -> fn Trec_first d1 :: map_end (fn Trec_next) dl rem

let map_rec_type ~rec_flag fn decls rem =
  match decls with
  | [] -> rem
  | d1 :: dl ->
      let first =
        match rec_flag with
        | Recursive -> Trec_first
        | Nonrecursive -> Trec_not
      in
      fn first d1 :: map_end (fn Trec_next) dl rem

let rec map_rec_type_with_row_types ~rec_flag fn decls =
  match decls with
  | [] -> []
  | d1 :: dl ->
      if Btype.is_row_name (Ident.name d1.typ_id) then
        fn Trec_not d1 :: map_rec_type_with_row_types ~rec_flag fn dl
      else
        map_rec_type ~rec_flag fn decls []

(* Add type extension flags to extension constructors *)
let map_ext fn exts =
  match exts with
  | [] -> []
  | d1 :: dl -> fn Text_first d1 :: List.map (fn Text_next) dl

(* Auxiliary for translating recursively-defined module types.
   Return a module type that approximates the shape of the given module
   type AST.  Retain only module, type, and module type
   components of signatures.  For types, retain only their arity,
   making them abstract otherwise. *)

let rec approx_modtype env smty =
  match Jane_syntax.Module_type.of_ast smty with
  | Some (jmty, _attrs) -> approx_modtype_jane_syntax env jmty
  | None ->
  match smty.pmty_desc with
    Pmty_ident lid ->
      let path =
        Env.lookup_modtype_path ~use:false ~loc:smty.pmty_loc lid.txt env
      in
      Mty_ident path
  | Pmty_alias lid ->
      let path =
        Env.lookup_module_path ~use:false ~load:false
          ~loc:smty.pmty_loc lid.txt env
      in
      Mty_alias(path)
  | Pmty_signature ssg ->
      Mty_signature(approx_sig env ssg)
  | Pmty_functor(param, sres) ->
      let (param, newenv) =
        match param with
        | Unit -> Types.Unit, env
        | Named (param, sarg) ->
          let arg = approx_modtype env sarg in
          match param.txt with
          | None -> Types.Named (None, arg), env
          | Some name ->
            let rarg = Mtype.scrape_for_functor_arg env arg in
            let scope = Ctype.create_scope () in
            let (id, newenv) =
              Env.enter_module ~scope ~arg:true name Mp_present rarg env
            in
            Types.Named (Some id, arg), newenv
      in
      let res = approx_modtype newenv sres in
      Mty_functor(param, res)
  | Pmty_with(sbody, constraints) ->
      let body = approx_modtype env sbody in
      List.iter
        (fun sdecl ->
          match sdecl with
          | Pwith_type _
          | Pwith_typesubst _
          | Pwith_modtype _
          | Pwith_modtypesubst _  -> ()
          | Pwith_module (_, lid') ->
              (* Lookup the module to make sure that it is not recursive.
                 (GPR#1626) *)
              ignore (Env.lookup_module_path ~use:false ~load:false
                        ~loc:lid'.loc lid'.txt env)
          | Pwith_modsubst (_, lid') ->
              ignore (Env.lookup_module_path ~use:false ~load:false
                        ~loc:lid'.loc lid'.txt env))
        constraints;
      body
  | Pmty_typeof smod ->
      let (_, mty) = !type_module_type_of_fwd env smod in
      mty
  | Pmty_extension ext ->
      raise (Error_forward (Builtin_attributes.error_of_extension ext))

and approx_modtype_jane_syntax env = function
  | Jane_syntax.Module_type.Jmty_strengthen { mty = smty; mod_id } ->
    let mty = approx_modtype env smty in
    let path =
      (* CR-someday: potentially improve error message for strengthening with
         a mutually recursive module. *)
      Env.lookup_module_path ~use:false ~load:false
        ~loc:mod_id.loc mod_id.txt env
    in
    let aliasable = (not (Env.is_functor_arg path env)) in
    Mty_strengthen (mty, path, Aliasability.aliasable aliasable)

and approx_module_declaration env pmd =
  {
    Types.md_type = approx_modtype env pmd.pmd_type;
    md_attributes = pmd.pmd_attributes;
    md_loc = pmd.pmd_loc;
    md_uid = Uid.internal_not_actually_unique;
  }

and approx_include_functor
      env (ifincl : Jane_syntax.Include_functor.signature_item) _srem =
  match ifincl with
  | Ifsig_include_functor sincl ->
      raise (Error(sincl.pincl_loc, env, Recursive_include_functor))

and approx_sig_jst' env (jitem : Jane_syntax.Signature_item.t) srem =
  match jitem with
  | Jsig_include_functor ifincl -> approx_include_functor env ifincl srem

and approx_sig env ssg =
  match ssg with
    [] -> []
  | item :: srem ->
      match Jane_syntax.Signature_item.of_ast item with
      | Some jitem -> approx_sig_jst' env jitem srem
      | None ->
      match item.psig_desc with
      | Psig_type (rec_flag, sdecls) ->
          let decls = Typedecl.approx_type_decl sdecls in
          let rem = approx_sig env srem in
          map_rec_type ~rec_flag
            (fun rs (id, info) -> Sig_type(id, info, rs, Exported)) decls rem
      | Psig_typesubst _ -> approx_sig env srem
      | Psig_module { pmd_name = { txt = None; _ }; _ } ->
          approx_sig env srem
      | Psig_module pmd ->
          let scope = Ctype.create_scope () in
          let md = approx_module_declaration env pmd in
          let pres =
            match md.Types.md_type with
            | Mty_alias _ -> Mp_absent
            | _ -> Mp_present
          in
          let id, newenv =
            Env.enter_module_declaration ~scope (Option.get pmd.pmd_name.txt)
              pres md env
          in
          Sig_module(id, pres, md, Trec_not, Exported) :: approx_sig newenv srem
      | Psig_modsubst pms ->
          let scope = Ctype.create_scope () in
          let _, md =
            Env.lookup_module ~use:false ~loc:pms.pms_manifest.loc
               pms.pms_manifest.txt env
          in
          let pres =
            match md.Types.md_type with
            | Mty_alias _ -> Mp_absent
            | _ -> Mp_present
          in
          let _, newenv =
            Env.enter_module_declaration ~scope pms.pms_name.txt pres md env
          in
          approx_sig newenv srem
      | Psig_recmodule sdecls ->
          let scope = Ctype.create_scope () in
          let decls =
            List.filter_map
              (fun pmd ->
                 Option.map (fun name ->
                   Ident.create_scoped ~scope name,
                   approx_module_declaration env pmd
                 ) pmd.pmd_name.txt
              )
              sdecls
          in
          let newenv =
            List.fold_left
              (fun env (id, md) -> Env.add_module_declaration ~check:false
                  id Mp_present md env)
              env decls
          in
          map_rec
            (fun rs (id, md) -> Sig_module(id, Mp_present, md, rs, Exported))
            decls
            (approx_sig newenv srem)
      | Psig_modtype d ->
          let info = approx_modtype_info env d in
          let scope = Ctype.create_scope () in
          let (id, newenv) =
            Env.enter_modtype ~scope d.pmtd_name.txt info env
          in
          Sig_modtype(id, info, Exported) :: approx_sig newenv srem
      | Psig_modtypesubst d ->
          let info = approx_modtype_info env d in
          let scope = Ctype.create_scope () in
          let (_id, newenv) =
            Env.enter_modtype ~scope d.pmtd_name.txt info env
          in
          approx_sig newenv srem
      | Psig_open sod ->
          let _, env = type_open_descr env sod in
          approx_sig env srem
      | Psig_include sincl ->
          let smty = sincl.pincl_mod in
          let mty = approx_modtype env smty in
          let scope = Ctype.create_scope () in
          let sg, newenv = Env.enter_signature ~scope
              (extract_sig env smty.pmty_loc mty) env in
          sg @ approx_sig newenv srem
      | Psig_class sdecls | Psig_class_type sdecls ->
          let decls, env = Typeclass.approx_class_declarations env sdecls in
          let rem = approx_sig env srem in
          map_rec (fun rs decl ->
            let open Typeclass in [
              Sig_class_type(decl.clsty_ty_id, decl.clsty_ty_decl, rs,
                             Exported);
              Sig_type(decl.clsty_obj_id, decl.clsty_obj_abbr, rs, Exported);
            ]
          ) decls [rem]
          |> List.flatten
      | _ ->
          approx_sig env srem

and approx_modtype_info env sinfo =
  {
   mtd_type = Option.map (approx_modtype env) sinfo.pmtd_type;
   mtd_attributes = sinfo.pmtd_attributes;
   mtd_loc = sinfo.pmtd_loc;
   mtd_uid = Uid.internal_not_actually_unique;
  }

let approx_modtype env smty =
  Warnings.without_warnings
    (fun () -> approx_modtype env smty)

(* Auxiliaries for checking the validity of name shadowing in signatures and
   structures.
   If a shadowing is valid, we also record some information (its ident,
   location where it first appears, etc) about the item that gets shadowed. *)
module Signature_names : sig
  type t

 type shadowable =
    {
      self: Ident.t;
      group: Ident.t list;
      (** group includes the element itself and all elements
                that should be removed at the same time
      *)
      loc:Location.t;
    }

  type info = [
    | `Exported
    | `From_open
    | `Shadowable of shadowable
    | `Substituted_away of Subst.t
    | `Unpackable_modtype_substituted_away of Ident.t * Subst.t
  ]

  val create : unit -> t

  val check_value     : ?info:info -> t -> Location.t -> Ident.t -> unit
  val check_type      : ?info:info -> t -> Location.t -> Ident.t -> unit
  val check_typext    : ?info:info -> t -> Location.t -> Ident.t -> unit
  val check_module    : ?info:info -> t -> Location.t -> Ident.t -> unit
  val check_modtype   : ?info:info -> t -> Location.t -> Ident.t -> unit
  val check_class     : ?info:info -> t -> Location.t -> Ident.t -> unit
  val check_class_type: ?info:info -> t -> Location.t -> Ident.t -> unit

  val check_sig_item:
    ?info:info -> t -> Location.t -> Signature_group.rec_group -> unit

  val simplify: Env.t -> t -> Types.signature -> Types.signature
end = struct

  type shadowable =
    {
      self: Ident.t;
      group: Ident.t list;
      (** group includes the element itself and all elements
                that should be removed at the same time
      *)
      loc:Location.t;
    }

  type bound_info = [
    | `Exported
    | `Shadowable of shadowable
  ]

  type info = [
    | `From_open
    | `Substituted_away of Subst.t
    | `Unpackable_modtype_substituted_away of Ident.t * Subst.t
    | bound_info
  ]

  type hide_reason =
    | From_open
    | Shadowed_by of Ident.t * Location.t

  type to_be_removed = {
    mutable subst: Subst.t;
    mutable hide: (Sig_component_kind.t * Location.t * hide_reason) Ident.Map.t;
    mutable unpackable_modtypes: Ident.Set.t;
  }

  type names_infos = (string, bound_info) Hashtbl.t

  type names = {
    values: names_infos;
    types: names_infos;
    modules: names_infos;
    modtypes: names_infos;
    typexts: names_infos;
    classes: names_infos;
    class_types: names_infos;
  }

  let new_names () = {
    values = Hashtbl.create 16;
    types = Hashtbl.create 16;
    modules = Hashtbl.create 16;
    modtypes = Hashtbl.create 16;
    typexts = Hashtbl.create 16;
    classes = Hashtbl.create 16;
    class_types = Hashtbl.create 16;
  }

  type t = {
    bound: names;
    to_be_removed: to_be_removed;
  }

  let create () = {
    bound = new_names ();
    to_be_removed = {
      subst = Subst.identity;
      hide = Ident.Map.empty;
      unpackable_modtypes = Ident.Set.empty;
    };
  }

  let table_for component names =
    let open Sig_component_kind in
    match component with
    | Value -> names.values
    | Type -> names.types
    | Module -> names.modules
    | Module_type -> names.modtypes
    | Extension_constructor -> names.typexts
    | Class -> names.classes
    | Class_type -> names.class_types

  let check cl t loc id (info : info) =
    let to_be_removed = t.to_be_removed in
    match info with
    | `Substituted_away s ->
        to_be_removed.subst <- Subst.compose s to_be_removed.subst;
    | `Unpackable_modtype_substituted_away (id,s) ->
        to_be_removed.subst <- Subst.compose s to_be_removed.subst;
        to_be_removed.unpackable_modtypes <-
          Ident.Set.add id to_be_removed.unpackable_modtypes
    | `From_open ->
        to_be_removed.hide <-
          Ident.Map.add id (cl, loc, From_open) to_be_removed.hide
    | #bound_info as bound_info ->
        let tbl = table_for cl t.bound in
        let name = Ident.name id in
        match Hashtbl.find_opt tbl name with
        | None -> Hashtbl.add tbl name bound_info
        | Some (`Shadowable s) ->
            Hashtbl.replace tbl name bound_info;
            let reason = Shadowed_by (id, loc) in
            List.iter (fun shadowed_id ->
            to_be_removed.hide <-
              Ident.Map.add shadowed_id (cl, s.loc, reason)
                to_be_removed.hide
              ) s.group
        | Some `Exported ->
            raise(Error(loc, Env.empty, Repeated_name(cl, name)))

  let check_value ?info t loc id =
    let info =
      match info with
      | Some i -> i
      | None -> `Shadowable {self=id; group=[id]; loc}
    in
    check Sig_component_kind.Value t loc id info
  let check_type ?(info=`Exported) t loc id =
    check Sig_component_kind.Type t loc id info
  let check_module ?(info=`Exported) t loc id =
    check Sig_component_kind.Module t loc id info
  let check_modtype ?(info=`Exported) t loc id =
    check Sig_component_kind.Module_type t loc id info
  let check_typext ?(info=`Exported) t loc id =
    check Sig_component_kind.Extension_constructor t loc id info
  let check_class ?(info=`Exported) t loc id =
    check Sig_component_kind.Class t loc id info
  let check_class_type ?(info=`Exported) t loc id =
    check Sig_component_kind.Class_type t loc id info

  let classify =
    let open Sig_component_kind in
    function
    | Sig_type(id, _, _, _) -> Type, id
    | Sig_module(id, _, _, _, _) -> Module, id
    | Sig_modtype(id, _, _) -> Module_type, id
    | Sig_typext(id, _, _, _) -> Extension_constructor, id
    | Sig_value (id, _, _) -> Value, id
    | Sig_class (id, _, _, _) -> Class, id
    | Sig_class_type (id, _, _, _) -> Class_type, id

  let check_item ?info names loc kind id ids =
    let info =
      match info with
      | None -> `Shadowable {self=id; group=ids; loc}
      | Some i -> i
    in
    check kind names loc id info

  let check_sig_item ?info names loc (item:Signature_group.rec_group) =
    let check ?info names loc item =
      let all = List.map classify (Signature_group.flatten item) in
      let group = List.map snd all in
      List.iter (fun (kind,id) -> check_item ?info names loc kind id group)
        all
    in
    (* we can ignore x.pre_ghosts: they are eliminated by strengthening, and
       thus never appear in includes *)
     List.iter (check ?info names loc) (Signature_group.rec_items item.group)

  (*
    Before applying local module type substitutions where the
    right-hand side is not a path, we need to check that those module types
    where never used to pack modules. For instance
    {[
    module type T := sig end
    val x: (module T)
    ]}
    should raise an error.
  *)
  let check_unpackable_modtypes ~loc ~env to_remove component =
    if not (Ident.Set.is_empty to_remove.unpackable_modtypes) then begin
      let iterator =
        let error p = Unpackable_local_modtype_subst p in
        let paths =
          List.map (fun id -> Pident id)
            (Ident.Set.elements to_remove.unpackable_modtypes)
        in
        check_usage_of_module_types ~loc ~error ~paths
          (ref (lazy env)) Btype.type_iterators
      in
      iterator.Btype.it_signature_item iterator component;
      Btype.(unmark_iterators.it_signature_item unmark_iterators) component
    end

  (* We usually require name uniqueness of signature components (e.g. types,
     modules, etc), however in some situation reusing the name is allowed: if
     the component is a value or an extension, or if the name is introduced by
     an include.
     When there are multiple specifications of a component with the same name,
     we try to keep only the last (rightmost) one, removing all references to
     the previous ones from the signature.
     If some reference cannot be removed, then we error out with
     [Cannot_hide_id].
  *)

  let simplify env t sg =
    let to_remove = t.to_be_removed in
    let ids_to_remove =
      Ident.Map.fold (fun id (kind,  _, _) lst ->
        if Sig_component_kind.can_appear_in_types kind then
          id :: lst
        else
          lst
      ) to_remove.hide []
    in
    let simplify_item (component: Types.signature_item) =
      let user_kind, user_id, user_loc =
        let open Sig_component_kind in
        match component with
        | Sig_value(id, v, _) -> Value, id, v.val_loc
        | Sig_type (id, td, _, _) -> Type, id, td.type_loc
        | Sig_typext (id, te, _, _) -> Extension_constructor, id, te.ext_loc
        | Sig_module (id, _, md, _, _) -> Module, id, md.md_loc
        | Sig_modtype (id, mtd, _) -> Module_type, id, mtd.mtd_loc
        | Sig_class (id, c, _, _) -> Class, id, c.cty_loc
        | Sig_class_type (id, ct, _, _) -> Class_type, id, ct.clty_loc
      in
      if Ident.Map.mem user_id to_remove.hide then
        None
      else begin
        let component =
          if to_remove.subst == Subst.identity then
            component
          else
            begin
              check_unpackable_modtypes ~loc:user_loc ~env to_remove component;
              Subst.signature_item Keep to_remove.subst component
            end
        in
        let component =
          match ids_to_remove with
          | [] -> component
          | ids ->
            try Mtype.nondep_sig_item env ids component with
            | Ctype.Nondep_cannot_erase removed_item_id ->
              let (removed_item_kind, removed_item_loc, reason) =
                Ident.Map.find removed_item_id to_remove.hide
              in
              let err_loc, hiding_error =
                match reason with
                | From_open ->
                  removed_item_loc,
                  Appears_in_signature {
                    opened_item_kind = removed_item_kind;
                    opened_item_id = removed_item_id;
                    user_id;
                    user_kind;
                    user_loc;
                  }
                | Shadowed_by (shadower_id, shadower_loc) ->
                  shadower_loc,
                  Illegal_shadowing {
                    shadowed_item_kind = removed_item_kind;
                    shadowed_item_id = removed_item_id;
                    shadowed_item_loc = removed_item_loc;
                    shadower_id;
                    user_id;
                    user_kind;
                    user_loc;
                  }
              in
              raise (Error(err_loc, env, Cannot_hide_id hiding_error))
        in
        Some component
      end
    in
    List.filter_map simplify_item sg
end

let has_remove_aliases_attribute attr =
  let remove_aliases =
    Attr_helper.get_no_payload_attribute
      ["remove_aliases"; "ocaml.remove_aliases"] attr
  in
  match remove_aliases with
  | None -> false
  | Some _ -> true

(* Check and translate a module type expression *)

let transl_modtype_longident loc env lid =
  Env.lookup_modtype_path ~loc lid env

let transl_module_alias loc env lid =
  Env.lookup_module_path ~load:false ~loc lid env

let mkmty desc typ env loc attrs =
  let mty = {
    mty_desc = desc;
    mty_type = typ;
    mty_loc = loc;
    mty_env = env;
    mty_attributes = attrs;
    } in
  Cmt_format.add_saved_type (Cmt_format.Partial_module_type mty);
  mty

let mksig desc env loc =
  let sg = { sig_desc = desc; sig_loc = loc; sig_env = env } in
  Cmt_format.add_saved_type (Cmt_format.Partial_signature_item sg);
  sg

(* let signature sg = List.map (fun item -> item.sig_type) sg *)

let rec transl_modtype env smty =
  Builtin_attributes.warning_scope smty.pmty_attributes
    (fun () -> transl_modtype_aux env smty)

and transl_modtype_functor_arg env sarg =
  let mty = transl_modtype env sarg in
  {mty with mty_type = Mtype.scrape_for_functor_arg env mty.mty_type}

and transl_modtype_aux env smty =
  let loc = smty.pmty_loc in
  match Jane_syntax.Module_type.of_ast smty with
  | Some (jmty, _attrs) -> transl_modtype_jane_syntax_aux ~loc env jmty
  | None ->
  match smty.pmty_desc with
    Pmty_ident lid ->
      let path = transl_modtype_longident loc env lid.txt in
      mkmty (Tmty_ident (path, lid)) (Mty_ident path) env loc
        smty.pmty_attributes
  | Pmty_alias lid ->
      let path = transl_module_alias loc env lid.txt in
      mkmty (Tmty_alias (path, lid)) (Mty_alias path) env loc
        smty.pmty_attributes
  | Pmty_signature ssg ->
      let sg = transl_signature env ssg in
      mkmty (Tmty_signature sg) (Mty_signature sg.sig_type) env loc
        smty.pmty_attributes
  | Pmty_functor(sarg_opt, sres) ->
      let t_arg, ty_arg, newenv =
        match sarg_opt with
        | Unit -> Unit, Types.Unit, env
        | Named (param, sarg) ->
          let arg = transl_modtype_functor_arg env sarg in
          let (id, newenv) =
            match param.txt with
            | None -> None, env
            | Some name ->
              let scope = Ctype.create_scope () in
              let id, newenv =
                let arg_md =
                  { md_type = arg.mty_type;
                    md_attributes = [];
                    md_loc = param.loc;
                    md_uid = Uid.mk ~current_unit:(Env.get_unit_name ());
                  }
                in
                Env.enter_module_declaration ~scope ~arg:true name Mp_present
                  arg_md env
              in
              Some id, newenv
          in
          Named (id, param, arg), Types.Named (id, arg.mty_type), newenv
      in
      let res = transl_modtype newenv sres in
      mkmty (Tmty_functor (t_arg, res))
        (Mty_functor(ty_arg, res.mty_type)) env loc
        smty.pmty_attributes
  | Pmty_with(sbody, constraints) ->
      let body = transl_modtype env sbody in
      let init_sg = extract_sig env sbody.pmty_loc body.mty_type in
      let remove_aliases = has_remove_aliases_attribute smty.pmty_attributes in
      let (rev_tcstrs, final_sg) =
        List.fold_left (transl_with ~loc:smty.pmty_loc env remove_aliases)
        ([],init_sg) constraints in
      let scope = Ctype.create_scope () in
      mkmty (Tmty_with ( body, List.rev rev_tcstrs))
        (Mtype.freshen ~scope (Mty_signature final_sg)) env loc
        smty.pmty_attributes
  | Pmty_typeof smod ->
      let env = Env.in_signature false env in
      let tmty, mty = !type_module_type_of_fwd env smod in
      mkmty (Tmty_typeof tmty) mty env loc smty.pmty_attributes
  | Pmty_extension ext ->
      raise (Error_forward (Builtin_attributes.error_of_extension ext))

and transl_modtype_jane_syntax_aux ~loc env = function
  | Jane_syntax.Module_type.Jmty_strengthen { mty ; mod_id } ->
      let tmty = transl_modtype_aux env mty in
      let path, md =
        Env.lookup_module ~use:false ~loc:mod_id.loc mod_id.txt env
      in
      let aliasable = not (Env.is_functor_arg path env) in
      try
        ignore
          (Includemod.modtypes ~loc env
            ~mark:Includemod.Mark_both md.md_type tmty.mty_type);
        mkmty
          (Tmty_strengthen (tmty, path, mod_id))
          (Mty_strengthen
            (tmty.mty_type, path, Aliasability.aliasable aliasable))
          env
          loc
          []
      with Includemod.Error explanation ->
        raise(Error(loc, env, Strengthening_mismatch(mod_id.txt, explanation)))
      ;

and transl_with ~loc env remove_aliases (rev_tcstrs,sg) constr =
  let lid, with_info = match constr with
    | Pwith_type (l,decl) ->l , With_type decl
    | Pwith_typesubst (l,decl) ->l , With_typesubst decl
    | Pwith_module (l,l') ->
        let path, md = Env.lookup_module ~loc l'.txt env in
        l , With_module {lid=l';path;md; remove_aliases}
    | Pwith_modsubst (l,l') ->
        let path, md' = Env.lookup_module ~loc l'.txt env in
        l , With_modsubst (l',path,md')
    | Pwith_modtype (l,smty) ->
        let mty = transl_modtype env smty in
        l, With_modtype mty
    | Pwith_modtypesubst (l,smty) ->
        let mty = transl_modtype env smty in
        l, With_modtypesubst mty
  in
  let (tcstr, sg) = merge_constraint env loc sg lid with_info in
  (tcstr :: rev_tcstrs, sg)



and transl_signature env (sg : Parsetree.signature) =
  let names = Signature_names.create () in

  let transl_include ~functor_ ~loc env sig_acc sincl =
    let smty = sincl.pincl_mod in
    let tmty =
      Builtin_attributes.warning_scope sincl.pincl_attributes
        (fun () -> transl_modtype env smty)
    in
    let mty = tmty.mty_type in
    let scope = Ctype.create_scope () in
    let incl_kind, sg =
      if functor_ then
        let sg, incl_kind =
          extract_sig_functor_open false env smty.pmty_loc mty sig_acc
        in
        incl_kind, sg
      else
        Tincl_structure, extract_sig env smty.pmty_loc mty
    in
    let sg, newenv = Env.enter_signature ~scope sg env in
    Signature_group.iter
      (Signature_names.check_sig_item names loc)
      sg;
    let incl =
      { incl_mod = tmty;
        incl_type = sg;
        incl_kind;
        incl_attributes = sincl.pincl_attributes;
        incl_loc = sincl.pincl_loc;
      }
    in
    mksig (Tsig_include incl) env loc, sg, newenv
  in

  let transl_include_functor ~loc env sig_acc
    : Jane_syntax.Include_functor.signature_item -> _ = function
    | Ifsig_include_functor sincl ->
        transl_include ~functor_:true ~loc env sig_acc sincl
  in

  let transl_sig_item_jst ~loc env sig_acc : Jane_syntax.Signature_item.t -> _ =
    function
    | Jsig_include_functor ifincl ->
        transl_include_functor ~loc env sig_acc ifincl
  in

  let transl_sig_item env sig_acc item =
    let loc = item.psig_loc in
    match Jane_syntax.Signature_item.of_ast item with
    | Some jitem -> transl_sig_item_jst ~loc env sig_acc jitem
    | None ->
    match item.psig_desc with
    | Psig_value sdesc ->
        let (tdesc, newenv) =
          Typedecl.transl_value_decl env item.psig_loc sdesc
        in
        Signature_names.check_value names tdesc.val_loc tdesc.val_id;
        Env.register_uid tdesc.val_val.val_uid ~loc:tdesc.val_loc
          ~attributes:tdesc.val_attributes;
        mksig (Tsig_value tdesc) env loc,
        [Sig_value(tdesc.val_id, tdesc.val_val, Exported)],
        newenv
    | Psig_type (rec_flag, sdecls) ->
        let (decls, newenv) =
          Typedecl.transl_type_decl env rec_flag sdecls
        in
        List.iter (fun td ->
          Signature_names.check_type names td.typ_loc td.typ_id;
          if not (Btype.is_row_name (Ident.name td.typ_id)) then
            Env.register_uid td.typ_type.type_uid ~loc:td.typ_loc
              ~attributes:td.typ_attributes
        ) decls;
        let sig_items =
          map_rec_type_with_row_types ~rec_flag
            (fun rs td -> Sig_type(td.typ_id, td.typ_type, rs, Exported))
            decls
        in
        mksig (Tsig_type (rec_flag, decls)) env loc, sig_items, newenv
    | Psig_typesubst sdecls ->
        let (decls, newenv) =
          Typedecl.transl_type_decl env Nonrecursive sdecls
        in
        List.iter (fun td ->
          if td.typ_kind <> Ttype_abstract || td.typ_manifest = None ||
             td.typ_private = Private
          then
            raise (Error (td.typ_loc, env, Invalid_type_subst_rhs));
          let params = td.typ_type.type_params in
          if params_are_constrained params
          then raise(Error(loc, env, With_cannot_remove_constrained_type));
          let info =
              let subst =
                Subst.add_type_function (Pident td.typ_id)
                  ~params
                  ~body:(Option.get td.typ_type.type_manifest)
                  Subst.identity
              in
              Some (`Substituted_away subst)
          in
          Signature_names.check_type ?info names td.typ_loc td.typ_id;
          Env.register_uid td.typ_type.type_uid ~loc:td.typ_loc ~attributes:td.typ_attributes
        ) decls;
        mksig (Tsig_typesubst decls) env loc, [], newenv
    | Psig_typext styext ->
        let (tyext, newenv) =
          Typedecl.transl_type_extension false env item.psig_loc styext
        in
        let constructors = tyext.tyext_constructors in
        List.iter (fun ext ->
          Signature_names.check_typext names ext.ext_loc ext.ext_id;
          Env.register_uid ext.ext_type.ext_uid ~loc:ext.ext_loc
            ~attributes:ext.ext_attributes
        ) constructors;
        let tsg = map_ext (fun es ext ->
            Sig_typext(ext.ext_id, ext.ext_type, es, Exported)
          ) constructors
        in
        mksig (Tsig_typext tyext) env loc,
        tsg,
        newenv
    | Psig_exception sext ->
        let (ext, newenv) = Typedecl.transl_type_exception env sext in
        let constructor = ext.tyexn_constructor in
        Signature_names.check_typext names constructor.ext_loc
          constructor.ext_id;
        Env.register_uid
          constructor.ext_type.ext_uid
          ~loc:constructor.ext_loc
          ~attributes:constructor.ext_attributes;
        let tsg =
          Sig_typext(constructor.ext_id, constructor.ext_type,
                     Text_exception, Exported)
        in
        mksig (Tsig_exception ext) env loc, [tsg], newenv
    | Psig_module pmd ->
        let scope = Ctype.create_scope () in
        let tmty =
          Builtin_attributes.warning_scope pmd.pmd_attributes
            (fun () -> transl_modtype env pmd.pmd_type)
        in
        let pres =
          match tmty.mty_type with
          | Mty_alias _ -> Mp_absent
          | _ -> Mp_present
        in
        let md = {
          md_type=tmty.mty_type;
          md_attributes=pmd.pmd_attributes;
          md_loc=pmd.pmd_loc;
          md_uid = Uid.mk ~current_unit:(Env.get_unit_name ());
        }
        in
        let id, newenv =
          match pmd.pmd_name.txt with
          | None -> None, env
          | Some name ->
            let id, newenv =
              Env.enter_module_declaration ~scope name pres md env
            in
            Signature_names.check_module names pmd.pmd_name.loc id;
            Some id, newenv
        in
        Env.register_uid md.md_uid ~loc:md.md_loc ~attributes:md.md_attributes;
        let sig_item =
          mksig (Tsig_module {md_id=id; md_name=pmd.pmd_name;
                              md_presence=pres; md_type=tmty;
                              md_loc=pmd.pmd_loc;
                              md_attributes=pmd.pmd_attributes})
            env loc
        in
        let tsg =
          match id with
          | None -> []
          | Some id -> [Sig_module(id, pres, md, Trec_not, Exported)]
        in
        sig_item, tsg, newenv
    | Psig_modsubst pms ->
        let scope = Ctype.create_scope () in
        let path, md =
          Env.lookup_module ~loc:pms.pms_manifest.loc
            pms.pms_manifest.txt env
        in
        let aliasable = not (Env.is_functor_arg path env) in
        let md =
          if not aliasable then
            md
          else
            { md_type = Mty_alias path;
              md_attributes = pms.pms_attributes;
              md_loc = pms.pms_loc;
              md_uid = Uid.mk ~current_unit:(Env.get_unit_name ());
            }
        in
        let pres =
          match md.md_type with
          | Mty_alias _ -> Mp_absent
          | _ -> Mp_present
        in
        let id, newenv =
          Env.enter_module_declaration ~scope pms.pms_name.txt pres md env
        in
        let info =
          `Substituted_away (Subst.add_module id path Subst.identity)
        in
        Signature_names.check_module ~info names pms.pms_name.loc id;
        Env.register_uid md.md_uid ~loc:md.md_loc ~attributes:md.md_attributes;
        let sig_item =
          mksig (Tsig_modsubst {ms_id=id; ms_name=pms.pms_name;
                                ms_manifest=path; ms_txt=pms.pms_manifest;
                                ms_loc=pms.pms_loc;
                                ms_attributes=pms.pms_attributes})
            env loc
        in
        sig_item, [], newenv
    | Psig_recmodule sdecls ->
        let (tdecls, newenv) =
          transl_recmodule_modtypes env sdecls in
        let decls =
          List.filter_map (fun (md, uid, _) ->
            match md.md_id with
            | None -> None
            | Some id -> Some (id, md, uid)
          ) tdecls
        in
        List.iter (fun (id, md, uid) ->
          Signature_names.check_module names md.md_loc id;
          Env.register_uid uid ~loc:md.md_loc ~attributes:md.md_attributes
        ) decls;
        let sig_items =
          map_rec (fun rs (id, md, uid) ->
            let d = {Types.md_type = md.md_type.mty_type;
                     md_attributes = md.md_attributes;
                     md_loc = md.md_loc;
                     md_uid = uid;
                    } in
            Sig_module(id, Mp_present, d, rs, Exported))
            decls []
        in
        mksig (Tsig_recmodule (List.map (fun (md, _, _) -> md) tdecls)) env loc,
        sig_items,
        newenv
    | Psig_modtype pmtd ->
        let newenv, mtd, decl = transl_modtype_decl env pmtd in
        Signature_names.check_modtype names pmtd.pmtd_loc mtd.mtd_id;
        Env.register_uid decl.mtd_uid ~loc:mtd.mtd_loc
          ~attributes:mtd.mtd_attributes;
        mksig (Tsig_modtype mtd) env loc,
        [Sig_modtype (mtd.mtd_id, decl, Exported)],
        newenv
    | Psig_modtypesubst pmtd ->
        let newenv, mtd, decl = transl_modtype_decl env pmtd in
        let info =
          let mty = match mtd.mtd_type with
            | Some tmty -> tmty.mty_type
            | None ->
                (* parsetree invariant, see Ast_invariants *)
                assert false
          in
          let subst = Subst.add_modtype mtd.mtd_id mty Subst.identity in
          match mty with
          | Mty_ident _ -> `Substituted_away subst
          | _ -> `Unpackable_modtype_substituted_away (mtd.mtd_id,subst)
        in
        Signature_names.check_modtype ~info names pmtd.pmtd_loc mtd.mtd_id;
        Env.register_uid decl.mtd_uid ~loc:mtd.mtd_loc ~attributes:mtd.mtd_attributes;
        mksig (Tsig_modtypesubst mtd) env loc,
        [],
        newenv
    | Psig_open sod ->
        let (od, newenv) = type_open_descr env sod in
        mksig (Tsig_open od) env loc, [], newenv
    | Psig_include sincl ->
        transl_include ~functor_:false ~loc env sig_acc sincl
    | Psig_class cl ->
        let (classes, newenv) = Typeclass.class_descriptions env cl in
        List.iter (fun cls ->
          let open Typeclass in
          let loc = cls.cls_id_loc.Location.loc in
          Signature_names.check_type names loc cls.cls_obj_id;
          Signature_names.check_class names loc cls.cls_id;
          Signature_names.check_class_type names loc cls.cls_ty_id;
          Env.register_uid cls.cls_decl.cty_uid ~loc:cls.cls_decl.cty_loc
            ~attributes:cls.cls_decl.cty_attributes;
        ) classes;
        let tsg =
          map_rec (fun rs cls ->
            let open Typeclass in
            [Sig_class(cls.cls_id, cls.cls_decl, rs, Exported);
             Sig_class_type(cls.cls_ty_id, cls.cls_ty_decl, rs, Exported);
             Sig_type(cls.cls_obj_id, cls.cls_obj_abbr, rs, Exported)]
          ) classes [] |> List.flatten
        in
        let typedtree =
          mksig (Tsig_class
                   (List.map (fun decr ->
                      decr.Typeclass.cls_info) classes)) env loc
        in
        typedtree, tsg, newenv
    | Psig_class_type cl ->
        let (classes, newenv) = Typeclass.class_type_declarations env cl in
        List.iter (fun decl ->
          let open Typeclass in
          let loc = decl.clsty_id_loc.Location.loc in
          Signature_names.check_class_type names loc decl.clsty_ty_id;
          Signature_names.check_type names loc decl.clsty_obj_id;
          Env.register_uid
            decl.clsty_ty_decl.clty_uid
            ~loc:decl.clsty_ty_decl.clty_loc
            ~attributes:decl.clsty_ty_decl.clty_attributes;
        ) classes;
        let tsg =
          map_rec (fun rs decl ->
            let open Typeclass in
            [Sig_class_type(decl.clsty_ty_id, decl.clsty_ty_decl, rs,
                            Exported);
             Sig_type(decl.clsty_obj_id, decl.clsty_obj_abbr, rs, Exported);
            ]
          ) classes []
          |> List.flatten
        in
        let typedtree =
          mksig
            (Tsig_class_type
               (List.map (fun decl -> decl.Typeclass.clsty_info) classes))
            env loc
        in
        typedtree, tsg, newenv
    | Psig_attribute attr ->
        Builtin_attributes.parse_standard_interface_attributes attr;
        Builtin_attributes.mark_alert_used attr;
        mksig (Tsig_attribute attr) env loc, [], env
    | Psig_extension (ext, _attrs) ->
        raise (Error_forward (Builtin_attributes.error_of_extension ext))
  in
  let rec transl_sig env sig_items sig_type = function
    | [] -> List.rev sig_items, List.rev sig_type, env
    | item :: srem ->
      let new_item , new_types , env = transl_sig_item env sig_type item in
      transl_sig env
        (new_item :: sig_items)
        (List.rev_append new_types sig_type)
        srem
  in
  let previous_saved_types = Cmt_format.get_saved_types () in
  Builtin_attributes.warning_scope []
    (fun () ->
       let (trem, rem, final_env) =
         transl_sig (Env.in_signature true env) [] [] sg
       in
       let rem = Signature_names.simplify final_env names rem in
       let sg =
         { sig_items = trem; sig_type = rem; sig_final_env = final_env }
       in
       Cmt_format.set_saved_types
         ((Cmt_format.Partial_signature sg) :: previous_saved_types);
       sg
    )

and transl_modtype_decl env pmtd =
  Builtin_attributes.warning_scope pmtd.pmtd_attributes
    (fun () -> transl_modtype_decl_aux env pmtd)

and transl_modtype_decl_aux env
    {pmtd_name; pmtd_type; pmtd_attributes; pmtd_loc} =
  let tmty =
    Option.map (transl_modtype (Env.in_signature true env)) pmtd_type
  in
  let decl =
    {
     Types.mtd_type=Option.map (fun t -> t.mty_type) tmty;
     mtd_attributes=pmtd_attributes;
     mtd_loc=pmtd_loc;
     mtd_uid = Uid.mk ~current_unit:(Env.get_unit_name ());
    }
  in
  let scope = Ctype.create_scope () in
  let (id, newenv) = Env.enter_modtype ~scope pmtd_name.txt decl env in
  let mtd =
    {
     mtd_id=id;
     mtd_name=pmtd_name;
     mtd_type=tmty;
     mtd_attributes=pmtd_attributes;
     mtd_loc=pmtd_loc;
    }
  in
  newenv, mtd, decl

and transl_recmodule_modtypes env sdecls =
  let make_env curr =
    List.fold_left (fun env (id_shape, _, md, _) ->
      Option.fold ~none:env ~some:(fun (id, shape) ->
        Env.add_module_declaration ~check:true ~shape ~arg:true
          id Mp_present md env
      ) id_shape
    ) env curr
  in
  let transition env_c curr =
    List.map2
      (fun pmd (id_shape, id_loc, md, _) ->
        let tmty =
          Builtin_attributes.warning_scope pmd.pmd_attributes
            (fun () -> transl_modtype env_c pmd.pmd_type)
        in
        let md = { md with Types.md_type = tmty.mty_type } in
        (id_shape, id_loc, md, tmty))
      sdecls curr in
  let map_mtys curr =
    List.filter_map
      (fun (id_shape, _, md, _) ->
         Option.map (fun (id, _) -> (id, md)) id_shape)
      curr
  in
  let scope = Ctype.create_scope () in
  let ids =
    List.map (fun x -> Option.map (Ident.create_scoped ~scope) x.pmd_name.txt)
      sdecls
  in
  let approx_env =
    List.fold_left
      (fun env ->
         Option.fold ~none:env ~some:(fun id -> (* cf #5965 *)
           Env.enter_unbound_module (Ident.name id)
             Mod_unbound_illegal_recursion env
         ))
      env ids
  in
  let init =
    List.map2
      (fun id pmd ->
         let md_uid = Uid.mk ~current_unit:(Env.get_unit_name ()) in
         let md =
           { md_type = approx_modtype approx_env pmd.pmd_type;
             md_loc = pmd.pmd_loc;
             md_attributes = pmd.pmd_attributes;
             md_uid }
         in
         let id_shape =
           Option.map (fun id -> id, Shape.var md_uid id) id
         in
         (id_shape, pmd.pmd_name, md, ()))
      ids sdecls
  in
  let env0 = make_env init in
  let dcl1 =
    Warnings.without_warnings
      (fun () -> transition env0 init)
  in
  let env1 = make_env dcl1 in
  check_recmod_typedecls env1 (map_mtys dcl1);
  let dcl2 = transition env1 dcl1 in
(*
  List.iter
    (fun (id, mty) ->
      Format.printf "%a: %a@." Printtyp.ident id Printtyp.modtype mty)
    dcl2;
*)
  let env2 = make_env dcl2 in
  check_recmod_typedecls env2 (map_mtys dcl2);
  let dcl2 =
    List.map2 (fun pmd (id_shape, id_loc, md, mty) ->
      let tmd =
        {md_id=Option.map fst id_shape; md_name=id_loc; md_type=mty;
         md_presence=Mp_present;
         md_loc=pmd.pmd_loc;
         md_attributes=pmd.pmd_attributes}
      in
      tmd, md.md_uid, Option.map snd id_shape
    ) sdecls dcl2
  in
  (dcl2, env2)

(* Try to convert a module expression to a module path. *)

exception Not_a_path

let rec path_of_module mexp =
  match mexp.mod_desc with
  | Tmod_ident (p,_) -> p
  | Tmod_apply(funct, arg, _coercion) when !Clflags.applicative_functors ->
      Papply(path_of_module funct, path_of_module arg)
  | Tmod_constraint (mexp, _, _, _) ->
      path_of_module mexp
  | (Tmod_structure _ | Tmod_functor _ | Tmod_apply_unit _ | Tmod_unpack _ |
    Tmod_apply _) ->
    raise Not_a_path

let path_of_module mexp =
 try Some (path_of_module mexp) with Not_a_path -> None

(* Check that all core type schemes in a structure
   do not contain non-generalized type variable *)

let rec nongen_modtype env f = function
    Mty_ident _ -> None
  | Mty_alias _ -> None
  | Mty_signature sg ->
      let env = Env.add_signature sg env in
      List.find_map (nongen_signature_item env f) sg
  | Mty_functor(arg_opt, body) ->
      let env =
        match arg_opt with
        | Unit
        | Named (None, _) -> env
        | Named (Some id, param) ->
            Env.add_module ~arg:true id Mp_present param env
      in
      nongen_modtype env f body
  | Mty_strengthen (mty,_ ,_) -> nongen_modtype env f mty

and nongen_signature_item env f = function
  | Sig_value(_id, desc, _) ->
      f env desc.val_type
      |> Option.map (fun vars -> (vars, desc))
  | Sig_module(_id, _, md, _, _) -> nongen_modtype env f md.md_type
  | _ -> None

let check_nongen_modtype env loc mty =
  nongen_modtype env Ctype.nongen_vars_in_schema mty
  |> Option.iter (fun (vars, item) ->
      let vars = Btype.TypeSet.elements vars in
      let error =
        Non_generalizable_module { vars; item; mty }
      in
      raise(Error(loc, env, error))
    )

let check_nongen_signature_item env sig_item =
  match sig_item with
    Sig_value(_id, vd, _) ->
      Ctype.nongen_vars_in_schema env vd.val_type
      |> Option.iter (fun vars ->
          let vars = Btype.TypeSet.elements vars in
          let error =
            Non_generalizable { vars; expression = vd.val_type }
          in
          raise (Error (vd.val_loc, env, error))
        )
  | Sig_module (_id, _, md, _, _) ->
      check_nongen_modtype env md.md_loc md.md_type
  | _ -> ()

let check_nongen_signature env sg =
  List.iter (check_nongen_signature_item env) sg

let remove_mode_and_jkind_variables env sg =
  let rm _env ty = Ctype.remove_mode_and_jkind_variables ty; None in
  List.find_map (nongen_signature_item env rm) sg |> ignore

(* Helpers for typing recursive modules *)

let anchor_submodule name anchor =
  match anchor, name with
  | None, _
  | _, None ->
      None
  | Some p, Some name ->
      Some(Pdot(p, name))

let anchor_recmodule = Option.map (fun id -> Pident id)

let enrich_type_decls anchor decls oldenv newenv =
  match anchor with
    None -> newenv
  | Some p ->
      List.fold_left
        (fun e info ->
          let id = info.typ_id in
          let info' =
            Mtype.enrich_typedecl oldenv (Pdot(p, Ident.name id))
              id info.typ_type
          in
            Env.add_type ~check:true id info' e)
        oldenv decls

let enrich_module_type anchor name mty env =
  match anchor, name with
  | None, _
  | _, None ->
      mty
  | Some p, Some name ->
      Mtype.enrich_modtype env (Pdot(p, name)) mty

let check_recmodule_inclusion env bindings =
  (* PR#4450, PR#4470: consider
        module rec X : DECL = MOD  where MOD has inferred type ACTUAL
     The "natural" typing condition
        E, X: ACTUAL |- ACTUAL <: DECL
     leads to circularities through manifest types.
     Instead, we "unroll away" the potential circularities a finite number
     of times.  The (weaker) condition we implement is:
        E, X: DECL,
           X1: ACTUAL,
           X2: ACTUAL{X <- X1}/X1
           ...
           Xn: ACTUAL{X <- X(n-1)}/X(n-1)
        |- ACTUAL{X <- Xn}/Xn <: DECL{X <- Xn}
     so that manifest types rooted at X(n+1) are expanded in terms of X(n),
     avoiding circularities.  The strengthenings ensure that
     Xn.t = X(n-1).t = ... = X2.t = X1.t.
     N can be chosen arbitrarily; larger values of N result in more
     recursive definitions being accepted.  A good choice appears to be
     the number of mutually recursive declarations. *)

  let subst_and_strengthen scope s id mty =
    let mty = Subst.modtype (Rescope scope) s mty in
    match id with
    | None -> mty
    | Some id ->
        Mtype.strengthen ~aliasable:false mty (Subst.module_path s (Pident id))
  in

  let rec check_incl first_time n env s =
    let scope = Ctype.create_scope () in
    if n > 0 then begin
      (* Generate fresh names Y_i for the rec. bound module idents X_i *)
      let bindings1 =
        List.map
          (fun (id, _name, _mty_decl, _modl,
                mty_actual, _attrs, _loc, shape, _uid) ->
             let ids =
               Option.map
                 (fun id -> (id, Ident.create_scoped ~scope (Ident.name id))) id
             in
             (ids, mty_actual, shape))
          bindings in
      (* Enter the Y_i in the environment with their actual types substituted
         by the input substitution s *)
      let env' =
        List.fold_left
          (fun env (ids, mty_actual, shape) ->
             match ids with
             | None -> env
             | Some (id, id') ->
               let mty_actual' =
                 if first_time
                 then mty_actual
                 else subst_and_strengthen scope s (Some id) mty_actual
               in
               Env.add_module ~arg:false ~shape id' Mp_present mty_actual' env)
          env bindings1 in
      (* Build the output substitution Y_i <- X_i *)
      let s' =
        List.fold_left
          (fun s (ids, _mty_actual, _shape) ->
             match ids with
             | None -> s
             | Some (id, id') -> Subst.add_module id (Pident id') s)
          Subst.identity bindings1 in
      (* Recurse with env' and s' *)
      check_incl false (n-1) env' s'
    end else begin
      (* Base case: check inclusion of s(mty_actual) in s(mty_decl)
         and insert coercion if needed *)
      let check_inclusion
            (id, name, mty_decl, modl, mty_actual, attrs, loc, shape, uid) =
        let mty_decl' = Subst.modtype (Rescope scope) s mty_decl.mty_type
        and mty_actual' = subst_and_strengthen scope s id mty_actual in
        let coercion, shape =
          try
            Includemod.modtypes_with_shape ~shape
              ~loc:modl.mod_loc ~mark:Mark_both
              env mty_actual' mty_decl'
          with Includemod.Error msg ->
            raise(Error(modl.mod_loc, env, Not_included msg)) in
        let modl' =
            { mod_desc = Tmod_constraint(modl, mty_decl.mty_type,
                Tmodtype_explicit mty_decl, coercion);
              mod_type = mty_decl.mty_type;
              mod_env = env;
              mod_loc = modl.mod_loc;
              mod_attributes = [];
             } in
        let mb =
          {
            mb_id = id;
            mb_name = name;
            mb_presence = Mp_present;
            mb_expr = modl';
            mb_attributes = attrs;
            mb_loc = loc;
          }
        in
        mb, shape, uid
      in
      List.map check_inclusion bindings
    end
  in check_incl true (List.length bindings) env Subst.identity

(* Helper for unpack *)

let rec package_constraints_sig env loc sg constrs =
  List.map
    (function
      | Sig_type (id, ({type_params=[]} as td), rs, priv)
        when List.mem_assoc [Ident.name id] constrs ->
          let ty = List.assoc [Ident.name id] constrs in
          Sig_type (id, {td with type_manifest = Some ty}, rs, priv)
      | Sig_module (id, pres, md, rs, priv) ->
          let rec aux = function
            | (m :: ((_ :: _) as l), t) :: rest when m = Ident.name id ->
                (l, t) :: aux rest
            | _ :: rest -> aux rest
            | [] -> []
          in
          let md =
            {md with
             md_type = package_constraints env loc md.md_type (aux constrs)
            }
          in
          Sig_module (id, pres, md, rs, priv)
      | item -> item
    )
    sg

and package_constraints env loc mty constrs =
  if constrs = [] then mty
  else begin
    match Mtype.scrape env mty with
    | Mty_signature sg ->
        Mty_signature (package_constraints_sig env loc sg constrs)
    | mty ->
      let rec ident = function
          Mty_ident p -> p
        | Mty_strengthen (mty,_,_) -> ident mty
        | Mty_functor _ | Mty_alias _ | Mty_signature _ -> assert false
      in
      raise(Error(loc, env, Cannot_scrape_package_type (ident mty)))
  end

let modtype_of_package env loc p fl =
  (* We call Ctype.correct_levels to ensure that the types being added to the
     module type are at generic_level. *)
  let mty =
    package_constraints env loc (Mty_ident p)
      (List.map (fun (n, t) -> Longident.flatten n, Ctype.correct_levels t) fl)
  in
  Subst.modtype Keep Subst.identity mty

let package_subtype env p1 fl1 p2 fl2 =
  let mkmty p fl =
    let fl =
      List.filter (fun (_n,t) -> Ctype.free_variables t = []) fl in
    modtype_of_package env Location.none p fl
  in
  match mkmty p1 fl1, mkmty p2 fl2 with
  | exception Error(_, _, Cannot_scrape_package_type _) -> false
  | mty1, mty2 ->
    let loc = Location.none in
    match Includemod.modtypes ~loc ~mark:Mark_both env mty1 mty2 with
    | Tcoerce_none -> true
    | _ | exception Includemod.Error _ -> false

let () = Ctype.package_subtype := package_subtype

let wrap_constraint_package env mark arg mty explicit =
  let mark = if mark then Includemod.Mark_both else Includemod.Mark_neither in
  let mty1 = Subst.modtype Keep Subst.identity arg.mod_type in
  let mty2 = Subst.modtype Keep Subst.identity mty in
  let coercion =
    try
      Includemod.modtypes ~loc:arg.mod_loc env ~mark mty1 mty2
    with Includemod.Error msg ->
      raise(Error(arg.mod_loc, env, Not_included msg)) in
  { mod_desc = Tmod_constraint(arg, mty, explicit, coercion);
    mod_type = mty;
    mod_env = env;
    mod_attributes = [];
    mod_loc = arg.mod_loc }

let wrap_constraint_with_shape env mark arg mty
  shape explicit =
  let mark = if mark then Includemod.Mark_both else Includemod.Mark_neither in
  let coercion, shape =
    try
      Includemod.modtypes_with_shape ~shape ~loc:arg.mod_loc env ~mark
        arg.mod_type mty
    with Includemod.Error msg ->
      raise(Error(arg.mod_loc, env, Not_included msg)) in
  { mod_desc = Tmod_constraint(arg, mty, explicit, coercion);
    mod_type = mty;
    mod_env = env;
    mod_attributes = [];
    mod_loc = arg.mod_loc }, shape

(* Type a module value expression *)


(* These describe the X in [F(X)] (which might be missing, for [F ()]) *)
type argument_summary = {
  is_syntactic_unit: bool;
  arg: Typedtree.module_expr;
  path: Path.t option;
  shape: Shape.t
}

type application_summary = {
  loc: Location.t;
  attributes: attributes;
  f_loc: Location.t; (* loc for F *)
  arg: argument_summary option (* None for () *)
}

let simplify_app_summary app_view = match app_view.arg with
  | None ->
    Includemod.Error.Unit, Mty_signature []
  | Some arg ->
    let mty = arg.arg.mod_type in
    match arg.is_syntactic_unit , arg.path with
    | true , _      -> Includemod.Error.Empty_struct, mty
    | false, Some p -> Includemod.Error.Named p, mty
    | false, None   -> Includemod.Error.Anonymous, mty

let rec type_module ?(alias=false) sttn funct_body anchor env smod =
  Builtin_attributes.warning_scope smod.pmod_attributes
    (fun () -> type_module_aux ~alias sttn funct_body anchor env smod)

and type_module_aux ~alias sttn funct_body anchor env smod =
  match smod.pmod_desc with
    Pmod_ident lid ->
      let path =
        Env.lookup_module_path ~load:(not alias) ~loc:smod.pmod_loc lid.txt env
      in
      let md = { mod_desc = Tmod_ident (path, lid);
                 mod_type = Mty_alias path;
                 mod_env = env;
                 mod_attributes = smod.pmod_attributes;
                 mod_loc = smod.pmod_loc } in
      let aliasable = not (Env.is_functor_arg path env) in
      let shape =
        Env.shape_of_path ~namespace:Shape.Sig_component_kind.Module env path
      in
      let md =
        if alias && aliasable then
          (Env.add_required_global path env; md)
        else begin
          let mty = Mtype.find_type_of_module
              ~strengthen:sttn ~aliasable env path
          in
          match mty with
          | Mty_alias p1 when not alias ->
              let p1 = Env.normalize_module_path (Some smod.pmod_loc) env p1 in
              let mty = Includemod.expand_module_alias
                  ~strengthen:sttn env p1 in
              { md with
                mod_desc =
                  Tmod_constraint (md, mty, Tmodtype_implicit,
                                   Tcoerce_alias (env, path, Tcoerce_none));
                mod_type = mty }
          | mty ->
              { md with mod_type = mty }
        end
      in
      md, shape
  | Pmod_structure sstr ->
      let (str, sg, names, shape, _finalenv) =
        type_structure funct_body anchor env sstr in
      let md =
        { mod_desc = Tmod_structure str;
          mod_type = Mty_signature sg;
          mod_env = env;
          mod_attributes = smod.pmod_attributes;
          mod_loc = smod.pmod_loc }
      in
      let sg' = Signature_names.simplify _finalenv names sg in
      if List.length sg' = List.length sg then md, shape else
      wrap_constraint_with_shape env false md
        (Mty_signature sg') shape Tmodtype_implicit
  | Pmod_functor(arg_opt, sbody) ->
      let t_arg, ty_arg, newenv, funct_shape_param, funct_body =
        match arg_opt with
        | Unit ->
          Unit, Types.Unit, env, Shape.for_unnamed_functor_param, false
        | Named (param, smty) ->
          let mty = transl_modtype_functor_arg env smty in
          let scope = Ctype.create_scope () in
          let (id, newenv, var) =
            match param.txt with
            | None -> None, env, Shape.for_unnamed_functor_param
            | Some name ->
              let md_uid =  Uid.mk ~current_unit:(Env.get_unit_name ()) in
              let arg_md =
                { md_type = mty.mty_type;
                  md_attributes = [];
                  md_loc = param.loc;
                  md_uid;
                }
              in
              let id = Ident.create_scoped ~scope name in
              let shape = Shape.var md_uid id in
              let newenv = Env.add_module_declaration
                ~shape ~arg:true ~check:true id Mp_present arg_md env
              in
              Some id, newenv, id
          in
          Named (id, param, mty), Types.Named (id, mty.mty_type), newenv,
          var, true
      in
      let newenv = Env.add_escape_lock Module newenv in
      let newenv = Env.add_share_lock Module newenv in
      let body, body_shape = type_module true funct_body None newenv sbody in
      { mod_desc = Tmod_functor(t_arg, body);
        mod_type = Mty_functor(ty_arg, body.mod_type);
        mod_env = env;
        mod_attributes = smod.pmod_attributes;
        mod_loc = smod.pmod_loc },
      Shape.abs funct_shape_param body_shape
  | Pmod_apply _ | Pmod_apply_unit _ ->
      type_application smod.pmod_loc sttn funct_body env smod
  | Pmod_constraint(sarg, smty) ->
      let arg, arg_shape = type_module ~alias true funct_body anchor env sarg in
      let mty = transl_modtype env smty in
      let md, final_shape =
        wrap_constraint_with_shape env true arg mty.mty_type arg_shape
          (Tmodtype_explicit mty)
      in
      { md with
        mod_loc = smod.pmod_loc;
        mod_attributes = smod.pmod_attributes;
      },
      final_shape
  | Pmod_unpack sexp ->
      let exp =
        Ctype.with_local_level_if_principal
          (fun () -> Typecore.type_exp env sexp)
          ~post:Typecore.generalize_structure_exp
      in
      let mty =
        match get_desc (Ctype.expand_head env exp.exp_type) with
          Tpackage (p, fl) ->
            if List.exists (fun (_n, t) -> Ctype.free_variables t <> []) fl then
              raise (Error (smod.pmod_loc, env,
                            Incomplete_packed_module exp.exp_type));
            if !Clflags.principal &&
              not (Typecore.generalizable (Btype.generic_level-1) exp.exp_type)
            then
              Location.prerr_warning smod.pmod_loc
                (Warnings.Not_principal "this module unpacking");
            modtype_of_package env smod.pmod_loc p fl
        | Tvar _ ->
            raise (Typecore.Error
                     (smod.pmod_loc, env, Typecore.Cannot_infer_signature))
        | _ ->
            raise (Error(smod.pmod_loc, env, Not_a_packed_module exp.exp_type))
      in
      if funct_body && Mtype.contains_type env mty then
        raise (Error (smod.pmod_loc, env, Not_allowed_in_functor_body));
      { mod_desc = Tmod_unpack(exp, mty);
        mod_type = mty;
        mod_env = env;
        mod_attributes = smod.pmod_attributes;
        mod_loc = smod.pmod_loc },
      Shape.leaf_for_unpack
  | Pmod_extension ext ->
      raise (Error_forward (Builtin_attributes.error_of_extension ext))

and type_application loc strengthen funct_body env smod =
  let rec extract_application funct_body env sargs smod =
    match smod.pmod_desc with
    | Pmod_apply(f, sarg) ->
        let arg, shape = type_module true funct_body None env sarg in
        let summary = {
          loc = smod.pmod_loc;
          attributes = smod.pmod_attributes;
          f_loc = f.pmod_loc;
          arg = Some {
            is_syntactic_unit = sarg.pmod_desc = Pmod_structure [];
            arg;
            path = path_of_module arg;
            shape;
          }
        } in
        extract_application funct_body env (summary::sargs) f
    | Pmod_apply_unit f ->
        let summary = {
          loc = smod.pmod_loc;
          attributes = smod.pmod_attributes;
          f_loc = f.pmod_loc;
          arg = None
        } in
        extract_application funct_body env (summary::sargs) f
    | _ -> smod, sargs
  in
  let sfunct, args = extract_application funct_body env [] smod in
  let funct, funct_shape =
    let has_path { arg } = match arg with
      | None | Some { path = None } -> false
      | Some { path = Some _ } -> true
    in
    let strengthen = strengthen && List.for_all has_path args in
    type_module strengthen funct_body None env sfunct
  in
  List.fold_left (type_one_application ~ctx:(loc, funct, args) funct_body env)
    (funct, funct_shape) args

and type_one_application ~ctx:(apply_loc,md_f,args)
    funct_body env (funct, funct_shape) app_view =
  match Mtype.scrape_alias env funct.mod_type with
  | Mty_functor (Unit, mty_res) ->
      begin match app_view.arg with
        | None -> ()
        | Some arg ->
          if arg.is_syntactic_unit then
            (* this call to warning_scope allows e.g.
               [ F (struct end [@warning "-73"]) ]
               not to warn; useful when generating code that must
               work over multiple versions of OCaml *)
            Builtin_attributes.warning_scope arg.arg.mod_attributes @@ fun () ->
            Location.prerr_warning arg.arg.mod_loc
              Warnings.Generative_application_expects_unit
          else
            raise (Error (app_view.f_loc, env, Apply_generative));
      end;
      if funct_body && Mtype.contains_type env funct.mod_type then
        raise (Error (apply_loc, env, Not_allowed_in_functor_body));
      { mod_desc = Tmod_apply_unit funct;
        mod_type = mty_res;
        mod_env = env;
        mod_attributes = app_view.attributes;
        mod_loc = funct.mod_loc },
      Shape.app funct_shape ~arg:Shape.dummy_mod
  | Mty_functor (Named (param, mty_param), mty_res) as mty_functor ->
      let apply_error () =
        let args = List.map simplify_app_summary args in
        let mty_f = md_f.mod_type in
        let lid_app = None in
        raise(Includemod.Apply_error {loc=apply_loc;env;lid_app;mty_f;args})
      in
      begin match app_view with
      | { arg = None; _ } -> apply_error ()
      | { loc = app_loc; attributes = app_attributes;
          arg = Some { shape = arg_shape; path = arg_path; arg } } ->
      let coercion =
        try Includemod.modtypes
              ~loc:arg.mod_loc ~mark:Mark_both env arg.mod_type mty_param
        with Includemod.Error _ -> apply_error ()
      in
      let mty_appl =
        match arg_path with
        | Some path ->
            let scope = Ctype.create_scope () in
            let subst =
              match param with
              | None -> Subst.identity
              | Some p -> Subst.add_module p path Subst.identity
            in
            Subst.modtype (Rescope scope) subst mty_res
        | None ->
            let env, nondep_mty =
              match param with
              | None -> env, mty_res
              | Some param ->
                  let env =
                    Env.add_module ~arg:true param Mp_present arg.mod_type env
                  in
                  check_well_formed_module env app_loc
                    "the signature of this functor application" mty_res;
                  try env, Mtype.nondep_supertype env [param] mty_res
                  with Ctype.Nondep_cannot_erase _ ->
                    let error = Cannot_eliminate_dependency
                                  (Functor_applied, mty_functor) in
                    raise (Error(app_loc, env, error))
            in
            begin match
              Includemod.modtypes
                ~loc:app_loc ~mark:Mark_neither env mty_res nondep_mty
            with
            | Tcoerce_none -> ()
            | _ ->
                fatal_error
                  "unexpected coercion from original module type to \
                   nondep_supertype one"
            | exception Includemod.Error _ ->
                fatal_error
                  "nondep_supertype not included in original module type"
            end;
            nondep_mty
      in
      check_well_formed_module env apply_loc
        "the signature of this functor application" mty_appl;
      { mod_desc = Tmod_apply(funct, arg, coercion);
        mod_type = mty_appl;
        mod_env = env;
        mod_attributes = app_attributes;
        mod_loc = app_loc },
      Shape.app ~arg:arg_shape funct_shape
    end
  | Mty_alias path ->
      raise(Error(app_view.f_loc, env, Cannot_scrape_alias path))
  | _ ->
      let args = List.map simplify_app_summary args in
      let mty_f = md_f.mod_type in
      let lid_app = None in
      raise(Includemod.Apply_error {loc=apply_loc;env;lid_app;mty_f;args})

and type_open_decl ?used_slot ?toplevel funct_body names env sod =
  Builtin_attributes.warning_scope sod.popen_attributes
    (fun () ->
       type_open_decl_aux ?used_slot ?toplevel funct_body names env sod
    )

and type_open_decl_aux ?used_slot ?toplevel funct_body names env od =
  let loc = od.popen_loc in
  match od.popen_expr.pmod_desc with
  | Pmod_ident lid ->
    let path, newenv =
      type_open_ ?used_slot ?toplevel od.popen_override env loc lid
    in
    let md = { mod_desc = Tmod_ident (path, lid);
               mod_type = Mty_alias path;
               mod_env = env;
               mod_attributes = od.popen_expr.pmod_attributes;
               mod_loc = od.popen_expr.pmod_loc }
    in
    let open_descr = {
      open_expr = md;
      open_bound_items = [];
      open_override = od.popen_override;
      open_env = newenv;
      open_loc = loc;
      open_attributes = od.popen_attributes
    } in
    open_descr, [], newenv
  | _ ->
    let md, mod_shape = type_module true funct_body None env od.popen_expr in
    let scope = Ctype.create_scope () in
    let sg, newenv =
      Env.enter_signature ~scope ~mod_shape
        (extract_sig_open env md.mod_loc md.mod_type) env
    in
    let info, visibility =
      match toplevel with
      | Some false | None -> Some `From_open, Hidden
      | Some true -> None, Exported
    in
    Signature_group.iter (Signature_names.check_sig_item ?info names loc) sg;
    let sg =
      List.map (function
        | Sig_value(id, vd, _) -> Sig_value(id, vd, visibility)
        | Sig_type(id, td, rs, _) -> Sig_type(id, td, rs, visibility)
        | Sig_typext(id, ec, et, _) -> Sig_typext(id, ec, et, visibility)
        | Sig_module(id, mp, md, rs, _) ->
            Sig_module(id, mp, md, rs, visibility)
        | Sig_modtype(id, mtd, _) -> Sig_modtype(id, mtd, visibility)
        | Sig_class(id, cd, rs, _) -> Sig_class(id, cd, rs, visibility)
        | Sig_class_type(id, ctd, rs, _) ->
            Sig_class_type(id, ctd, rs, visibility)
      ) sg
    in
    let open_descr = {
      open_expr = md;
      open_bound_items = sg;
      open_override = od.popen_override;
      open_env = newenv;
      open_loc = loc;
      open_attributes = od.popen_attributes
    } in
    open_descr, sg, newenv

and type_structure ?(toplevel = None) funct_body anchor env sstr =
  let names = Signature_names.create () in

  let type_str_include ~functor_ ~loc env shape_map sincl sig_acc =
    let smodl = sincl.pincl_mod in
    let modl, modl_shape =
      Builtin_attributes.warning_scope sincl.pincl_attributes
        (fun () -> type_module true funct_body None env smodl)
    in
    let scope = Ctype.create_scope () in
    let incl_kind, sg =
      if functor_ then
        let sg, incl_kind =
          extract_sig_functor_open funct_body env smodl.pmod_loc
            modl.mod_type sig_acc
        in
        incl_kind, sg
      else
        Tincl_structure, extract_sig_open env smodl.pmod_loc modl.mod_type
    in
    (* Rename all identifiers bound by this signature to avoid clashes *)
    let sg, shape, new_env =
      Env.enter_signature_and_shape ~scope ~parent_shape:shape_map
        modl_shape sg env
    in
    Signature_group.iter (Signature_names.check_sig_item names loc) sg;
    let incl =
      { incl_mod = modl;
        incl_type = sg;
        incl_kind;
        incl_attributes = sincl.pincl_attributes;
        incl_loc = sincl.pincl_loc;
      }
    in
    Tstr_include incl, sg, shape, new_env
  in

  let type_str_include_functor ~loc env shape_map ifincl sig_acc =
    match (ifincl : Jane_syntax.Include_functor.structure_item) with
    | Ifstr_include_functor incl ->
        type_str_include ~functor_:true ~loc env shape_map incl sig_acc
  in

  let type_str_item_jst ~loc env shape_map jitem sig_acc =
    match (jitem : Jane_syntax.Structure_item.t) with
    | Jstr_include_functor ifincl ->
        type_str_include_functor ~loc env shape_map ifincl sig_acc
  in

  let type_str_item
        env shape_map ({pstr_loc = loc; pstr_desc = desc} as item) sig_acc =
    match Jane_syntax.Structure_item.of_ast item with
    | Some jitem -> type_str_item_jst ~loc env shape_map jitem sig_acc
    | None ->
    match desc with
    | Pstr_eval (sexpr, attrs) ->
        (* We restrict [Tstr_eval] expressions to representable jkinds to
           support the native toplevel.  See the special handling of [Tstr_eval]
           near the top of [execute_phrase] in [opttoploop.ml]. *)
        let expr, sort =
          Builtin_attributes.warning_scope attrs
            (fun () -> Typecore.type_representable_expression
                         ~why:Structure_item_expression env sexpr)
        in
        Tstr_eval (expr, sort, attrs), [], shape_map, env
    | Pstr_value(rec_flag, sdefs) ->
        let force_toplevel =
          (* Values bound by '_' still escape in the toplevel, because
             they may be printed even though they are not named *)
          Option.is_some toplevel
        in
        let (defs, newenv) =
          Typecore.type_binding env rec_flag ~force_toplevel sdefs in
        let () = if rec_flag = Recursive then
          Typecore.check_recursive_bindings env defs
        in
        (* Note: Env.find_value does not trigger the value_used event. Values
           will be marked as being used during the signature inclusion test. *)
        let items, shape_map =
          List.fold_left
            (fun (acc, shape_map) (id, modes) ->
              List.iter
                (fun (loc, mode, sort) ->
                   Typecore.escape ~loc ~env:newenv ~reason:Other mode;
                   (* CR layouts v5: this jkind check has the effect of
                      defaulting the sort of top-level bindings to value, which
                      will change. *)
                   if not Jkind.Sort.(equate sort value)
                   then raise (Error (loc, env,
                                   Toplevel_nonvalue (Ident.name id,sort)))
                )
                modes;
              let (first_loc, _, _) = List.hd modes in
              Signature_names.check_value names first_loc id;
              let vd =  Env.find_value (Pident id) newenv in
              let vd = Subst.Lazy.force_value_description vd in
              Env.register_uid vd.val_uid ~loc:vd.val_loc
                ~attributes:vd.val_attributes;
              Sig_value(id, vd, Exported) :: acc,
              Shape.Map.add_value shape_map id vd.val_uid
            )
            ([], shape_map)
            (let_bound_idents_with_modes_and_sorts defs)
        in
        Tstr_value(rec_flag, defs),
        List.rev items,
        shape_map,
        newenv
    | Pstr_primitive sdesc ->
        let (desc, newenv) = Typedecl.transl_value_decl env loc sdesc in
        Signature_names.check_value names desc.val_loc desc.val_id;
        Env.register_uid desc.val_val.val_uid ~loc:desc.val_val.val_loc
          ~attributes:desc.val_val.val_attributes;
        Tstr_primitive desc,
        [Sig_value(desc.val_id, desc.val_val, Exported)],
        Shape.Map.add_value shape_map desc.val_id desc.val_val.val_uid,
        newenv
    | Pstr_type (rec_flag, sdecls) ->
        let (decls, newenv) = Typedecl.transl_type_decl env rec_flag sdecls in
        List.iter
          Signature_names.(fun td -> check_type names td.typ_loc td.typ_id)
          decls;
        let items = map_rec_type_with_row_types ~rec_flag
          (fun rs info -> Sig_type(info.typ_id, info.typ_type, rs, Exported))
          decls
        in
        let shape_map = List.fold_left
          (fun shape_map -> function
            | Sig_type (id, vd, _, _) ->
              if not (Btype.is_row_name (Ident.name id)) then begin
                Env.register_uid vd.type_uid ~loc:vd.type_loc
                  ~attributes:vd.type_attributes;
                Shape.Map.add_type shape_map id vd.type_uid
              end else shape_map
            | _ -> assert false
          )
          shape_map
          items
        in
        Tstr_type (rec_flag, decls),
        items,
        shape_map,
        enrich_type_decls anchor decls env newenv
    | Pstr_typext styext ->
        let (tyext, newenv) =
          Typedecl.transl_type_extension true env loc styext
        in
        let constructors = tyext.tyext_constructors in
        let shape_map = List.fold_left (fun shape_map ext ->
            Signature_names.check_typext names ext.ext_loc ext.ext_id;
            Env.register_uid ext.ext_type.ext_uid ~loc:ext.ext_loc
              ~attributes:ext.ext_attributes;
            Shape.Map.add_extcons shape_map ext.ext_id ext.ext_type.ext_uid
          ) shape_map constructors
        in
        (Tstr_typext tyext,
         map_ext
           (fun es ext -> Sig_typext(ext.ext_id, ext.ext_type, es, Exported))
           constructors,
        shape_map,
         newenv)
    | Pstr_exception sext ->
        let (ext, newenv) = Typedecl.transl_type_exception env sext in
        let constructor = ext.tyexn_constructor in
        Signature_names.check_typext names constructor.ext_loc
          constructor.ext_id;
        Env.register_uid
          constructor.ext_type.ext_uid
          ~loc:constructor.ext_loc
          ~attributes:constructor.ext_attributes;
        Tstr_exception ext,
        [Sig_typext(constructor.ext_id,
                    constructor.ext_type,
                    Text_exception,
                    Exported)],
        Shape.Map.add_extcons shape_map
          constructor.ext_id
          constructor.ext_type.ext_uid,
        newenv
    | Pstr_module {pmb_name = name; pmb_expr = smodl; pmb_attributes = attrs;
                   pmb_loc;
                  } ->
        let outer_scope = Ctype.get_current_level () in
        let scope = Ctype.create_scope () in
        let modl, md_shape =
          Builtin_attributes.warning_scope attrs
            (fun () ->
               type_module ~alias:true true funct_body
                 (anchor_submodule name.txt anchor) env smodl
            )
        in
        let pres =
          match modl.mod_type with
          | Mty_alias _ -> Mp_absent
          | _ -> Mp_present
        in
        let md_uid = Uid.mk ~current_unit:(Env.get_unit_name ()) in
        let md =
          { md_type = enrich_module_type anchor name.txt modl.mod_type env;
            md_attributes = attrs;
            md_loc = pmb_loc;
            md_uid;
          }
        in
        let md_shape = Shape.set_uid_if_none md_shape md_uid in
        Env.register_uid md_uid ~loc:pmb_loc ~attributes:attrs;
        (*prerr_endline (Ident.unique_toplevel_name id);*)
        Mtype.lower_nongen outer_scope md.md_type;
        let id, newenv, sg =
          match name.txt with
          | None -> None, env, []
          | Some name ->
            let id, e = Env.enter_module_declaration
              ~scope ~shape:md_shape name pres md env
            in
            Signature_names.check_module names pmb_loc id;
            Some id, e,
            [Sig_module(id, pres,
                        {md_type = modl.mod_type;
                         md_attributes = attrs;
                         md_loc = pmb_loc;
                         md_uid;
                        }, Trec_not, Exported)]
        in
        let shape_map = match id with
          | Some id -> Shape.Map.add_module shape_map id md_shape
          | None -> shape_map
        in
        Tstr_module {mb_id=id; mb_name=name; mb_expr=modl;
                     mb_presence=pres; mb_attributes=attrs;  mb_loc=pmb_loc; },
        sg,
        shape_map,
        newenv
    | Pstr_recmodule sbind ->
        let sbind =
          List.map
            (function
              | {pmb_name = name;
                 pmb_expr = {pmod_desc=Pmod_constraint(expr, typ)};
                 pmb_attributes = attrs;
                 pmb_loc = loc;
                } ->
                  name, typ, expr, attrs, loc
              | mb ->
                  raise (Error (mb.pmb_expr.pmod_loc, env,
                                Recursive_module_require_explicit_type))
            )
            sbind
        in
        let (decls, newenv) =
          transl_recmodule_modtypes env
            (List.map (fun (name, smty, _smodl, attrs, loc) ->
                 {pmd_name=name; pmd_type=smty;
                  pmd_attributes=attrs; pmd_loc=loc}) sbind
            ) in
        List.iter
          (fun (md, _, _) ->
             Option.iter Signature_names.(check_module names md.md_loc) md.md_id
          ) decls;
        let bindings1 =
          List.map2
            (fun ({md_id=id; md_type=mty}, uid, _prev_shape)
                 (name, _, smodl, attrs, loc) ->
               let modl, shape =
                 Builtin_attributes.warning_scope attrs
                   (fun () ->
                      type_module true funct_body (anchor_recmodule id)
                        newenv smodl
                   )
               in
               let mty' =
                 enrich_module_type anchor name.txt modl.mod_type newenv
               in
               (id, name, mty, modl, mty', attrs, loc, shape, uid))
            decls sbind in
        let newenv = (* allow aliasing recursive modules from outside *)
          List.fold_left
            (fun env (id_opt, _, mty, _, _, attrs, loc, shape, uid) ->
               match id_opt with
               | None -> env
               | Some id ->
                   let mdecl =
                     {
                       md_type = mty.mty_type;
                       md_attributes = attrs;
                       md_loc = loc;
                       md_uid = uid;
                     }
                   in
                   Env.add_module_declaration ~check:true ~shape
                     id Mp_present mdecl env
            )
            env bindings1
        in
        let bindings2 =
          check_recmodule_inclusion newenv bindings1 in
        let mbs =
          List.filter_map (fun (mb, shape, uid) ->
            Option.map (fun id -> id, mb, uid, shape)  mb.mb_id
          ) bindings2
        in
        let shape_map =
          List.fold_left (fun map (id, mb, uid, shape) ->
            Env.register_uid uid ~loc:mb.mb_loc ~attributes:mb.mb_attributes;
            Shape.Map.add_module map id shape
          ) shape_map mbs
        in
        Tstr_recmodule (List.map (fun (mb, _, _) -> mb) bindings2),
        map_rec (fun rs (id, mb, uid, _shape) ->
            Sig_module(id, Mp_present, {
                md_type=mb.mb_expr.mod_type;
                md_attributes=mb.mb_attributes;
                md_loc=mb.mb_loc;
                md_uid = uid;
              }, rs, Exported))
           mbs [],
        shape_map,
        newenv
    | Pstr_modtype pmtd ->
        (* check that it is non-abstract *)
        let newenv, mtd, decl = transl_modtype_decl env pmtd in
        Signature_names.check_modtype names pmtd.pmtd_loc mtd.mtd_id;
        Env.register_uid decl.mtd_uid ~loc:decl.mtd_loc
          ~attributes:decl.mtd_attributes;
        let id = mtd.mtd_id in
        let map = Shape.Map.add_module_type shape_map id decl.mtd_uid in
        Tstr_modtype mtd, [Sig_modtype (id, decl, Exported)], map, newenv
    | Pstr_open sod ->
        let toplevel = Option.is_some toplevel in
        let (od, sg, newenv) =
          type_open_decl ~toplevel funct_body names env sod
        in
        Tstr_open od, sg, shape_map, newenv
    | Pstr_class cl ->
        let (classes, new_env) = Typeclass.class_declarations env cl in
        let shape_map = List.fold_left (fun acc cls ->
            let open Typeclass in
            let loc = cls.cls_id_loc.Location.loc in
            Signature_names.check_class names loc cls.cls_id;
            Signature_names.check_class_type names loc cls.cls_ty_id;
            Signature_names.check_type names loc cls.cls_obj_id;
            Env.register_uid cls.cls_decl.cty_uid ~loc
              ~attributes:cls.cls_decl.cty_attributes;
            let map f id acc = f acc id cls.cls_decl.cty_uid in
            map Shape.Map.add_class cls.cls_id acc
            |> map Shape.Map.add_class_type cls.cls_ty_id
            |> map Shape.Map.add_type cls.cls_obj_id
          ) shape_map classes
        in
        Tstr_class
          (List.map (fun cls ->
               (cls.Typeclass.cls_info,
                cls.Typeclass.cls_pub_methods)) classes),
        List.flatten
          (map_rec
            (fun rs cls ->
              let open Typeclass in
              [Sig_class(cls.cls_id, cls.cls_decl, rs, Exported);
               Sig_class_type(cls.cls_ty_id, cls.cls_ty_decl, rs, Exported);
               Sig_type(cls.cls_obj_id, cls.cls_obj_abbr, rs, Exported)
              ])
             classes []),
        shape_map,
        new_env
    | Pstr_class_type cl ->
        let (classes, new_env) = Typeclass.class_type_declarations env cl in
        let shape_map = List.fold_left (fun acc decl ->
            let open Typeclass in
            let loc = decl.clsty_id_loc.Location.loc in
            Signature_names.check_class_type names loc decl.clsty_ty_id;
            Signature_names.check_type names loc decl.clsty_obj_id;
            Env.register_uid decl.clsty_ty_decl.clty_uid
              ~loc
              ~attributes:decl.clsty_ty_decl.clty_attributes;
            let map f id acc = f acc id decl.clsty_ty_decl.clty_uid in
            map Shape.Map.add_class_type decl.clsty_ty_id acc
            |> map Shape.Map.add_type decl.clsty_obj_id
          ) shape_map classes
        in
        Tstr_class_type
          (List.map (fun cl ->
               (cl.Typeclass.clsty_ty_id,
                cl.Typeclass.clsty_id_loc,
                cl.Typeclass.clsty_info)) classes),
        List.flatten
          (map_rec
             (fun rs decl ->
                let open Typeclass in
                [Sig_class_type(decl.clsty_ty_id, decl.clsty_ty_decl, rs,
                                Exported);
                 Sig_type(decl.clsty_obj_id, decl.clsty_obj_abbr, rs, Exported);
                ])
             classes []),
        shape_map,
        new_env
    | Pstr_include sincl ->
        type_str_include ~functor_:false ~loc env shape_map sincl sig_acc
    | Pstr_extension (ext, _attrs) ->
        raise (Error_forward (Builtin_attributes.error_of_extension ext))
    | Pstr_attribute attr ->
        Builtin_attributes.parse_standard_implementation_attributes attr;
        Builtin_attributes.mark_alert_used attr;
        Tstr_attribute attr, [], shape_map, env
  in
  let toplevel_sig = Option.value toplevel ~default:[] in
  let rec type_struct env shape_map sstr str_acc sig_acc
            sig_acc_include_functor =
    match sstr with
    | [] ->
      (List.rev str_acc, List.rev sig_acc, shape_map, env)
    | pstr :: srem ->
        let previous_saved_types = Cmt_format.get_saved_types () in
        let desc, sg, shape_map, new_env =
          type_str_item env shape_map pstr sig_acc_include_functor
        in
        let str = { str_desc = desc; str_loc = pstr.pstr_loc; str_env = env } in
        Cmt_format.set_saved_types (Cmt_format.Partial_structure_item str
                                    :: previous_saved_types);
        type_struct new_env shape_map srem (str :: str_acc)
          (List.rev_append sg sig_acc)
          (List.rev_append sg sig_acc_include_functor)
  in
  let previous_saved_types = Cmt_format.get_saved_types () in
  let run () =
    let (items, sg, shape_map, final_env) =
      type_struct env Shape.Map.empty sstr [] [] toplevel_sig
    in
    let str = { str_items = items; str_type = sg; str_final_env = final_env } in
    Cmt_format.set_saved_types
      (Cmt_format.Partial_structure str :: previous_saved_types);
    str, sg, names, Shape.str shape_map, final_env
  in
  if Option.is_some toplevel then run ()
  else Builtin_attributes.warning_scope [] run

(* The toplevel will print some types not present in the signature *)
let remove_mode_and_jkind_variables_for_toplevel str =
  match str.str_items with
  | [{ str_desc =
         ( Tstr_eval (exp, _, _)
         | Tstr_value (Nonrecursive,
                       [{vb_pat = {pat_desc=Tpat_any};
                         vb_expr = exp}])) }] ->
     (* These types are printed by the toplevel,
        even though they do not appear in sg *)
     Ctype.remove_mode_and_jkind_variables exp.exp_type
  | _ -> ()

let type_toplevel_phrase env sig_acc s =
  Env.reset_required_globals ();
  Env.reset_probes ();
  Typecore.reset_allocations ();
  let (str, sg, to_remove_from_sg, shape, env) =
    type_structure ~toplevel:(Some sig_acc) false None env s in
  remove_mode_and_jkind_variables env sg;
  remove_mode_and_jkind_variables_for_toplevel str;
  Typecore.optimise_allocations ();
  (str, sg, to_remove_from_sg, shape, env)

let type_module_alias = type_module ~alias:true true false None
let type_module = type_module true false None
let type_structure = type_structure false None

(* Normalize types in a signature *)

let rec normalize_modtype = function
    Mty_ident _
  | Mty_alias _ -> ()
  | Mty_signature sg -> normalize_signature sg
  | Mty_functor(_param, body) -> normalize_modtype body
  | Mty_strengthen (mty,_,_) -> normalize_modtype mty

and normalize_signature sg = List.iter normalize_signature_item sg

and normalize_signature_item = function
    Sig_value(_id, desc, _) -> Ctype.normalize_type desc.val_type
  | Sig_module(_id, _, md, _, _) -> normalize_modtype md.md_type
  | _ -> ()

(* Extract the module type of a module expression *)

let type_module_type_of env smod =
  let remove_aliases = has_remove_aliases_attribute smod.pmod_attributes in
  let tmty =
    match smod.pmod_desc with
    | Pmod_ident lid -> (* turn off strengthening in this case *)
        let path, md = Env.lookup_module ~loc:smod.pmod_loc lid.txt env in
          { mod_desc = Tmod_ident (path, lid);
            mod_type = md.md_type;
            mod_env = env;
            mod_attributes = smod.pmod_attributes;
            mod_loc = smod.pmod_loc }
    | _ ->
        let me, _shape = type_module env smod in
        me
  in
  let mty = Mtype.scrape_for_type_of ~remove_aliases env tmty.mod_type in
  (* PR#5036: must not contain non-generalized type variables *)
  check_nongen_modtype env smod.pmod_loc mty;
  tmty, mty

(* For Typecore *)

(* Graft a longident onto a path *)
let rec extend_path path =
  fun lid ->
    match lid with
    | Lident name -> Pdot(path, name)
    | Ldot(m, name) -> Pdot(extend_path path m, name)
    | Lapply _ -> assert false

(* Lookup a type's longident within a signature *)
let lookup_type_in_sig sg =
  let types, modules =
    List.fold_left
      (fun acc item ->
         match item with
         | Sig_type(id, _, _, _) ->
             let types, modules = acc in
             let types = String.Map.add (Ident.name id) id types in
             types, modules
         | Sig_module(id, _, _, _, _) ->
             let types, modules = acc in
             let modules = String.Map.add (Ident.name id) id modules in
             types, modules
         | _ -> acc)
      (String.Map.empty, String.Map.empty) sg
  in
  let rec module_path = function
    | Lident name -> Pident (String.Map.find name modules)
    | Ldot(m, name) -> Pdot(module_path m, name)
    | Lapply _ -> assert false
  in
  fun lid ->
    match lid with
    | Lident name -> Pident (String.Map.find name types)
    | Ldot(m, name) -> Pdot(module_path m, name)
    | Lapply _ -> assert false

let type_package env m p fl =
  (* Same as Pexp_letmodule *)
  (* remember original level *)
  let outer_scope = Ctype.get_current_level () in
  let modl, scope =
    Typetexp.TyVarEnv.with_local_scope begin fun () ->
      (* type the module and create a scope in a raised level *)
      Ctype.with_local_level begin fun () ->
        let modl, _mod_shape = type_module env m in
        let scope = Ctype.create_scope () in
        modl, scope
      end
    end
  in
  Mtype.lower_nongen outer_scope modl.mod_type;
  let fl', env =
    match fl with
    | [] -> [], env
    | fl ->
      let type_path, env =
        match modl.mod_desc with
        | Tmod_ident (mp,_)
        | Tmod_constraint
            ({mod_desc=Tmod_ident (mp,_)}, _, Tmodtype_implicit, _) ->
          (* We special case these because interactions between
             strengthening of module types and packages can cause
             spurious escape errors. See examples from PR#6982 in the
             testsuite. This can be removed when such issues are
             fixed. *)
          extend_path mp, env
        | _ ->
          let sg = extract_sig_open env modl.mod_loc modl.mod_type in
          let sg, env = Env.enter_signature ~scope sg env in
          lookup_type_in_sig sg, env
      in
      let fl' =
        List.fold_right
          (fun (lid, _t) fl ->
             match type_path lid with
             | exception Not_found -> fl
             | path -> begin
                 match Env.find_type path env with
                 | exception Not_found -> fl
                 | decl ->
                     if decl.type_arity > 0 then begin
                       fl
                     end else begin
                       let t = Btype.newgenty (Tconstr (path,[],ref Mnil)) in
                       (lid, t) :: fl
                     end
               end)
          fl []
      in
      fl', env
  in
  let mty =
    if fl = [] then (Mty_ident p)
    else modtype_of_package env modl.mod_loc p fl'
  in
  List.iter
    (fun (n, ty) ->
       (* CR layouts v5: relax value requirement. *)
      try Ctype.unify env ty
            (Ctype.newvar (Jkind.value ~why:Structure_element))
      with Ctype.Unify _ ->
        raise (Error(modl.mod_loc, env, Scoping_pack (n,ty))))
    fl';
  let modl = wrap_constraint_package env true modl mty Tmodtype_implicit in
  modl, fl'

(* Fill in the forward declarations *)

let type_open_decl ?used_slot env od =
  type_open_decl ?used_slot ?toplevel:None false (Signature_names.create ()) env
    od

let type_open_descr ?used_slot env od =
  type_open_descr ?used_slot ?toplevel:None env od

let () =
  Typecore.type_module := type_module_alias;
  Typetexp.transl_modtype_longident := transl_modtype_longident;
  Typetexp.transl_modtype := transl_modtype;
  Typecore.type_open := type_open_ ?toplevel:None;
  Typecore.type_open_decl := type_open_decl;
  Typecore.type_package := type_package;
  Typeclass.type_open_descr := type_open_descr;
  type_module_type_of_fwd := type_module_type_of


(* File-level details *)

let type_params params ~exported =
  List.iter
    (fun param_name ->
       if exported then begin
         (* We don't (yet!) support parameterised parameters *)
         let param = Global.Name.create param_name [] in
         Env.register_parameter param
       end else begin
         let import = Compilation_unit.Name.of_string param_name in
         Env.register_parameter_import import
       end
    )
    params


(* Typecheck an implementation file *)

let gen_annot outputprefix sourcefile annots =
  Cmt2annot.gen_annot (Some (outputprefix ^ ".annot"))
    ~sourcefile:(Some sourcefile) ~use_summaries:false annots

let check_argument_type_if_given env sourcefile actual_sig arg_module_opt =
  match arg_module_opt with
  | None -> None
  | Some arg_module ->
      let arg_import =
        Compilation_unit.Name.of_head_of_global_name arg_module
      in
      Env.register_parameter_import arg_import;
      (* CR lmaurer: This "look for known name in path" code is duplicated
         all over the place. *)
      let basename = arg_import |> Compilation_unit.Name.to_string in
      let arg_filename =
        try
          Load_path.find_uncap (basename ^ ".cmi")
        with Not_found ->
          raise(Error(Location.none, Env.empty,
                      Cannot_find_argument_type arg_module)) in
      let arg_sig =
        Env.read_signature arg_module arg_filename ~add_binding:false in
      if not (Env.is_parameter_unit arg_import) then
        raise (Error (Location.none, env,
                      Argument_for_non_parameter (arg_module, arg_filename)));
      let coercion, _shape =
        Includemod.compunit env ~mark:Mark_positive sourcefile actual_sig
          arg_filename arg_sig Shape.dummy_mod
      in
      Some { si_signature = arg_sig;
             si_coercion_from_primary = coercion;
           }

let type_implementation sourcefile outputprefix modulename initial_env ast =
  let error e =
    raise (Error (Location.in_file sourcefile, initial_env, e))
  in
  Cmt_format.clear ();
  Misc.try_finally (fun () ->
      Typecore.reset_delayed_checks ();
      Typecore.reset_allocations ();
      Env.reset_required_globals ();
      Env.reset_probes ();
      if !Clflags.print_types then (* #7656 *)
        ignore @@ Warnings.parse_options false "-32-34-37-38-60";
      type_params !Clflags.parameters ~exported:true;
      let (str, sg, names, shape, finalenv) =
        Profile.record_call "infer" (fun () ->
          type_structure initial_env ast) in
      let shape =
        Shape.set_uid_if_none shape
          (Uid.of_compilation_unit_id modulename)
      in
      let simple_sg = Signature_names.simplify finalenv names sg in
      if !Clflags.print_types then begin
        remove_mode_and_jkind_variables finalenv sg;
        Typecore.force_delayed_checks ();
        Typecore.optimise_allocations ();
        let shape = Shape.local_reduce shape in
        Printtyp.wrap_printing_env ~error:false initial_env
          (fun () -> fprintf std_formatter "%a@."
              (Printtyp.printed_signature sourcefile) simple_sg
          );
        gen_annot outputprefix sourcefile (Cmt_format.Implementation str);
        { structure = str;
          coercion = Tcoerce_none;
          shape;
          signature = simple_sg;
          secondary_iface = None;
        } (* result is ignored by Compile.implementation *)
      end else begin
        if !Clflags.as_parameter then
          error Cannot_compile_implementation_as_parameter;
        let arg_type =
          !Clflags.as_argument_for
          |> Option.map (fun name -> Global.Name.create name [])
        in
        let sourceintf =
          Filename.remove_extension sourcefile ^ !Config.interface_suffix in
        if !Clflags.cmi_file <> None || Sys.file_exists sourceintf then begin
          let import = Compilation_unit.name modulename in
          let intf_file =
<<<<<<< HEAD
            try
              Load_path.find_uncap (basename ^ ".cmi")
            with Not_found ->
              raise(Error(Location.in_file sourcefile, Env.empty,
                          Interface_not_compiled sourceintf)) in
          let import = Global.Name.create basename [] in
          let dclsig = Env.read_signature import intf_file ~add_binding:false in
          let global_name =
            Compilation_unit.to_global_name_without_prefix modulename
=======
            match !Clflags.cmi_file with
            | None ->
              let basename = import |> Compilation_unit.Name.to_string in
              (try
                Load_path.find_uncap (basename ^ ".cmi")
              with Not_found ->
                raise(Error(Location.in_file sourcefile, Env.empty,
                      Interface_not_compiled sourceintf)))
            | Some cmi_file -> cmi_file
          in
          let dclsig =
            Env.read_signature import intf_file ~add_binding:false
>>>>>>> dc7eeafc
          in
          let arg_type_from_cmi = Env.implemented_parameter global_name in
          if not (Option.equal Global.Name.equal
                    arg_type arg_type_from_cmi) then
            error (Inconsistent_argument_types
                     { new_arg_type = arg_type; old_source_file = intf_file;
                       old_arg_type = arg_type_from_cmi });
          let coercion, shape =
            Profile.record_call "check_sig" (fun () ->
              Includemod.compunit initial_env ~mark:Mark_positive
                sourcefile sg intf_file dclsig shape)
          in
          (* Check the _mli_ against the argument type, since the mli determines
             the visible type of the module and that's what needs to conform to
             the argument type.

             This is somewhat redundant with the checking that was done when
             compiling the .mli. However, this isn't just a boolean check - we
             need to get the coercion out. An alternative would be to store the
             coercion in the .cmi if we can sort out the dependency issues
             ([Tcoerce_primitive] is a pain in particular). *)
          let secondary_iface =
            check_argument_type_if_given initial_env intf_file dclsig arg_type
          in
          Typecore.force_delayed_checks ();
          Typecore.optimise_allocations ();
          (* It is important to run these checks after the inclusion test above,
             so that value declarations which are not used internally but
             exported are not reported as being unused. *)
          Profile.record_call "save_cmt" (fun () ->
            let shape = Shape.local_reduce shape in
            let annots = Cmt_format.Implementation str in
            Cmt_format.save_cmt (outputprefix ^ ".cmt") modulename
              annots (Some sourcefile) initial_env None (Some shape);
            Cms_format.save_cms (outputprefix ^ ".cms") modulename
              (Some sourcefile) (Some shape);
            gen_annot outputprefix sourcefile annots);
          { structure = str;
            coercion;
            shape;
            signature = dclsig;
            secondary_iface;
          }
        end else begin
          if !Clflags.as_parameter then
            error Cannot_compile_implementation_as_parameter;
          Location.prerr_warning (Location.in_file sourcefile)
            Warnings.Missing_mli;
          let coercion, shape =
            Profile.record_call "check_sig" (fun () ->
              Includemod.compunit initial_env ~mark:Mark_positive
                sourcefile sg "(inferred signature)" simple_sg shape)
          in
          check_nongen_signature finalenv simple_sg;
          normalize_signature simple_sg;
          let secondary_iface =
            check_argument_type_if_given initial_env sourcefile simple_sg arg_type
          in
          Typecore.force_delayed_checks ();
          Typecore.optimise_allocations ();
          (* See comment above. Here the target signature contains all
             the values being exported. We can still capture unused
             declarations like "let x = true;; let x = 1;;", because in this
             case, the inferred signature contains only the last declaration. *)
          let shape = Shape.local_reduce shape in
          if not !Clflags.dont_write_files then begin
            let alerts = Builtin_attributes.alerts_of_str ast in
            let name = Compilation_unit.name modulename in
            let kind =
              Cmi_format.Normal { cmi_impl = modulename; cmi_arg_for = arg_type }
            in
            let cmi =
              Profile.record_call "save_cmi" (fun () ->
                Env.save_signature ~alerts
                  simple_sg name kind (outputprefix ^ ".cmi"))
            in
            Profile.record_call "save_cmt" (fun () ->
              let annots = Cmt_format.Implementation str in
              Cmt_format.save_cmt  (outputprefix ^ ".cmt") modulename
                annots (Some sourcefile) initial_env (Some cmi) (Some shape);
              Cms_format.save_cms  (outputprefix ^ ".cms") modulename
                (Some sourcefile) (Some shape);
              gen_annot outputprefix sourcefile annots)
          end;
          { structure = str;
            coercion;
            shape;
            signature = simple_sg;
            secondary_iface
          }
        end
      end
    )
    ~exceptionally:(fun () ->
        Profile.record_call "save_cmt" (fun () ->
          let annots =
            Cmt_format.Partial_implementation
              (Array.of_list (Cmt_format.get_saved_types ()))
          in
          Cmt_format.save_cmt  (outputprefix ^ ".cmt") modulename
            annots (Some sourcefile) initial_env None None;
          Cms_format.save_cms  (outputprefix ^ ".cms") modulename
            (Some sourcefile) None;
          gen_annot outputprefix sourcefile annots)
      )

let save_signature modname tsg outputprefix source_file initial_env cmi =
  Cmt_format.save_cmt  (outputprefix ^ ".cmti") modname
    (Cmt_format.Interface tsg) (Some source_file) initial_env (Some cmi) None;
  Cms_format.save_cms  (outputprefix ^ ".cmsi") modname
    (Some source_file) None

let type_interface sourcefile modulename env ast =
  if !Clflags.as_parameter && Compilation_unit.is_packed modulename then begin
    raise(Error(Location.none, Env.empty, Cannot_pack_parameter))
  end;
  type_params !Clflags.parameters ~exported:true;
  let sg = transl_signature env ast in
  let arg_type =
    !Clflags.as_argument_for
    |> Option.map (fun name -> Global.Name.create name [])
  in
  ignore (check_argument_type_if_given env sourcefile sg.sig_type arg_type
          : Typedtree.secondary_interface option);
  sg

(* "Packaging" of several compilation units into one unit
   having them as sub-modules.  *)

let package_signatures units =
  let units_with_ids =
    List.map
      (fun (name, sg) ->
        let name = name |> Compilation_unit.Name.to_string in
        let oldid = Ident.create_persistent name in
        let newid = Ident.create_local name in
        (oldid, newid, sg))
      units
  in
  let subst =
    List.fold_left
      (fun acc (oldid, newid, _) ->
        Subst.add_module oldid (Pident newid) acc)
      Subst.identity units_with_ids
  in
  List.map
    (fun (_, newid, sg) ->
      (* This signature won't be used for anything, it'll just be saved in a cmi
         and cmt. *)
      let sg = Subst.signature Make_local subst sg in
      let md =
        { md_type=Mty_signature sg;
          md_attributes=[];
          md_loc=Location.none;
          md_uid = Uid.mk ~current_unit:(Env.get_unit_name ());
        }
      in
      Sig_module(newid, Mp_present, md, Trec_not, Exported))
    units_with_ids

let package_units initial_env objfiles cmifile modulename =
  (* Read the signatures of the units *)
  let units =
    List.map
      (fun f ->
         let pref = chop_extensions f in
         let basename =
           pref
           |> Filename.basename
           |> String.capitalize_ascii
         in
         let unit = Compilation_unit.Name.of_string basename in
         let global_name = Global.Name.create basename [] in
         let modname = Compilation_unit.create_child modulename unit in
         let sg =
           Env.read_signature global_name (pref ^ ".cmi") ~add_binding:false
         in
         if Filename.check_suffix f ".cmi" &&
            not(Mtype.no_code_needed_sig (Lazy.force Env.initial) sg)
         then raise(Error(Location.none, Env.empty,
                          Implementation_is_required f));
         Compilation_unit.name modname,
         Env.read_signature global_name (pref ^ ".cmi") ~add_binding:false)
      objfiles in
  (* Compute signature of packaged unit *)
  Ident.reinit();
  let sg = package_signatures units in
  (* Compute the shape of the package *)
  let prefix = Filename.remove_extension cmifile in
  let pack_uid = Uid.of_compilation_unit_id modulename in
  let shape =
    List.fold_left (fun map (name, _sg) ->
      let name = Compilation_unit.Name.to_string name in
      let id = Ident.create_persistent name in
      Shape.Map.add_module map id (Shape.for_persistent_unit name)
    ) Shape.Map.empty units
    |> Shape.str ~uid:pack_uid
  in
  (* See if explicit interface is provided *)
  let mlifile = prefix ^ !Config.interface_suffix in
  if Sys.file_exists mlifile then begin
    if not (Sys.file_exists cmifile) then begin
      raise(Error(Location.in_file mlifile, Env.empty,
                  Interface_not_compiled mlifile))
    end;
    let name =
      Compilation_unit.name modulename |> Compilation_unit.Name.to_global_name
    in
    let dclsig = Env.read_signature name cmifile ~add_binding:false in
    let cc, _shape =
      Includemod.compunit initial_env ~mark:Mark_both
        "(obtained by packing)" sg mlifile dclsig shape
    in
    Cmt_format.save_cmt  (prefix ^ ".cmt") modulename
      (Cmt_format.Packed (sg, objfiles)) None initial_env  None (Some shape);
    Cms_format.save_cms  (prefix ^ ".cms") modulename
      None (Some shape);
    cc
  end else begin
    (* Determine imports *)
    let unit_names = List.map fst units in
    let imports =
      List.filter (fun import ->
          let name = Import_info.name import in
          not (List.mem name unit_names))
        (Env.imports()) in
    (* Write packaged signature *)
    if not !Clflags.dont_write_files then begin
      let cmi_arg_for =
        (* Packs aren't supported as arguments *)
        None
      in
      let name = Compilation_unit.name modulename in
      let kind = Cmi_format.Normal { cmi_impl = modulename; cmi_arg_for } in
      let cmi =
        Env.save_signature_with_imports ~alerts:Misc.Stdlib.String.Map.empty
          sg name kind (prefix ^ ".cmi") (Array.of_list imports)
      in
      let sign = Subst.Lazy.force_signature cmi.Cmi_format.cmi_sign in
      Cmt_format.save_cmt (prefix ^ ".cmt")  modulename
        (Cmt_format.Packed (sign, objfiles)) None initial_env
        (Some cmi) (Some shape);
      Cms_format.save_cms (prefix ^ ".cms")  modulename
        None (Some shape);
    end;
    Tcoerce_none
  end


(* Error report *)


open Printtyp

let report_error ~loc _env = function
    Cannot_apply mty ->
      Location.errorf ~loc
        "@[This module is not a functor; it has type@ %a@]" modtype mty
  | Not_included errs ->
      let main = Includemod_errorprinter.err_msgs errs in
      Location.errorf ~loc "@[<v>Signature mismatch:@ %t@]" main
  | Not_included_functor errs ->
      let main = Includemod_errorprinter.err_msgs errs in
      Location.errorf ~loc
        "@[<v>Signature mismatch in included functor's parameter:@ %t@]" main
  | Cannot_eliminate_dependency (dep_type, mty) ->
      let hint =
        match dep_type with
        | Functor_applied -> "Please bind the argument to a module identifier"
        | Functor_included -> "This functor can't be included directly; please \
                               apply it to an explicit argument"
      in
      Location.errorf ~loc
        "@[This functor has type@ %a@ \
           The parameter cannot be eliminated in the result type.@ \
           %s.@]" modtype mty hint
  | Signature_expected ->
      Location.errorf ~loc "This module type is not a signature"
  | Structure_expected mty ->
      Location.errorf ~loc
        "@[This module is not a structure; it has type@ %a" modtype mty
  | Functor_expected mty ->
      Location.errorf ~loc
        "@[This module is not a functor; it has type@ %a" modtype mty
  | Signature_parameter_expected mty ->
      Location.errorf ~loc
        "@[The type of this functor is:@ %a. @ Its parameter is not a signature."
        modtype mty
  | Signature_result_expected mty ->
      Location.errorf ~loc
        "@[The type of this functor's result is not includable; it is@ %a"
        modtype mty
  | Recursive_include_functor ->
      Location.errorf ~loc
        "@[Including a functor is not supported in recursive module signatures @]"
  | With_no_component lid ->
      Location.errorf ~loc
        "@[The signature constrained by `with' has no component named %a@]"
        longident lid
  | With_mismatch(lid, explanation) ->
      let main = Includemod_errorprinter.err_msgs explanation in
      Location.errorf ~loc
        "@[<v>\
           @[In this `with' constraint, the new definition of %a@ \
             does not match its original definition@ \
             in the constrained signature:@]@ \
           %t@]"
        longident lid main
  | With_makes_applicative_functor_ill_typed(lid, path, explanation) ->
      let main = Includemod_errorprinter.err_msgs explanation in
      Location.errorf ~loc
        "@[<v>\
           @[This `with' constraint on %a makes the applicative functor @ \
             type %s ill-typed in the constrained signature:@]@ \
           %t@]"
        longident lid (Path.name path) main
  | With_changes_module_alias(lid, id, path) ->
      Location.errorf ~loc
        "@[<v>\
           @[This `with' constraint on %a changes %s, which is aliased @ \
             in the constrained signature (as %s)@].@]"
        longident lid (Path.name path) (Ident.name id)
  | With_cannot_remove_constrained_type ->
      Location.errorf ~loc
        "@[<v>Destructive substitutions are not supported for constrained @ \
              types (other than when replacing a type constructor with @ \
              a type constructor with the same arguments).@]"
  | With_cannot_remove_packed_modtype (p,mty) ->
      Location.errorf ~loc
        "This `with' constraint@ %s := %a@ makes a packed module ill-formed."
        (Path.name p) Printtyp.modtype mty
  | Repeated_name(kind, name) ->
      Location.errorf ~loc
        "@[Multiple definition of the %s name %s.@ \
         Names must be unique in a given structure or signature.@]"
        (Sig_component_kind.to_string kind) name
  | Non_generalizable { vars; expression } ->
      let[@manual.ref "ss:valuerestriction"] manual_ref = [ 6; 1; 2 ] in
      prepare_for_printing vars;
      add_type_to_preparation expression;
      Location.errorf ~loc
        "@[The type of this expression,@ %a,@ \
         contains the non-generalizable type variable(s): %a.@ %a@]"
        prepared_type_scheme expression
        (pp_print_list ~pp_sep:(fun f () -> fprintf f ",@ ")
           prepared_type_scheme) vars
        Misc.print_see_manual manual_ref
  | Non_generalizable_module { vars; mty; item } ->
      let[@manual.ref "ss:valuerestriction"] manual_ref = [ 6; 1; 2 ] in
      prepare_for_printing vars;
      add_type_to_preparation item.val_type;
      let sub =
        [ Location.msg ~loc:item.val_loc
            "The type of this value,@ %a,@ \
             contains the non-generalizable type variable(s) %a."
            prepared_type_scheme
            item.val_type
            (pp_print_list ~pp_sep:(fun f () -> fprintf f ",@ ")
               prepared_type_scheme) vars
        ]
      in
      Location.errorf ~loc ~sub
        "@[The type of this module,@ %a,@ \
         contains non-generalizable type variable(s).@ %a@]"
        modtype mty
        Misc.print_see_manual manual_ref
  | Implementation_is_required intf_name ->
      Location.errorf ~loc
        "@[The interface %a@ declares values, not just types.@ \
           An implementation must be provided.@]"
        Location.print_filename intf_name
  | Interface_not_compiled intf_name ->
      Location.errorf ~loc
        "@[Could not find the .cmi file for interface@ %a.@]"
        Location.print_filename intf_name
  | Not_allowed_in_functor_body ->
      Location.errorf ~loc
        "@[This expression creates fresh types.@ %s@]"
        "It is not allowed inside applicative functors."
  | Not_includable_in_functor_body ->
      Location.errorf ~loc
        "@[This functor creates fresh types when applied.@ %s@]"
        "Including it is not allowed inside applicative functors."
  | Not_a_packed_module ty ->
      Location.errorf ~loc
        "This expression is not a packed module. It has type@ %a"
        type_expr ty
  | Incomplete_packed_module ty ->
      Location.errorf ~loc
        "The type of this packed module contains variables:@ %a"
        type_expr ty
  | Scoping_pack (lid, ty) ->
      Location.errorf ~loc
        "The type %a in this module cannot be exported.@ \
        Its type contains local dependencies:@ %a" longident lid type_expr ty
  | Recursive_module_require_explicit_type ->
      Location.errorf ~loc "Recursive modules require an explicit module type."
  | Apply_generative ->
      Location.errorf ~loc
        "This is a generative functor. It can only be applied to ()"
  | Cannot_scrape_alias p ->
      Location.errorf ~loc
        "This is an alias for module %a, which is missing"
        path p
  | Cannot_scrape_package_type p ->
      Location.errorf ~loc
        "The type of this packed module refers to %a, which is missing"
        path p
  | Badly_formed_signature (context, err) ->
      Location.errorf ~loc "@[In %s:@ %a@]" context Typedecl.report_error err
  | Cannot_hide_id Illegal_shadowing
      { shadowed_item_kind; shadowed_item_id; shadowed_item_loc;
        shadower_id; user_id; user_kind; user_loc } ->
      let shadowed =
        Printtyp.namespaced_ident shadowed_item_kind shadowed_item_id
      in
      let shadower =
        Printtyp.namespaced_ident shadowed_item_kind shadower_id
      in
      let shadowed_item_kind= Sig_component_kind.to_string shadowed_item_kind in
      let shadowed_msg =
        Location.msg ~loc:shadowed_item_loc
          "@[%s %s came from this include.@]"
          (String.capitalize_ascii shadowed_item_kind)
          shadowed
      in
      let user_msg =
        Location.msg ~loc:user_loc
        "@[The %s %s has no valid type@ if %s is shadowed.@]"
        (Sig_component_kind.to_string user_kind) (Ident.name user_id)
        shadowed
      in
      Location.errorf ~loc ~sub:[shadowed_msg; user_msg]
        "Illegal shadowing of included %s %s@ by %s."
        shadowed_item_kind shadowed shadower
  | Cannot_hide_id Appears_in_signature
      { opened_item_kind; opened_item_id; user_id; user_kind; user_loc } ->
      let opened_item_kind= Sig_component_kind.to_string opened_item_kind in
      let opened_id = Ident.name opened_item_id in
      let user_msg =
        Location.msg ~loc:user_loc
          "@[The %s %s has no valid type@ if %s is hidden.@]"
        (Sig_component_kind.to_string user_kind) (Ident.name user_id)
        opened_id
      in
      Location.errorf ~loc ~sub:[user_msg]
        "The %s %s introduced by this open appears in the signature."
        opened_item_kind opened_id
  | Invalid_type_subst_rhs ->
      Location.errorf ~loc "Only type synonyms are allowed on the right of :="
  | Unpackable_local_modtype_subst p ->
      Location.errorf ~loc
        "The module type@ %s@ is not a valid type for a packed module:@ \
         it is defined as a local substitution for a non-path module type."
        (Path.name p)
  | Toplevel_nonvalue (id, sort) ->
      Location.errorf ~loc
        "@[Top-level module bindings must have layout value, but@ \
         %s has layout@ %a.@]" id Jkind.Sort.format sort
 | Strengthening_mismatch(lid, explanation) ->
      let main = Includemod_errorprinter.err_msgs explanation in
      Location.errorf ~loc
        "@[<v>\
           @[In this strengthened module type, the type of %a@ \
             does not match the underlying type@]@ \
           %t@]"
        longident lid main
  | Cannot_pack_parameter ->
      Location.errorf ~loc
        "Cannot compile a parameter with -for-pack."
  | Cannot_compile_implementation_as_parameter ->
      Location.errorf ~loc
        "Cannot compile an implementation with -as-parameter."
  | Argument_for_non_parameter(param, path) ->
      Location.errorf ~loc
        "Interface %s@ found for module@ %a@ is not flagged as a parameter.@ \
         It cannot be the parameter type for this argument module."
        path
        Global.Name.print param
  | Inconsistent_argument_types
        { new_arg_type; old_source_file; old_arg_type } ->
      let pp_arg_type ppf arg_type =
        match arg_type with
        | None -> Format.fprintf ppf "without -as-argument-for"
        | Some arg_type ->
            Format.fprintf ppf "with -as-argument-for %a"
              Global.Name.print arg_type
      in
      Location.errorf ~loc
        "Inconsistent usage of -as-argument-for. Interface@ %s@ was compiled \
         %a@ but this module is being compiled@ %a."
        old_source_file
        pp_arg_type old_arg_type
        pp_arg_type new_arg_type
  | Cannot_find_argument_type arg_type ->
      Location.errorf ~loc
        "Parameter module %a@ specified by -as-argument-for cannot be found."
        Global.Name.print arg_type

let report_error env ~loc err =
  Printtyp.wrap_printing_env ~error:true env
    (fun () -> report_error env ~loc err)

let () =
  Location.register_error_of_exn
    (function
      | Error (loc, env, err) ->
        Some (report_error ~loc env err)
      | Error_forward err ->
        Some err
      | _ ->
        None
    )

let reset ~preserve_persistent_env =
  Env.reset_cache ~preserve_persistent_env;
  Envaux.reset_cache ~preserve_persistent_env;
  Typetexp.TyVarEnv.reset ()<|MERGE_RESOLUTION|>--- conflicted
+++ resolved
@@ -3408,22 +3408,10 @@
         let sourceintf =
           Filename.remove_extension sourcefile ^ !Config.interface_suffix in
         if !Clflags.cmi_file <> None || Sys.file_exists sourceintf then begin
-          let import = Compilation_unit.name modulename in
+          let basename = modulename |> Compilation_unit.name_as_string in
           let intf_file =
-<<<<<<< HEAD
-            try
-              Load_path.find_uncap (basename ^ ".cmi")
-            with Not_found ->
-              raise(Error(Location.in_file sourcefile, Env.empty,
-                          Interface_not_compiled sourceintf)) in
-          let import = Global.Name.create basename [] in
-          let dclsig = Env.read_signature import intf_file ~add_binding:false in
-          let global_name =
-            Compilation_unit.to_global_name_without_prefix modulename
-=======
             match !Clflags.cmi_file with
             | None ->
-              let basename = import |> Compilation_unit.Name.to_string in
               (try
                 Load_path.find_uncap (basename ^ ".cmi")
               with Not_found ->
@@ -3431,9 +3419,12 @@
                       Interface_not_compiled sourceintf)))
             | Some cmi_file -> cmi_file
           in
+          let import = Global.Name.create basename [] in
           let dclsig =
             Env.read_signature import intf_file ~add_binding:false
->>>>>>> dc7eeafc
+          in
+          let global_name =
+            Compilation_unit.to_global_name_without_prefix modulename
           in
           let arg_type_from_cmi = Env.implemented_parameter global_name in
           if not (Option.equal Global.Name.equal
