--- conflicted
+++ resolved
@@ -1,17 +1,12 @@
-open Asttypes
 open Location
 
 (** Interpret mode syntax as mode annotation, where axes can be left unspecified *)
-val transl_mode_annots : mode loc list -> Mode.Alloc.Const.Option.t
+val transl_mode_annots : Parsetree.mode loc list -> Mode.Alloc.Const.Option.t
 
 (** Interpret mode syntax as alloc mode (on arrow types), where axes are set to
     legacy if unspecified *)
-val transl_alloc_mode : mode loc list -> Mode.Alloc.Const.t
+val transl_alloc_mode : Parsetree.mode loc list -> Mode.Alloc.Const.t
 
 (** Interpret modality annotation *)
-<<<<<<< HEAD
-val transl_global_flags : modality loc list -> Mode.Global_flag.t loc
-=======
 val transl_global_flags :
-  Parsetree.modality Location.loc list -> Mode.Global_flag.t Location.loc
->>>>>>> bfdeb4f2
+  Parsetree.modality loc list -> Mode.Global_flag.t loc