(**************************************************************************)
(*                                                                        *)
(*                                 OCaml                                  *)
(*                                                                        *)
(*                   Projet Cristal, INRIA Rocquencourt                   *)
(*                                                                        *)
(*   Copyright 2002 Institut National de Recherche en Informatique et     *)
(*     en Automatique.                                                    *)
(*                                                                        *)
(*   All rights reserved.  This file is distributed under the terms of    *)
(*   the GNU Lesser General Public License version 2.1, with the          *)
(*   special exception on linking described in the file LICENSE.          *)
(*                                                                        *)
(**************************************************************************)

open Format
open Outcometree

exception Ellipsis

let cautious f ppf arg =
  try f ppf arg with
    Ellipsis -> fprintf ppf "..."

let print_lident ppf = function
  | "::" -> pp_print_string ppf "(::)"
  | s -> pp_print_string ppf s

let rec print_ident ppf =
  function
    Oide_ident s -> print_lident ppf s.printed_name
  | Oide_dot (id, s) ->
      print_ident ppf id; pp_print_char ppf '.'; print_lident ppf s
  | Oide_apply (id1, id2) ->
      fprintf ppf "%a(%a)" print_ident id1 print_ident id2

let out_ident = ref print_ident

(* Check a character matches the [identchar_latin1] class from the lexer *)
let is_ident_char c =
  match c with
  | 'A'..'Z' | 'a'..'z' | '_' | '\192'..'\214' | '\216'..'\246'
  | '\248'..'\255' | '\'' | '0'..'9' -> true
  | _ -> false

let all_ident_chars s =
  let rec loop s len i =
    if i < len then begin
      if is_ident_char s.[i] then loop s len (i+1)
      else false
    end else begin
      true
    end
  in
  let len = String.length s in
  loop s len 0

let parenthesized_ident name =
  (List.mem name ["or"; "mod"; "land"; "lor"; "lxor"; "lsl"; "lsr"; "asr"])
  || not (all_ident_chars name)

let value_ident ppf name =
  if parenthesized_ident name then
    fprintf ppf "( %s )" name
  else
    pp_print_string ppf name

(* Values *)

let valid_float_lexeme s =
  let l = String.length s in
  let rec loop i =
    if i >= l then s ^ "." else
    match s.[i] with
    | '0' .. '9' | '-' -> loop (i+1)
    | _ -> s
  in loop 0

let float_repres f =
  match classify_float f with
    FP_nan -> "nan"
  | FP_infinite ->
      if f < 0.0 then "neg_infinity" else "infinity"
  | _ ->
      let float_val =
        let s1 = Printf.sprintf "%.12g" f in
        if f = float_of_string s1 then s1 else
        let s2 = Printf.sprintf "%.15g" f in
        if f = float_of_string s2 then s2 else
        Printf.sprintf "%.18g" f
      in valid_float_lexeme float_val

let parenthesize_if_neg ppf fmt v isneg =
  if isneg then pp_print_char ppf '(';
  fprintf ppf fmt v;
  if isneg then pp_print_char ppf ')'

let escape_string s =
  (* Escape only C0 control characters (bytes <= 0x1F), DEL(0x7F), '\\'
     and '"' *)
   let n = ref 0 in
  for i = 0 to String.length s - 1 do
    n := !n +
      (match String.unsafe_get s i with
       | '\"' | '\\' | '\n' | '\t' | '\r' | '\b' -> 2
       | '\x00' .. '\x1F'
       | '\x7F' -> 4
       | _ -> 1)
  done;
  if !n = String.length s then s else begin
    let s' = Bytes.create !n in
    n := 0;
    for i = 0 to String.length s - 1 do
      begin match String.unsafe_get s i with
      | ('\"' | '\\') as c ->
          Bytes.unsafe_set s' !n '\\'; incr n; Bytes.unsafe_set s' !n c
      | '\n' ->
          Bytes.unsafe_set s' !n '\\'; incr n; Bytes.unsafe_set s' !n 'n'
      | '\t' ->
          Bytes.unsafe_set s' !n '\\'; incr n; Bytes.unsafe_set s' !n 't'
      | '\r' ->
          Bytes.unsafe_set s' !n '\\'; incr n; Bytes.unsafe_set s' !n 'r'
      | '\b' ->
          Bytes.unsafe_set s' !n '\\'; incr n; Bytes.unsafe_set s' !n 'b'
      | '\x00' .. '\x1F' | '\x7F' as c ->
          let a = Char.code c in
          Bytes.unsafe_set s' !n '\\';
          incr n;
          Bytes.unsafe_set s' !n (Char.chr (48 + a / 100));
          incr n;
          Bytes.unsafe_set s' !n (Char.chr (48 + (a / 10) mod 10));
          incr n;
          Bytes.unsafe_set s' !n (Char.chr (48 + a mod 10));
      | c -> Bytes.unsafe_set s' !n c
      end;
      incr n
    done;
    Bytes.to_string s'
  end

let rec print_typlist print_elem sep ppf =
  function
    [] -> ()
  | [ty] -> print_elem ppf ty
  | ty :: tyl ->
      print_elem ppf ty;
      pp_print_string ppf sep;
      pp_print_space ppf ();
      print_typlist print_elem sep ppf tyl


let print_out_string ppf s =
  let not_escaped =
    (* let the user dynamically choose if strings should be escaped: *)
    match Sys.getenv_opt "OCAMLTOP_UTF_8" with
    | None -> true
    | Some x ->
        match bool_of_string_opt x with
        | None -> true
        | Some f -> f in
  if not_escaped then
    fprintf ppf "\"%s\"" (escape_string s)
  else
    fprintf ppf "%S" s

let print_out_value ppf tree =
  let rec print_tree_1 ppf =
    function
    | Oval_constr (name, [param]) ->
        fprintf ppf "@[<1>%a@ %a@]" print_ident name print_constr_param param
    | Oval_constr (name, (_ :: _ as params)) ->
        fprintf ppf "@[<1>%a@ (%a)@]" print_ident name
          (print_tree_list print_tree_1 ",") params
    | Oval_variant (name, Some param) ->
        fprintf ppf "@[<2>`%s@ %a@]" name print_constr_param param
    | tree -> print_simple_tree ppf tree
  and print_constr_param ppf = function
    | Oval_int i -> parenthesize_if_neg ppf "%i" i (i < 0)
    | Oval_int32 i -> parenthesize_if_neg ppf "%lil" i (i < 0l)
    | Oval_int64 i -> parenthesize_if_neg ppf "%LiL" i (i < 0L)
    | Oval_nativeint i -> parenthesize_if_neg ppf "%nin" i (i < 0n)
    | Oval_float f ->
        parenthesize_if_neg ppf "%s" (float_repres f)
                                     (f < 0.0 || 1. /. f = neg_infinity)
    | Oval_string (_,_, Ostr_bytes) as tree ->
      pp_print_char ppf '(';
      print_simple_tree ppf tree;
      pp_print_char ppf ')';
    | tree -> print_simple_tree ppf tree
  and print_simple_tree ppf =
    function
      Oval_int i -> fprintf ppf "%i" i
    | Oval_int32 i -> fprintf ppf "%lil" i
    | Oval_int64 i -> fprintf ppf "%LiL" i
    | Oval_nativeint i -> fprintf ppf "%nin" i
    | Oval_float f -> pp_print_string ppf (float_repres f)
    | Oval_char c -> fprintf ppf "%C" c
    | Oval_string (s, maxlen, kind) ->
       begin try
         let len = String.length s in
         let maxlen = max maxlen 8 in (* always show a little prefix *)
         let s = if len > maxlen then String.sub s 0 maxlen else s in
         begin match kind with
         | Ostr_bytes -> fprintf ppf "Bytes.of_string %S" s
         | Ostr_string -> print_out_string ppf s
         end;
         (if len > maxlen then
            fprintf ppf
              "... (* string length %d; truncated *)" len
         )
          with
          Invalid_argument _ (* "String.create" *)-> fprintf ppf "<huge string>"
        end
    | Oval_list tl ->
        fprintf ppf "@[<1>[%a]@]" (print_tree_list print_tree_1 ";") tl
    | Oval_array (tl, am) ->
        let sigil = match am with
          | Mutable   -> '|'
          | Immutable -> ':'
        in
        fprintf ppf "@[<2>[%c%a%c]@]"
          sigil (print_tree_list print_tree_1 ";") tl sigil
    | Oval_constr (name, []) -> print_ident ppf name
    | Oval_variant (name, None) -> fprintf ppf "`%s" name
    | Oval_stuff s -> pp_print_string ppf s
    | Oval_record fel ->
        fprintf ppf "@[<1>{%a}@]" (cautious (print_fields true)) fel
    | Oval_ellipsis -> raise Ellipsis
    | Oval_printer f -> f ppf
    | Oval_tuple tree_list ->
        fprintf ppf "@[<1>(%a)@]" (print_tree_list print_tree_1 ",") tree_list
    | tree -> fprintf ppf "@[<1>(%a)@]" (cautious print_tree_1) tree
  and print_fields first ppf =
    function
      [] -> ()
    | (name, tree) :: fields ->
        if not first then fprintf ppf ";@ ";
        fprintf ppf "@[<1>%a@ =@ %a@]" print_ident name (cautious print_tree_1)
          tree;
        print_fields false ppf fields
  and print_tree_list print_item sep ppf tree_list =
    let rec print_list first ppf =
      function
        [] -> ()
      | tree :: tree_list ->
          if not first then fprintf ppf "%s@ " sep;
          print_item ppf tree;
          print_list false ppf tree_list
    in
    cautious (print_list true) ppf tree_list
  in
  cautious print_tree_1 ppf tree

let out_value = ref print_out_value

(* Types *)

let rec print_list_init pr sep ppf =
  function
    [] -> ()
  | a :: l -> sep ppf; pr ppf a; print_list_init pr sep ppf l

let rec print_list pr sep ppf =
  function
    [] -> ()
  | [a] -> pr ppf a
  | a :: l -> pr ppf a; sep ppf; print_list pr sep ppf l

let pr_present =
  print_list (fun ppf s -> fprintf ppf "`%s" s) (fun ppf -> fprintf ppf "@ ")

let pr_var = Printast.tyvar

let print_out_layout ppf = function
  | Olay_const lay -> fprintf ppf "%s" (Layouts.Layout.string_of_const lay)
  | Olay_var v     -> fprintf ppf "%s" v

let print_out_layout_annot ppf = function
  | None -> ()
  | Some lay -> fprintf ppf "@ : %a" print_out_layout lay

let pr_var_layout ppf (v, l) = match l with
    | None -> pr_var ppf v
    | Some lay -> fprintf ppf "(%a : %a)"
                    pr_var v
                    print_out_layout lay

let pr_var_layouts =
  print_list pr_var_layout (fun ppf -> fprintf ppf "@ ")

let join_modes rm1 am2 =
  match rm1, am2 with
  | Oam_local, _ -> Oam_local
  | _, Oam_local -> Oam_local
  | Oam_unknown, _ -> Oam_unknown
  | _, Oam_unknown -> Oam_unknown
  | Oam_global, Oam_global -> Oam_global

let print_out_layout ppf = function
  | Olay_const lay -> fprintf ppf "%s" (Layouts.Layout.string_of_const lay)
  | Olay_var v     -> fprintf ppf "%s" v

let print_out_layout_option ppf = function
  | None -> ()
  | Some lay -> fprintf ppf "@ : %a" print_out_layout lay

let rec print_out_type_0 mode ppf =
  function
  | Otyp_alias (ty, s) ->
      fprintf ppf "@[%a@ as %a@]" (print_out_type_0 mode) ty pr_var s
  | Otyp_poly ([], ty) ->
      print_out_type_0 mode ppf ty  (* no "." if there are no vars *)
  | Otyp_poly (sl, ty) ->
      fprintf ppf "@[<hov 2>%a.@ %a@]"
        pr_var_layouts sl
        (print_out_type_0 mode) ty
  | ty ->
      print_out_type_1 mode ppf ty

and print_out_type_1 mode ppf =
  function
  | Otyp_arrow (lab, am, ty1, rm, ty2) ->
      pp_open_box ppf 0;
      if lab <> "" then (pp_print_string ppf lab; pp_print_char ppf ':');
      print_out_arg am ppf ty1;
      pp_print_string ppf " ->";
      pp_print_space ppf ();
      let mode = join_modes mode am in
      print_out_ret mode rm ppf ty2;
      pp_close_box ppf ()
  | ty ->
    match mode with
    | Oam_local ->
        print_out_type_local mode ppf ty
    | Oam_unknown -> print_out_type_2 mode ppf ty
    | Oam_global -> print_out_type_2 mode ppf ty

and print_out_arg am ppf ty =
  match am with
  | Oam_local ->
      print_out_type_local am ppf ty
  | Oam_global -> print_out_type_2 am ppf ty
  | Oam_unknown -> print_out_type_2 am ppf ty

and print_out_ret mode rm ppf ty =
  match mode, rm with
  | Oam_local, Oam_local
  | Oam_global, Oam_global
  | Oam_unknown, _
  | _, Oam_unknown -> print_out_type_1 rm ppf ty
  | _, Oam_local ->
      print_out_type_local rm ppf ty
  | _, Oam_global -> print_out_type_2 rm ppf ty

and print_out_type_local m ppf ty =
  if Language_extension.is_enabled Local then begin
    pp_print_string ppf "local_";
    pp_print_space ppf ();
    print_out_type_2 m ppf ty
  end else begin
    print_out_type ppf (Otyp_attribute (ty, {oattr_name="local"}))
  end

and print_out_type_2 mode ppf =
  function
    Otyp_tuple tyl ->
      fprintf ppf "@[<0>%a@]" (print_typlist print_simple_out_type " *") tyl
  | ty -> print_out_type_3 mode ppf ty
and print_out_type_3 mode ppf =
  function
    Otyp_class (ng, id, tyl) ->
      fprintf ppf "@[%a%s#%a@]" print_typargs tyl (if ng then "_" else "")
        print_ident id
  | Otyp_constr (id, tyl) ->
      pp_open_box ppf 0;
      print_typargs ppf tyl;
      print_ident ppf id;
      pp_close_box ppf ()
  | Otyp_object (fields, rest) ->
      fprintf ppf "@[<2>< %a >@]" (print_fields rest) fields
  | Otyp_stuff s -> pp_print_string ppf s
  | Otyp_var (ng, s) -> pr_var ppf (if ng then "_" ^ s else s)
  | Otyp_variant (non_gen, row_fields, closed, tags) ->
      let print_present ppf =
        function
          None | Some [] -> ()
        | Some l -> fprintf ppf "@;<1 -2>> @[<hov>%a@]" pr_present l
      in
      let print_fields ppf =
        function
          Ovar_fields fields ->
            print_list print_row_field (fun ppf -> fprintf ppf "@;<1 -2>| ")
              ppf fields
        | Ovar_typ typ ->
           print_simple_out_type ppf typ
      in
      fprintf ppf "%s@[<hov>[%s@[<hv>@[<hv>%a@]%a@]@ ]@]"
        (if non_gen then "_" else "")
        (if closed then if tags = None then " " else "< "
         else if tags = None then "> " else "? ")
        print_fields row_fields
        print_present tags
  | Otyp_alias _ | Otyp_poly _ | Otyp_arrow _ | Otyp_tuple _ as ty ->
      pp_open_box ppf 1;
      pp_print_char ppf '(';
      print_out_type_0 mode ppf ty;
      pp_print_char ppf ')';
      pp_close_box ppf ()
  | Otyp_abstract | Otyp_open
  | Otyp_sum _ | Otyp_manifest (_, _) -> ()
  | Otyp_record lbls -> print_record_decl ppf lbls
  | Otyp_module (p, fl) ->
      fprintf ppf "@[<1>(module %a" print_ident p;
      let first = ref true in
      List.iter
        (fun (s, t) ->
          let sep = if !first then (first := false; "with") else "and" in
          fprintf ppf " %s type %s = %a" sep s print_out_type t
        )
        fl;
      fprintf ppf ")@]"
  | Otyp_attribute (t, attr) ->
      fprintf ppf "@[<1>(%a [@@%s])@]"
        (print_out_type_0 mode) t attr.oattr_name
  | Otyp_layout_annot (t, lay) ->
    fprintf ppf "@[<1>(%a@ :@ %a)@]"
      (print_out_type_0 mode) t
      print_out_layout lay
and print_out_type ppf typ =
  print_out_type_0 Oam_global ppf typ
and print_simple_out_type ppf typ =
  print_out_type_3 Oam_global ppf typ
and print_record_decl ppf lbls =
  fprintf ppf "{%a@;<1 -2>}"
    (print_list_init print_out_label (fun ppf -> fprintf ppf "@ ")) lbls
and print_fields rest ppf =
  function
    [] ->
      begin match rest with
        Some non_gen -> fprintf ppf "%s.." (if non_gen then "_" else "")
      | None -> ()
      end
  | [s, t] ->
      fprintf ppf "%s : %a" s print_out_type t;
      begin match rest with
        Some _ -> fprintf ppf ";@ "
      | None -> ()
      end;
      print_fields rest ppf []
  | (s, t) :: l ->
      fprintf ppf "%s : %a;@ %a" s print_out_type t (print_fields rest) l
and print_row_field ppf (l, opt_amp, tyl) =
  let pr_of ppf =
    if opt_amp then fprintf ppf " of@ &@ "
    else if tyl <> [] then fprintf ppf " of@ "
    else fprintf ppf ""
  in
  fprintf ppf "@[<hv 2>`%s%t%a@]" l pr_of (print_typlist print_out_type " &")
    tyl
and print_typargs ppf =
  function
    [] -> ()
  | [ty1] -> print_simple_out_type ppf ty1; pp_print_space ppf ()
  | tyl ->
      pp_open_box ppf 1;
      pp_print_char ppf '(';
      print_typlist print_out_type "," ppf tyl;
      pp_print_char ppf ')';
      pp_close_box ppf ();
      pp_print_space ppf ()
and print_out_label ppf (name, mut_or_gbl, arg) =
  if Language_extension.is_enabled Local then
    let flag =
      match mut_or_gbl with
      | Ogom_mutable -> "mutable "
      | Ogom_global -> "global_ "
      | Ogom_immutable -> ""
    in
    fprintf ppf "@[<2>%s%s :@ %a@];" flag name print_out_type arg
  else
    match mut_or_gbl with
    | Ogom_mutable -> fprintf ppf "@[mutable %s :@ %a@];" name print_out_type arg
    | Ogom_immutable -> fprintf ppf "@[%s :@ %a@];" name print_out_type arg
    | Ogom_global -> fprintf ppf "@[%s :@ %a@];" name print_out_type
                       (Otyp_attribute (arg, {oattr_name="global"}))

let out_label = ref print_out_label

let out_type = ref print_out_type

(* Class types *)

let print_type_parameter ppf s =
  if s = "_" then fprintf ppf "_" else pr_var ppf s

let type_parameter ~in_parens ppf
      { oparam_name = ty; oparam_variance = var;
        oparam_injectivity = inj; oparam_layout = lay } =
  let open Asttypes in
  let format_string : _ format = "%s%s%a%a" in
  let format_string : _ format = match lay with
    | Some _ when not in_parens -> "(" ^^ format_string ^^ ")"
    | _ -> format_string
  in
  fprintf ppf format_string
    (match var with Covariant -> "+" | Contravariant -> "-" | NoVariance ->  "")
    (match inj with Injective -> "!" | NoInjectivity -> "")
    print_type_parameter ty
<<<<<<< HEAD
    print_out_layout_option lay
=======
    print_out_layout_annot lay
>>>>>>> 9289e84a

let print_out_class_params ppf =
  function
    [] -> ()
  | tyl ->
      fprintf ppf "@[<1>[%a]@]@ "
        (print_list (type_parameter ~in_parens:true)
           (fun ppf -> fprintf ppf ", "))
        tyl

let rec print_out_class_type ppf =
  function
    Octy_constr (id, tyl) ->
      let pr_tyl ppf =
        function
          [] -> ()
        | tyl ->
            fprintf ppf "@[<1>[%a]@]@ " (print_typlist !out_type ",") tyl
      in
      fprintf ppf "@[%a%a@]" pr_tyl tyl print_ident id
  | Octy_arrow (lab, ty, cty) ->
      fprintf ppf "@[%s%a ->@ %a@]" (if lab <> "" then lab ^ ":" else "")
        (print_out_type_2 Oam_global) ty print_out_class_type cty
  | Octy_signature (self_ty, csil) ->
      let pr_param ppf =
        function
          Some ty -> fprintf ppf "@ @[(%a)@]" !out_type ty
        | None -> ()
      in
      fprintf ppf "@[<hv 2>@[<2>object%a@]@ %a@;<1 -2>end@]" pr_param self_ty
        (print_list print_out_class_sig_item (fun ppf -> fprintf ppf "@ "))
        csil
and print_out_class_sig_item ppf =
  function
    Ocsg_constraint (ty1, ty2) ->
      fprintf ppf "@[<2>constraint %a =@ %a@]" !out_type ty1
        !out_type ty2
  | Ocsg_method (name, priv, virt, ty) ->
      fprintf ppf "@[<2>method %s%s%s :@ %a@]"
        (if priv then "private " else "") (if virt then "virtual " else "")
        name !out_type ty
  | Ocsg_value (name, mut, vr, ty) ->
      fprintf ppf "@[<2>val %s%s%s :@ %a@]"
        (if mut then "mutable " else "")
        (if vr then "virtual " else "")
        name !out_type ty

let out_class_type = ref print_out_class_type

(* Signature *)

let out_module_type = ref (fun _ -> failwith "Oprint.out_module_type")
let out_sig_item = ref (fun _ -> failwith "Oprint.out_sig_item")
let out_signature = ref (fun _ -> failwith "Oprint.out_signature")
let out_type_extension = ref (fun _ -> failwith "Oprint.out_type_extension")
let out_functor_parameters =
  ref (fun _ -> failwith "Oprint.out_functor_parameters")

(* For anonymous functor arguments, the logic to choose between
   the long-form
     functor (_ : S) -> ...
   and the short-form
     S -> ...
   is as follows: if we are already printing long-form functor arguments,
   we use the long form unless all remaining functor arguments can use
   the short form. (Otherwise use the short form.)

   For example,
     functor (X : S1) (_ : S2) (Y : S3) (_ : S4) (_ : S5) -> sig end
   will get printed as
     functor (X : S1) (_ : S2) (Y : S3) -> S4 -> S5 -> sig end

   but
     functor (_ : S1) (_ : S2) (Y : S3) (_ : S4) (_ : S5) -> sig end
   gets printed as
     S1 -> S2 -> functor (Y : S3) -> S4 -> S5 -> sig end
*)

(* take a module type that may be a functor type,
   and return the longest prefix list of arguments
   that should be printed in long form. *)

let rec collect_functor_args acc = function
  | Omty_functor (param, mty_res) ->
      collect_functor_args (param :: acc) mty_res
  | non_functor -> (acc, non_functor)
let collect_functor_args mty =
  let l, rest = collect_functor_args [] mty in
  List.rev l, rest

let constructor_of_extension_constructor
    (ext : out_extension_constructor) : out_constructor
=
  {
    ocstr_name = ext.oext_name;
    ocstr_args = ext.oext_args;
    ocstr_return_type = ext.oext_ret_type;
  }

let split_anon_functor_arguments params =
  let rec uncollect_anonymous_suffix acc rest = match acc with
    | Some (None, mty_arg) :: acc ->
        uncollect_anonymous_suffix acc
          (Some (None, mty_arg) :: rest)
    | _ :: _ | [] ->
        (acc, rest)
  in
  let (acc, rest) = uncollect_anonymous_suffix (List.rev params) [] in
  (List.rev acc, rest)

let rec print_out_module_type ppf mty =
  print_out_functor ppf mty

and print_out_functor_parameters ppf l =
  let print_nonanon_arg ppf = function
    | None ->
        fprintf ppf "()"
    | Some (param, mty) ->
        fprintf ppf "(%s : %a)"
          (Option.value param ~default:"_")
          print_out_module_type mty
  in
  let rec print_args ppf = function
    | [] -> ()
    | Some (None, mty_arg) :: l ->
        fprintf ppf "%a ->@ %a"
          print_simple_out_module_type mty_arg
          print_args l
    | _ :: _ as non_anonymous_functor ->
        let args, anons = split_anon_functor_arguments non_anonymous_functor in
        fprintf ppf "@[<2>functor@ %a@]@ ->@ %a"
          (pp_print_list ~pp_sep:pp_print_space print_nonanon_arg) args
          print_args anons
  in
  print_args ppf l

and print_out_functor ppf t =
  let params, non_functor = collect_functor_args t in
  fprintf ppf "@[<2>%a%a@]"
    print_out_functor_parameters params
    print_simple_out_module_type non_functor
and print_simple_out_module_type ppf =
  function
    Omty_abstract -> ()
  | Omty_ident id -> fprintf ppf "%a" print_ident id
  | Omty_signature sg ->
     begin match sg with
       | [] -> fprintf ppf "sig end"
       | sg ->
          fprintf ppf "@[<hv 2>sig@ %a@;<1 -2>end@]" print_out_signature sg
     end
  | Omty_alias id -> fprintf ppf "(module %a)" print_ident id
  | Omty_functor _ as non_simple ->
     fprintf ppf "(%a)" print_out_module_type non_simple
and print_out_signature ppf =
  function
    [] -> ()
  | [item] -> !out_sig_item ppf item
  | Osig_typext(ext, Oext_first) :: items ->
      (* Gather together the extension constructors *)
      let rec gather_extensions acc items =
        match items with
            Osig_typext(ext, Oext_next) :: items ->
              gather_extensions
                (constructor_of_extension_constructor ext :: acc)
                items
          | _ -> (List.rev acc, items)
      in
      let exts, items =
        gather_extensions
          [constructor_of_extension_constructor ext]
          items
      in
      let te =
        { otyext_name = ext.oext_type_name;
          otyext_params = ext.oext_type_params;
          otyext_constructors = exts;
          otyext_private = ext.oext_private }
      in
        fprintf ppf "%a@ %a" !out_type_extension te print_out_signature items
  | item :: items ->
      fprintf ppf "%a@ %a" !out_sig_item item print_out_signature items
and print_out_sig_item ppf =
  function
    Osig_class (vir_flag, name, params, clt, rs) ->
      fprintf ppf "@[<2>%s%s@ %a%s@ :@ %a@]"
        (if rs = Orec_next then "and" else "class")
        (if vir_flag then " virtual" else "") print_out_class_params params
        name !out_class_type clt
  | Osig_class_type (vir_flag, name, params, clt, rs) ->
      fprintf ppf "@[<2>%s%s@ %a%s@ =@ %a@]"
        (if rs = Orec_next then "and" else "class type")
        (if vir_flag then " virtual" else "") print_out_class_params params
        name !out_class_type clt
  | Osig_typext (ext, Oext_exception) ->
      fprintf ppf "@[<2>exception %a@]"
        print_out_constr (constructor_of_extension_constructor ext)
  | Osig_typext (ext, _es) ->
      print_out_extension_constructor ppf ext
  | Osig_modtype (name, Omty_abstract) ->
      fprintf ppf "@[<2>module type %s@]" name
  | Osig_modtype (name, mty) ->
      fprintf ppf "@[<2>module type %s =@ %a@]" name !out_module_type mty
  | Osig_module (name, Omty_alias id, _) ->
      fprintf ppf "@[<2>module %s =@ %a@]" name print_ident id
  | Osig_module (name, mty, rs) ->
      fprintf ppf "@[<2>%s %s :@ %a@]"
        (match rs with Orec_not -> "module"
                     | Orec_first -> "module rec"
                     | Orec_next -> "and")
        name !out_module_type mty
  | Osig_type(td, rs) ->
        print_out_type_decl
          (match rs with
           | Orec_not   -> "type nonrec"
           | Orec_first -> "type"
           | Orec_next  -> "and")
          ppf td
  | Osig_value { oval_name; oval_type;
                 oval_prims; oval_attributes } ->
      let kwd = if oval_prims = [] then "val" else "external" in
      let pr_prims ppf =
        function
          [] -> ()
        | s :: sl ->
            fprintf ppf "@ = \"%s\"" s;
            List.iter (fun s -> fprintf ppf "@ \"%s\"" s) sl
      in
      fprintf ppf "@[<2>%s %a :@ %a%a%a@]" kwd value_ident oval_name
        !out_type oval_type
        pr_prims oval_prims
        (fun ppf -> List.iter (fun a -> fprintf ppf "@ [@@@@%s]" a.oattr_name))
        oval_attributes
  | Osig_ellipsis ->
      fprintf ppf "..."

and print_out_type_decl kwd ppf td =
  let print_constraints ppf =
    List.iter
      (fun (ty1, ty2) ->
         fprintf ppf "@ @[<2>constraint %a =@ %a@]" !out_type ty1
           !out_type ty2)
      td.otype_cstrs
  in
  let type_defined ppf =
    match td.otype_params with
      [] -> pp_print_string ppf td.otype_name
    | [param] -> fprintf ppf "@[%a@ %s@]"
                   (type_parameter ~in_parens:false) param td.otype_name
    | _ ->
        fprintf ppf "@[(@[%a)@]@ %s@]"
          (print_list (type_parameter ~in_parens:true)
             (fun ppf -> fprintf ppf ",@ "))
          td.otype_params
          td.otype_name
  in
  let print_manifest ppf =
    function
      Otyp_manifest (ty, _) -> fprintf ppf " =@ %a" !out_type ty
    | _ -> ()
  in
  let print_name_params ppf =
    fprintf ppf "%s %t%a" kwd type_defined print_manifest td.otype_type
  in
  let ty =
    match td.otype_type with
      Otyp_manifest (_, ty) -> ty
    | _ -> td.otype_type
  in
  let print_private ppf = function
    Asttypes.Private -> fprintf ppf " private"
  | Asttypes.Public -> ()
  in
<<<<<<< HEAD
  let print_layout ppf =
    match td.otype_layout with
    | None -> ()
    | Some lay -> fprintf ppf " [%@%@%s]" (Layouts.Layout.string_of_const lay)
  in
=======
>>>>>>> 9289e84a
  let print_unboxed ppf =
    if td.otype_unboxed then fprintf ppf " [%@%@unboxed]" else ()
  in
  let print_out_tkind ppf = function
  | Otyp_abstract -> ()
  | Otyp_record lbls ->
      fprintf ppf " =%a %a"
        print_private td.otype_private
        print_record_decl lbls
  | Otyp_sum constrs ->
    let variants fmt constrs =
        if constrs = [] then fprintf fmt "|" else
        fprintf fmt "%a" (print_list print_out_constr
          (fun ppf -> fprintf ppf "@ | ")) constrs in
    fprintf ppf " =%a@;<1 2>%a"
      print_private td.otype_private variants constrs
  | Otyp_open ->
      fprintf ppf " =%a .."
        print_private td.otype_private
  | ty ->
      fprintf ppf " =%a@;<1 2>%a"
        print_private td.otype_private
        !out_type ty
  in
  fprintf ppf "@[<2>@[<hv 2>%t%a%a@]%t%t@]"
    print_name_params
    print_out_layout_annot td.otype_layout
    print_out_tkind ty
    print_constraints
<<<<<<< HEAD
    print_layout
=======
>>>>>>> 9289e84a
    print_unboxed

and print_simple_out_gf_type ppf (ty, gf) =
  let locals_enabled = Language_extension.is_enabled Local in
  match gf with
  | Ogf_global ->
    if locals_enabled then begin
      pp_print_string ppf "global_";
      pp_print_space ppf ();
      print_simple_out_type ppf ty
    end else begin
      print_out_type ppf (Otyp_attribute (ty, {oattr_name="global"}))
    end
  | Ogf_unrestricted ->
    print_simple_out_type ppf ty

and print_out_constr_args ppf tyl =
  print_typlist print_simple_out_gf_type " *" ppf tyl

and print_out_constr ppf constr =
  let {
    ocstr_name = name;
    ocstr_args = tyl;
    ocstr_return_type = return_type;
  } = constr in
  let name =
    match name with
    | "::" -> "(::)"   (* #7200 *)
    | s -> s
  in
  match return_type with
  | None ->
      begin match tyl with
      | [] ->
          pp_print_string ppf name
      | _ ->
          fprintf ppf "@[<2>%s of@ %a@]" name
            print_out_constr_args tyl
      end
  | Some (vars_layouts, ret_type) ->
      fprintf ppf "@[<2>%s :@ " name;
      begin match vars_layouts with
      | [] -> ()
      | _ -> fprintf ppf "@[<hov>%a.@]@ " pr_var_layouts vars_layouts
      end;
      begin match tyl with
      | [] ->
          fprintf ppf "%a@]" print_simple_out_type ret_type
      | _ ->
          fprintf ppf "%a -> %a@]"
            print_out_constr_args tyl print_simple_out_type ret_type
      end

and print_out_extension_constructor ppf ext =
  let print_extended_type ppf =
      match ext.oext_type_params with
        [] -> fprintf ppf "%s" ext.oext_type_name
      | [ty_param] ->
        fprintf ppf "@[%a@ %s@]"
          print_type_parameter
          ty_param
          ext.oext_type_name
      | _ ->
        fprintf ppf "@[(@[%a)@]@ %s@]"
          (print_list print_type_parameter (fun ppf -> fprintf ppf ",@ "))
          ext.oext_type_params
          ext.oext_type_name
  in
  fprintf ppf "@[<hv 2>type %t +=%s@;<1 2>%a@]"
    print_extended_type
    (if ext.oext_private = Asttypes.Private then " private" else "")
    print_out_constr
    (constructor_of_extension_constructor ext)

and print_out_type_extension ppf te =
  let print_extended_type ppf =
    match te.otyext_params with
      [] -> fprintf ppf "%s" te.otyext_name
    | [param] ->
      fprintf ppf "@[%a@ %s@]"
        print_type_parameter param
        te.otyext_name
    | _ ->
        fprintf ppf "@[(@[%a)@]@ %s@]"
          (print_list print_type_parameter (fun ppf -> fprintf ppf ",@ "))
          te.otyext_params
          te.otyext_name
  in
  fprintf ppf "@[<hv 2>type %t +=%s@;<1 2>%a@]"
    print_extended_type
    (if te.otyext_private = Asttypes.Private then " private" else "")
    (print_list print_out_constr (fun ppf -> fprintf ppf "@ | "))
     te.otyext_constructors

let out_constr = ref print_out_constr
let out_constr_args = ref print_out_constr_args
let _ = out_module_type := print_out_module_type
let _ = out_signature := print_out_signature
let _ = out_sig_item := print_out_sig_item
let _ = out_type_extension := print_out_type_extension
let _ = out_functor_parameters := print_out_functor_parameters

(* Phrases *)

let print_out_exception ppf exn outv =
  match exn with
    Sys.Break -> fprintf ppf "Interrupted.@."
  | Out_of_memory -> fprintf ppf "Out of memory during evaluation.@."
  | Stack_overflow ->
      fprintf ppf "Stack overflow during evaluation (looping recursion?).@."
  | _ -> match Printexc.use_printers exn with
        | None -> fprintf ppf "@[Exception:@ %a.@]@." !out_value outv
        | Some s -> fprintf ppf "@[Exception:@ %s@]@." s

let rec print_items ppf =
  function
    [] -> ()
  | (Osig_typext(ext, Oext_first), None) :: items ->
      (* Gather together extension constructors *)
      let rec gather_extensions acc items =
        match items with
            (Osig_typext(ext, Oext_next), None) :: items ->
              gather_extensions
                (constructor_of_extension_constructor ext :: acc)
                items
          | _ -> (List.rev acc, items)
      in
      let exts, items =
        gather_extensions
          [constructor_of_extension_constructor ext]
          items
      in
      let te =
        { otyext_name = ext.oext_type_name;
          otyext_params = ext.oext_type_params;
          otyext_constructors = exts;
          otyext_private = ext.oext_private }
      in
        fprintf ppf "@[%a@]" !out_type_extension te;
        if items <> [] then fprintf ppf "@ %a" print_items items
  | (tree, valopt) :: items ->
      begin match valopt with
        Some v ->
          fprintf ppf "@[<2>%a =@ %a@]" !out_sig_item tree
            !out_value v
      | None -> fprintf ppf "@[%a@]" !out_sig_item tree
      end;
      if items <> [] then fprintf ppf "@ %a" print_items items

let print_out_phrase ppf =
  function
    Ophr_eval (outv, ty) ->
      fprintf ppf "@[- : %a@ =@ %a@]@." !out_type ty !out_value outv
  | Ophr_signature [] -> ()
  | Ophr_signature items -> fprintf ppf "@[<v>%a@]@." print_items items
  | Ophr_exception (exn, outv) -> print_out_exception ppf exn outv

let out_phrase = ref print_out_phrase<|MERGE_RESOLUTION|>--- conflicted
+++ resolved
@@ -296,14 +296,6 @@
   | _, Oam_unknown -> Oam_unknown
   | Oam_global, Oam_global -> Oam_global
 
-let print_out_layout ppf = function
-  | Olay_const lay -> fprintf ppf "%s" (Layouts.Layout.string_of_const lay)
-  | Olay_var v     -> fprintf ppf "%s" v
-
-let print_out_layout_option ppf = function
-  | None -> ()
-  | Some lay -> fprintf ppf "@ : %a" print_out_layout lay
-
 let rec print_out_type_0 mode ppf =
   function
   | Otyp_alias (ty, s) ->
@@ -506,11 +498,7 @@
     (match var with Covariant -> "+" | Contravariant -> "-" | NoVariance ->  "")
     (match inj with Injective -> "!" | NoInjectivity -> "")
     print_type_parameter ty
-<<<<<<< HEAD
-    print_out_layout_option lay
-=======
     print_out_layout_annot lay
->>>>>>> 9289e84a
 
 let print_out_class_params ppf =
   function
@@ -784,14 +772,6 @@
     Asttypes.Private -> fprintf ppf " private"
   | Asttypes.Public -> ()
   in
-<<<<<<< HEAD
-  let print_layout ppf =
-    match td.otype_layout with
-    | None -> ()
-    | Some lay -> fprintf ppf " [%@%@%s]" (Layouts.Layout.string_of_const lay)
-  in
-=======
->>>>>>> 9289e84a
   let print_unboxed ppf =
     if td.otype_unboxed then fprintf ppf " [%@%@unboxed]" else ()
   in
@@ -821,10 +801,6 @@
     print_out_layout_annot td.otype_layout
     print_out_tkind ty
     print_constraints
-<<<<<<< HEAD
-    print_layout
-=======
->>>>>>> 9289e84a
     print_unboxed
 
 and print_simple_out_gf_type ppf (ty, gf) =
