--- conflicted
+++ resolved
@@ -478,12 +478,7 @@
 
 (* Read, save a signature to/from a file. *)
 val read_signature:
-<<<<<<< HEAD
-  Global_module.Name.t -> filepath -> add_binding:bool -> signature
-=======
-  Compilation_unit.Name.t -> Unit_info.Artifact.t -> add_binding:bool
-  -> signature
->>>>>>> c3dbdc34
+  Global_module.Name.t -> Unit_info.Artifact.t -> add_binding:bool -> signature
         (* Arguments: module name, file name, [add_binding] flag.
            Results: signature. If [add_binding] is true, creates an entry for
            the module in the environment. *)
