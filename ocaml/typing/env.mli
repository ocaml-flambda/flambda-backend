(**************************************************************************)
(*                                                                        *)
(*                                 OCaml                                  *)
(*                                                                        *)
(*             Xavier Leroy, projet Cristal, INRIA Rocquencourt           *)
(*                                                                        *)
(*   Copyright 1996 Institut National de Recherche en Informatique et     *)
(*     en Automatique.                                                    *)
(*                                                                        *)
(*   All rights reserved.  This file is distributed under the terms of    *)
(*   the GNU Lesser General Public License version 2.1, with the          *)
(*   special exception on linking described in the file LICENSE.          *)
(*                                                                        *)
(**************************************************************************)

(* Environment handling *)

open Types
open Mode
open Misc

type value_unbound_reason =
  | Val_unbound_instance_variable
  | Val_unbound_self
  | Val_unbound_ancestor
  | Val_unbound_ghost_recursive of Location.t

type module_unbound_reason =
  | Mod_unbound_illegal_recursion

type summary =
    Env_empty
  | Env_value of summary * Ident.t * value_description * Mode.Value.l
  | Env_type of summary * Ident.t * type_declaration
  | Env_extension of summary * Ident.t * extension_constructor
  | Env_module of summary * Ident.t * module_presence * module_declaration
  | Env_modtype of summary * Ident.t * modtype_declaration
  | Env_class of summary * Ident.t * class_declaration
  | Env_cltype of summary * Ident.t * class_type_declaration
  | Env_open of summary * Path.t
  (** The string set argument of [Env_open] represents a list of module names
      to skip, i.e. that won't be imported in the toplevel namespace. *)
  | Env_functor_arg of summary * Ident.t
  | Env_constraints of summary * type_declaration Path.Map.t
  | Env_copy_types of summary
  | Env_persistent of summary * Ident.t
  | Env_value_unbound of summary * string * value_unbound_reason
  | Env_module_unbound of summary * string * module_unbound_reason

type address = Persistent_env.address =
  | Aunit of Compilation_unit.t
  | Alocal of Ident.t
  | Adot of address * int

type t

val empty: t

(* This environment is lazy so that it may depend on the enabled extensions,
   typically adjusted via command line flags.  If extensions are changed after
   theis environment is forced, they may be inaccurate.  This could happen, for
   example, if extensions are adjusted via the compiler-libs. *)
val initial: t Lazy.t

val diff: t -> t -> Ident.t list

type type_descr_kind =
  (label_description, constructor_description) type_kind

  (* alias for compatibility *)
type type_descriptions = type_descr_kind

(* For short-paths *)
type iter_cont
val iter_types:
    (Path.t -> Path.t * type_declaration -> unit) ->
    t -> iter_cont
val run_iter_cont: iter_cont list -> (Path.t * iter_cont) list
val same_types: t -> t -> bool
val used_persistent: unit -> Compilation_unit.Name.Set.t
val find_shadowed_types: Path.t -> t -> Path.t list
val without_cmis: ('a -> 'b) -> 'a -> 'b
(* [without_cmis f arg] applies [f] to [arg], but does not
   allow opening cmis during its execution *)

(* Lookup by paths *)

val find_value: Path.t -> t -> Subst.Lazy.value_description
val find_type: Path.t -> t -> type_declaration
val find_type_descrs: Path.t -> t -> type_descriptions
val find_module_lazy: Path.t -> t -> Subst.Lazy.module_declaration
val find_module: Path.t -> t -> module_declaration
val find_modtype_lazy: Path.t -> t -> Subst.Lazy.modtype_declaration
val find_modtype: Path.t -> t -> modtype_declaration
val find_class: Path.t -> t -> class_declaration
val find_cltype: Path.t -> t -> class_type_declaration

val find_ident_constructor: Ident.t -> t -> constructor_description
val find_ident_label: Ident.t -> t -> label_description

val find_type_expansion:
    Path.t -> t -> type_expr list * type_expr * int
val find_type_expansion_opt:
    Path.t -> t -> type_expr list * type_expr * int
(* Find the manifest type information associated to a type for the sake
   of the compiler's type-based optimisations. *)
val find_modtype_expansion: Path.t -> t -> module_type
val find_modtype_expansion_lazy: Path.t -> t -> Subst.Lazy.module_type

val find_hash_type: Path.t -> t -> type_declaration
(* Find the "#t" type given the path for "t" *)

val find_value_address: Path.t -> t -> address
val find_module_address: Path.t -> t -> address
val find_class_address: Path.t -> t -> address
val find_constructor_address: Path.t -> t -> address

val shape_of_path:
  namespace:Shape.Sig_component_kind.t -> t -> Path.t -> Shape.t

val add_functor_arg: Ident.t -> t -> t
val is_functor_arg: Path.t -> t -> bool

val normalize_module_path: Location.t option -> t -> Path.t -> Path.t
(* Normalize the path to a concrete module.
   If the option is None, allow returning dangling paths.
   Otherwise raise a Missing_module error, and may add forgotten
   head as required global. *)

val normalize_type_path: Location.t option -> t -> Path.t -> Path.t
(* Normalize the prefix part of the type path *)

val normalize_value_path: Location.t option -> t -> Path.t -> Path.t
(* Normalize the prefix part of the value path *)

val normalize_modtype_path: t -> Path.t -> Path.t
(* Normalize a module type path *)

val reset_required_globals: unit -> unit
val get_required_globals: unit -> Compilation_unit.t list
val add_required_global: Path.t -> t -> unit

val reset_probes: unit -> unit
val add_probe: string -> unit
val has_probe: string -> bool

val has_local_constraints: t -> bool

(* Mark definitions as used *)
val mark_value_used: Uid.t -> unit
val mark_module_used: Uid.t -> unit
val mark_type_used: Uid.t -> unit

type constructor_usage = Positive | Pattern | Exported_private | Exported
val mark_constructor_used:
    constructor_usage -> constructor_declaration -> unit
val mark_extension_used:
    constructor_usage -> extension_constructor -> unit

type label_usage =
    Projection | Mutation | Construct | Exported_private | Exported
val mark_label_used:
    label_usage -> label_declaration -> unit

(* Lookup by long identifiers *)

(* Lookup errors *)

type unbound_value_hint =
  | No_hint
  | Missing_rec of Location.t

type closure_context =
  | Tailcall_function
  | Tailcall_argument
  | Partial_application
  | Return

type escaping_context =
  | Letop
  | Probe
  | Class
  | Module
  | Lazy

type shared_context =
  | For_loop
  | While_loop
  | Letop
  | Closure
  | Comprehension
  | Class
  | Module
  | Probe
  | Lazy

type lookup_error =
  | Unbound_value of Longident.t * unbound_value_hint
  | Unbound_type of Longident.t
  | Unbound_constructor of Longident.t
  | Unbound_label of Longident.t
  | Unbound_module of Longident.t
  | Unbound_class of Longident.t
  | Unbound_modtype of Longident.t
  | Unbound_cltype of Longident.t
  | Unbound_instance_variable of string
  | Not_an_instance_variable of string
  | Masked_instance_variable of Longident.t
  | Masked_self_variable of Longident.t
  | Masked_ancestor_variable of Longident.t
  | Structure_used_as_functor of Longident.t
  | Abstract_used_as_functor of Longident.t
  | Functor_used_as_structure of Longident.t
  | Abstract_used_as_structure of Longident.t
  | Generative_used_as_applicative of Longident.t
  | Illegal_reference_to_recursive_module
  | Cannot_scrape_alias of Longident.t * Path.t
  | Local_value_escaping of Longident.t * escaping_context
  | Once_value_used_in of Longident.t * shared_context
  | Value_used_in_closure of Longident.t * Mode.Value.Comonadic.error * closure_context option
  | Local_value_used_in_exclave of Longident.t
  | Non_value_used_in_object of Longident.t * type_expr * Jkind.Violation.t

val lookup_error: Location.t -> t -> lookup_error -> 'a

(* The [lookup_foo] functions will emit proper error messages (by
   raising [Error]) if the identifier cannot be found, whereas the
   [find_foo_by_name] functions will raise [Not_found] instead.

   The [~use] parameters of the [lookup_foo] functions control
   whether this lookup should be counted as a use for usage
   warnings and alerts.

   [Longident.t]s in the program source should be looked up using
   [lookup_foo ~use:true] exactly one time -- otherwise warnings may be
   emitted the wrong number of times. *)

(** The returned shared_context looks strange, but useful for error printing
    when the returned uniqueness mode is too high because of some linearity_lock
    during lookup, and fail to satisfy expected_mode in the caller.

    TODO: A better approach is passing down the expected mode to this function
    as argument, so that sub-moding error is triggered at the place where error
    hints are immediately available. *)
val lookup_value:
  ?use:bool -> loc:Location.t -> Longident.t -> t ->
  Path.t * value_description * Mode.Value.l * shared_context option
val lookup_type:
  ?use:bool -> loc:Location.t -> Longident.t -> t ->
  Path.t * type_declaration
val lookup_module:
  ?use:bool -> loc:Location.t -> Longident.t -> t ->
  Path.t * module_declaration
val lookup_modtype:
  ?use:bool -> loc:Location.t -> Longident.t -> t ->
  Path.t * modtype_declaration
val lookup_class:
  ?use:bool -> loc:Location.t -> Longident.t -> t ->
  Path.t * class_declaration
val lookup_cltype:
  ?use:bool -> loc:Location.t -> Longident.t -> t ->
  Path.t * class_type_declaration

val lookup_module_path:
  ?use:bool -> loc:Location.t -> load:bool -> Longident.t -> t -> Path.t
val lookup_modtype_path:
  ?use:bool -> loc:Location.t -> Longident.t -> t -> Path.t
val lookup_module_instance_path:
  ?use:bool -> loc:Location.t -> load:bool -> Global_module.Name.t -> t -> Path.t

val lookup_constructor:
  ?use:bool -> loc:Location.t -> constructor_usage -> Longident.t -> t ->
  constructor_description
val lookup_all_constructors:
  ?use:bool -> loc:Location.t -> constructor_usage -> Longident.t -> t ->
  ((constructor_description * (unit -> unit)) list,
   Location.t * t * lookup_error) result
val lookup_all_constructors_from_type:
  ?use:bool -> loc:Location.t -> constructor_usage -> Path.t -> t ->
  (constructor_description * (unit -> unit)) list

val lookup_label:
  ?use:bool -> loc:Location.t -> label_usage -> Longident.t -> t ->
  label_description
val lookup_all_labels:
  ?use:bool -> loc:Location.t -> label_usage -> Longident.t -> t ->
  ((label_description * (unit -> unit)) list,
   Location.t * t * lookup_error) result
val lookup_all_labels_from_type:
  ?use:bool -> loc:Location.t -> label_usage -> Path.t -> t ->
  (label_description * (unit -> unit)) list

val lookup_instance_variable:
  ?use:bool -> loc:Location.t -> string -> t ->
  Path.t * Asttypes.mutable_flag * string * type_expr

val find_value_by_name:
  Longident.t -> t -> Path.t * value_description
val find_type_by_name:
  Longident.t -> t -> Path.t * type_declaration
val find_module_by_name:
  Longident.t -> t -> Path.t * module_declaration
val find_modtype_by_name:
  Longident.t -> t -> Path.t * modtype_declaration
val find_class_by_name:
  Longident.t -> t -> Path.t * class_declaration
val find_cltype_by_name:
  Longident.t -> t -> Path.t * class_type_declaration

val find_constructor_by_name:
  Longident.t -> t -> constructor_description
val find_label_by_name:
  Longident.t -> t -> label_description

(** The [find_*_index] functions computes a "namespaced" De Bruijn index
    of an identifier in a given environment. In other words, it returns how many
    times an identifier has been shadowed by a more recent identifiers with the
    same name in a given environment.
    Those functions return [None] when the identifier is not bound in the
    environment. This behavior is there to facilitate the detection of
    inconsistent printing environment, but should disappear in the long term.
*)
val find_value_index:   Ident.t -> t -> int option
val find_type_index:    Ident.t -> t -> int option
val find_module_index:  Ident.t -> t -> int option
val find_modtype_index: Ident.t -> t -> int option
val find_class_index:   Ident.t -> t -> int option
val find_cltype_index:  Ident.t -> t -> int option

(* Check if a name is bound *)

val bound_value: string -> t -> bool
val bound_module: string -> t -> bool
val bound_type: string -> t -> bool
val bound_modtype: string -> t -> bool
val bound_class: string -> t -> bool
val bound_cltype: string -> t -> bool

val make_copy_of_types: t -> (t -> t)

(* Resolution of globals *)

(* [global_of_instance_compilation_unit cu] checks that a compilation unit is a
   complete instantiation - that is, that all of its parameters are filled by
   arguments, and all of those arguments' parameters are filled, and so on -
   and converts it into a global. *)
val global_of_instance_compilation_unit : Compilation_unit.t -> Global.t

(* Insertion by identifier *)

val add_value_lazy:
    ?check:(string -> Warnings.t) -> ?mode:((allowed * 'r) Mode.Value.t) ->
    Ident.t -> Subst.Lazy.value_description -> t -> t
val add_value:
    ?check:(string -> Warnings.t) -> ?mode:((allowed * 'r) Mode.Value.t) ->
    Ident.t -> Types.value_description -> t -> t
val add_type:
    check:bool -> ?shape:Shape.t -> Ident.t -> type_declaration -> t -> t
val add_extension:
  check:bool -> ?shape:Shape.t -> rebind:bool -> Ident.t ->
  extension_constructor -> t -> t
val add_module: ?arg:bool -> ?shape:Shape.t ->
  Ident.t -> module_presence -> module_type -> t -> t
val add_module_lazy: update_summary:bool ->
  Ident.t -> module_presence -> Subst.Lazy.module_type -> t -> t
val add_module_declaration: ?arg:bool -> ?shape:Shape.t -> check:bool ->
  Ident.t -> module_presence -> module_declaration -> t -> t
val add_module_declaration_lazy: ?arg:bool -> update_summary:bool ->
  Ident.t -> module_presence -> Subst.Lazy.module_declaration -> t -> t
val add_modtype: Ident.t -> modtype_declaration -> t -> t
val add_modtype_lazy: update_summary:bool ->
   Ident.t -> Subst.Lazy.modtype_declaration -> t -> t
val add_class: Ident.t -> class_declaration -> t -> t
val add_cltype: Ident.t -> class_type_declaration -> t -> t
val add_local_type: Path.t -> type_declaration -> t -> t

(* Insertion of persistent signatures *)

(* [add_persistent_structure id env] is an environment such that
   module [id] points to the persistent structure contained in the
   external compilation unit with the same name.

   The compilation unit itself is looked up in the load path when the
   contents of the module is accessed. *)
val add_persistent_structure : Ident.t -> t -> t

(* Returns the set of persistent structures found in the given
   directory. *)
val persistent_structures_of_dir : Load_path.Dir.t -> Misc.Stdlib.String.Set.t

(* [filter_non_loaded_persistent f env] removes all the persistent
   structures that are not yet loaded and for which [f] returns
   [false]. *)
val filter_non_loaded_persistent : (Ident.t -> bool) -> t -> t

(* Insertion of all fields of a signature. *)

val add_signature: signature -> t -> t
val add_signature_lazy: Subst.Lazy.signature_item list -> t -> t

(* Insertion of all fields of a signature, relative to the given path.
   Used to implement open. Returns None if the path refers to a functor,
   not a structure. *)
val open_signature:
    ?used_slot:bool ref ->
    ?loc:Location.t -> ?toplevel:bool ->
    Asttypes.override_flag -> Path.t ->
    t -> (t, [`Not_found | `Functor]) result

val open_pers_signature: string -> t -> (t, [`Not_found]) result

val remove_last_open: Path.t -> t -> t option

(* Insertion by name *)

val enter_value:
    ?check:(string -> Warnings.t) ->
    string -> value_description -> t -> Ident.t * t
val enter_type: scope:int -> string -> type_declaration -> t -> Ident.t * t
val enter_extension:
  scope:int -> rebind:bool -> string ->
  extension_constructor -> t -> Ident.t * t
val enter_module:
  scope:int -> ?arg:bool -> string -> module_presence ->
  module_type -> t -> Ident.t * t
val enter_module_declaration:
  scope:int -> ?arg:bool -> ?shape:Shape.t -> string -> module_presence ->
  module_declaration -> t -> Ident.t * t
val enter_modtype:
  scope:int -> string -> modtype_declaration -> t -> Ident.t * t
val enter_class: scope:int -> string -> class_declaration -> t -> Ident.t * t
val enter_cltype:
  scope:int -> string -> class_type_declaration -> t -> Ident.t * t

(* Same as [add_signature] but refreshes (new stamp) and rescopes bound idents
   in the process. *)
val enter_signature: ?mod_shape:Shape.t -> scope:int -> signature -> t ->
  signature * t

(* Same as [enter_signature] but also extends the shape map ([parent_shape])
   with all the the items from the signature, their shape being a projection
   from the given shape. *)
val enter_signature_and_shape: scope:int -> parent_shape:Shape.Map.t ->
  Shape.t -> signature -> t -> signature * Shape.Map.t * t

val enter_unbound_value : string -> value_unbound_reason -> t -> t

val enter_unbound_module : string -> module_unbound_reason -> t -> t

(* Lock the environment *)

val add_escape_lock : escaping_context -> t -> t

(** `once` variables beyond the share lock cannot be accessed. Moreover,
    `unique` variables beyond the lock can still be accessed, but will be
    relaxed to `shared` *)
val add_share_lock : shared_context -> t -> t
val add_closure_lock : ?closure_context:closure_context
  -> ('l_ * allowed) Mode.Value.Comonadic.t -> t -> t
val add_region_lock : t -> t
val add_exclave_lock : t -> t
val add_unboxed_lock : t -> t

(* Initialize the cache of in-core module interfaces. *)
val reset_cache: preserve_persistent_env:bool -> unit

(* To be called before each toplevel phrase. *)
val reset_cache_toplevel: unit -> unit

(* Remember the name of the current compilation unit. *)
val set_unit_name: Compilation_unit.t option -> unit
val get_unit_name: unit -> Compilation_unit.t option

(* Read, save a signature to/from a file. *)
val read_signature:
  Global_module.Name.t -> filepath -> add_binding:bool -> signature
        (* Arguments: module name, file name, [add_binding] flag.
           Results: signature. If [add_binding] is true, creates an entry for
           the module in the environment. *)
val save_signature:
  alerts:alerts -> signature -> Compilation_unit.Name.t -> Cmi_format.kind
  -> filepath -> Cmi_format.cmi_infos_lazy
        (* Arguments: signature, module name, module kind, file name. *)
val save_signature_with_imports:
  alerts:alerts -> signature -> Compilation_unit.Name.t -> Cmi_format.kind
  -> filepath -> Import_info.t array -> Cmi_format.cmi_infos_lazy
        (* Arguments: signature, module name, module kind,
           file name, imported units with their CRCs. *)

(* Register a module as a parameter to this unit. *)
val register_parameter: Global_module.Name.t -> unit

(* Register a module as a parameter unit, though not necessarily a parameter to
   this unit. It is unnecessary (but harmless) to call both this and
   [register_parameter]. *)
val register_parameter_import: Compilation_unit.Name.t -> unit

(* Return the CRC of the interface of the given compilation unit *)
val crc_of_unit: Compilation_unit.Name.t -> Digest.t

(* Return the set of compilation units imported, with their CRC *)
val imports: unit -> Import_info.t list

(* may raise Persistent_env.Consistbl.Inconsistency *)
val import_crcs: source:string -> Import_info.t array -> unit

(* Return the set of imports represented as parameters, along with the
   local variable representing each *)
<<<<<<< HEAD
val locally_bound_imports: unit -> (Global.t * Ident.t) list
=======
val locally_bound_imports: unit -> (Global_module.Name.t * Ident.t) list
>>>>>>> d0594b10

(* Return the list of parameters registered to be exported from the current
   unit, in alphabetical order *)
val exported_parameters: unit -> Global_module.Name.t list

(* [is_imported_opaque md] returns true if [md] is an opaque imported module *)
val is_imported_opaque: Compilation_unit.Name.t -> bool

(* [register_import_as_opaque md] registers [md] as an opaque imported module *)
val register_import_as_opaque: Compilation_unit.Name.t -> unit

(* [is_parameter_unit md] returns true if [md] was compiled with
   -as-parameter *)
val is_parameter_unit: Compilation_unit.Name.t -> bool

(* [implemented_parameter md] is the argument given to -as-argument-for when
   [md] was compiled *)
val implemented_parameter: Global_module.Name.t -> Global_module.Name.t option

(* [is_imported_parameter md] is true if [md] has been imported and is a
   parameter to this module *)
val is_imported_parameter: Global.Name.t -> bool

(* Summaries -- compact representation of an environment, to be
   exported in debugging information. *)

val summary: t -> summary

(* Return an equivalent environment where all fields have been reset,
   except the summary. The initial environment can be rebuilt from the
   summary, using Envaux.env_of_only_summary. *)

val keep_only_summary : t -> t
val env_of_only_summary : (summary -> Subst.t -> t) -> t -> t

(* Error report *)

type error =
  | Missing_module of Location.t * Path.t * Path.t
  | Illegal_value_name of Location.t * string
  | Lookup_error of Location.t * t * lookup_error
  | Incomplete_instantiation of { unset_param : Global.Name.t; }

exception Error of error

open Format

val report_error: formatter -> error -> unit

val report_lookup_error: Location.t -> t -> formatter -> lookup_error -> unit

val in_signature: bool -> t -> t

val is_in_signature: t -> bool

val set_value_used_callback:
    Subst.Lazy.value_description -> (unit -> unit) -> unit
val set_type_used_callback:
    type_declaration -> ((unit -> unit) -> unit) -> unit

(* Forward declaration to break mutual recursion with Includemod. *)
val check_functor_application:
  (errors:bool -> loc:Location.t ->
   lid_whole_app:Longident.t ->
   f0_path:Path.t -> args:(Path.t * Types.module_type) list ->
   arg_path:Path.t -> arg_mty:Types.module_type ->
   param_mty:Types.module_type ->
   t -> unit) ref
(* Forward declaration to break mutual recursion with Typemod. *)
val check_well_formed_module:
    (t -> Location.t -> string -> module_type -> unit) ref
(* Forward declaration to break mutual recursion with Typecore. *)
val add_delayed_check_forward: ((unit -> unit) -> unit) ref
(* Forward declaration to break mutual recursion with Mtype. *)
val scrape_alias:
    (t -> Subst.Lazy.module_type -> Subst.Lazy.module_type) ref
(* Forward declaration to break mutual recursion with Ctype. *)
val same_constr: (t -> type_expr -> type_expr -> bool) ref
(* Forward declaration to break mutual recursion with Ctype. *)
val constrain_type_jkind:
  (t -> type_expr -> jkind -> (unit, Jkind.Violation.t) result) ref
(* Forward declaration to break mutual recursion with Printtyp. *)
val print_longident: (Format.formatter -> Longident.t -> unit) ref
(* Forward declaration to break mutual recursion with Printtyp. *)
val print_path: (Format.formatter -> Path.t -> unit) ref
(* Forward declaration to break mutual recursion with Printtyp. *)
val print_type_expr: (Format.formatter -> Types.type_expr -> unit) ref


(** Folds *)

val fold_values:
  (string -> Path.t -> Subst.Lazy.value_description -> 'a -> 'a) ->
  Longident.t option -> t -> 'a -> 'a
val fold_types:
  (string -> Path.t -> type_declaration -> 'a -> 'a) ->
  Longident.t option -> t -> 'a -> 'a
val fold_constructors:
  (constructor_description -> 'a -> 'a) ->
  Longident.t option -> t -> 'a -> 'a
val fold_labels:
  (label_description -> 'a -> 'a) ->
  Longident.t option -> t -> 'a -> 'a

(** Persistent structures are only traversed if they are already loaded. *)
val fold_modules:
  (string -> Path.t -> module_declaration -> 'a -> 'a) ->
  Longident.t option -> t -> 'a -> 'a

val fold_modtypes:
  (string -> Path.t -> modtype_declaration -> 'a -> 'a) ->
  Longident.t option -> t -> 'a -> 'a
val fold_classes:
  (string -> Path.t -> class_declaration -> 'a -> 'a) ->
  Longident.t option -> t -> 'a -> 'a
val fold_cltypes:
  (string -> Path.t -> class_type_declaration -> 'a -> 'a) ->
  Longident.t option -> t -> 'a -> 'a


(** Utilities *)
val check_value_name: string -> Location.t -> unit

val print_address : Format.formatter -> address -> unit

type address_head =
  | AHunit of Compilation_unit.t
  | AHlocal of Ident.t

val address_head : address -> address_head<|MERGE_RESOLUTION|>--- conflicted
+++ resolved
@@ -344,7 +344,7 @@
    complete instantiation - that is, that all of its parameters are filled by
    arguments, and all of those arguments' parameters are filled, and so on -
    and converts it into a global. *)
-val global_of_instance_compilation_unit : Compilation_unit.t -> Global.t
+val global_of_instance_compilation_unit : Compilation_unit.t -> Global_module.t
 
 (* Insertion by identifier *)
 
@@ -506,11 +506,7 @@
 
 (* Return the set of imports represented as parameters, along with the
    local variable representing each *)
-<<<<<<< HEAD
-val locally_bound_imports: unit -> (Global.t * Ident.t) list
-=======
-val locally_bound_imports: unit -> (Global_module.Name.t * Ident.t) list
->>>>>>> d0594b10
+val locally_bound_imports: unit -> (Global_module.t * Ident.t) list
 
 (* Return the list of parameters registered to be exported from the current
    unit, in alphabetical order *)
@@ -532,7 +528,7 @@
 
 (* [is_imported_parameter md] is true if [md] has been imported and is a
    parameter to this module *)
-val is_imported_parameter: Global.Name.t -> bool
+val is_imported_parameter: Global_module.Name.t -> bool
 
 (* Summaries -- compact representation of an environment, to be
    exported in debugging information. *)
@@ -552,7 +548,7 @@
   | Missing_module of Location.t * Path.t * Path.t
   | Illegal_value_name of Location.t * string
   | Lookup_error of Location.t * t * lookup_error
-  | Incomplete_instantiation of { unset_param : Global.Name.t; }
+  | Incomplete_instantiation of { unset_param : Global_module.Name.t; }
 
 exception Error of error
 
