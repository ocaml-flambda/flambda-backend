(**************************************************************************)
(*                                                                        *)
(*                                 OCaml                                  *)
(*                                                                        *)
(*             Xavier Leroy, projet Cristal, INRIA Rocquencourt           *)
(*                                                                        *)
(*   Copyright 1996 Institut National de Recherche en Informatique et     *)
(*     en Automatique.                                                    *)
(*                                                                        *)
(*   All rights reserved.  This file is distributed under the terms of    *)
(*   the GNU Lesser General Public License version 2.1, with the          *)
(*   special exception on linking described in the file LICENSE.          *)
(*                                                                        *)
(**************************************************************************)

(* Environment handling *)

open Types
open Mode
open Misc

type value_unbound_reason =
  | Val_unbound_instance_variable
  | Val_unbound_self
  | Val_unbound_ancestor
  | Val_unbound_ghost_recursive of Location.t

type module_unbound_reason =
  | Mod_unbound_illegal_recursion

type summary =
    Env_empty
  | Env_value of summary * Ident.t * value_description * Mode.Value.l
  | Env_type of summary * Ident.t * type_declaration
  | Env_extension of summary * Ident.t * extension_constructor
  | Env_module of summary * Ident.t * module_presence * module_declaration
  | Env_modtype of summary * Ident.t * modtype_declaration
  | Env_class of summary * Ident.t * class_declaration
  | Env_cltype of summary * Ident.t * class_type_declaration
  | Env_open of summary * Path.t
  (** The string set argument of [Env_open] represents a list of module names
      to skip, i.e. that won't be imported in the toplevel namespace. *)
  | Env_functor_arg of summary * Ident.t
  | Env_constraints of summary * type_declaration Path.Map.t
  | Env_copy_types of summary
  | Env_persistent of summary * Ident.t
  | Env_value_unbound of summary * string * value_unbound_reason
  | Env_module_unbound of summary * string * module_unbound_reason

type address =
  | Aunit of Compilation_unit.t
  | Alocal of Ident.t
  | Adot of address * int

type t

val empty: t

(* This environment is lazy so that it may depend on the enabled extensions,
   typically adjusted via command line flags.  If extensions are changed after
   theis environment is forced, they may be inaccurate.  This could happen, for
   example, if extensions are adjusted via the compiler-libs. *)
val initial: t Lazy.t

val diff: t -> t -> Ident.t list

type type_descr_kind =
  (label_description, constructor_description) type_kind

  (* alias for compatibility *)
type type_descriptions = type_descr_kind

(* For short-paths *)
type iter_cont
val iter_types:
    (Path.t -> Path.t * type_declaration -> unit) ->
    t -> iter_cont
val run_iter_cont: iter_cont list -> (Path.t * iter_cont) list
val same_types: t -> t -> bool
val used_persistent: unit -> Compilation_unit.Name.Set.t
val find_shadowed_types: Path.t -> t -> Path.t list
val without_cmis: ('a -> 'b) -> 'a -> 'b
(* [without_cmis f arg] applies [f] to [arg], but does not
   allow opening cmis during its execution *)

(* Lookup by paths *)

val find_value: Path.t -> t -> Subst.Lazy.value_description
val find_type: Path.t -> t -> type_declaration
val find_type_descrs: Path.t -> t -> type_descriptions
val find_module_lazy: Path.t -> t -> Subst.Lazy.module_declaration
val find_module: Path.t -> t -> module_declaration
val find_modtype_lazy: Path.t -> t -> Subst.Lazy.modtype_declaration
val find_modtype: Path.t -> t -> modtype_declaration
val find_class: Path.t -> t -> class_declaration
val find_cltype: Path.t -> t -> class_type_declaration

val find_ident_constructor: Ident.t -> t -> constructor_description
val find_ident_label: Ident.t -> t -> label_description

val find_type_expansion:
    Path.t -> t -> type_expr list * type_expr * int
val find_type_expansion_opt:
    Path.t -> t -> type_expr list * type_expr * int
(* Find the manifest type information associated to a type for the sake
   of the compiler's type-based optimisations. *)
val find_modtype_expansion: Path.t -> t -> module_type
val find_modtype_expansion_lazy: Path.t -> t -> Subst.Lazy.module_type

val find_hash_type: Path.t -> t -> type_declaration
(* Find the "#t" type given the path for "t" *)

val find_value_address: Path.t -> t -> address
val find_module_address: Path.t -> t -> address
val find_class_address: Path.t -> t -> address
val find_constructor_address: Path.t -> t -> address

val shape_of_path:
  namespace:Shape.Sig_component_kind.t -> t -> Path.t -> Shape.t

val add_functor_arg: Ident.t -> t -> t
val is_functor_arg: Path.t -> t -> bool

val normalize_module_path: Location.t option -> t -> Path.t -> Path.t
(* Normalize the path to a concrete module.
   If the option is None, allow returning dangling paths.
   Otherwise raise a Missing_module error, and may add forgotten
   head as required global. *)

val normalize_type_path: Location.t option -> t -> Path.t -> Path.t
(* Normalize the prefix part of the type path *)

val normalize_value_path: Location.t option -> t -> Path.t -> Path.t
(* Normalize the prefix part of the value path *)

val normalize_modtype_path: t -> Path.t -> Path.t
(* Normalize a module type path *)

val reset_required_globals: unit -> unit
val get_required_globals: unit -> Compilation_unit.t list
val add_required_global: Path.t -> t -> unit

val reset_probes: unit -> unit
val add_probe: string -> unit
val has_probe: string -> bool

val has_local_constraints: t -> bool

(* Mark definitions as used *)
val mark_value_used: Uid.t -> unit
val mark_module_used: Uid.t -> unit
val mark_type_used: Uid.t -> unit

type constructor_usage = Positive | Pattern | Exported_private | Exported
val mark_constructor_used:
    constructor_usage -> constructor_declaration -> unit
val mark_extension_used:
    constructor_usage -> extension_constructor -> unit

type label_usage =
    Projection | Mutation | Construct | Exported_private | Exported
val mark_label_used:
    label_usage -> label_declaration -> unit

(* Lookup by long identifiers *)

(* Lookup errors *)

type unbound_value_hint =
  | No_hint
  | Missing_rec of Location.t

type closure_context =
  | Tailcall_function
  | Tailcall_argument
  | Partial_application
  | Return

type escaping_context =
  | Letop
  | Probe
  | Class
  | Module
  | Lazy

type shared_context =
  | For_loop
  | While_loop
  | Letop
  | Closure
  | Comprehension
  | Class
  | Module
  | Probe
  | Lazy

type lookup_error =
  | Unbound_value of Longident.t * unbound_value_hint
  | Unbound_type of Longident.t
  | Unbound_constructor of Longident.t
  | Unbound_label of Longident.t
  | Unbound_module of Longident.t
  | Unbound_class of Longident.t
  | Unbound_modtype of Longident.t
  | Unbound_cltype of Longident.t
  | Unbound_instance_variable of string
  | Not_an_instance_variable of string
  | Masked_instance_variable of Longident.t
  | Masked_self_variable of Longident.t
  | Masked_ancestor_variable of Longident.t
  | Structure_used_as_functor of Longident.t
  | Abstract_used_as_functor of Longident.t
  | Functor_used_as_structure of Longident.t
  | Abstract_used_as_structure of Longident.t
  | Generative_used_as_applicative of Longident.t
  | Illegal_reference_to_recursive_module
  | Cannot_scrape_alias of Longident.t * Path.t
  | Local_value_escaping of Longident.t * escaping_context
  | Once_value_used_in of Longident.t * shared_context
  | Value_used_in_closure of Longident.t * Mode.Value.Comonadic.error * closure_context option
  | Local_value_used_in_exclave of Longident.t
  | Non_value_used_in_object of Longident.t * type_expr * Jkind.Violation.t

val lookup_error: Location.t -> t -> lookup_error -> 'a

(* The [lookup_foo] functions will emit proper error messages (by
   raising [Error]) if the identifier cannot be found, whereas the
   [find_foo_by_name] functions will raise [Not_found] instead.

   The [~use] parameters of the [lookup_foo] functions control
   whether this lookup should be counted as a use for usage
   warnings and alerts.

   [Longident.t]s in the program source should be looked up using
   [lookup_foo ~use:true] exactly one time -- otherwise warnings may be
   emitted the wrong number of times. *)

(** The returned shared_context looks strange, but useful for error printing
    when the returned uniqueness mode is too high because of some linearity_lock
    during lookup, and fail to satisfy expected_mode in the caller.

    TODO: A better approach is passing down the expected mode to this function
    as argument, so that sub-moding error is triggered at the place where error
    hints are immediately available. *)
val lookup_value:
  ?use:bool -> loc:Location.t -> Longident.t -> t ->
  Path.t * value_description * Mode.Value.l * shared_context option
val lookup_type:
  ?use:bool -> loc:Location.t -> Longident.t -> t ->
  Path.t * type_declaration
val lookup_module:
  ?use:bool -> loc:Location.t -> Longident.t -> t ->
  Path.t * module_declaration
val lookup_modtype:
  ?use:bool -> loc:Location.t -> Longident.t -> t ->
  Path.t * modtype_declaration
val lookup_class:
  ?use:bool -> loc:Location.t -> Longident.t -> t ->
  Path.t * class_declaration
val lookup_cltype:
  ?use:bool -> loc:Location.t -> Longident.t -> t ->
  Path.t * class_type_declaration

val lookup_module_path:
  ?use:bool -> loc:Location.t -> load:bool -> Longident.t -> t -> Path.t
val lookup_modtype_path:
  ?use:bool -> loc:Location.t -> Longident.t -> t -> Path.t

val lookup_constructor:
  ?use:bool -> loc:Location.t -> constructor_usage -> Longident.t -> t ->
  constructor_description
val lookup_all_constructors:
  ?use:bool -> loc:Location.t -> constructor_usage -> Longident.t -> t ->
  ((constructor_description * (unit -> unit)) list,
   Location.t * t * lookup_error) result
val lookup_all_constructors_from_type:
  ?use:bool -> loc:Location.t -> constructor_usage -> Path.t -> t ->
  (constructor_description * (unit -> unit)) list

val lookup_label:
  ?use:bool -> loc:Location.t -> label_usage -> Longident.t -> t ->
  label_description
val lookup_all_labels:
  ?use:bool -> loc:Location.t -> label_usage -> Longident.t -> t ->
  ((label_description * (unit -> unit)) list,
   Location.t * t * lookup_error) result
val lookup_all_labels_from_type:
  ?use:bool -> loc:Location.t -> label_usage -> Path.t -> t ->
  (label_description * (unit -> unit)) list

val lookup_instance_variable:
  ?use:bool -> loc:Location.t -> string -> t ->
  Path.t * Asttypes.mutable_flag * string * type_expr

val find_value_by_name:
  Longident.t -> t -> Path.t * value_description
val find_type_by_name:
  Longident.t -> t -> Path.t * type_declaration
val find_module_by_name:
  Longident.t -> t -> Path.t * module_declaration
val find_modtype_by_name:
  Longident.t -> t -> Path.t * modtype_declaration
val find_class_by_name:
  Longident.t -> t -> Path.t * class_declaration
val find_cltype_by_name:
  Longident.t -> t -> Path.t * class_type_declaration

val find_constructor_by_name:
  Longident.t -> t -> constructor_description
val find_label_by_name:
  Longident.t -> t -> label_description

(** The [find_*_index] functions computes a "namespaced" De Bruijn index
    of an identifier in a given environment. In other words, it returns how many
    times an identifier has been shadowed by a more recent identifiers with the
    same name in a given environment.
    Those functions return [None] when the identifier is not bound in the
    environment. This behavior is there to facilitate the detection of
    inconsistent printing environment, but should disappear in the long term.
*)
val find_value_index:   Ident.t -> t -> int option
val find_type_index:    Ident.t -> t -> int option
val find_module_index:  Ident.t -> t -> int option
val find_modtype_index: Ident.t -> t -> int option
val find_class_index:   Ident.t -> t -> int option
val find_cltype_index:  Ident.t -> t -> int option

(* Check if a name is bound *)

val bound_value: string -> t -> bool
val bound_module: string -> t -> bool
val bound_type: string -> t -> bool
val bound_modtype: string -> t -> bool
val bound_class: string -> t -> bool
val bound_cltype: string -> t -> bool

val make_copy_of_types: t -> (t -> t)

(* Insertion by identifier *)

val add_value_lazy:
    ?check:(string -> Warnings.t) -> ?mode:((allowed * 'r) Mode.Value.t) ->
    Ident.t -> Subst.Lazy.value_description -> t -> t
val add_value:
    ?check:(string -> Warnings.t) -> ?mode:((allowed * 'r) Mode.Value.t) ->
    Ident.t -> Types.value_description -> t -> t
val add_type:
    check:bool -> ?shape:Shape.t -> Ident.t -> type_declaration -> t -> t
val add_extension:
  check:bool -> ?shape:Shape.t -> rebind:bool -> Ident.t ->
  extension_constructor -> t -> t
val add_module: ?arg:bool -> ?shape:Shape.t ->
  Ident.t -> module_presence -> module_type -> t -> t
val add_module_lazy: update_summary:bool ->
  Ident.t -> module_presence -> Subst.Lazy.module_type -> t -> t
val add_module_declaration: ?arg:bool -> ?shape:Shape.t -> check:bool ->
  Ident.t -> module_presence -> module_declaration -> t -> t
val add_module_declaration_lazy: ?arg:bool -> update_summary:bool ->
  Ident.t -> module_presence -> Subst.Lazy.module_declaration -> t -> t
val add_modtype: Ident.t -> modtype_declaration -> t -> t
val add_modtype_lazy: update_summary:bool ->
   Ident.t -> Subst.Lazy.modtype_declaration -> t -> t
val add_class: Ident.t -> class_declaration -> t -> t
val add_cltype: Ident.t -> class_type_declaration -> t -> t
val add_local_type: Path.t -> type_declaration -> t -> t

(* Insertion of persistent signatures *)

(* [add_persistent_structure id env] is an environment such that
   module [id] points to the persistent structure contained in the
   external compilation unit with the same name.

   The compilation unit itself is looked up in the load path when the
   contents of the module is accessed. *)
val add_persistent_structure : Ident.t -> t -> t

(* Returns the set of persistent structures found in the given
   directory. *)
val persistent_structures_of_dir : Load_path.Dir.t -> Misc.Stdlib.String.Set.t

(* [filter_non_loaded_persistent f env] removes all the persistent
   structures that are not yet loaded and for which [f] returns
   [false]. *)
val filter_non_loaded_persistent : (Ident.t -> bool) -> t -> t

(* Insertion of all fields of a signature. *)

val add_signature: signature -> t -> t
val add_signature_lazy: Subst.Lazy.signature_item list -> t -> t

(* Insertion of all fields of a signature, relative to the given path.
   Used to implement open. Returns None if the path refers to a functor,
   not a structure. *)
val open_signature:
    ?used_slot:bool ref ->
    ?loc:Location.t -> ?toplevel:bool ->
    Asttypes.override_flag -> Path.t ->
    t -> (t, [`Not_found | `Functor]) result

val open_pers_signature: string -> t -> (t, [`Not_found]) result

val remove_last_open: Path.t -> t -> t option

(* Insertion by name *)

val enter_value:
    ?check:(string -> Warnings.t) ->
    string -> value_description -> t -> Ident.t * t
val enter_type: scope:int -> string -> type_declaration -> t -> Ident.t * t
val enter_extension:
  scope:int -> rebind:bool -> string ->
  extension_constructor -> t -> Ident.t * t
val enter_module:
  scope:int -> ?arg:bool -> string -> module_presence ->
  module_type -> t -> Ident.t * t
val enter_module_declaration:
  scope:int -> ?arg:bool -> ?shape:Shape.t -> string -> module_presence ->
  module_declaration -> t -> Ident.t * t
val enter_modtype:
  scope:int -> string -> modtype_declaration -> t -> Ident.t * t
val enter_class: scope:int -> string -> class_declaration -> t -> Ident.t * t
val enter_cltype:
  scope:int -> string -> class_type_declaration -> t -> Ident.t * t

(* Same as [add_signature] but refreshes (new stamp) and rescopes bound idents
   in the process. *)
val enter_signature: ?mod_shape:Shape.t -> scope:int -> signature -> t ->
  signature * t

(* Same as [enter_signature] but also extends the shape map ([parent_shape])
   with all the the items from the signature, their shape being a projection
   from the given shape. *)
val enter_signature_and_shape: scope:int -> parent_shape:Shape.Map.t ->
  Shape.t -> signature -> t -> signature * Shape.Map.t * t

val enter_unbound_value : string -> value_unbound_reason -> t -> t

val enter_unbound_module : string -> module_unbound_reason -> t -> t

(* Lock the environment *)

val add_escape_lock : escaping_context -> t -> t

(** `once` variables beyond the share lock cannot be accessed. Moreover,
    `unique` variables beyond the lock can still be accessed, but will be
    relaxed to `shared` *)
val add_share_lock : shared_context -> t -> t
val add_closure_lock : ?closure_context:closure_context
  -> ('l_ * allowed) Mode.Value.Comonadic.t -> t -> t
val add_region_lock : t -> t
val add_exclave_lock : t -> t
val add_unboxed_lock : t -> t

(* Initialize the cache of in-core module interfaces. *)
val reset_cache: preserve_persistent_env:bool -> unit

(* To be called before each toplevel phrase. *)
val reset_cache_toplevel: unit -> unit

(* Remember the name of the current compilation unit. *)
val set_unit_name: Compilation_unit.t option -> unit
val get_unit_name: unit -> Compilation_unit.t option

(* Read, save a signature to/from a file. *)
val read_signature:
  Global_module.Name.t -> filepath -> add_binding:bool -> signature
        (* Arguments: module name, file name, [add_binding] flag.
           Results: signature. If [add_binding] is true, creates an entry for
           the module in the environment. *)
val save_signature:
  alerts:alerts -> signature -> Compilation_unit.Name.t -> Cmi_format.kind
  -> filepath -> Cmi_format.cmi_infos_lazy
        (* Arguments: signature, module name, module kind, file name. *)
val save_signature_with_imports:
  alerts:alerts -> signature -> Compilation_unit.Name.t -> Cmi_format.kind
  -> filepath -> Import_info.t array -> Cmi_format.cmi_infos_lazy
        (* Arguments: signature, module name, module kind,
           file name, imported units with their CRCs. *)

(* Register a module as a parameter to this unit. *)
val register_parameter: Global_module.Name.t -> unit

(* Return the CRC of the interface of the given compilation unit *)
val crc_of_unit: Compilation_unit.Name.t -> Digest.t

(* Return the set of compilation units imported, with their CRC *)
val imports: unit -> Import_info.t list

(* may raise Persistent_env.Consistbl.Inconsistency *)
val import_crcs: source:string -> Import_info.t array -> unit

(* Return the set of imports represented as parameters, along with the
   local variable representing each *)
val locally_bound_imports: unit -> (Global_module.Name.t * Ident.t) list

<<<<<<< HEAD
(* Return the list of parameters registered to be exported from the current
   unit, in alphabetical order *)
val exported_parameters: unit -> Global_module.Name.t list
=======
(* Return the list of parameters registered for the current unit, in
   alphabetical order *)
val parameters: unit -> Compilation_unit.Name.t list
>>>>>>> 0ebda3d0

(* [is_imported_opaque md] returns true if [md] is an opaque imported module *)
val is_imported_opaque: Compilation_unit.Name.t -> bool

(* [register_import_as_opaque md] registers [md] as an opaque imported module *)
val register_import_as_opaque: Compilation_unit.Name.t -> unit

(* [is_parameter_unit md] returns true if [md] was compiled with
   -as-parameter *)
val is_parameter_unit: Compilation_unit.Name.t -> bool

(* [implemented_parameter md] is the argument given to -as-argument-for when
   [md] was compiled *)
val implemented_parameter: Global_module.Name.t -> Global_module.Name.t option

(* Summaries -- compact representation of an environment, to be
   exported in debugging information. *)

val summary: t -> summary

(* Return an equivalent environment where all fields have been reset,
   except the summary. The initial environment can be rebuilt from the
   summary, using Envaux.env_of_only_summary. *)

val keep_only_summary : t -> t
val env_of_only_summary : (summary -> Subst.t -> t) -> t -> t

(* Error report *)

type error =
  | Missing_module of Location.t * Path.t * Path.t
  | Illegal_value_name of Location.t * string
  | Lookup_error of Location.t * t * lookup_error

exception Error of error

open Format

val report_error: formatter -> error -> unit

val report_lookup_error: Location.t -> t -> formatter -> lookup_error -> unit

val in_signature: bool -> t -> t

val is_in_signature: t -> bool

val set_value_used_callback:
    Subst.Lazy.value_description -> (unit -> unit) -> unit
val set_type_used_callback:
    type_declaration -> ((unit -> unit) -> unit) -> unit

(* Forward declaration to break mutual recursion with Includemod. *)
val check_functor_application:
  (errors:bool -> loc:Location.t ->
   lid_whole_app:Longident.t ->
   f0_path:Path.t -> args:(Path.t * Types.module_type) list ->
   arg_path:Path.t -> arg_mty:Types.module_type ->
   param_mty:Types.module_type ->
   t -> unit) ref
(* Forward declaration to break mutual recursion with Typemod. *)
val check_well_formed_module:
    (t -> Location.t -> string -> module_type -> unit) ref
(* Forward declaration to break mutual recursion with Typecore. *)
val add_delayed_check_forward: ((unit -> unit) -> unit) ref
(* Forward declaration to break mutual recursion with Mtype. *)
val scrape_alias:
    (t -> Subst.Lazy.module_type -> Subst.Lazy.module_type) ref
(* Forward declaration to break mutual recursion with Ctype. *)
val same_constr: (t -> type_expr -> type_expr -> bool) ref
(* Forward declaration to break mutual recursion with Ctype. *)
val constrain_type_jkind:
  (t -> type_expr -> jkind -> (unit, Jkind.Violation.t) result) ref
(* Forward declaration to break mutual recursion with Printtyp. *)
val print_longident: (Format.formatter -> Longident.t -> unit) ref
(* Forward declaration to break mutual recursion with Printtyp. *)
val print_path: (Format.formatter -> Path.t -> unit) ref
(* Forward declaration to break mutual recursion with Printtyp. *)
val print_type_expr: (Format.formatter -> Types.type_expr -> unit) ref


(** Folds *)

val fold_values:
  (string -> Path.t -> Subst.Lazy.value_description -> 'a -> 'a) ->
  Longident.t option -> t -> 'a -> 'a
val fold_types:
  (string -> Path.t -> type_declaration -> 'a -> 'a) ->
  Longident.t option -> t -> 'a -> 'a
val fold_constructors:
  (constructor_description -> 'a -> 'a) ->
  Longident.t option -> t -> 'a -> 'a
val fold_labels:
  (label_description -> 'a -> 'a) ->
  Longident.t option -> t -> 'a -> 'a

(** Persistent structures are only traversed if they are already loaded. *)
val fold_modules:
  (string -> Path.t -> module_declaration -> 'a -> 'a) ->
  Longident.t option -> t -> 'a -> 'a

val fold_modtypes:
  (string -> Path.t -> modtype_declaration -> 'a -> 'a) ->
  Longident.t option -> t -> 'a -> 'a
val fold_classes:
  (string -> Path.t -> class_declaration -> 'a -> 'a) ->
  Longident.t option -> t -> 'a -> 'a
val fold_cltypes:
  (string -> Path.t -> class_type_declaration -> 'a -> 'a) ->
  Longident.t option -> t -> 'a -> 'a


(** Utilities *)
val check_value_name: string -> Location.t -> unit

val print_address : Format.formatter -> address -> unit

type address_head =
  | AHunit of Compilation_unit.t
  | AHlocal of Ident.t

val address_head : address -> address_head<|MERGE_RESOLUTION|>--- conflicted
+++ resolved
@@ -493,15 +493,9 @@
    local variable representing each *)
 val locally_bound_imports: unit -> (Global_module.Name.t * Ident.t) list
 
-<<<<<<< HEAD
-(* Return the list of parameters registered to be exported from the current
-   unit, in alphabetical order *)
-val exported_parameters: unit -> Global_module.Name.t list
-=======
 (* Return the list of parameters registered for the current unit, in
    alphabetical order *)
-val parameters: unit -> Compilation_unit.Name.t list
->>>>>>> 0ebda3d0
+val parameters: unit -> Global_module.Name.t list
 
 (* [is_imported_opaque md] returns true if [md] is an opaque imported module *)
 val is_imported_opaque: Compilation_unit.Name.t -> bool
@@ -511,7 +505,7 @@
 
 (* [is_parameter_unit md] returns true if [md] was compiled with
    -as-parameter *)
-val is_parameter_unit: Compilation_unit.Name.t -> bool
+val is_parameter_unit: Global_module.Name.t -> bool
 
 (* [implemented_parameter md] is the argument given to -as-argument-for when
    [md] was compiled *)
