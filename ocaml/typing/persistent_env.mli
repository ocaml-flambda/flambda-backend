--- conflicted
+++ resolved
@@ -152,15 +152,6 @@
 (* Return the set of compilation units imported, with their CRC *)
 val imports : 'a t -> Import_info.t list
 
-<<<<<<< HEAD
-(* Return the list of imported modules (including parameters) that must be bound
-   as parameters in a toplevel functor *)
-val locally_bound_imports : 'a t -> (Global_module.Name.t * Ident.t) list
-
-(* Return the list of parameters registered to be exported from the current
-   unit, in alphabetical order *)
-val parameters : 'a t -> Global_module.Name.t list
-=======
 (* Return the set of imports represented as runtime parameters. If this module is indeed
    parameterised (that is, [parameters] returns a non-empty list), it will be compiled as
    a functor rather than a [struct] as usual, and the parameters to this functor are what
@@ -170,14 +161,13 @@
 
    Note that the word "runtime" is a bit of a fiction reflecting a front-end view of the
    world. In fact we aim to inline away all passing of runtime parameters. *)
-val runtime_parameters : 'a t -> (Compilation_unit.Name.t * Ident.t) list
+val runtime_parameters : 'a t -> (Global_module.Name.t * Ident.t) list
 
 (* Return the list of parameters specified for the current unit, in alphabetical order.
    All of these will have been specified by [-parameter] but not all of them are
    necessarily imported - any that don't appear in the source are still considered
    parameters of the module but will not appear in [imports]. *)
-val parameters : 'a t -> Compilation_unit.Name.t list
->>>>>>> 81c50a79
+val parameters : 'a t -> Global_module.Name.t list
 
 (* Return the CRC of the interface of the given compilation unit *)
 val crc_of_unit: 'a t -> Compilation_unit.Name.t -> Digest.t
