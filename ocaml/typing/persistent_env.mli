--- conflicted
+++ resolved
@@ -34,14 +34,10 @@
       Compilation_unit.t * filepath * Compilation_unit.Prefix.t
   | Illegal_import_of_parameter of Compilation_unit.Name.t * filepath
   | Not_compiled_as_parameter of Compilation_unit.Name.t * filepath
-<<<<<<< HEAD
-  | Cannot_implement_parameter of Compilation_unit.Name.t * filepath
   | Imported_module_has_unset_parameter of
       { imported : Compilation_unit.Name.t;
         parameter : Compilation_unit.Name.t;
   }
-=======
->>>>>>> 6e596bfc
 
 
 exception Error of error
@@ -103,16 +99,9 @@
 val check : allow_hidden:bool -> 'a t -> 'a sig_reader
   -> loc:Location.t -> Compilation_unit.Name.t -> unit
 
-<<<<<<< HEAD
-(* Lets it be known that the given module is a parameter and thus is expected
-   to have been compiled as such. It may or may not be a parameter to _this_
-   module (see [register_exported_parameter]). Raises an exception if the module
-   has already been imported as a non-parameter. *)
-=======
 (* Lets it be known that the given module is a parameter to this module and thus is
    expected to have been compiled as such. Raises an exception if the module has already
    been imported as a non-parameter. *)
->>>>>>> 6e596bfc
 val register_parameter_import : 'a t -> Compilation_unit.Name.t -> unit
 
 (* [is_parameter_import penv md] checks if [md] is a parameter. Raises a fatal
