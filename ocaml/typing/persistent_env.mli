--- conflicted
+++ resolved
@@ -113,18 +113,11 @@
    opaque module *)
 val register_import_as_opaque : 'a t -> Compilation_unit.Name.t -> unit
 
-<<<<<<< HEAD
-(* [is_parameter_unit penv md] checks if [md] has been imported in [penv] and
-   was compiled as a parameter *)
-val is_parameter_unit : 'a t -> Compilation_unit.Name.t -> bool
-
 (* [implemented_parameter penv md] returns the argument to [-as-argument-for]
    that [md] was compiled with. *)
 val implemented_parameter : 'a t -> Compilation_unit.Name.t
   -> Compilation_unit.Name.t option
 
-=======
->>>>>>> a9eea0b7
 val make_cmi : 'a t
   -> Compilation_unit.Name.t
   -> Cmi_format.kind
