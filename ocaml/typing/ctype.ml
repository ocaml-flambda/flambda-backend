--- conflicted
+++ resolved
@@ -605,11 +605,7 @@
 
 let closed_type ty =
   remove_mode_and_layout_variables ty;
-<<<<<<< HEAD
-  match free_vars ty with
-=======
   match free_vars [ty] with
->>>>>>> 9289e84a
       []           -> ()
   | (v, real) :: _ -> raise (Non_closed (v, real))
 
@@ -643,14 +639,7 @@
                     remove_mode_and_layout_variables l.ld_type) l
                 end;
                 remove_mode_and_layout_variables res_ty
-<<<<<<< HEAD
-            | None ->
-                match cd_args with
-                | Cstr_tuple l ->  List.iter (fun (ty, _) -> closed_type ty) l
-                | Cstr_record l -> List.iter (fun l -> closed_type l.ld_type) l
-=======
             | None -> List.iter closed_type (tys_of_constr_args cd_args)
->>>>>>> 9289e84a
           )
           v
     | Type_record(r, _rep) ->
@@ -2064,12 +2053,9 @@
 let constrain_type_layout env ty layout =
   constrain_type_layout ~fixed:false env ty layout 100
 
-<<<<<<< HEAD
-=======
 let () =
   Env.constrain_type_layout := constrain_type_layout
 
->>>>>>> 9289e84a
 let check_decl_layout env decl layout =
   match Layout.sub decl.type_layout layout with
   | Ok () as ok -> ok
@@ -3816,14 +3802,6 @@
        allow both to be any.  Separately, the relevant checks on function
        arguments should happen when functions are constructed, not their
        types. *)
-<<<<<<< HEAD
-    let l1 = Layout.of_new_sort_var ~why:Function_argument in
-    let l2 = Layout.of_new_sort_var ~why:Function_result in
-    let t1 =
-      if not force_tpoly then begin
-        assert (not (is_optional l));
-        newvar2 level l1
-=======
     let arg_sort = Sort.new_var () in
     let l_arg = Layout.of_sort ~why:Function_argument arg_sort in
     let ret_sort = Sort.new_var () in
@@ -3832,7 +3810,6 @@
       if not force_tpoly then begin
         assert (not (is_optional l));
         newvar2 level l_arg
->>>>>>> 9289e84a
       end else begin
         let t1 =
           if is_optional l then
@@ -3843,22 +3820,11 @@
                        [newvar2 level (Layout.value ~why:Type_argument)],
                        ref Mnil))
           else
-<<<<<<< HEAD
-            newvar2 level l1
-=======
             newvar2 level l_arg
->>>>>>> 9289e84a
         in
         newty2 ~level (Tpoly(t1, []))
       end
     in
-<<<<<<< HEAD
-    let t2 = newvar2 level l2 in
-    let marg = Alloc_mode.newvar () in
-    let mret = Alloc_mode.newvar () in
-    let t' = newty2 ~level (Tarrow ((l,marg,mret), t1, t2, commu_ok)) in
-    t', marg, t1, mret, t2
-=======
     let ty_ret = newvar2 level l_res in
     let arg_mode = Alloc_mode.newvar () in
     let ret_mode = Alloc_mode.newvar () in
@@ -3866,7 +3832,6 @@
       newty2 ~level (Tarrow ((l, arg_mode, ret_mode), ty_arg, ty_ret, commu_ok))
     in
     t', { ty_arg; arg_mode; arg_sort; ty_ret; ret_mode; ret_sort }
->>>>>>> 9289e84a
   in
   let t =
     try expand_head_trace env t
@@ -3880,19 +3845,11 @@
   in
   match get_desc t with
     Tvar { layout } ->
-<<<<<<< HEAD
-      let t', marg, t1, mret, t2 = function_type (get_level t) in
-      link_type t t';
-      constrain_type_layout_exn env Unify t' layout;
-      (marg, t1, mret, t2)
-  | Tarrow((l', marg, mret), t1, t2, _) ->
-=======
       let t', arrow_desc = function_type (get_level t) in
       link_type t t';
       constrain_type_layout_exn env Unify t' layout;
       arrow_desc
   | Tarrow((l', arg_mode, ret_mode), ty_arg, ty_ret, _) ->
->>>>>>> 9289e84a
       if l = l' || !Clflags.classic && l = Nolabel && not (is_optional l')
       then
         (* CR layouts v2.5: When we move the restrictions on argument from
