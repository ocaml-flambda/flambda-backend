--- conflicted
+++ resolved
@@ -811,11 +811,7 @@
         if List.length arg1 <> List.length arg2 then
           Some (Arity : constructor_mismatch)
         else begin
-<<<<<<< HEAD
-          let type_and_mode (ca : Types.constructor_argument) = ca.ca_type, ca.ca_global in
-=======
           let type_and_mode (ca : Types.constructor_argument) = ca.ca_type, ca.ca_modalities in
->>>>>>> b2f73409
           let arg1_tys, arg1_gfs = List.split (List.map type_and_mode arg1)
           and arg2_tys, arg2_gfs = List.split (List.map type_and_mode arg2)
           in
