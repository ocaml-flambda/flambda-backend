(**************************************************************************)
(*                                                                        *)
(*                                 OCaml                                  *)
(*                                                                        *)
(*                Chris Casinghino, Jane Street, New York                 *)
(*                                                                        *)
(*   Copyright 2021 Jane Street Group LLC                                 *)
(*                                                                        *)
(*   All rights reserved.  This file is distributed under the terms of    *)
(*   the GNU Lesser General Public License version 2.1, with the          *)
(*   special exception on linking described in the file LICENSE.          *)
(*                                                                        *)
(**************************************************************************)

open Mode
open Jkind_types

[@@@warning "+9"]

(* A *sort* is the information the middle/back ends need to be able to
   compile a manipulation (storing, passing, etc) of a runtime value. *)
module Sort = Jkind_types.Sort

type sort = Sort.t

type type_expr = Types.type_expr

(* A *layout* of a type describes the way values of that type are stored at
   runtime, including details like width, register convention, calling
   convention, etc. A layout may be *representable* or *unrepresentable*.  The
   middle/back ends are unable to cope with values of types with an
   unrepresentable layout. The only unrepresentable layout is `any`, which is
   the top of the layout lattice. *)
module Layout = struct
  open Jkind_types.Layout

  type nonrec 'sort layout = 'sort layout

  module Const = struct
    type t = Sort.const layout

    let max = Any

    let equal c1 c2 =
      match c1, c2 with
      | Sort s1, Sort s2 -> Sort.Const.equal s1 s2
      | Any, Any -> true
      | (Any | Sort _), _ -> false

    let sub (c1 : t) (c2 : t) : Misc.Le_result.t =
      match c1, c2 with
      | _ when equal c1 c2 -> Equal
      | _, Any -> Less
      | Any, Sort _ | Sort _, Sort _ -> Not_le

    let value = Sort Sort.Value

    let void = Sort Sort.Void

    let float64 = Sort Sort.Float64

    let float32 = Sort Sort.Float32

    let word = Sort Sort.Word

    let bits32 = Sort Sort.Bits32

    let bits64 = Sort Sort.Bits64

    let get_sort : t -> Sort.Const.t option = function
      | Sort s -> Some s
      | Any -> None

    let to_string : t -> _ = function
      | Any -> "any"
      | Sort Void -> "void"
      | Sort Value -> "value"
      | Sort Float64 -> "float64"
      | Sort Float32 -> "float32"
      | Sort Word -> "word"
      | Sort Bits32 -> "bits32"
      | Sort Bits64 -> "bits64"

    module Legacy = struct
      (* CR layouts v2.8: get rid of this *)
      type t = Jkind_types.Layout.Const.Legacy.t =
        | Any
        | Any_non_null
        | Value_or_null
        | Value
        | Void
        | Immediate64
        | Immediate
        | Float64
        | Float32
        | Word
        | Bits32
        | Bits64
    end
  end

  type t = Sort.t layout

  let of_const const : t =
    match const with Sort s -> Sort (Const s) | Any -> Any

  let equate_or_equal ~allow_mutation t1 t2 =
    match t1, t2 with
    | Sort s1, Sort s2 -> (
      match Sort.equate_tracking_mutation s1 s2 with
      | (Equal_mutated_first | Equal_mutated_second) when not allow_mutation ->
        Misc.fatal_errorf "Jkind.equal: Performed unexpected mutation"
      | Unequal -> false
      | Equal_no_mutation | Equal_mutated_first | Equal_mutated_second -> true)
    | Any, Any -> true
    | (Any | Sort _), _ -> false

  let sub t1 t2 : Misc.Le_result.t =
    match t1, t2 with
    | Any, Any -> Equal
    | _, Any -> Less
    | Any, _ -> Not_le
    | Sort s1, Sort s2 -> if Sort.equate s1 s2 then Equal else Not_le

  let intersection t1 t2 =
    match t1, t2 with
    | _, Any -> Some t1
    | Any, _ -> Some t2
    | Sort s1, Sort s2 -> if Sort.equate s1 s2 then Some t1 else None

  let of_new_sort_var () =
    let sort = Sort.new_var () in
    Sort sort, sort

  let format ppf =
    let open Format in
    function
    | Any -> fprintf ppf "any"
    | Sort s -> (
      match Sort.get s with
      | Const s -> fprintf ppf "%a" Sort.Const.format s
      | Var v -> fprintf ppf "%s" (Sort.Var.name v))

  module Debug_printers = struct
    open Format

    let t ppf = function
      | Any -> fprintf ppf "Any"
      | Sort s -> fprintf ppf "Sort %a" Sort.Debug_printers.t s
  end
end

module Externality = struct
  type t = Jkind_types.Externality.t =
    | External
    | External64
    | Internal

  let max = Internal

  let min = External

  let equal e1 e2 =
    match e1, e2 with
    | External, External -> true
    | External64, External64 -> true
    | Internal, Internal -> true
    | (External | External64 | Internal), _ -> false

  let less_or_equal t1 t2 : Misc.Le_result.t =
    match t1, t2 with
    | External, External -> Equal
    | External, (External64 | Internal) -> Less
    | External64, External -> Not_le
    | External64, External64 -> Equal
    | External64, Internal -> Less
    | Internal, (External | External64) -> Not_le
    | Internal, Internal -> Equal

  let le t1 t2 = Misc.Le_result.is_le (less_or_equal t1 t2)

  let meet t1 t2 =
    match t1, t2 with
    | External, (External | External64 | Internal)
    | (External64 | Internal), External ->
      External
    | External64, (External64 | Internal) | Internal, External64 -> External64
    | Internal, Internal -> Internal

  let print ppf = function
    | External -> Format.fprintf ppf "external_"
    | External64 -> Format.fprintf ppf "external64"
    | Internal -> Format.fprintf ppf "internal"
end

module Nullability = struct
  type t = Jkind_types.Nullability.t =
    | Non_null
    | Maybe_null

  let max = Maybe_null

  let equal n1 n2 =
    match n1, n2 with
    | Non_null, Non_null -> true
    | Maybe_null, Maybe_null -> true
    | (Non_null | Maybe_null), _ -> false

  let less_or_equal n1 n2 : Misc.Le_result.t =
    match n1, n2 with
    | Non_null, Non_null -> Equal
    | Non_null, Maybe_null -> Less
    | Maybe_null, Non_null -> Not_le
    | Maybe_null, Maybe_null -> Equal

  let le n1 n2 = Misc.Le_result.is_le (less_or_equal n1 n2)

  let meet n1 n2 =
    match n1, n2 with
    | Non_null, (Non_null | Maybe_null) | Maybe_null, Non_null -> Non_null
    | Maybe_null, Maybe_null -> Maybe_null

  let print ppf = function
    | Non_null -> Format.fprintf ppf "non_null"
    | Maybe_null -> Format.fprintf ppf "maybe_null"
end

module Modes = struct
  include Alloc.Const

  let less_or_equal a b : Misc.Le_result.t =
    match le a b, le b a with
    | true, true -> Equal
    | true, false -> Less
    | false, _ -> Not_le

  let equal a b = Misc.Le_result.is_equal (less_or_equal a b)
end

module History = struct
  include Jkind_intf.History

  let has_imported_history t =
    match t.history with Creation Imported -> true | _ -> false

  let update_reason t reason = { t with history = Creation reason }

  let with_warning t = { t with has_warned = true }

  let has_warned t = t.has_warned
end

(* forward declare [Const.t] so we can use it for [Error.t] *)
type const = type_expr Jkind_types.Const.t

(******************************)
(*** user errors ***)

module Error = struct
  type t =
    | Insufficient_level of
        { jkind : const;
          required_layouts_level : Language_extension.maturity
        }
    | Unknown_jkind of Jane_syntax.Jkind.t
    | Unknown_mode of Parsetree.mode Location.loc
    | Multiple_jkinds of
        { from_annotation : const;
          from_attribute : const
        }

  exception User_error of Location.t * t
end

let raise ~loc err = raise (Error.User_error (loc, err))

module Const = struct
  open Jkind_types.Const

  type t = const

  let max =
    { layout = Layout.Const.max;
      modes_upper_bounds = Modes.max;
      externality_upper_bound = Externality.max;
      nullability_upper_bound = Nullability.max
    }

  let get_layout const = const.layout

  let get_modal_upper_bounds const = const.modes_upper_bounds

  let get_externality_upper_bound const = const.externality_upper_bound

  let get_legacy_layout
      { layout;
        modes_upper_bounds = _;
        externality_upper_bound;
        nullability_upper_bound
      } : Layout.Const.Legacy.t =
    match layout, externality_upper_bound, nullability_upper_bound with
    | Any, _, Maybe_null -> Any
    | Any, _, Non_null -> Any_non_null
    (* CR layouts v3.0: support [Immediate(64)_or_null]. *)
    | Sort Value, _, Maybe_null -> Value_or_null
    | Sort Value, Internal, Non_null -> Value
    | Sort Value, External64, Non_null -> Immediate64
    | Sort Value, External, Non_null -> Immediate
    | Sort Void, _, _ -> Void
    | Sort Float64, _, _ -> Float64
    | Sort Float32, _, _ -> Float32
    | Sort Word, _, _ -> Word
    | Sort Bits32, _, _ -> Bits32
    | Sort Bits64, _, _ -> Bits64

  let equal
      { layout = lay1;
        modes_upper_bounds = modes1;
        externality_upper_bound = ext1;
        nullability_upper_bound = null1
      }
      { layout = lay2;
        modes_upper_bounds = modes2;
        externality_upper_bound = ext2;
        nullability_upper_bound = null2
      } =
    Layout.Const.equal lay1 lay2
    && Modes.equal modes1 modes2
    && Externality.equal ext1 ext2
    && Nullability.equal null1 null2

  let sub
      { layout = lay1;
        modes_upper_bounds = modes1;
        externality_upper_bound = ext1;
        nullability_upper_bound = null1
      }
      { layout = lay2;
        modes_upper_bounds = modes2;
        externality_upper_bound = ext2;
        nullability_upper_bound = null2
      } =
    Misc.Le_result.combine_list
      [ Layout.Const.sub lay1 lay2;
        Modes.less_or_equal modes1 modes2;
        Externality.less_or_equal ext1 ext2;
        Nullability.less_or_equal null1 null2 ]

  let of_layout ~mode_crossing ~nullability layout =
    let modes_upper_bounds, externality_upper_bound =
      match mode_crossing with
      | true -> Modes.min, Externality.min
      | false -> Modes.max, Externality.max
    in
    { layout;
      modes_upper_bounds;
      externality_upper_bound;
      nullability_upper_bound = nullability
    }

  module Primitive = struct
    type nonrec t =
      { jkind : t;
        name : string
      }

    let any =
      { jkind = of_layout Any ~mode_crossing:false ~nullability:Maybe_null;
        name = "any"
      }

    let any_non_null =
      { jkind = of_layout Any ~mode_crossing:false ~nullability:Non_null;
        name = "any_non_null"
      }

    let value_or_null =
      { jkind =
          of_layout Layout.Const.value ~mode_crossing:false
            ~nullability:Maybe_null;
        name = "value_or_null"
      }

    let value =
      { jkind =
          of_layout Layout.Const.value ~mode_crossing:false
            ~nullability:Non_null;
        name = "value"
      }

    let immutable_data =
      { jkind =
          { layout = Sort Value;
            modes_upper_bounds =
              { linearity = Linearity.Const.min;
                contention = Contention.Const.min;
                portability = Portability.Const.min;
                uniqueness = Uniqueness.Const.max;
                areality = Locality.Const.max
              };
            externality_upper_bound = Externality.max;
            nullability_upper_bound = Nullability.Non_null
          };
        name = "immutable_data"
      }

    (* CR layouts v3: change to [or_null] when separability is implemented. *)
    let void =
      { jkind =
          of_layout Layout.Const.void ~mode_crossing:false ~nullability:Non_null;
        name = "void"
      }

    let immediate =
      { jkind =
          of_layout Layout.Const.value ~mode_crossing:true ~nullability:Non_null;
        name = "immediate"
      }

    (* [immediate64] describes types that are stored directly (no indirection)
       on 64-bit platforms but indirectly on 32-bit platforms. The key question:
       along which modes should a [immediate64] cross? As of today, all of them,
       but the reasoning for each is independent and somewhat subtle:

       * Locality: This is fine, because we do not have stack-allocation on
       32-bit platforms. Thus mode-crossing is sound at any type on 32-bit,
       including immediate64 types.

       * Linearity: This is fine, because linearity matters only for function
       types, and an immediate64 cannot be a function type and cannot store
       one either.

       * Uniqueness: This is fine, because uniqueness matters only for
       in-place update, and no record supporting in-place update is an
       immediate64. ([@@unboxed] records do not support in-place update.)

       * Syncness: This is fine, because syncness matters only for function
       types, and an immediate64 cannot be a function type and cannot store
       one either.

       * Contention: This is fine, because contention matters only for
       types with mutable fields, and an immediate64 does not have immutable
       fields.

       In practice, the functor that creates immediate64s,
       [Stdlib.Sys.Immediate64.Make], will require these conditions on its
       argument. But the arguments that we expect here will have no trouble
       meeting the conditions.
    *)
    let immediate64 =
      { jkind = { immediate.jkind with externality_upper_bound = External64 };
        name = "immediate64"
      }

    (* CR layouts v2.8: This should not mode cross, but we need syntax for mode
       crossing first *)
    (* CR layouts v3: change to [Maybe_null] when separability is implemented. *)
    let float64 =
      { jkind =
          of_layout Layout.Const.float64 ~mode_crossing:true
            ~nullability:Non_null;
        name = "float64"
      }

    (* CR layouts v2.8: This should not mode cross, but we need syntax for mode
       crossing first *)
    (* CR layouts v3: change to [Maybe_null] when separability is implemented. *)
    let float32 =
      { jkind =
          of_layout Layout.Const.float32 ~mode_crossing:true
            ~nullability:Non_null;
        name = "float32"
      }

    (* CR layouts v3: change to [Maybe_null] when separability is implemented. *)
    let word =
      { jkind =
          of_layout Layout.Const.word ~mode_crossing:false ~nullability:Non_null;
        name = "word"
      }

    (* CR layouts v3: change to [Maybe_null] when separability is implemented. *)
    let bits32 =
      { jkind =
          of_layout Layout.Const.bits32 ~mode_crossing:false
            ~nullability:Non_null;
        name = "bits32"
      }

    (* CR layouts v3: change to [Maybe_null] when separability is implemented. *)
    let bits64 =
      { jkind =
          of_layout Layout.Const.bits64 ~mode_crossing:false
            ~nullability:Non_null;
        name = "bits64"
      }

    let all =
      [ any;
        any_non_null;
        value_or_null;
        value;
        immutable_data;
        void;
        immediate;
        immediate64;
        float64;
        float32;
        word;
        bits32;
        bits64 ]

    (* CR layouts v3.0: remove this hack once [or_null] is out of [Alpha]. *)
    let all_non_null =
      [ any;
        { any_non_null with name = "any" };
        { value_or_null with name = "value" };
        value;
        immutable_data;
        void;
        immediate;
        immediate64;
        float64;
        float32;
        word;
        bits32;
        bits64 ]
  end

  module To_out_jkind_const = struct
    type printable_jkind =
      { base : string;
        modal_bounds : string list
      }

    module Bounds = struct
      type t =
        { alloc_bounds : Alloc.Const.t;
          externality_bound : Externality.t;
          nullability_bound : Nullability.t
        }

      let of_jkind jkind =
        { alloc_bounds = jkind.modes_upper_bounds;
          externality_bound = jkind.externality_upper_bound;
          nullability_bound = jkind.nullability_upper_bound
        }
    end

    let get_modal_bound ~le ~print ~base actual =
      match le actual base with
      | true -> (
        match le base actual with
        | true -> `Valid None
        | false -> `Valid (Some (Format.asprintf "%a" print actual)))
      | false -> `Invalid

    let get_modal_bounds ~(base : Bounds.t) (actual : Bounds.t) =
      [ get_modal_bound ~le:Locality.Const.le ~print:Locality.Const.print
          ~base:base.alloc_bounds.areality actual.alloc_bounds.areality;
        get_modal_bound ~le:Uniqueness.Const.le ~print:Uniqueness.Const.print
          ~base:base.alloc_bounds.uniqueness actual.alloc_bounds.uniqueness;
        get_modal_bound ~le:Linearity.Const.le ~print:Linearity.Const.print
          ~base:base.alloc_bounds.linearity actual.alloc_bounds.linearity;
        get_modal_bound ~le:Contention.Const.le ~print:Contention.Const.print
          ~base:base.alloc_bounds.contention actual.alloc_bounds.contention;
        get_modal_bound ~le:Portability.Const.le ~print:Portability.Const.print
          ~base:base.alloc_bounds.portability actual.alloc_bounds.portability;
        get_modal_bound ~le:Externality.le ~print:Externality.print
          ~base:base.externality_bound actual.externality_bound;
        get_modal_bound ~le:Nullability.le ~print:Nullability.print
          ~base:base.nullability_bound actual.nullability_bound ]
      |> List.rev
      |> List.fold_left
           (fun acc mode ->
             match acc, mode with
             | _, `Invalid | None, _ -> None
             | acc, `Valid None -> acc
             | Some acc, `Valid (Some mode) -> Some (mode :: acc))
           (Some [])

    (** Write [actual] in terms of [base] *)
    let convert_with_base ~(base : Primitive.t) actual =
      let matching_layouts =
        Layout.Const.equal base.jkind.layout actual.layout
      in
      let modal_bounds =
        get_modal_bounds
          ~base:(Bounds.of_jkind base.jkind)
          (Bounds.of_jkind actual)
      in
      match matching_layouts, modal_bounds with
      | true, Some modal_bounds -> Some { base = base.name; modal_bounds }
      | false, _ | _, None -> None

    (** Select the out_jkind_const with the least number of modal bounds to print *)
    let rec select_simplest = function
      | a :: b :: tl ->
        let simpler =
          if List.length a.modal_bounds < List.length b.modal_bounds
          then a
          else b
        in
        select_simplest (simpler :: tl)
      | [out] -> Some out
      | [] -> None

    let convert ~allow_null jkind =
      (* For each primitive jkind, we try to print the jkind in terms of it (this is
         possible if the primitive is a subjkind of it). We then choose the "simplest". The
           "simplest" is taken to mean the one with the least number of modes that need to
         follow the [mod]. *)
      let simplest =
        (* CR layouts v3.0: remove this hack once [or_null] is out of [Alpha]. *)
        (if allow_null then Primitive.all else Primitive.all_non_null)
        |> List.filter_map (fun base -> convert_with_base ~base jkind)
        |> select_simplest
      in
      let printable_jkind =
        match simplest with
        | Some simplest -> simplest
        | None -> (
          (* CR layouts v2.8: sometimes there is no valid way to build a jkind from a
             built-in abbreviation. For now, we just pretend that the layout name is a valid
             jkind abbreviation whose modal bounds are all max, even though this is a
             lie. *)
          let out_jkind_verbose =
            convert_with_base
              ~base:
                { jkind =
                    { layout = jkind.layout;
                      modes_upper_bounds = Modes.max;
                      externality_upper_bound = Externality.max;
                      nullability_upper_bound = Nullability.Non_null
                    };
                  name = Layout.Const.to_string jkind.layout
                }
              jkind
          in
          match out_jkind_verbose with
          | Some out_jkind -> out_jkind
          | None ->
            (* If we fail, try again with nullable jkinds. *)
            let out_jkind_verbose =
              convert_with_base
                ~base:
                  { jkind =
                      { layout = jkind.layout;
                        modes_upper_bounds = Modes.max;
                        externality_upper_bound = Externality.max;
                        nullability_upper_bound = Nullability.max
                      };
                    name = Layout.Const.to_string jkind.layout
                  }
                jkind
            in
            (* convert_with_base is guaranteed to succeed since the layout matches and the
                 modal bounds are all max *)
            Option.get out_jkind_verbose)
      in
      match printable_jkind with
      | { base; modal_bounds = _ :: _ as modal_bounds } ->
        Outcometree.Ojkind_const_mod
          (Ojkind_const_abbreviation base, modal_bounds)
      | { base; modal_bounds = [] } ->
        Outcometree.Ojkind_const_abbreviation base
  end

  let to_out_jkind_const jkind =
    let allow_null = Language_extension.(is_at_least Layouts Alpha) in
    To_out_jkind_const.convert ~allow_null jkind

  let format ppf jkind = to_out_jkind_const jkind |> !Oprint.out_jkind_const ppf

  let format_no_hiding ppf jkind =
    To_out_jkind_const.convert ~allow_null:true jkind
    |> !Oprint.out_jkind_const ppf

  let of_attribute : Builtin_attributes.jkind_attribute -> t = function
    | Immediate -> Primitive.immediate.jkind
    | Immediate64 -> Primitive.immediate64.jkind

  module ModeParser = struct
    type mode =
      | Areality of Locality.Const.t
      | Linearity of Linearity.Const.t
      | Uniqueness of Uniqueness.Const.t
      | Contention of Contention.Const.t
      | Portability of Portability.Const.t
      | Externality of Externality.t
      | Nullability of Nullability.t

<<<<<<< HEAD
    let parse_mode (unparsed_mode : Parsetree.mode Location.loc) =
      let { txt = Parsetree.Mode name; loc } = unparsed_mode in
=======
    let parse_mode unparsed_mode =
      let { Location.txt = name; loc } = unparsed_mode in
>>>>>>> b999749d
      match name with
      | "global" -> Areality Global
      | "local" -> Areality Local
      | "many" -> Linearity Many
      | "once" -> Linearity Once
      | "unique" -> Uniqueness Unique
      | "shared" -> Uniqueness Shared
      | "internal" -> Externality Internal
      | "external64" -> Externality External64
      | "external_" -> Externality External
      | "contended" -> Contention Contended
      | "uncontended" -> Contention Uncontended
      | "portable" -> Portability Portable
      | "nonportable" -> Portability Nonportable
      | "non_null" -> Nullability Non_null
      | "maybe_null" -> Nullability Maybe_null
      | _ -> raise ~loc (Unknown_mode unparsed_mode)

    let parse_modes modes = List.map parse_mode modes
  end

  let rec of_user_written_annotation_unchecked_level
      (jkind : Jane_syntax.Jkind.t) : t =
    match jkind with
    | Abbreviation { txt = name; loc } -> (
      (* CR layouts 2.8: move this to predef *)
      match name with
      (* CR layouts 3.0: remove this hack once non-null jkinds are out of alpha.
         It is confusing, but preserves backwards compatibility for arrays. *)
      | "any" when Language_extension.(is_at_least Layouts Alpha) ->
        Primitive.any.jkind
      | "any" -> Primitive.any_non_null.jkind
      | "any_non_null" -> Primitive.any_non_null.jkind
      | "value_or_null" -> Primitive.value_or_null.jkind
      | "value" -> Primitive.value.jkind
      | "void" -> Primitive.void.jkind
      | "immediate64" -> Primitive.immediate64.jkind
      | "immediate" -> Primitive.immediate.jkind
      | "float64" -> Primitive.float64.jkind
      | "float32" -> Primitive.float32.jkind
      | "word" -> Primitive.word.jkind
      | "bits32" -> Primitive.bits32.jkind
      | "bits64" -> Primitive.bits64.jkind
      | _ -> raise ~loc (Unknown_jkind jkind))
    | Mod (jkind, modes) ->
      let base = of_user_written_annotation_unchecked_level jkind in
      (* for each mode, lower the corresponding modal bound to be that mode *)
      let parsed_modes = ModeParser.parse_modes modes in
      let meet_mode jkind (mode : ModeParser.mode) =
        match mode with
        | Areality areality ->
          { jkind with
            modes_upper_bounds =
              { jkind.modes_upper_bounds with
                areality =
                  Locality.Const.meet jkind.modes_upper_bounds.areality areality
              }
          }
        | Linearity linearity ->
          { jkind with
            modes_upper_bounds =
              Modes.meet jkind.modes_upper_bounds
                { jkind.modes_upper_bounds with
                  linearity =
                    Linearity.Const.meet jkind.modes_upper_bounds.linearity
                      linearity
                }
          }
        | Uniqueness uniqueness ->
          { jkind with
            modes_upper_bounds =
              Modes.meet jkind.modes_upper_bounds
                { jkind.modes_upper_bounds with
                  uniqueness =
                    Uniqueness.Const.meet jkind.modes_upper_bounds.uniqueness
                      uniqueness
                }
          }
        | Contention contention ->
          { jkind with
            modes_upper_bounds =
              Modes.meet jkind.modes_upper_bounds
                { jkind.modes_upper_bounds with
                  contention =
                    Contention.Const.meet jkind.modes_upper_bounds.contention
                      contention
                }
          }
        | Portability portability ->
          { jkind with
            modes_upper_bounds =
              Modes.meet jkind.modes_upper_bounds
                { jkind.modes_upper_bounds with
                  portability =
                    Portability.Const.meet jkind.modes_upper_bounds.portability
                      portability
                }
          }
        | Externality externality ->
          { jkind with
            externality_upper_bound =
              Externality.meet jkind.externality_upper_bound externality
          }
        | Nullability nullability ->
          { jkind with
            nullability_upper_bound =
              Nullability.meet jkind.nullability_upper_bound nullability
          }
      in
      List.fold_left meet_mode base parsed_modes
    | Default | With _ | Kind_of _ -> Misc.fatal_error "XXX unimplemented"

  module Sort = Sort.Const
  module Layout = Layout.Const
end

module Desc = struct
  type t =
    | Const of Const.t
    | Var of Sort.var (* all modes will be [max] *)

  let format ppf =
    let open Format in
    function
    | Const c -> fprintf ppf "%a" Const.format c
    | Var v -> fprintf ppf "%s" (Sort.Var.name v)

  (* considers sort variables < Any. Two sort variables are in a [sub]
     relationship only when they are equal.
     Never does mutation.
     Pre-condition: no filled-in sort variables. *)
  let sub d1 d2 : Misc.Le_result.t =
    match d1, d2 with
    | Const c1, Const c2 -> Const.sub c1 c2
    | Var _, Const c when Const.equal Const.max c -> Less
    | Var v1, Var v2 -> if v1 == v2 then Equal else Not_le
    | Const _, Var _ | Var _, Const _ -> Not_le
end

module Jkind_desc = struct
  open Jkind_types.Jkind_desc

  let of_const
      ({ layout;
         modes_upper_bounds;
         externality_upper_bound;
         nullability_upper_bound
       } :
        Const.t) =
    { layout = Layout.of_const layout;
      modes_upper_bounds;
      externality_upper_bound;
      nullability_upper_bound
    }

  let add_mode_crossing t =
    { t with
      modes_upper_bounds = Modes.min;
      externality_upper_bound = Externality.min
    }

  let add_portability_and_contention_crossing ~from t =
    let new_portability =
      Portability.Const.meet t.modes_upper_bounds.portability
        from.modes_upper_bounds.portability
    in
    let new_contention =
      Contention.Const.meet t.modes_upper_bounds.contention
        from.modes_upper_bounds.contention
    in
    let added_crossings =
      (not
         (Portability.Const.le t.modes_upper_bounds.portability new_portability))
      || not
           (Contention.Const.le t.modes_upper_bounds.contention new_contention)
    in
    ( { t with
        modes_upper_bounds =
          { t.modes_upper_bounds with
            portability = new_portability;
            contention = new_contention
          }
      },
      added_crossings )

  let max = of_const Const.max

  let equate_or_equal ~allow_mutation
      { layout = lay1;
        modes_upper_bounds = modes1;
        externality_upper_bound = ext1;
        nullability_upper_bound = null1
      }
      { layout = lay2;
        modes_upper_bounds = modes2;
        externality_upper_bound = ext2;
        nullability_upper_bound = null2
      } =
    Layout.equate_or_equal ~allow_mutation lay1 lay2
    && Modes.equal modes1 modes2
    && Externality.equal ext1 ext2
    && Nullability.equal null1 null2

  let sub
      { layout = lay1;
        modes_upper_bounds = modes1;
        externality_upper_bound = ext1;
        nullability_upper_bound = null1
      }
      { layout = lay2;
        modes_upper_bounds = modes2;
        externality_upper_bound = ext2;
        nullability_upper_bound = null2
      } =
    Misc.Le_result.combine_list
      [ Layout.sub lay1 lay2;
        Modes.less_or_equal modes1 modes2;
        Externality.less_or_equal ext1 ext2;
        Nullability.less_or_equal null1 null2 ]

  let intersection
      { layout = lay1;
        modes_upper_bounds = modes1;
        externality_upper_bound = ext1;
        nullability_upper_bound = null1
      }
      { layout = lay2;
        modes_upper_bounds = modes2;
        externality_upper_bound = ext2;
        nullability_upper_bound = null2
      } =
    Option.bind (Layout.intersection lay1 lay2) (fun layout ->
        Some
          { layout;
            modes_upper_bounds = Modes.meet modes1 modes2;
            externality_upper_bound = Externality.meet ext1 ext2;
            nullability_upper_bound = Nullability.meet null1 null2
          })

  let of_new_sort_var nullability_upper_bound =
    let layout, sort = Layout.of_new_sort_var () in
    ( { layout;
        modes_upper_bounds = Modes.max;
        externality_upper_bound = Externality.max;
        nullability_upper_bound
      },
      sort )

  module Primitive = struct
    let any = max

    let any_non_null = of_const Const.Primitive.any_non_null.jkind

    let value_or_null = of_const Const.Primitive.value_or_null.jkind

    let value = of_const Const.Primitive.value.jkind

    let void = of_const Const.Primitive.void.jkind

    let immutable_data = of_const Const.Primitive.immutable_data.jkind

    (* [immediate64] describes types that are stored directly (no indirection)
       on 64-bit platforms but indirectly on 32-bit platforms. The key question:
       along which modes should a [immediate64] cross? As of today, all of them,
       but the reasoning for each is independent and somewhat subtle:

       * Locality: This is fine, because we do not have stack-allocation on
       32-bit platforms. Thus mode-crossing is sound at any type on 32-bit,
       including immediate64 types.

       * Linearity: This is fine, because linearity matters only for function
       types, and an immediate64 cannot be a function type and cannot store
       one either.

       * Uniqueness: This is fine, because uniqueness matters only for
       in-place update, and no record supporting in-place update is an
       immediate64. ([@@unboxed] records do not support in-place update.)

       * Portability: This is fine, because portability matters only for function
       types, and an immediate64 cannot be a function type and cannot store
       one either.

       * Contention: This is fine, because contention matters only for
       types with mutable fields, and an immediate64 does not have immutable
       fields.

       In practice, the functor that creates immediate64s,
       [Stdlib.Sys.Immediate64.Make], will require these conditions on its
       argument. But the arguments that we expect here will have no trouble
       meeting the conditions.
    *)
    let immediate64 = of_const Const.Primitive.immediate64.jkind

    let immediate = of_const Const.Primitive.immediate.jkind

    let float64 = of_const Const.Primitive.float64.jkind

    let float32 = of_const Const.Primitive.float32.jkind

    let word = of_const Const.Primitive.word.jkind

    let bits32 = of_const Const.Primitive.bits32.jkind

    let bits64 = of_const Const.Primitive.bits64.jkind
  end

  (* Post-condition: If the result is [Var v], then [!v] is [None]. *)
  let get
      { layout;
        modes_upper_bounds;
        externality_upper_bound;
        nullability_upper_bound
      } : Desc.t =
    match layout with
    | Any ->
      Const
        { layout = Any;
          modes_upper_bounds;
          externality_upper_bound;
          nullability_upper_bound
        }
    | Sort s -> (
      match Sort.get s with
      | Const s ->
        Const
          { layout = Sort s;
            modes_upper_bounds;
            externality_upper_bound;
            nullability_upper_bound
          }
      | Var v -> Var v)

  module Debug_printers = struct
    open Format

    let t ppf
        { layout;
          modes_upper_bounds;
          externality_upper_bound;
          nullability_upper_bound
        } =
      fprintf ppf
        "{ layout = %a;@ modes_upper_bounds = %a;@ externality_upper_bound = \
         %a;@ nullability_upper_bound = %a }"
        Layout.Debug_printers.t layout Modes.print modes_upper_bounds
        Externality.print externality_upper_bound Nullability.print
        nullability_upper_bound
  end
end

type t = type_expr Jkind_types.t

let fresh_jkind jkind ~why =
  { jkind; history = Creation why; has_warned = false }

(******************************)
(* constants *)

module Primitive = struct
  let any_dummy_jkind =
    { jkind = Jkind_desc.max;
      history = Creation (Any_creation Dummy_jkind);
      has_warned = false
    }

  (* CR layouts: Should we be doing more memoization here? *)
  let any ~(why : History.any_creation_reason) =
    match why with
    | Dummy_jkind -> any_dummy_jkind (* share this one common case *)
    | _ -> fresh_jkind Jkind_desc.Primitive.any ~why:(Any_creation why)

  let any_non_null ~why =
    fresh_jkind Jkind_desc.Primitive.any_non_null
      ~why:(Any_non_null_creation why)

  let value_v1_safety_check =
    { jkind = Jkind_desc.Primitive.value_or_null;
      history = Creation (Value_or_null_creation V1_safety_check);
      has_warned = false
    }

  let void ~why = fresh_jkind Jkind_desc.Primitive.void ~why:(Void_creation why)

  let value_or_null ~why =
    match (why : History.value_or_null_creation_reason) with
    | V1_safety_check -> value_v1_safety_check
    | _ ->
      fresh_jkind Jkind_desc.Primitive.value_or_null
        ~why:(Value_or_null_creation why)

  let value ~(why : History.value_creation_reason) =
    fresh_jkind Jkind_desc.Primitive.value ~why:(Value_creation why)

  let immutable_data ~why =
    fresh_jkind Jkind_desc.Primitive.immutable_data
      ~why:(Immutable_data_creation why)

  let immediate64 ~why =
    fresh_jkind Jkind_desc.Primitive.immediate64 ~why:(Immediate64_creation why)

  let immediate ~why =
    fresh_jkind Jkind_desc.Primitive.immediate ~why:(Immediate_creation why)

  let float64 ~why =
    fresh_jkind Jkind_desc.Primitive.float64 ~why:(Float64_creation why)

  let float32 ~why =
    fresh_jkind Jkind_desc.Primitive.float32 ~why:(Float32_creation why)

  let word ~why = fresh_jkind Jkind_desc.Primitive.word ~why:(Word_creation why)

  let bits32 ~why =
    fresh_jkind Jkind_desc.Primitive.bits32 ~why:(Bits32_creation why)

  let bits64 ~why =
    fresh_jkind Jkind_desc.Primitive.bits64 ~why:(Bits64_creation why)
end

let add_mode_crossing t =
  { t with jkind = Jkind_desc.add_mode_crossing t.jkind }

let add_portability_and_contention_crossing ~from t =
  let jkind, added_crossings =
    Jkind_desc.add_portability_and_contention_crossing ~from:from.jkind t.jkind
  in
  { t with jkind }, added_crossings

(*** extension requirements ***)
(* The [annotation_context] parameter can be used to allow annotations / kinds
   in different contexts to be enabled with different extension settings.
   At some points in time, we will not care about the context, and so this
   parameter might effectively be unused.
*)
(* CR layouts: When everything is stable, remove this function. *)
let get_required_layouts_level (context : History.annotation_context)
    (jkind : Const.t) : Language_extension.maturity =
  let legacy_layout = Const.get_legacy_layout jkind in
  match context, legacy_layout with
  | ( _,
      ( Value | Immediate | Immediate64 | Any | Float64 | Float32 | Word
      | Bits32 | Bits64 | Any_non_null ) ) ->
    (* CR layouts v3.0: we allow [Any_non_null] because, without [Alpha],
       explicit [Any] annotations are converted to [Any_non_null] to
       preserve compatibility with array arguments. *)
    Stable
  | _, (Value_or_null | Void) -> Alpha

(******************************)
(* construction *)

let of_new_sort_var ~why =
  let jkind, sort = Jkind_desc.of_new_sort_var Maybe_null in
  fresh_jkind jkind ~why:(Concrete_creation why), sort

let of_new_sort ~why = fst (of_new_sort_var ~why)

let of_new_legacy_sort_var ~why =
  let jkind, sort = Jkind_desc.of_new_sort_var Non_null in
  fresh_jkind jkind ~why:(Concrete_legacy_creation why), sort

let of_new_legacy_sort ~why = fst (of_new_legacy_sort_var ~why)

(* CR layouts v2.8: remove this function *)
let of_const ~why
    ({ layout;
       modes_upper_bounds;
       externality_upper_bound;
       nullability_upper_bound
     } :
      Const.t) =
  { jkind =
      { layout = Layout.of_const layout;
        modes_upper_bounds;
        externality_upper_bound;
        nullability_upper_bound
      };
    history = Creation why;
    has_warned = false
  }

let const_of_user_written_annotation ~context Location.{ loc; txt = annot } =
  let const = Const.of_user_written_annotation_unchecked_level annot in
  let required_layouts_level = get_required_layouts_level context const in
  if not (Language_extension.is_at_least Layouts required_layouts_level)
  then raise ~loc (Insufficient_level { jkind = const; required_layouts_level });
  const

let of_annotated_const ~context ~const ~const_loc =
  of_const ~why:(Annotated (context, const_loc)) const

let of_annotation ~context (annot : _ Location.loc) =
  let const = const_of_user_written_annotation ~context annot in
  let jkind = of_annotated_const ~const ~const_loc:annot.loc ~context in
  jkind, (const, annot)

let of_annotation_option_default ~default ~context =
  Option.fold ~none:(default, None) ~some:(fun annot ->
      let t, annot = of_annotation ~context annot in
      t, Some annot)

let of_attribute ~context
    (attribute : Builtin_attributes.jkind_attribute Location.loc) =
  let const = Const.of_attribute attribute.txt in
  of_annotated_const ~context ~const ~const_loc:attribute.loc, const

let of_type_decl ~context (decl : Parsetree.type_declaration) =
  let jkind_of_annotation =
    Jane_syntax.Layouts.of_type_declaration decl
    |> Option.map (fun (annot, attrs) ->
           let t, const = of_annotation ~context annot in
           t, const, attrs)
  in
  let jkind_of_attribute =
    Builtin_attributes.jkind decl.ptype_attributes
    |> Option.map (fun attr ->
           let t, const = of_attribute ~context attr in
           (* This is a bit of a lie: the "annotation" here is being
              forged based on the jkind attribute. But: the jkind
              annotation is just used in printing/untypeast, and the
              all strings valid to use as a jkind attribute are
              valid (and equivalent) to write as an annotation, so
              this lie is harmless.
           *)
           let annot =
             Location.map
               (fun attr ->
                 let name = Builtin_attributes.jkind_attribute_to_string attr in
                 Jane_syntax.Jkind.(Abbreviation (Const.mk name Location.none)))
               attr
           in
           t, (const, annot), decl.ptype_attributes)
  in
  match jkind_of_annotation, jkind_of_attribute with
  | None, None -> None
  | (Some _ as x), None | None, (Some _ as x) -> x
  | Some (_, (from_annotation, _), _), Some (_, (from_attribute, _), _) ->
    raise ~loc:decl.ptype_loc
      (Multiple_jkinds { from_annotation; from_attribute })

let of_type_decl_default ~context ~default (decl : Parsetree.type_declaration) =
  match of_type_decl ~context decl with
  | Some (t, const, attrs) -> t, Some const, attrs
  | None -> default, None, decl.ptype_attributes

let for_boxed_record ~all_void =
  if all_void
  then Primitive.immediate ~why:Empty_record
  else Primitive.value ~why:Boxed_record

let for_boxed_variant ~all_voids =
  if all_voids
  then Primitive.immediate ~why:Enumeration
  else Primitive.value ~why:Boxed_variant

let for_arrow =
  fresh_jkind
    { layout = Sort (Const Value);
      modes_upper_bounds =
        { linearity = Linearity.Const.max;
          areality = Locality.Const.max;
          uniqueness = Uniqueness.Const.min;
          portability = Portability.Const.max;
          contention = Contention.Const.min
        };
      externality_upper_bound = Externality.max;
      nullability_upper_bound = Non_null
    }
    ~why:(Value_creation Arrow)

(******************************)
(* elimination and defaulting *)

let default_to_value_and_get
    { jkind =
        { layout;
          modes_upper_bounds;
          externality_upper_bound;
          nullability_upper_bound
        };
      _
    } : Const.t =
  match layout with
  | Any ->
    { layout = Any;
      modes_upper_bounds;
      externality_upper_bound;
      nullability_upper_bound
    }
  | Sort s ->
    { layout = Sort (Sort.default_to_value_and_get s);
      modes_upper_bounds;
      externality_upper_bound;
      nullability_upper_bound
    }

let default_to_value t = ignore (default_to_value_and_get t)

let get t = Jkind_desc.get t.jkind

(* CR layouts: this function is suspect; it seems likely to reisenberg
   that refactoring could get rid of it *)
let sort_of_jkind l =
  match get l with
  | Const { layout = Sort s; _ } -> Sort.of_const s
  | Const { layout = Any; _ } -> Misc.fatal_error "Jkind.sort_of_jkind"
  | Var v -> Sort.of_var v

let get_layout jk : Layout.Const.t option =
  match jk.jkind.layout with
  | Any -> Some Any
  | Sort s -> (
    match Sort.get s with Const s -> Some (Sort s) | Var _ -> None)

let get_modal_upper_bounds jk = jk.jkind.modes_upper_bounds

let get_externality_upper_bound jk = jk.jkind.externality_upper_bound

let set_externality_upper_bound jk externality_upper_bound =
  { jk with jkind = { jk.jkind with externality_upper_bound } }

(*********************************)
(* pretty printing *)

let format ppf jkind =
  match get jkind with
  | Const c -> Format.fprintf ppf "%a" Const.format c
  | Var v -> Format.fprintf ppf "%s" (Sort.Var.name v)

let printtyp_path = ref (fun _ _ -> assert false)

let set_printtyp_path f = printtyp_path := f

module Report_missing_cmi : sig
  (* used both in format_history and in Violation.report_general *)
  val report_missing_cmi : Format.formatter -> Path.t option -> unit
end = struct
  open Format

  (* CR layouts: Remove this horrible (but useful) heuristic once we have
     transitive dependencies in jenga. *)
  let missing_cmi_hint ppf type_path =
    let root_module_name p = p |> Path.head |> Ident.name in
    let delete_trailing_double_underscore s =
      if Misc.Stdlib.String.ends_with ~suffix:"__" s
      then String.sub s 0 (String.length s - 2)
      else s
    in
    (* A heuristic for guessing at a plausible library name for an identifier
       with a missing .cmi file; definitely less likely to be right outside of
       Jane Street. *)
    let guess_library_name : Path.t -> string option = function
      | Pdot _ as p ->
        Some
          (match root_module_name p with
          | "Location" | "Longident" -> "ocamlcommon"
          | mn ->
            mn |> String.lowercase_ascii |> delete_trailing_double_underscore)
      | Pident _ | Papply _ | Pextra_ty _ -> None
    in
    Option.iter
      (fprintf ppf "@,Hint: Adding \"%s\" to your dependencies might help.")
      (guess_library_name type_path)

  let report_missing_cmi ppf = function
    | Some p ->
      fprintf ppf "@,@[No .cmi file found containing %a.%a@]" !printtyp_path p
        missing_cmi_hint p
    | None -> ()
end

include Report_missing_cmi

(* CR layouts: should this be configurable? In the meantime, you
   may want to change these to experiment / debug. *)

(* should we print histories at all? *)
let display_histories = true

(* should we print histories in a way users can understand?
   The alternative is to print out all the data, which may be useful
   during debugging. *)
let flattened_histories = true

(* This module is just to keep all the helper functions more locally
   scoped. *)
module Format_history = struct
  (* CR layouts: all the output in this section is subject to change;
     actually look closely at error messages once this is activated *)

  open Format

  let format_with_notify_js ppf str =
    fprintf ppf
      "@[%s.@ Please notify the Jane Street compilers group if you see this \
       output@]"
      str

  let format_position ~arity position =
    let to_ordinal num = Int.to_string num ^ Misc.ordinal_suffix num in
    match arity with 1 -> "" | _ -> to_ordinal position ^ " "

  let format_concrete_creation_reason ppf :
      History.concrete_creation_reason -> unit = function
    | Match -> fprintf ppf "a value of this type is matched against a pattern"
    | Constructor_declaration _ ->
      fprintf ppf "it's the type of a constructor field"
    | Label_declaration lbl ->
      fprintf ppf "it is the type of record field %s" (Ident.name lbl)
    | Record_projection ->
      fprintf ppf "it's the record type used in a projection"
    | Record_assignment ->
      fprintf ppf "it's the record type used in an assignment"
    | Let_binding -> fprintf ppf "it's the type of a variable bound by a `let`"
    | Function_argument ->
      fprintf ppf "we must know concretely how to pass a function argument"
    | Function_result ->
      fprintf ppf "we must know concretely how to return a function result"
    | Structure_item_expression ->
      fprintf ppf "it's the type of an expression in a structure"
    | External_argument ->
      fprintf ppf "it's the type of an argument in an external declaration"
    | External_result ->
      fprintf ppf "it's the type of the result of an external declaration"
    | Statement -> fprintf ppf "it's the type of a statement"
    | Optional_arg_default ->
      fprintf ppf "it's the type of an optional argument default"
    | Layout_poly_in_external ->
      fprintf ppf
        "it's the layout polymorphic type in an external declaration@ \
         ([@@layout_poly] forces all variables of layout 'any' to be@ \
         representable at call sites)"

  let format_concrete_legacy_creation_reason ppf :
      History.concrete_legacy_creation_reason -> unit = function
    | Unannotated_type_parameter path ->
      fprintf ppf "it instantiates an unannotated type parameter of %a"
        !printtyp_path path
    | Wildcard -> fprintf ppf "it's a _ in the type"
    | Unification_var -> fprintf ppf "it's a fresh unification variable"
    | Array_element -> fprintf ppf "it's the type of an array element"

  let rec format_annotation_context ppf : History.annotation_context -> unit =
    function
    | Type_declaration p ->
      fprintf ppf "the declaration of the type %a" !printtyp_path p
    | Type_parameter (path, var) ->
      let var_string = match var with None -> "_" | Some v -> "'" ^ v in
      fprintf ppf "@[%s@ in the declaration of the type@ %a@]" var_string
        !printtyp_path path
    | Newtype_declaration name ->
      fprintf ppf "the abstract type declaration for %s" name
    | Constructor_type_parameter (cstr, name) ->
      fprintf ppf "@[%s@ in the declaration of constructor@ %a@]" name
        !printtyp_path cstr
    | Univar name -> fprintf ppf "the universal variable %s" name
    | Type_variable name -> fprintf ppf "the type variable %s" name
    | Type_wildcard loc ->
      fprintf ppf "the wildcard _ at %a" Location.print_loc_in_lowercase loc
    | With_error_message (_message, context) ->
      (* message gets printed in [format_flattened_history] so we ignore it here *)
      format_annotation_context ppf context

  let format_any_creation_reason ppf : History.any_creation_reason -> unit =
    function
    | Missing_cmi p ->
      fprintf ppf "the .cmi file for %a is missing" !printtyp_path p
    | Initial_typedecl_env ->
      format_with_notify_js ppf
        "a dummy kind of any is used to check mutually recursive datatypes"
    | Wildcard -> format_with_notify_js ppf "there's a _ in the type"
    | Unification_var ->
      format_with_notify_js ppf "it's a fresh unification variable"
    | Dummy_jkind ->
      format_with_notify_js ppf
        "it's assigned a dummy kind that should have been overwritten"
    (* CR layouts: Improve output or remove this constructor ^^ *)
    | Type_expression_call ->
      format_with_notify_js ppf
        "there's a call to [type_expression] via the ocaml API"
    | Inside_of_Tarrow -> fprintf ppf "argument or result of a function type"

  let format_any_non_null_creation_reason ppf :
      History.any_non_null_creation_reason -> unit = function
    | Array_type_argument ->
      fprintf ppf "it's the type argument to the array type"

  let format_immediate_creation_reason ppf :
      History.immediate_creation_reason -> _ = function
    | Empty_record ->
      fprintf ppf "it's a record type containing all void elements"
    | Enumeration ->
      fprintf ppf
        "it's an enumeration variant type (all constructors are constant)"
    | Primitive id ->
      fprintf ppf "it is the primitive immediate type %s" (Ident.name id)
    | Immediate_polymorphic_variant ->
      fprintf ppf
        "it's an enumeration variant type (all constructors are constant)"

  let format_immediate64_creation_reason ppf :
      History.immediate64_creation_reason -> _ = function
    | Separability_check ->
      fprintf ppf "the check that a type is definitely not `float`"

  let format_value_or_null_creation_reason ppf :
      History.value_or_null_creation_reason -> _ = function
    | Primitive id ->
      fprintf ppf "it is the primitive value_or_null type %s" (Ident.name id)
    | Tuple_element -> fprintf ppf "it's the type of a tuple element"
    | Separability_check ->
      fprintf ppf "the check that a type is definitely not `float`"
    | Polymorphic_variant_field ->
      fprintf ppf "it's the type of the field of a polymorphic variant"
    | Structure_element ->
      fprintf ppf "it's the type of something stored in a module structure"
    | V1_safety_check ->
      fprintf ppf "it has to be value for the V1 safety check"
    | Probe -> format_with_notify_js ppf "it's a probe"
    | Captured_in_object ->
      fprintf ppf "it's the type of a variable captured in an object"

  let format_value_creation_reason ppf ~layout_or_kind :
      History.value_creation_reason -> _ = function
    | Class_let_binding ->
      fprintf ppf "it's the type of a let-bound variable in a class expression"
    | Object -> fprintf ppf "it's the type of an object"
    | Instance_variable -> fprintf ppf "it's the type of an instance variable"
    | Object_field -> fprintf ppf "it's the type of an object field"
    | Class_field -> fprintf ppf "it's the type of a class field"
    | Boxed_record -> fprintf ppf "it's a boxed record type"
    | Boxed_variant -> fprintf ppf "it's a boxed variant type"
    | Extensible_variant -> fprintf ppf "it's an extensible variant type"
    | Primitive id ->
      fprintf ppf "it is the primitive value type %s" (Ident.name id)
    | Type_argument { parent_path; position; arity } ->
      fprintf ppf "the %stype argument of %a has %s value"
        (format_position ~arity position)
        !printtyp_path parent_path layout_or_kind
    | Tuple -> fprintf ppf "it's a tuple type"
    | Row_variable -> format_with_notify_js ppf "it's a row variable"
    | Polymorphic_variant -> fprintf ppf "it's a polymorphic variant type"
    | Arrow -> fprintf ppf "it's a function type"
    | Tfield ->
      format_with_notify_js ppf
        "it's an internal Tfield type (you shouldn't see this)"
    | Tnil ->
      format_with_notify_js ppf
        "it's an internal Tnil type (you shouldn't see this)"
    | First_class_module -> fprintf ppf "it's a first-class module type"
    | Univar ->
      fprintf ppf "it is or unifies with an unannotated universal variable"
    | Default_type_jkind ->
      fprintf ppf "an abstract type has the value %s by default" layout_or_kind
    | Existential_type_variable ->
      fprintf ppf "it's an unannotated existential type variable"
    | Array_comprehension_element ->
      fprintf ppf "it's the element type of array comprehension"
    | Lazy_expression -> fprintf ppf "it's the type of a lazy expression"
    | Class_type_argument ->
      fprintf ppf "it's a type argument to a class constructor"
    | Class_term_argument ->
      fprintf ppf
        "it's the type of a term-level argument to a class constructor"
    | Debug_printer_argument ->
      format_with_notify_js ppf
        "it's the type of an argument to a debugger printer function"
    | Recmod_fun_arg ->
      fprintf ppf
        "it's the type of the first argument to a function in a recursive \
         module"
    | Unknown s ->
      fprintf ppf
        "unknown @[(please alert the Jane Street@;\
         compilers team with this message: %s)@]" s

  let format_immutable_data_creation_reason ppf :
      History.immutable_data_creation_reason -> _ = function
    | Primitive id ->
      fprintf ppf "it is the primitive immutable_data type %s" (Ident.name id)

  let format_float64_creation_reason ppf : History.float64_creation_reason -> _
      = function
    | Primitive id ->
      fprintf ppf "it is the primitive float64 type %s" (Ident.name id)

  let format_float32_creation_reason ppf : History.float32_creation_reason -> _
      = function
    | Primitive id ->
      fprintf ppf "it is the primitive float32 type %s" (Ident.name id)

  let format_word_creation_reason ppf : History.word_creation_reason -> _ =
    function
    | Primitive id ->
      fprintf ppf "it is the primitive word type %s" (Ident.name id)

  let format_bits32_creation_reason ppf : History.bits32_creation_reason -> _ =
    function
    | Primitive id ->
      fprintf ppf "it is the primitive bits32 type %s" (Ident.name id)

  let format_bits64_creation_reason ppf : History.bits64_creation_reason -> _ =
    function
    | Primitive id ->
      fprintf ppf "it is the primitive bits64 type %s" (Ident.name id)

  let format_creation_reason ppf ~layout_or_kind :
      History.creation_reason -> unit = function
    | Annotated (ctx, _) ->
      fprintf ppf "of the annotation on %a" format_annotation_context ctx
    | Missing_cmi p ->
      fprintf ppf "the .cmi file for %a is missing" !printtyp_path p
    | Any_creation any -> format_any_creation_reason ppf any
    | Any_non_null_creation any -> format_any_non_null_creation_reason ppf any
    | Immediate_creation immediate ->
      format_immediate_creation_reason ppf immediate
    | Immediate64_creation immediate64 ->
      format_immediate64_creation_reason ppf immediate64
    | Void_creation _ -> .
    | Value_or_null_creation value ->
      format_value_or_null_creation_reason ppf value
    | Value_creation value ->
      format_value_creation_reason ppf ~layout_or_kind value
    | Immutable_data_creation float ->
      format_immutable_data_creation_reason ppf float
    | Float64_creation float -> format_float64_creation_reason ppf float
    | Float32_creation float -> format_float32_creation_reason ppf float
    | Word_creation word -> format_word_creation_reason ppf word
    | Bits32_creation bits32 -> format_bits32_creation_reason ppf bits32
    | Bits64_creation bits64 -> format_bits64_creation_reason ppf bits64
    | Concrete_creation concrete -> format_concrete_creation_reason ppf concrete
    | Concrete_legacy_creation concrete ->
      format_concrete_legacy_creation_reason ppf concrete
    | Imported ->
      fprintf ppf "of %s requirements from an imported definition"
        layout_or_kind
    | Imported_type_argument { parent_path; position; arity } ->
      fprintf ppf "the %stype argument of %a has this %s"
        (format_position ~arity position)
        !printtyp_path parent_path layout_or_kind
    | Generalized (id, loc) ->
      let format_id ppf = function
        | Some id -> fprintf ppf " of %s" (Ident.name id)
        | None -> ()
      in
      fprintf ppf "of the definition%a at %a" format_id id
        Location.print_loc_in_lowercase loc

  let format_interact_reason ppf : History.interact_reason -> _ = function
    | Gadt_equation name ->
      fprintf ppf "a GADT match refining the type %a" !printtyp_path name
    | Tyvar_refinement_intersection -> fprintf ppf "updating a type variable"
    | Subjkind -> fprintf ppf "subkind check"

  (* CR layouts: An older implementation of format_flattened_history existed
      which displays more information not limited to one layout and one creation_reason
      around commit 66a832d70bf61d9af3b0ec6f781dcf0a188b324d in main.

      Consider revisiting that if the current implementation becomes insufficient. *)

  let format_flattened_history ~intro ~layout_or_kind ppf t =
    let jkind_desc = Jkind_desc.get t.jkind in
    fprintf ppf "@[<v 2>%t" intro;
    (match t.history with
    | Creation reason -> (
      fprintf ppf "@ because %a" (format_creation_reason ~layout_or_kind) reason;
      match reason, jkind_desc with
      | Concrete_legacy_creation _, Const _ ->
        fprintf ppf ",@ defaulted to %s %a" layout_or_kind Desc.format
          jkind_desc
      | _ -> ())
    | _ -> assert false);
    fprintf ppf ".";
    (match t.history with
    | Creation (Annotated (With_error_message (message, _), _)) ->
      fprintf ppf "@ @[%s@]" message
    | _ -> ());
    fprintf ppf "@]"

  (* this isn't really formatted for user consumption *)
  let format_history_tree ~intro ~layout_or_kind ppf t =
    let rec in_order ppf = function
      | Interact
          { reason; lhs_history; rhs_history; lhs_jkind = _; rhs_jkind = _ } ->
        fprintf ppf "@[<v 2>  %a@]@;%a@ @[<v 2>  %a@]" in_order lhs_history
          format_interact_reason reason in_order rhs_history
      | Creation c -> format_creation_reason ppf ~layout_or_kind c
    in
    fprintf ppf "@;%t has this %s history:@;@[<v 2>  %a@]" intro layout_or_kind
      in_order t.history

  let format_history ~intro ~layout_or_kind ppf t =
    if display_histories
    then
      if flattened_histories
      then format_flattened_history ~intro ~layout_or_kind ppf t
      else format_history_tree ~intro ~layout_or_kind ppf t
end

let format_history = Format_history.format_history ~layout_or_kind:"kind"

(******************************)
(* errors *)

module Violation = struct
  open Format

  type violation =
    | Not_a_subjkind of t * t
    | No_intersection of t * t

  type nonrec t =
    { violation : violation;
      missing_cmi : Path.t option
    }
  (* [missing_cmi]: is this error a result of a missing cmi file?
     This is stored separately from the [violation] because it's
     used to change the behavior of [value_kind], and we don't
     want that function to inspect something that is purely about
     the choice of error message. (Though the [Path.t] payload *is*
     indeed just about the payload.) *)

  let of_ ?missing_cmi violation = { violation; missing_cmi }

  let is_missing_cmi viol = Option.is_some viol.missing_cmi

  type locale =
    | Mode
    | Layout

  let report_general preamble pp_former former ppf t =
    let mismatch_type =
      match t.violation with
      | Not_a_subjkind (k1, k2) ->
        if Misc.Le_result.is_le (Layout.sub k1.jkind.layout k2.jkind.layout)
        then Mode
        else Layout
      | No_intersection _ -> Layout
    in
    let layout_or_kind =
      match mismatch_type with Mode -> "kind" | Layout -> "layout"
    in
    let format_layout_or_kind =
      match mismatch_type with
      | Mode -> fun ppf jkind -> Format.fprintf ppf "@,%a" format jkind
      | Layout -> fun ppf jkind -> Layout.format ppf jkind.jkind.layout
    in
    let subjkind_format verb k2 =
      match get k2 with
      | Var _ -> dprintf "%s representable" verb
      | Const _ ->
        dprintf "%s a sub%s of %a" verb layout_or_kind format_layout_or_kind k2
    in
    let k1, k2, fmt_k1, fmt_k2, missing_cmi_option =
      match t with
      | { violation = Not_a_subjkind (k1, k2); missing_cmi } -> (
        let missing_cmi =
          match missing_cmi with
          | None -> (
            match k1.history with
            | Creation (Missing_cmi p) -> Some p
            | Creation (Any_creation (Missing_cmi p)) -> Some p
            | _ -> None)
          | Some _ -> missing_cmi
        in
        match missing_cmi with
        | None ->
          ( k1,
            k2,
            dprintf "%s %a" layout_or_kind format_layout_or_kind k1,
            subjkind_format "is not" k2,
            None )
        | Some p ->
          ( k1,
            k2,
            dprintf "an unknown %s" layout_or_kind,
            subjkind_format "might not be" k2,
            Some p ))
      | { violation = No_intersection (k1, k2); missing_cmi } ->
        assert (Option.is_none missing_cmi);
        ( k1,
          k2,
          dprintf "%s %a" layout_or_kind format_layout_or_kind k1,
          dprintf "does not overlap with %a" format_layout_or_kind k2,
          None )
    in
    if display_histories
    then
      let connective =
        match t.violation, get k2 with
        | Not_a_subjkind _, Const _ ->
          dprintf "be a sub%s of %a" layout_or_kind format_layout_or_kind k2
        | No_intersection _, Const _ ->
          dprintf "overlap with %a" format_layout_or_kind k2
        | _, Var _ -> dprintf "be representable"
      in
      fprintf ppf "@[<v>%a@;%a@]"
        (Format_history.format_history
           ~intro:
             (dprintf "@[<hov 2>The %s of %a is %a@]" layout_or_kind pp_former
                former format_layout_or_kind k1)
           ~layout_or_kind)
        k1
        (Format_history.format_history
           ~intro:
             (dprintf "@[<hov 2>But the %s of %a must %t@]" layout_or_kind
                pp_former former connective)
           ~layout_or_kind)
        k2
    else
      fprintf ppf "@[<hov 2>%s%a has %t,@ which %t.@]" preamble pp_former former
        fmt_k1 fmt_k2;
    report_missing_cmi ppf missing_cmi_option

  let pp_t ppf x = fprintf ppf "%t" x

  let report_with_offender ~offender = report_general "" pp_t offender

  let report_with_offender_sort ~offender =
    report_general "A representable layout was expected, but " pp_t offender

  let report_with_name ~name = report_general "" pp_print_string name
end

(******************************)
(* relations *)

let equate_or_equal ~allow_mutation
    { jkind = jkind1; history = _; has_warned = _ }
    { jkind = jkind2; history = _; has_warned = _ } =
  Jkind_desc.equate_or_equal ~allow_mutation jkind1 jkind2

(* CR layouts v2.8: Switch this back to ~allow_mutation:false *)
let equal = equate_or_equal ~allow_mutation:true

let () = Types.set_jkind_equal equal

let equate = equate_or_equal ~allow_mutation:true

(* Not all jkind history reasons are created equal. Some are more helpful than others.
    This function encodes that information.

    The reason with higher score should get preserved when combined with one of lower
    score. *)
let score_reason = function
  (* error_message annotated by the user should always take priority *)
  | Creation (Annotated (With_error_message _, _)) -> 1
  (* Concrete creation is quite vague, prefer more specific reasons *)
  | Creation (Concrete_creation _ | Concrete_legacy_creation _) -> -1
  | _ -> 0

let combine_histories reason lhs rhs =
  if flattened_histories
  then
    match Desc.sub (Jkind_desc.get lhs.jkind) (Jkind_desc.get rhs.jkind) with
    | Less -> lhs.history
    | Not_le ->
      rhs.history
      (* CR layouts: this will be wrong if we ever have a non-trivial meet in the layout lattice *)
    | Equal ->
      if score_reason lhs.history >= score_reason rhs.history
      then lhs.history
      else rhs.history
  else
    Interact
      { reason;
        lhs_jkind = lhs.jkind;
        lhs_history = lhs.history;
        rhs_jkind = rhs.jkind;
        rhs_history = rhs.history
      }

let has_intersection t1 t2 =
  Option.is_some (Jkind_desc.intersection t1.jkind t2.jkind)

let intersection_or_error ~reason t1 t2 =
  match Jkind_desc.intersection t1.jkind t2.jkind with
  | None -> Error (Violation.of_ (No_intersection (t1, t2)))
  | Some jkind ->
    Ok
      { jkind;
        history = combine_histories reason t1 t2;
        has_warned = t1.has_warned || t2.has_warned
      }

(* this is hammered on; it must be fast! *)
let check_sub sub super = Jkind_desc.sub sub.jkind super.jkind

let sub sub super = Misc.Le_result.is_le (check_sub sub super)

let sub_or_error t1 t2 =
  if sub t1 t2 then Ok () else Error (Violation.of_ (Not_a_subjkind (t1, t2)))

let sub_with_history sub super =
  match check_sub sub super with
  | Less | Equal ->
    Ok { sub with history = combine_histories Subjkind sub super }
  | Not_le -> Error (Violation.of_ (Not_a_subjkind (sub, super)))

let is_void_defaulting = function
  | { jkind = { layout = Sort s; _ }; _ } -> Sort.is_void_defaulting s
  | _ -> false

(* This doesn't do any mutation because mutating a sort variable can't make it
   any, and modal upper bounds are constant. *)
let is_max jkind = sub Primitive.any_dummy_jkind jkind

let has_layout_any jkind =
  match jkind.jkind.layout with Any -> true | _ -> false

(*********************************)
(* debugging *)

module Debug_printers = struct
  open Format

  let concrete_creation_reason ppf : History.concrete_creation_reason -> unit =
    function
    | Match -> fprintf ppf "Match"
    | Constructor_declaration idx ->
      fprintf ppf "Constructor_declaration %d" idx
    | Label_declaration lbl ->
      fprintf ppf "Label_declaration %a" Ident.print lbl
    | Record_projection -> fprintf ppf "Record_projection"
    | Record_assignment -> fprintf ppf "Record_assignment"
    | Let_binding -> fprintf ppf "Let_binding"
    | Function_argument -> fprintf ppf "Function_argument"
    | Function_result -> fprintf ppf "Function_result"
    | Structure_item_expression -> fprintf ppf "Structure_item_expression"
    | External_argument -> fprintf ppf "External_argument"
    | External_result -> fprintf ppf "External_result"
    | Statement -> fprintf ppf "Statement"
    | Optional_arg_default -> fprintf ppf "Optional_arg_default"
    | Layout_poly_in_external -> fprintf ppf "Layout_poly_in_external"

  let concrete_legacy_creation_reason ppf :
      History.concrete_legacy_creation_reason -> unit = function
    | Unannotated_type_parameter path ->
      fprintf ppf "Unannotated_type_parameter %a" !printtyp_path path
    | Wildcard -> fprintf ppf "Wildcard"
    | Unification_var -> fprintf ppf "Unification_var"
    | Array_element -> fprintf ppf "Array_element"

  let rec annotation_context ppf : History.annotation_context -> unit = function
    | Type_declaration p -> fprintf ppf "Type_declaration %a" Path.print p
    | Type_parameter (p, var) ->
      fprintf ppf "Type_parameter (%a, %a)" Path.print p
        (Misc.Stdlib.Option.print Misc.Stdlib.String.print)
        var
    | Newtype_declaration name -> fprintf ppf "Newtype_declaration %s" name
    | Constructor_type_parameter (cstr, name) ->
      fprintf ppf "Constructor_type_parameter (%a, %S)" Path.print cstr name
    | Univar name -> fprintf ppf "Univar %S" name
    | Type_variable name -> fprintf ppf "Type_variable %S" name
    | Type_wildcard loc ->
      fprintf ppf "Type_wildcard (%a)" Location.print_loc loc
    | With_error_message (message, context) ->
      fprintf ppf "With_error_message (%s, %a)" message annotation_context
        context

  let any_creation_reason ppf : History.any_creation_reason -> unit = function
    | Missing_cmi p -> fprintf ppf "Missing_cmi %a" Path.print p
    | Initial_typedecl_env -> fprintf ppf "Initial_typedecl_env"
    | Dummy_jkind -> fprintf ppf "Dummy_jkind"
    | Wildcard -> fprintf ppf "Wildcard"
    | Unification_var -> fprintf ppf "Unification_var"
    | Type_expression_call -> fprintf ppf "Type_expression_call"
    | Inside_of_Tarrow -> fprintf ppf "Inside_of_Tarrow"

  let any_non_null_creation_reason ppf :
      History.any_non_null_creation_reason -> unit = function
    | Array_type_argument -> fprintf ppf "Array_type_argument"

  let immediate_creation_reason ppf : History.immediate_creation_reason -> _ =
    function
    | Empty_record -> fprintf ppf "Empty_record"
    | Enumeration -> fprintf ppf "Enumeration"
    | Primitive id -> fprintf ppf "Primitive %s" (Ident.unique_name id)
    | Immediate_polymorphic_variant ->
      fprintf ppf "Immediate_polymorphic_variant"

  let immediate64_creation_reason ppf : History.immediate64_creation_reason -> _
      = function
    | Separability_check -> fprintf ppf "Separability_check"

  let value_or_null_creation_reason ppf :
      History.value_or_null_creation_reason -> _ = function
    | Primitive id -> fprintf ppf "Primitive %s" (Ident.unique_name id)
    | Tuple_element -> fprintf ppf "Tuple_element"
    | Separability_check -> fprintf ppf "Separability_check"
    | Polymorphic_variant_field -> fprintf ppf "Polymorphic_variant_field"
    | Structure_element -> fprintf ppf "Structure_element"
    | V1_safety_check -> fprintf ppf "V1_safety_check"
    | Probe -> fprintf ppf "Probe"
    | Captured_in_object -> fprintf ppf "Captured_in_object"

  let value_creation_reason ppf : History.value_creation_reason -> _ = function
    | Class_let_binding -> fprintf ppf "Class_let_binding"
    | Object -> fprintf ppf "Object"
    | Instance_variable -> fprintf ppf "Instance_variable"
    | Object_field -> fprintf ppf "Object_field"
    | Class_field -> fprintf ppf "Class_field"
    | Boxed_record -> fprintf ppf "Boxed_record"
    | Boxed_variant -> fprintf ppf "Boxed_variant"
    | Extensible_variant -> fprintf ppf "Extensible_variant"
    | Primitive id -> fprintf ppf "Primitive %s" (Ident.unique_name id)
    | Type_argument { parent_path; position; arity } ->
      fprintf ppf "Type_argument (pos %d, arity %d) of %a" position arity
        !printtyp_path parent_path
    | Tuple -> fprintf ppf "Tuple"
    | Row_variable -> fprintf ppf "Row_variable"
    | Polymorphic_variant -> fprintf ppf "Polymorphic_variant"
    | Arrow -> fprintf ppf "Arrow"
    | Tfield -> fprintf ppf "Tfield"
    | Tnil -> fprintf ppf "Tnil"
    | First_class_module -> fprintf ppf "First_class_module"
    | Univar -> fprintf ppf "Univar"
    | Default_type_jkind -> fprintf ppf "Default_type_jkind"
    | Existential_type_variable -> fprintf ppf "Existential_type_variable"
    | Array_comprehension_element -> fprintf ppf "Array_comprehension_element"
    | Lazy_expression -> fprintf ppf "Lazy_expression"
    | Class_type_argument -> fprintf ppf "Class_type_argument"
    | Class_term_argument -> fprintf ppf "Class_term_argument"
    | Debug_printer_argument -> fprintf ppf "Debug_printer_argument"
    | Recmod_fun_arg -> fprintf ppf "Recmod_fun_arg"
    | Unknown s -> fprintf ppf "Unknown %s" s

  let immutable_data_creation_reason ppf :
      History.immutable_data_creation_reason -> _ = function
    | Primitive id -> fprintf ppf "Primitive %s" (Ident.unique_name id)

  let float64_creation_reason ppf : History.float64_creation_reason -> _ =
    function
    | Primitive id -> fprintf ppf "Primitive %s" (Ident.unique_name id)

  let float32_creation_reason ppf : History.float32_creation_reason -> _ =
    function
    | Primitive id -> fprintf ppf "Primitive %s" (Ident.unique_name id)

  let word_creation_reason ppf : History.word_creation_reason -> _ = function
    | Primitive id -> fprintf ppf "Primitive %s" (Ident.unique_name id)

  let bits32_creation_reason ppf : History.bits32_creation_reason -> _ =
    function
    | Primitive id -> fprintf ppf "Primitive %s" (Ident.unique_name id)

  let bits64_creation_reason ppf : History.bits64_creation_reason -> _ =
    function
    | Primitive id -> fprintf ppf "Primitive %s" (Ident.unique_name id)

  let creation_reason ppf : History.creation_reason -> unit = function
    | Annotated (ctx, loc) ->
      fprintf ppf "Annotated (%a,%a)" annotation_context ctx Location.print_loc
        loc
    | Missing_cmi p -> fprintf ppf "Missing_cmi %a" !printtyp_path p
    | Any_creation any -> fprintf ppf "Any_creation %a" any_creation_reason any
    | Any_non_null_creation any ->
      fprintf ppf "Any_non_null_creation %a" any_non_null_creation_reason any
    | Immediate_creation immediate ->
      fprintf ppf "Immediate_creation %a" immediate_creation_reason immediate
    | Immediate64_creation immediate64 ->
      fprintf ppf "Immediate64_creation %a" immediate64_creation_reason
        immediate64
    | Value_or_null_creation value ->
      fprintf ppf "Value_or_null_creation %a" value_or_null_creation_reason
        value
    | Value_creation value ->
      fprintf ppf "Value_creation %a" value_creation_reason value
    | Void_creation _ -> .
    | Immutable_data_creation immutable_data ->
      fprintf ppf "Immutable_data_creation %a" immutable_data_creation_reason
        immutable_data
    | Float64_creation float ->
      fprintf ppf "Float64_creation %a" float64_creation_reason float
    | Float32_creation float ->
      fprintf ppf "Float32_creation %a" float32_creation_reason float
    | Word_creation word ->
      fprintf ppf "Word_creation %a" word_creation_reason word
    | Bits32_creation bits32 ->
      fprintf ppf "Bits32_creation %a" bits32_creation_reason bits32
    | Bits64_creation bits64 ->
      fprintf ppf "Bits64_creation %a" bits64_creation_reason bits64
    | Concrete_creation concrete ->
      fprintf ppf "Concrete_creation %a" concrete_creation_reason concrete
    | Concrete_legacy_creation concrete ->
      fprintf ppf "Concrete_legacy_creation %a" concrete_legacy_creation_reason
        concrete
    | Imported -> fprintf ppf "Imported"
    | Imported_type_argument { parent_path; position; arity } ->
      fprintf ppf "Imported_type_argument (pos %d, arity %d) of %a" position
        arity !printtyp_path parent_path
    | Generalized (id, loc) ->
      fprintf ppf "Generalized (%s, %a)"
        (match id with Some id -> Ident.unique_name id | None -> "")
        Location.print_loc loc

  let interact_reason ppf : History.interact_reason -> _ = function
    | Gadt_equation p -> fprintf ppf "Gadt_equation %a" Path.print p
    | Tyvar_refinement_intersection ->
      fprintf ppf "Tyvar_refinement_intersection"
    | Subjkind -> fprintf ppf "Subjkind"

  let rec history ppf = function
    | Interact { reason; lhs_jkind; lhs_history; rhs_jkind; rhs_history } ->
      fprintf ppf
        "Interact {@[reason = %a;@ lhs_jkind = %a;@ lhs_history = %a;@ \
         rhs_jkind = %a;@ rhs_history = %a}@]"
        interact_reason reason Jkind_desc.Debug_printers.t lhs_jkind history
        lhs_history Jkind_desc.Debug_printers.t rhs_jkind history rhs_history
    | Creation c -> fprintf ppf "Creation (%a)" creation_reason c

  let t ppf ({ jkind; history = h; has_warned = _ } : t) : unit =
    fprintf ppf "@[<v 2>{ jkind = %a@,; history = %a }@]"
      Jkind_desc.Debug_printers.t jkind history h
end

(*** formatting user errors ***)
let report_error ~loc : Error.t -> _ = function
  | Unknown_jkind jkind ->
    Location.errorf ~loc
      (* CR layouts v2.9: use the context to produce a better error message.
         When RAE tried this, some types got printed like [t/2], but the
         [/2] shouldn't be there. Investigate and fix. *)
      "@[<v>Unknown layout %a@]" Pprintast.jkind jkind
  | Unknown_mode mode ->
    Location.errorf ~loc "@[<v>Unknown mode %a@]" Pprintast.mode mode
  | Multiple_jkinds { from_annotation; from_attribute } ->
    Location.errorf ~loc
      "@[<v>A type declaration's layout can be given at most once.@;\
       This declaration has an layout annotation (%a) and a layout attribute \
       ([@@@@%a]).@]"
      Const.format_no_hiding from_annotation Const.format from_attribute
  | Insufficient_level { jkind; required_layouts_level } -> (
    let hint ppf =
      Format.fprintf ppf "You must enable -extension %s to use this feature."
        (Language_extension.to_command_line_string Layouts
           required_layouts_level)
    in
    match Language_extension.is_enabled Layouts with
    | false ->
      Location.errorf ~loc
        "@[<v>The appropriate layouts extension is not enabled.@;%t@]" hint
    | true ->
      Location.errorf ~loc
        (* CR layouts errors: use the context to produce a better error message.
           When RAE tried this, some types got printed like [t/2], but the
           [/2] shouldn't be there. Investigate and fix. *)
        "@[<v>Layout %a is more experimental than allowed by the enabled \
         layouts extension.@;\
         %t@]"
        Const.format_no_hiding jkind hint)

let () =
  Location.register_error_of_exn (function
    | Error.User_error (loc, err) -> Some (report_error ~loc err)
    | _ -> None)

(* CR layouts v2.8: Remove the definitions below by propagating changes
   outside of this file. *)

type annotation = Const.t * Jane_syntax.Jkind.annotation

let default_to_value_and_get t = default_to_value_and_get t<|MERGE_RESOLUTION|>--- conflicted
+++ resolved
@@ -690,13 +690,8 @@
       | Externality of Externality.t
       | Nullability of Nullability.t
 
-<<<<<<< HEAD
     let parse_mode (unparsed_mode : Parsetree.mode Location.loc) =
       let { txt = Parsetree.Mode name; loc } = unparsed_mode in
-=======
-    let parse_mode unparsed_mode =
-      let { Location.txt = name; loc } = unparsed_mode in
->>>>>>> b999749d
       match name with
       | "global" -> Areality Global
       | "local" -> Areality Local
