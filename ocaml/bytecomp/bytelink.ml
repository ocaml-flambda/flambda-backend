--- conflicted
+++ resolved
@@ -199,13 +199,8 @@
   begin try
     Array.iter
       (fun import ->
-<<<<<<< HEAD
         let name = Import_info.Intf.name import in
-        let nonalias = Import_info.Intf.nonalias import in
-=======
-        let name = Import_info.name import in
         let info = Import_info.Intf.info import in
->>>>>>> 2adb8bd5
         interfaces := name :: !interfaces;
         match info with
           None -> ()
