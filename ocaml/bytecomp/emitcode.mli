(**************************************************************************)
(*                                                                        *)
(*                                 OCaml                                  *)
(*                                                                        *)
(*             Xavier Leroy, projet Cristal, INRIA Rocquencourt           *)
(*                                                                        *)
(*   Copyright 1996 Institut National de Recherche en Informatique et     *)
(*     en Automatique.                                                    *)
(*                                                                        *)
(*   All rights reserved.  This file is distributed under the terms of    *)
(*   the GNU Lesser General Public License version 2.1, with the          *)
(*   special exception on linking described in the file LICENSE.          *)
(*                                                                        *)
(**************************************************************************)

(* Generation of bytecode for .cmo files *)

open Cmo_format
open Instruct

<<<<<<< HEAD
val to_file: out_channel -> Compilation_unit.t -> string ->
  required_globals:Compilation_unit.Set.t ->
  module_block_format:Lambda.module_block_format ->
  arg_descr:Lambda.arg_descr option -> instruction list -> unit
=======
val to_file: out_channel -> Compilation_unit.t -> Unit_info.Artifact.t ->
  required_globals:Compilation_unit.Set.t -> instruction list -> unit
>>>>>>> 22b6b19c
        (* Arguments:
             channel on output file
             name of compilation unit implemented
             path of cmo file being written
             required_globals: list of compilation units that must be
               evaluated before this one
             list of instructions to emit *)
val to_memory:
  instruction list ->
    Misc.LongString.t * (reloc_info * int) list * debug_event list
        (* Arguments:
             initialization code (terminated by STOP)
             function code
           Results:
             block of relocatable bytecode
             relocation information
             debug events *)
val to_packed_file:
  out_channel -> instruction list ->
    int * (reloc_info * int) list * debug_event list * Misc.Stdlib.String.Set.t
        (* Arguments:
             channel on output file
             list of instructions to emit
           Result:
             size of the emitted code
             relocation information
             debug events
             debug directory
             *)

val marshal_to_channel_with_possibly_32bit_compat :
  filename:string -> kind:string -> out_channel -> 'a -> unit<|MERGE_RESOLUTION|>--- conflicted
+++ resolved
@@ -18,15 +18,10 @@
 open Cmo_format
 open Instruct
 
-<<<<<<< HEAD
-val to_file: out_channel -> Compilation_unit.t -> string ->
+val to_file: out_channel -> Compilation_unit.t -> Unit_info.Artifact.t ->
   required_globals:Compilation_unit.Set.t ->
   module_block_format:Lambda.module_block_format ->
   arg_descr:Lambda.arg_descr option -> instruction list -> unit
-=======
-val to_file: out_channel -> Compilation_unit.t -> Unit_info.Artifact.t ->
-  required_globals:Compilation_unit.Set.t -> instruction list -> unit
->>>>>>> 22b6b19c
         (* Arguments:
              channel on output file
              name of compilation unit implemented
