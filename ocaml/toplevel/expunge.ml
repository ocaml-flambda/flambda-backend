--- conflicted
+++ resolved
@@ -66,13 +66,8 @@
         SYMB ->
           let global_map : Symtable.global_map = input_value ic in
           output_value oc (expunge_map global_map)
-<<<<<<< HEAD
-      | "CRCS" ->
-          let crcs = (input_value ic : Import_info.Intf.t array) in
-=======
       | CRCS ->
-          let crcs : Import_info.t array = input_value ic in
->>>>>>> db9bdfee
+          let crcs : Import_info.Intf.t array = input_value ic in
           output_value oc (expunge_crcs crcs)
       | _ ->
           copy_file_chunk ic oc len
