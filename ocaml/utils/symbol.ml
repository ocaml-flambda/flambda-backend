--- conflicted
+++ resolved
@@ -46,14 +46,11 @@
 end)
 
 let caml_symbol_prefix = "caml"
-<<<<<<< HEAD
-let pack_separator = "__"
+let separator = if Config.runtime5 then "." else "__"
+let pack_separator = separator
 let instance_separator = "___"
 let instance_separator_depth_char = '_'
-let member_separator = "__"
-=======
-let separator = if Config.runtime5 then "." else "__"
->>>>>>> 4cfa38c7
+let member_separator = separator
 
 let linkage_name t = t.linkage_name
 
