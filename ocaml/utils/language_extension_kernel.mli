(** Language extensions provided by the Jane Street version of the OCaml
    compiler.

    This is the signature of the {!Language_extension_kernel} module that is
    directly imported into [ppxlib_jane].
*)

type maturity = Stable | Beta | Alpha

(** The type of language extensions. An ['a t] is an extension that can either
    be off or be set to have any value in ['a], so a [unit t] can be either on
    or off, while a [maturity t] can have different maturity settings. *)
type _ t =
  | Comprehensions : unit t
  | Mode : unit t
  | Unique : unit t
  | Include_functor : unit t
  | Polymorphic_parameters : unit t
  | Immutable_arrays : unit t
  | Module_strengthening : unit t
  | Layouts : maturity t
  | SIMD : unit t
  | Labeled_tuples : unit t
<<<<<<< HEAD
  | Instances : unit t
=======
  | Small_numbers : unit t
>>>>>>> dce211c4

module Exist : sig
  type 'a extn = 'a t
  type t = Pack : _ extn -> t

  val all : t list
end with type 'a extn := 'a t

module Exist_pair : sig
  type 'a extn = 'a t
  type t = Pair : 'a extn * 'a -> t
end with type 'a extn := 'a t

(** Print and parse language extensions; parsing is case-insensitive *)
val to_string : _ t -> string
val of_string : string -> Exist.t option
val pair_of_string : string -> Exist_pair.t option
val maturity_to_string : maturity -> string

(** Check if a language extension is "erasable", i.e. whether it can be
    harmlessly translated to attributes and compiled with the upstream
    compiler. *)
val is_erasable : _ t -> bool

module type Language_extension_for_jane_syntax = sig
  (** This module type defines the pieces of functionality used by
      {!Jane_syntax_parsing} and {!Jane_syntax} so that we can more easily
      import these modules into [ppxlib_jane], without also including all of the
      [Language_extension] machinery.

      It includes the stateful operations that {!Jane_syntax_parsing} relies on.
      This limits the number of bindings that [ppxlib_jane] needs to have mock
      implementations for.
  *)

  type nonrec 'a t = 'a t

  (** Check if a language extension is currently enabled. *)
  val is_enabled : _ t -> bool
  val is_at_least : 'a t -> 'a -> bool
end<|MERGE_RESOLUTION|>--- conflicted
+++ resolved
@@ -21,11 +21,8 @@
   | Layouts : maturity t
   | SIMD : unit t
   | Labeled_tuples : unit t
-<<<<<<< HEAD
+  | Small_numbers : unit t
   | Instances : unit t
-=======
-  | Small_numbers : unit t
->>>>>>> dce211c4
 
 module Exist : sig
   type 'a extn = 'a t
