--- conflicted
+++ resolved
@@ -3,20 +3,12 @@
 *)
 
 (** A setting for extensions that track multiple maturity levels *)
-<<<<<<< HEAD
-type maturity = Stable | Beta | Alpha
-=======
 type maturity = Language_extension_kernel.maturity = Stable | Beta | Alpha
->>>>>>> 9289e84a
 
 (** The type of language extensions. An ['a t] is an extension that can either
     be off or be set to have any value in ['a], so a [unit t] can be either on
     or off, while a [maturity t] can have different maturity settings. *)
-<<<<<<< HEAD
-type _ t =
-=======
 type 'a t = 'a Language_extension_kernel.t =
->>>>>>> 9289e84a
   | Comprehensions : unit t
   | Local : unit t
   | Include_functor : unit t
@@ -24,21 +16,14 @@
   | Immutable_arrays : unit t
   | Module_strengthening : unit t
   | Layouts : maturity t
-<<<<<<< HEAD
+  | SIMD : unit t
   | Instances : unit t
-=======
-  | SIMD : unit t
->>>>>>> 9289e84a
 
 (** Existentially packed language extension *)
 module Exist : sig
   type 'a extn = 'a t (* this is removed from the sig by the [with] below;
                          ocamldoc doesn't like [:=] in sigs *)
-<<<<<<< HEAD
-  type t =
-=======
   type t = Language_extension_kernel.Exist.t =
->>>>>>> 9289e84a
     | Pack : 'a extn -> t
 
   val to_string : t -> string
@@ -69,21 +54,15 @@
 
 (** Print and parse language extensions; parsing is case-insensitive *)
 val to_string : 'a t -> string
-<<<<<<< HEAD
-=======
 val to_command_line_string : 'a t -> 'a -> string
->>>>>>> 9289e84a
 val of_string : string -> Exist.t option
 
 val maturity_to_string : maturity -> string
 
-<<<<<<< HEAD
-=======
 (** Get the command line string enabling the given extension, if it's
     enabled; otherwise None *)
 val get_command_line_string_if_enabled : 'a t -> string option
 
->>>>>>> 9289e84a
 (** Enable and disable according to command-line strings; these raise
     an exception if the input string is invalid. *)
 val enable_of_string_exn : string -> unit
