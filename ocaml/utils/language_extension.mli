(** Language extensions provided by the Jane Street version of the OCaml
    compiler.
*)

(** A setting for extensions that track multiple maturity levels *)
type maturity = Language_extension_kernel.maturity =
  | Stable
  | Beta
  | Alpha

(** The type of language extensions. An ['a t] is an extension that can either
    be off or be set to have any value in ['a], so a [unit t] can be either on
    or off, while a [maturity t] can have different maturity settings. *)
type 'a t = 'a Language_extension_kernel.t =
  | Comprehensions : unit t
  | Mode : unit t
  | Unique : unit t
  | Include_functor : unit t
  | Polymorphic_parameters : unit t
  | Immutable_arrays : unit t
  | Module_strengthening : unit t
  | Layouts : maturity t
  | SIMD : unit t
  | Labeled_tuples : unit t
<<<<<<< HEAD
  | Instances : unit t
=======
  | Small_numbers : unit t
>>>>>>> dce211c4

(** Existentially packed language extension *)
module Exist : sig
  type 'a extn = 'a t
  (* this is removed from the sig by the [with] below; ocamldoc doesn't like
     [:=] in sigs *)

  type t = Language_extension_kernel.Exist.t = Pack : 'a extn -> t

  val to_string : t -> string

  val is_enabled : t -> bool

  val is_erasable : t -> bool

  (** Returns a list of all strings, like ["layouts_beta"], that
      correspond to this extension. *)
  val to_command_line_strings : t -> string list

  val all : t list
end
with type 'a extn := 'a t

(** Equality on language extensions *)
val equal : 'a t -> 'b t -> bool

(** The type of language extension universes. Each universe allows a set of
    extensions, and every successive universe includes the previous one.

    Each variant corresponds to the [-extension-universe <variant>] CLI flag.

    Each extension universe, except for [No_extensions], should also have
    a corresponding library in [otherlibs/]. Those libraries must contain
    OCaml code for corresponding extensions that would normally go into Stdlib.
*)
module Universe : sig
  type t =
    | No_extensions
    | Upstream_compatible
        (** Upstream compatible extensions, also known as "erasable". *)
    | Stable  (** Extensions of [Stable] maturity. *)
    | Beta  (** Extensions of [Beta] maturity. *)
    | Alpha
        (** All extensions. This is the universe enabled by default
        for the time being. *)

  val all : t list

  (** Equal to [Alpha]. *)
  val maximal : t

  val to_string : t -> string

  val of_string : string -> t option
end

(** Disable all extensions *)
val disable_all : unit -> unit

(** Check if a language extension is "erasable", i.e. whether it can be
    harmlessly translated to attributes and compiled with the upstream
    compiler. *)
val is_erasable : 'a t -> bool

(** Print and parse language extensions; parsing is case-insensitive *)
val to_string : 'a t -> string

val to_command_line_string : 'a t -> 'a -> string

val of_string : string -> Exist.t option

val maturity_to_string : maturity -> string

(** Get the command line string enabling the given extension, if it's
    enabled; otherwise None *)
val get_command_line_string_if_enabled : 'a t -> string option

(** Enable and disable according to command-line strings; these raise
    an exception if the input string is invalid. *)
val enable_of_string_exn : string -> unit

val disable_of_string_exn : string -> unit

(** Enable and disable language extensions; these operations are idempotent *)
val set : unit t -> enabled:bool -> unit

val enable : 'a t -> 'a -> unit

val disable : 'a t -> unit

(** Check if a language extension is currently enabled (at any maturity level)
*)
val is_enabled : 'a t -> bool

(** Check if a language extension is enabled at least at the given level *)
val is_at_least : 'a t -> 'a -> bool

(** Tooling support: Temporarily enable and disable language extensions; these
    operations are idempotent.  Calls to [set], [enable], [disable] inside the body
    of the function argument will also be rolled back when the function finishes,
    but this behavior may change; nest multiple [with_*] functions instead.  *)
val with_set : unit t -> enabled:bool -> (unit -> unit) -> unit

val with_enabled : 'a t -> 'a -> (unit -> unit) -> unit

val with_disabled : 'a t -> (unit -> unit) -> unit

(** Check if the allowable extensions are restricted to only those that are
    "erasable". This is true when the universe is set to [No_extensions] or
    [Upstream_compatible]. *)
val erasable_extensions_only : unit -> bool

(** Set the extension universe and enable all allowed extensions. *)
val set_universe_and_enable_all : Universe.t -> unit

(** Parse a command-line string and call [set_universe_and_enable_all].
    Raises if the argument is invalid. *)
val set_universe_and_enable_all_of_string_exn : string -> unit

(**/**)

(** Special functionality that can only be used in "pprintast.ml" *)
module For_pprintast : sig
  (** A function for wrapping a printer from "pprintast.ml" so that it will
      unconditionally print Jane Syntax instead of raising an exception when
      trying to print syntax from disabled extensions. *)
  type printer_exporter =
    { print_with_maximal_extensions :
        'a. (Format.formatter -> 'a -> unit) -> Format.formatter -> 'a -> unit
    }

  (** Raises if called more than once ever. *)
  val make_printer_exporter : unit -> printer_exporter
end<|MERGE_RESOLUTION|>--- conflicted
+++ resolved
@@ -22,11 +22,8 @@
   | Layouts : maturity t
   | SIMD : unit t
   | Labeled_tuples : unit t
-<<<<<<< HEAD
+  | Small_numbers : unit t
   | Instances : unit t
-=======
-  | Small_numbers : unit t
->>>>>>> dce211c4
 
 (** Existentially packed language extension *)
 module Exist : sig
