--- conflicted
+++ resolved
@@ -22,12 +22,8 @@
   | Layouts : maturity t
   | SIMD : unit t
   | Labeled_tuples : unit t
-<<<<<<< HEAD
-  | Small_numbers : unit t
+  | Small_numbers : maturity t
   | Instances : unit t
-=======
-  | Small_numbers : maturity t
->>>>>>> e7cd6f8f
 
 (** Existentially packed language extension *)
 module Exist : sig
