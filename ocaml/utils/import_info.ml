--- conflicted
+++ resolved
@@ -52,13 +52,8 @@
     match t with
     | Normal (name, _, _) | Alias name | Parameter (name, _) -> name
 
-<<<<<<< HEAD
-  let nonalias t : Nonalias.t option =
+  let info t : Nonalias.t option =
     match t with
-=======
-  let info t : Nonalias.t option =
-    match expect_intf t with
->>>>>>> 2adb8bd5
     | Normal (_, cu, crc) -> Some (Normal cu, crc)
     | Parameter (_, crc) -> Some (Parameter, crc)
     | Alias _ -> None
