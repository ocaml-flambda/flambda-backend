(**************************************************************************)
(*                                                                        *)
(*                                 OCaml                                  *)
(*                                                                        *)
(*             Mark Shinwell, Jane Street UK Partnership LLP              *)
(*                                                                        *)
(*   Copyright 2022 Jane Street Group LLC                                 *)
(*                                                                        *)
(*   All rights reserved.  This file is distributed under the terms of    *)
(*   the GNU Lesser General Public License version 2.1, with the          *)
(*   special exception on linking described in the file LICENSE.          *)
(*                                                                        *)
(**************************************************************************)

module CU = Compilation_unit

type intf =
  | Normal of CU.Name.t * CU.t * Digest.t
  | Alias of CU.Name.t
  | Parameter of CU.Name.t * Digest.t

type impl =
  | Loaded of CU.t * Digest.t
  | Unloaded of CU.t

(* CR-soon lmaurer: This combined type should go away soon, since each [t] is
   actually statically known to be either an [intf] or an [impl] (see PR
   #1933) *)
type t =
  | Intf of intf
  | Impl of impl

let create cu_name ~crc_with_unit =
  (* This creates an [Intf] just to be minimally restrictive. Any caller that
     cares should use the [Impl] API. *)
  match crc_with_unit with
  | None -> Intf (Alias cu_name)
  | Some (cu, crc) -> Intf (Normal (cu_name, cu, crc))

let create_normal cu ~crc =
  match crc with
  | Some crc -> Impl (Loaded (cu, crc))
  | None -> Impl (Unloaded cu)

let name t =
  match t with
  | Impl (Loaded (cu, _) | Unloaded cu) -> CU.name cu
  | Intf (Normal (name, _, _) | Alias name | Parameter (name, _)) -> name

let cu t =
  match t with
  | Intf (Normal (_, cu, _)) -> cu
  | Impl (Loaded (cu, _) | Unloaded cu) -> cu
  | Intf (Alias name | Parameter (name, _)) ->
    Misc.fatal_errorf
      "Cannot extract [Compilation_unit.t] from [Import_info.t] (for unit %a) \
       that never received it"
      CU.Name.print name

let crc t =
  match t with
  | Intf (Normal (_, _, crc) | Parameter (_, crc)) -> Some crc
  | Intf (Alias _) -> None
  | Impl (Loaded (_, crc)) -> Some crc
  | Impl (Unloaded _) -> None

let has_name t ~name:name' = CU.Name.equal (name t) name'

let dummy = Intf (Alias CU.Name.dummy)

module Intf = struct
  (* Currently this is the same type as [Impl.t] but this will change (see PR
     #1746). *)
  type nonrec t = t

<<<<<<< HEAD
  let create (name : CU.Name.t) cu ~crc =
    match cu, crc with
    | None, None -> Normal_no_crc (CU.create CU.Prefix.empty name)
    | None, Some crc -> (* Parameter *) Other (name, None, Some crc)
    | Some _, None ->
      Misc.fatal_errorf "@[<hv>CU but no CRC for import:@ %a@]" CU.Name.print
        name
    | Some cu, Some crc ->
      if CU.instance_arguments cu <> []
      then
        Misc.fatal_errorf "@[<hv>Interface import with arguments:@ %a@]"
          CU.print cu;
      if not (CU.Name.equal (CU.name cu) name)
      then
        Misc.fatal_errorf
          "@[<hv>Mismatched import name and compilation unit:@ %a@]"
          CU.Name.print name CU.print cu;
      if CU.is_packed cu
      then Other (name, Some cu, Some crc)
      else Normal (cu, crc)

  let name = name

  let impl t =
    match t with
    | Normal (cu, _) -> Some cu
    | Normal_no_crc cu -> Some cu
    | Other (_, cu, _) -> cu
=======
  let create_normal name cu ~crc =
    if not (CU.Name.equal (CU.name cu) name)
    then
      Misc.fatal_errorf
        "@[<hv>Mismatched import name and compilation unit:@ %a != %a@]"
        CU.Name.print name CU.print cu;
    Intf (Normal (name, cu, crc))

  let create_alias name = Intf (Alias name)

  let create_parameter name ~crc = Intf (Parameter (name, crc))
>>>>>>> 59ea4f9f

  module Nonalias = struct
    module Kind = struct
      type t =
        | Normal of CU.t
        | Parameter
    end

    type t = Kind.t * Digest.t
  end

  let create name nonalias =
    match (nonalias : Nonalias.t option) with
    | None -> create_alias name
    | Some (Normal cu, crc) -> create_normal name cu ~crc
    | Some (Parameter, crc) -> create_parameter name ~crc

  let expect_intf t =
    match t with
    | Intf intf -> intf
    | Impl (Loaded (cu, _) | Unloaded cu) ->
      Misc.fatal_errorf "Expected an [Import_info.Impl.t] but found %a" CU.print
        cu

  let name t =
    match expect_intf t with
    | Normal (name, _, _) | Alias name | Parameter (name, _) -> name

  let info t : Nonalias.t option =
    match expect_intf t with
    | Normal (_, cu, crc) -> Some (Normal cu, crc)
    | Parameter (_, crc) -> Some (Parameter, crc)
    | Alias _ -> None

  let crc t =
    match expect_intf t with
    | Normal (_, _, crc) | Parameter (_, crc) -> Some crc
    | Alias _ -> None

  let has_name t ~name:name' = CU.Name.equal (name t) name'

  let dummy = dummy
end

module Impl = struct
  (* Currently this is the same type as [Intf.t] but this will change (see PR
     #1746). *)
  type nonrec t = t

  let create_loaded cu ~crc = Impl (Loaded (cu, crc))

  let create_unloaded cu = Impl (Unloaded cu)

  let create cu ~crc =
    match crc with
    | Some crc -> create_loaded cu ~crc
    | None -> create_unloaded cu

  let expect_impl t =
    match t with
    | Impl impl -> impl
    | Intf (Normal (name, _, _) | Alias name | Parameter (name, _)) ->
      Misc.fatal_errorf "Expected an [Import_info.Intf.t] but found %a"
        CU.Name.print name

  let cu t = match expect_impl t with Loaded (cu, _) | Unloaded cu -> cu

  let name t = CU.name (cu t)

  let crc t =
    match expect_impl t with Loaded (_, crc) -> Some crc | Unloaded _ -> None

  let dummy = Impl (Unloaded CU.dummy)
end<|MERGE_RESOLUTION|>--- conflicted
+++ resolved
@@ -73,37 +73,11 @@
      #1746). *)
   type nonrec t = t
 
-<<<<<<< HEAD
-  let create (name : CU.Name.t) cu ~crc =
-    match cu, crc with
-    | None, None -> Normal_no_crc (CU.create CU.Prefix.empty name)
-    | None, Some crc -> (* Parameter *) Other (name, None, Some crc)
-    | Some _, None ->
-      Misc.fatal_errorf "@[<hv>CU but no CRC for import:@ %a@]" CU.Name.print
-        name
-    | Some cu, Some crc ->
-      if CU.instance_arguments cu <> []
-      then
-        Misc.fatal_errorf "@[<hv>Interface import with arguments:@ %a@]"
-          CU.print cu;
-      if not (CU.Name.equal (CU.name cu) name)
-      then
-        Misc.fatal_errorf
-          "@[<hv>Mismatched import name and compilation unit:@ %a@]"
-          CU.Name.print name CU.print cu;
-      if CU.is_packed cu
-      then Other (name, Some cu, Some crc)
-      else Normal (cu, crc)
-
-  let name = name
-
-  let impl t =
-    match t with
-    | Normal (cu, _) -> Some cu
-    | Normal_no_crc cu -> Some cu
-    | Other (_, cu, _) -> cu
-=======
   let create_normal name cu ~crc =
+    if CU.instance_arguments cu <> []
+    then
+      Misc.fatal_errorf "@[<hv>Interface import with arguments:@ %a@]" CU.print
+        cu;
     if not (CU.Name.equal (CU.name cu) name)
     then
       Misc.fatal_errorf
@@ -114,7 +88,6 @@
   let create_alias name = Intf (Alias name)
 
   let create_parameter name ~crc = Intf (Parameter (name, crc))
->>>>>>> 59ea4f9f
 
   module Nonalias = struct
     module Kind = struct
