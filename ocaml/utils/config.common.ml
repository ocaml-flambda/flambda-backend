--- conflicted
+++ resolved
@@ -29,14 +29,9 @@
     standard_library_default
 
 (* When artifacts are incompatible with upstream OCaml, ocaml-jst uses
-<<<<<<< HEAD
-   magic numbers ending in 5xx. *)
-let exec_magic_number = "Caml1999X531"
-=======
    magic numbers ending in 5xx. (The AST remains
    compatible, so use upstream numbers) *)
 let exec_magic_number = "Caml1999X532"
->>>>>>> 6f8f7038
     (* exec_magic_number is duplicated in runtime/caml/exec.h *)
 and cmi_magic_number = "Caml1999I532"
 and cmo_magic_number = "Caml1999O532"
@@ -50,25 +45,14 @@
   if flambda || flambda2 then
     "Caml2021z533"
   else
-<<<<<<< HEAD
-    "Caml2021Z531"
-and ast_impl_magic_number = "Caml1999M531"
-and ast_intf_magic_number = "Caml1999N531"
-and cmxs_magic_number = "Caml1999D531"
-and cmt_magic_number = "Caml1999T531"
-and cms_magic_number = "Caml1999S531"
-and linear_magic_number = "Caml1999L531"
-and cfg_magic_number = "Caml2021G531"
-=======
     "Caml2021Z532"
-and ast_impl_magic_number = "Caml1999M033"
-and ast_intf_magic_number = "Caml1999N033"
+and ast_impl_magic_number = "Caml1999M532"
+and ast_intf_magic_number = "Caml1999N532"
 and cmxs_magic_number = "Caml1999D532"
 and cmt_magic_number = "Caml1999T532"
 and cms_magic_number = "Caml1999S532"
 and linear_magic_number = "Caml1999L532"
 and cfg_magic_number = "Caml2021G532"
->>>>>>> 6f8f7038
 
 let safe_string = true
 let default_safe_string = true
