(**************************************************************************)
(*                                                                        *)
(*                                 OCaml                                  *)
(*                                                                        *)
(*             Xavier Leroy, projet Cristal, INRIA Rocquencourt           *)
(*                                                                        *)
(*   Copyright 1996 Institut National de Recherche en Informatique et     *)
(*     en Automatique.                                                    *)
(*                                                                        *)
(*   All rights reserved.  This file is distributed under the terms of    *)
(*   the GNU Lesser General Public License version 2.1, with the          *)
(*   special exception on linking described in the file LICENSE.          *)
(*                                                                        *)
(**************************************************************************)

(* Errors *)

exception Fatal_error

let fatal_errorf fmt =
  Format.kfprintf
    (fun _ -> raise Fatal_error)
    Format.err_formatter
    ("@?>> Fatal error: " ^^ fmt ^^ "@.")

let fatal_error msg = fatal_errorf "%s" msg

(* Exceptions *)

let try_finally ?(always=(fun () -> ())) ?(exceptionally=(fun () -> ())) work =
  match work () with
    | result ->
      begin match always () with
        | () -> result
        | exception always_exn ->
          let always_bt = Printexc.get_raw_backtrace () in
          exceptionally ();
          Printexc.raise_with_backtrace always_exn always_bt
      end
    | exception work_exn ->
      let work_bt = Printexc.get_raw_backtrace () in
      begin match always () with
        | () ->
          exceptionally ();
          Printexc.raise_with_backtrace work_exn work_bt
        | exception always_exn ->
          let always_bt = Printexc.get_raw_backtrace () in
          exceptionally ();
          Printexc.raise_with_backtrace always_exn always_bt
      end

let reraise_preserving_backtrace e f =
  let bt = Printexc.get_raw_backtrace () in
  f ();
  Printexc.raise_with_backtrace e bt

type ref_and_value = R : 'a ref * 'a -> ref_and_value

let protect_refs =
  let set_refs l = List.iter (fun (R (r, v)) -> r := v) l in
  fun refs f ->
    let backup = List.map (fun (R (r, _)) -> R (r, !r)) refs in
    set_refs refs;
    Fun.protect ~finally:(fun () -> set_refs backup) f

(* List functions *)

let rec map_end f l1 l2 =
  match l1 with
    [] -> l2
  | hd::tl -> f hd :: map_end f tl l2

let rev_map_end f l1 l2 =
  let rec rmap_f accu = function
    | [] -> accu
    | hd::tl -> rmap_f (f hd :: accu) tl
  in
  rmap_f l2 l1

let rec map_left_right f = function
    [] -> []
  | hd::tl -> let res = f hd in res :: map_left_right f tl

let rec for_all2 pred l1 l2 =
  match (l1, l2) with
    ([], []) -> true
  | (hd1::tl1, hd2::tl2) -> pred hd1 hd2 && for_all2 pred tl1 tl2
  | (_, _) -> false

let rec replicate_list elem n =
  if n <= 0 then [] else elem :: replicate_list elem (n-1)

let rec list_remove x = function
    [] -> []
  | hd :: tl ->
      if hd = x then tl else hd :: list_remove x tl

let rec split_last = function
    [] -> assert false
  | [x] -> ([], x)
  | hd :: tl ->
      let (lst, last) = split_last tl in
      (hd :: lst, last)

let rec last = function
  | [] -> None
  | [x] -> Some x
  | _ :: tl -> last tl

module Stdlib = struct
  module List = struct
    include List

    type 'a t = 'a list

    let rec compare cmp l1 l2 =
      match l1, l2 with
      | [], [] -> 0
      | [], _::_ -> -1
      | _::_, [] -> 1
      | h1::t1, h2::t2 ->
        let c = cmp h1 h2 in
        if c <> 0 then c
        else compare cmp t1 t2

    let rec equal eq l1 l2 =
      match l1, l2 with
      | ([], []) -> true
      | (hd1 :: tl1, hd2 :: tl2) -> eq hd1 hd2 && equal eq tl1 tl2
      | (_, _) -> false

    let map2_prefix f l1 l2 =
      let rec aux acc l1 l2 =
        match l1, l2 with
        | [], _ -> (List.rev acc, l2)
        | _ :: _, [] -> raise (Invalid_argument "map2_prefix")
        | h1::t1, h2::t2 ->
          let h = f h1 h2 in
          aux (h :: acc) t1 t2
      in
      aux [] l1 l2

    let some_if_all_elements_are_some l =
      let rec aux acc l =
        match l with
        | [] -> Some (List.rev acc)
        | None :: _ -> None
        | Some h :: t -> aux (h :: acc) t
      in
      aux [] l

    let split_at n l =
      let rec aux n acc l =
        if n = 0
        then List.rev acc, l
        else
          match l with
          | [] -> raise (Invalid_argument "split_at")
          | t::q -> aux (n-1) (t::acc) q
      in
      aux n [] l

    let rec map_sharing f l0 =
      match l0 with
      | a :: l ->
        let a' = f a in
        let l' = map_sharing f l in
        if a' == a && l' == l then l0 else a' :: l'
      | [] -> []

    let fold_lefti f accu l =
      let rec aux f i accu l =
        match l with
        | [] -> accu
        | a::l -> aux f (succ i) (f i accu a) l
      in
      aux f 0 accu l

    let chunks_of n l =
      if n <= 0 then raise (Invalid_argument "chunks_of");
      (* Invariant: List.length l = remaining *)
      let rec aux n acc l ~remaining =
        match remaining with
        | 0 -> List.rev acc
        | _ when remaining <= n -> List.rev (l :: acc)
        | _ ->
            let chunk, rest = split_at n l in
            aux n (chunk :: acc) rest ~remaining:(remaining - n)
      in
      aux n [] l ~remaining:(List.length l)

    let rec is_prefix ~equal t ~of_ =
      match t, of_ with
      | [], [] -> true
      | _::_, [] -> false
      | [], _::_ -> true
      | x1::t, x2::of_ -> equal x1 x2 && is_prefix ~equal t ~of_

    type 'a longest_common_prefix_result = {
      longest_common_prefix : 'a list;
      first_without_longest_common_prefix : 'a list;
      second_without_longest_common_prefix : 'a list;
    }

    let find_and_chop_longest_common_prefix ~equal ~first ~second =
      let rec find_prefix ~longest_common_prefix_rev l1 l2 =
        match l1, l2 with
        | elt1 :: l1, elt2 :: l2 when equal elt1 elt2 ->
          let longest_common_prefix_rev = elt1 :: longest_common_prefix_rev in
          find_prefix ~longest_common_prefix_rev l1 l2
        | l1, l2 ->
          { longest_common_prefix = List.rev longest_common_prefix_rev;
            first_without_longest_common_prefix = l1;
            second_without_longest_common_prefix = l2;
          }
      in
      find_prefix ~longest_common_prefix_rev:[] first second

    let [@inline] merge_iter ~cmp ~left_only ~right_only ~both t1 t2 =
      let rec loop t1 t2 =
        match t1, t2 with
        | [], [] -> ()
        | a :: t1', [] -> left_only a; loop t1' []
        | [], b :: t2' -> right_only b; loop [] t2'
        | a :: t1', b :: t2' ->
            match cmp a b with
            | 0 -> both a b; loop t1' t2'
            | c when c < 0 -> left_only a; loop t1' t2
            | _ -> right_only b; loop t1 t2'
      in
      loop t1 t2

    let [@inline] merge_map ~cmp ~left_only ~right_only ~both t1 t2 =
      let acc_rev = ref [] in
      let add c = acc_rev := c :: !acc_rev in
      merge_iter t1 t2 ~cmp
        ~left_only:(fun a -> add (left_only a))
        ~right_only:(fun b -> add (right_only b))
        ~both:(fun a b -> add (both a b));
      List.rev !acc_rev
  end

  module Option = struct
    type 'a t = 'a option

    let first_some a b = match a with
      | Some _ -> a
      | None -> b ()

    let print print_contents ppf t =
      match t with
      | None -> Format.pp_print_string ppf "None"
      | Some contents ->
        Format.fprintf ppf "@[(Some@ %a)@]" print_contents contents
  end

  module Array = struct
    let exists2 p a1 a2 =
      let n = Array.length a1 in
      if Array.length a2 <> n then invalid_arg "Misc.Stdlib.Array.exists2";
      let rec loop i =
        if i = n then false
        else if p (Array.unsafe_get a1 i) (Array.unsafe_get a2 i) then true
        else loop (succ i) in
      loop 0

    let fold_left2 f x a1 a2 =
      if Array.length a1 <> Array.length a2
      then invalid_arg "Misc.Stdlib.Array.fold_left2";
      let r = ref x in
      for i = 0 to Array.length a1 - 1 do
        r := f !r (Array.unsafe_get a1 i) (Array.unsafe_get a2 i)
      done;
      !r

    let for_alli p a =
      let n = Array.length a in
      let rec loop i =
        if i = n then true
        else if p i (Array.unsafe_get a i) then loop (succ i)
        else false in
      loop 0

    let all_somes a =
      try
        Some (Array.map (function None -> raise_notrace Exit | Some x -> x) a)
      with
      | Exit -> None

    let equal eq_elt l1 l2 =
      (* Basically inlines [Array.for_all2] to avoid the [raise] *)
      let n = Array.length l1 in
      Int.equal n (Array.length l2) &&
      let rec loop i =
        if Int.equal i n then
          true
        else if eq_elt (Array.unsafe_get l1 i) (Array.unsafe_get l2 i) then
          loop (succ i)
        else
          false
      in
      loop 0

    let compare compare arr1 arr2 =
      let len1 = Array.length arr1 in
      let len2 = Array.length arr2 in
      if len1 <> len2 then
        Int.compare len1 len2
      else
        let rec loop i =
          if i >= len1 then 0
          else
            let cmp = compare arr1.(i) arr2.(i) in
            if cmp <> 0 then cmp else loop (i + 1)
        in
        loop 0

    let map_sharing f a =
      let same = ref true in
      let f' x =
        let x' = f x in
        if x != x' then
          same := false;
        x'
      in
      let a' = (Array.map [@inlined hint]) f' a in
      if !same then a else a'
  end

  module String = struct
    include String
    module Set = Set.Make(String)
    module Map = struct
      include Map.Make(String)

      let of_seq_multi seq =
        Seq.fold_left
          (fun tbl (key, elt) ->
            update key
              (function None -> Some [elt] | Some s -> Some (elt :: s))
              tbl)
          empty seq
    end

    module Tbl = Hashtbl.Make(struct
      include String
      let hash = Hashtbl.hash
    end)

    let for_all f t =
      let len = String.length t in
      let rec loop i =
        i = len || (f t.[i] && loop (i + 1))
      in
      loop 0

    let print ppf t =
      Format.pp_print_string ppf t

    let begins_with ?(from = 0) str ~prefix =
      let rec helper idx =
        if idx < 0 then true
        else
          String.get str (from + idx) = String.get prefix idx && helper (idx-1)
      in
      let n = String.length str in
      let m = String.length prefix in
      if n >= from + m then helper (m-1) else false

    let split_on_string str ~split_on =
      let n = String.length str in
      let m = String.length split_on in
      let rec helper acc last_idx idx =
        if idx = n then
          let cur = String.sub str last_idx (idx - last_idx) in
          List.rev (cur :: acc)
        else if begins_with ~from:idx str ~prefix:split_on then
          let cur = String.sub str last_idx (idx - last_idx) in
          helper (cur :: acc) (idx + m) (idx + m)
        else
          helper acc last_idx (idx + 1)
      in
      helper [] 0 0

    let split_on_chars str ~split_on:chars =
      let rec helper chars_left s acc =
        match chars_left with
        | [] -> s :: acc
        | c :: cs ->
          List.fold_right (helper cs) (String.split_on_char c s) acc
      in
      helper chars str []

    let split_once str ~idx =
      let n = String.length str in
      String.sub str 0 idx, String.sub str (idx + 1) (n - idx - 1)

    let split_last_exn str ~split_on =
      let ridx = String.rindex str split_on in
      split_once str ~idx:ridx

    let split_first_exn str ~split_on =
      let idx = String.index str split_on in
      split_once str ~idx

    let starts_with ~prefix s =
      let len_s = length s
      and len_pre = length prefix in
      let rec aux i =
        if i = len_pre then true
        else if unsafe_get s i <> unsafe_get prefix i then false
        else aux (i + 1)
      in len_s >= len_pre && aux 0

    let ends_with ~suffix s =
      let len_s = length s
      and len_suf = length suffix in
      let diff = len_s - len_suf in
      let rec aux i =
        if i = len_suf then true
        else if unsafe_get s (diff + i) <> unsafe_get suffix i then false
        else aux (i + 1)
      in diff >= 0 && aux 0
  end

  module Int = struct
    include Int
    let min (a : int) (b : int) = min a b
    let max (a : int) (b : int) = max a b
  end

  external compare : 'a -> 'a -> int = "%compare"
end

module Int = Stdlib.Int

(* File functions *)

let find_in_path path name =
  if not (Filename.is_implicit name) then
    if Sys.file_exists name then name else raise Not_found
  else begin
    let rec try_dir = function
      [] -> raise Not_found
    | dir::rem ->
        let fullname = Filename.concat dir name in
        if Sys.file_exists fullname then fullname else try_dir rem
    in try_dir path
  end

let find_in_path_rel path name =
  let rec simplify s =
    let open Filename in
    let base = basename s in
    let dir = dirname s in
    if dir = s then dir
    else if base = current_dir_name then simplify dir
    else concat (simplify dir) base
  in
  let rec try_dir = function
    [] -> raise Not_found
  | dir::rem ->
      let fullname = simplify (Filename.concat dir name) in
      if Sys.file_exists fullname then fullname else try_dir rem
  in try_dir path

let find_in_path_uncap path name =
  let uname = String.uncapitalize_ascii name in
  let rec try_dir = function
    [] -> raise Not_found
  | dir::rem ->
      let fullname = Filename.concat dir name
      and ufullname = Filename.concat dir uname in
      if Sys.file_exists ufullname then ufullname
      else if Sys.file_exists fullname then fullname
      else try_dir rem
  in try_dir path

let remove_file filename =
  try
    (* merge5: Partial revert of upstream PR 11412, to allow building
       with OCaml 4.14 (which does not have is_regular_file *)
    if Sys.file_exists filename
    then Sys.remove filename
  with Sys_error _msg ->
    ()

(* Expand a -I option: if it starts with +, make it relative to the standard
   library directory *)

let expand_directory alt s =
  if String.length s > 0 && s.[0] = '+'
  then Filename.concat alt
                       (String.sub s 1 (String.length s - 1))
  else s

let path_separator =
  match Sys.os_type with
  | "Win32" -> ';'
  | _ -> ':'

let split_path_contents ?(sep = path_separator) = function
  | "" -> []
  | s -> String.split_on_char sep s

(* Hashtable functions *)

let create_hashtable size init =
  let tbl = Hashtbl.create size in
  List.iter (fun (key, data) -> Hashtbl.add tbl key data) init;
  tbl

(* File copy *)

let copy_file ic oc =
  let buff = Bytes.create 0x1000 in
  let rec copy () =
    let n = input ic buff 0 0x1000 in
    if n = 0 then () else (output oc buff 0 n; copy())
  in copy()

let copy_file_chunk ic oc len =
  let buff = Bytes.create 0x1000 in
  let rec copy n =
    if n <= 0 then () else begin
      let r = input ic buff 0 (Int.min n 0x1000) in
      if r = 0 then raise End_of_file else (output oc buff 0 r; copy(n-r))
    end
  in copy len

let string_of_file ic =
  let b = Buffer.create 0x10000 in
  let buff = Bytes.create 0x1000 in
  let rec copy () =
    let n = input ic buff 0 0x1000 in
    if n = 0 then Buffer.contents b else
      (Buffer.add_subbytes b buff 0 n; copy())
  in copy()

let output_to_file_via_temporary ?(mode = [Open_text]) filename fn =
  let (temp_filename, oc) =
    Filename.open_temp_file
       ~mode ~perms:0o666 ~temp_dir:(Filename.dirname filename)
       (Filename.basename filename) ".tmp" in
    (* The 0o666 permissions will be modified by the umask.  It's just
       like what [open_out] and [open_out_bin] do.
       With temp_dir = dirname filename, we ensure that the returned
       temp file is in the same directory as filename itself, making
       it safe to rename temp_filename to filename later.
       With prefix = basename filename, we are almost certain that
       the first generated name will be unique.  A fixed prefix
       would work too but might generate more collisions if many
       files are being produced simultaneously in the same directory. *)
  match fn temp_filename oc with
  | res ->
      close_out oc;
      begin try
        Sys.rename temp_filename filename; res
      with exn ->
        remove_file temp_filename; raise exn
      end
  | exception exn ->
      close_out oc; remove_file temp_filename; raise exn

let protect_writing_to_file ~filename ~f =
  let outchan = open_out_bin filename in
  try_finally ~always:(fun () -> close_out outchan)
    ~exceptionally:(fun () -> remove_file filename)
    (fun () -> f outchan)

(* Integer operations *)

let rec log2 n =
  if n <= 1 then 0 else 1 + log2(n asr 1)

let align n a =
  if n >= 0 then (n + a - 1) land (-a) else n land (-a)

let no_overflow_add a b = (a lxor b) lor (a lxor (lnot (a+b))) < 0

let no_overflow_sub a b = (a lxor (lnot b)) lor (b lxor (a-b)) < 0

(* Taken from Hacker's Delight, chapter "Overflow Detection" *)
let no_overflow_mul a b =
  not ((a = min_int && b < 0) || (b <> 0 && (a * b) / b <> a))

let no_overflow_lsl a k =
  0 <= k && k < Sys.word_size - 1 && min_int asr k <= a && a <= max_int asr k

module Int_literal_converter = struct
  (* To convert integer literals, allowing max_int + 1 (PR#4210) *)
  let cvt_int_aux str neg of_string =
    if String.length str = 0 || str.[0]= '-'
    then of_string str
    else neg (of_string ("-" ^ str))
  let int s = cvt_int_aux s (~-) int_of_string
  let int32 s = cvt_int_aux s Int32.neg Int32.of_string
  let int64 s = cvt_int_aux s Int64.neg Int64.of_string
  let nativeint s = cvt_int_aux s Nativeint.neg Nativeint.of_string
end

(* [find_first_mono p] assumes that there exists a natural number
   N such that [p] is false on [0; N[ and true on [N; max_int], and
   returns this N. (See misc.mli for the detailed specification.) *)
let find_first_mono =
  let rec find p ~low ~jump ~high =
    (* Invariants:
       [low, jump, high] are non-negative with [low < high],
       [p low = false],
       [p high = true]. *)
    if low + 1 = high then high
    (* ensure that [low + jump] is in ]low; high[ *)
    else if jump < 1 then find p ~low ~jump:1 ~high
    else if jump >= high - low then find p ~low ~jump:((high - low) / 2) ~high
    else if p (low + jump) then
      (* We jumped too high: continue with a smaller jump and lower limit *)
      find p ~low:low ~jump:(jump / 2) ~high:(low + jump)
    else
      (* we jumped too low:
         continue from [low + jump] with a larger jump *)
      let next_jump = max jump (2 * jump) (* avoid overflows *) in
      find p ~low:(low + jump) ~jump:next_jump ~high
  in
  fun p ->
    if p 0 then 0
    else find p ~low:0 ~jump:1 ~high:max_int

(* String operations *)

let split_null_terminated s =
  let[@tail_mod_cons] rec discard_last_sep = function
    | [] | [""] -> []
    | x :: xs -> x :: discard_last_sep xs
  in
  discard_last_sep (String.split_on_char '\000' s)

let concat_null_terminated = function
  | [] -> ""
  | l -> String.concat "\000" (l @ [""])

let chop_extensions file =
  let dirname = Filename.dirname file and basename = Filename.basename file in
  try
    let pos = String.index basename '.' in
    let basename = String.sub basename 0 pos in
    if Filename.is_implicit file && dirname = Filename.current_dir_name then
      basename
    else
      Filename.concat dirname basename
  with Not_found -> file

let search_substring pat str start =
  let rec search i j =
    if j >= String.length pat then i
    else if i + j >= String.length str then raise Not_found
    else if str.[i + j] = pat.[j] then search i (j+1)
    else search (i+1) 0
  in search start 0

let replace_substring ~before ~after str =
  let rec search acc curr =
    match search_substring before str curr with
      | next ->
         let prefix = String.sub str curr (next - curr) in
         search (prefix :: acc) (next + String.length before)
      | exception Not_found ->
        let suffix = String.sub str curr (String.length str - curr) in
        List.rev (suffix :: acc)
  in String.concat after (search [] 0)

let rev_split_words s =
  let rec split1 res i =
    if i >= String.length s then res else begin
      match s.[i] with
        ' ' | '\t' | '\r' | '\n' -> split1 res (i+1)
      | _ -> split2 res i (i+1)
    end
  and split2 res i j =
    if j >= String.length s then String.sub s i (j-i) :: res else begin
      match s.[j] with
        ' ' | '\t' | '\r' | '\n' -> split1 (String.sub s i (j-i) :: res) (j+1)
      | _ -> split2 res i (j+1)
    end
  in split1 [] 0

let get_ref r =
  let v = !r in
  r := []; v

let set_or_ignore f opt x =
  match f x with
  | None -> ()
  | Some y -> opt := Some y

let fst3 (x, _, _) = x
let snd3 (_,x,_) = x
let thd3 (_,_,x) = x

let fst4 (x, _, _, _) = x
let snd4 (_,x,_, _) = x
let thd4 (_,_,x,_) = x
let for4 (_,_,_,x) = x


module LongString = struct
  type t = bytes array

  let create str_size =
    let tbl_size = str_size / Sys.max_string_length + 1 in
    let tbl = Array.make tbl_size Bytes.empty in
    for i = 0 to tbl_size - 2 do
      tbl.(i) <- Bytes.create Sys.max_string_length;
    done;
    tbl.(tbl_size - 1) <- Bytes.create (str_size mod Sys.max_string_length);
    tbl

  let length tbl =
    let tbl_size = Array.length tbl in
    Sys.max_string_length * (tbl_size - 1) + Bytes.length tbl.(tbl_size - 1)

  let get tbl ind =
    Bytes.get tbl.(ind / Sys.max_string_length) (ind mod Sys.max_string_length)

  let set tbl ind c =
    Bytes.set tbl.(ind / Sys.max_string_length) (ind mod Sys.max_string_length)
              c

  let blit src srcoff dst dstoff len =
    for i = 0 to len - 1 do
      set dst (dstoff + i) (get src (srcoff + i))
    done

  let blit_string src srcoff dst dstoff len =
    for i = 0 to len - 1 do
      set dst (dstoff + i) (String.get src (srcoff + i))
    done

  let output oc tbl pos len =
    for i = pos to pos + len - 1 do
      output_char oc (get tbl i)
    done

  let input_bytes_into tbl ic len =
    let count = ref len in
    Array.iter (fun str ->
      let chunk = Int.min !count (Bytes.length str) in
      really_input ic str 0 chunk;
      count := !count - chunk) tbl

  let input_bytes ic len =
    let tbl = create len in
    input_bytes_into tbl ic len;
    tbl
end


let edit_distance a b cutoff =
  let la, lb = String.length a, String.length b in
  let cutoff =
    (* using max_int for cutoff would cause overflows in (i + cutoff + 1);
       we bring it back to the (max la lb) worstcase *)
    Int.min (Int.max la lb) cutoff in
  if abs (la - lb) > cutoff then None
  else begin
    (* initialize with 'cutoff + 1' so that not-yet-written-to cases have
       the worst possible cost; this is useful when computing the cost of
       a case just at the boundary of the cutoff diagonal. *)
    let m = Array.make_matrix (la + 1) (lb + 1) (cutoff + 1) in
    m.(0).(0) <- 0;
    for i = 1 to la do
      m.(i).(0) <- i;
    done;
    for j = 1 to lb do
      m.(0).(j) <- j;
    done;
    for i = 1 to la do
      for j = Int.max 1 (i - cutoff - 1) to Int.min lb (i + cutoff + 1) do
        let cost = if a.[i-1] = b.[j-1] then 0 else 1 in
        let best =
          (* insert, delete or substitute *)
          Int.min (1 + Int.min m.(i-1).(j) m.(i).(j-1)) (m.(i-1).(j-1) + cost)
        in
        let best =
          (* swap two adjacent letters; we use "cost" again in case of
             a swap between two identical letters; this is slightly
             redundant as this is a double-substitution case, but it
             was done this way in most online implementations and
             imitation has its virtues *)
          if not (i > 1 && j > 1 && a.[i-1] = b.[j-2] && a.[i-2] = b.[j-1])
          then best
          else Int.min best (m.(i-2).(j-2) + cost)
        in
        m.(i).(j) <- best
      done;
    done;
    let result = m.(la).(lb) in
    if result > cutoff
    then None
    else Some result
  end

let spellcheck env name =
  let cutoff =
    match String.length name with
      | 1 | 2 -> 0
      | 3 | 4 -> 1
      | 5 | 6 -> 2
      | _ -> 3
  in
  let compare target acc head =
    match edit_distance target head cutoff with
      | None -> acc
      | Some dist ->
         let (best_choice, best_dist) = acc in
         if dist < best_dist then ([head], dist)
         else if dist = best_dist then (head :: best_choice, dist)
         else acc
  in
  let env = List.sort_uniq (fun s1 s2 -> String.compare s2 s1) env in
  fst (List.fold_left (compare name) ([], max_int) env)

let did_you_mean ppf get_choices =
  (* flush now to get the error report early, in the (unheard of) case
     where the search in the get_choices function would take a bit of
     time; in the worst case, the user has seen the error, she can
     interrupt the process before the spell-checking terminates. *)
  Format.fprintf ppf "@?";
  match get_choices () with
  | [] -> ()
  | choices ->
     let rest, last = split_last choices in
     Format.fprintf ppf "@\n@{<hint>Hint@}: Did you mean %s%s%s?@?"
       (String.concat ", " rest)
       (if rest = [] then "" else " or ")
       last

let cut_at s c =
  let pos = String.index s c in
  String.sub s 0 pos, String.sub s (pos+1) (String.length s - pos - 1)

let ordinal_suffix n =
  let teen = (n mod 100)/10 = 1 in
  match n mod 10 with
  | 1 when not teen -> "st"
  | 2 when not teen -> "nd"
  | 3 when not teen -> "rd"
  | _ -> "th"

let format_as_unboxed_literal s =
  if String.starts_with ~prefix:"-" s
  then "-#" ^ (String.sub s 1 (String.length s - 1))
  else "#" ^ s

(* Color handling *)
module Color = struct
  (* use ANSI color codes, see https://en.wikipedia.org/wiki/ANSI_escape_code *)
  type color =
    | Black
    | Red
    | Green
    | Yellow
    | Blue
    | Magenta
    | Cyan
    | White

  type style =
    | FG of color (* foreground *)
    | BG of color (* background *)
    | Bold
    | Reset

  let ansi_of_color = function
    | Black -> "0"
    | Red -> "1"
    | Green -> "2"
    | Yellow -> "3"
    | Blue -> "4"
    | Magenta -> "5"
    | Cyan -> "6"
    | White -> "7"

  let code_of_style = function
    | FG c -> "3" ^ ansi_of_color c
    | BG c -> "4" ^ ansi_of_color c
    | Bold -> "1"
    | Reset -> "0"

  let ansi_of_style_l l =
    let s = match l with
      | [] -> code_of_style Reset
      | [s] -> code_of_style s
      | _ -> String.concat ";" (List.map code_of_style l)
    in
    "\x1b[" ^ s ^ "m"


  type Format.stag += Style of style list
  type styles = {
    error: style list;
    warning: style list;
    loc: style list;
    hint:style list;
  }

  let default_styles = {
    warning = [Bold; FG Magenta];
    error = [Bold; FG Red];
    loc = [Bold];
    hint = [Bold; FG Blue];
  }

  let cur_styles = ref default_styles
  let get_styles () = !cur_styles
  let set_styles s = cur_styles := s

  (* map a tag to a style, if the tag is known.
     @raise Not_found otherwise *)
  let style_of_tag s = match s with
    | Format.String_tag "error" -> (!cur_styles).error
    | Format.String_tag "warning" -> (!cur_styles).warning
    | Format.String_tag "loc" -> (!cur_styles).loc
    | Format.String_tag "hint" -> (!cur_styles).hint
    | Style s -> s
    | _ -> raise Not_found

  let color_enabled = ref true

  (* either prints the tag of [s] or delegates to [or_else] *)
  let mark_open_tag ~or_else s =
    try
      let style = style_of_tag s in
      if !color_enabled then ansi_of_style_l style else ""
    with Not_found -> or_else s

  let mark_close_tag ~or_else s =
    try
      let _ = style_of_tag s in
      if !color_enabled then ansi_of_style_l [Reset] else ""
    with Not_found -> or_else s

  (* add color handling to formatter [ppf] *)
  let set_color_tag_handling ppf =
    let open Format in
    let functions = pp_get_formatter_stag_functions ppf () in
    let functions' = {functions with
      mark_open_stag=(mark_open_tag ~or_else:functions.mark_open_stag);
      mark_close_stag=(mark_close_tag ~or_else:functions.mark_close_stag);
    } in
    pp_set_mark_tags ppf true; (* enable tags *)
    pp_set_formatter_stag_functions ppf functions';
    ()

  external isatty : out_channel -> bool = "caml_sys_isatty"

  (* reasonable heuristic on whether colors should be enabled *)
  let should_enable_color () =
    let term = try Sys.getenv "TERM" with Not_found -> "" in
    term <> "dumb"
    && term <> ""
    && isatty stderr

  type setting = Auto | Always | Never

  let default_setting = Auto

  let setup =
    let first = ref true in (* initialize only once *)
    let formatter_l =
      [Format.std_formatter; Format.err_formatter; Format.str_formatter]
    in
    let enable_color = function
      | Auto -> should_enable_color ()
      | Always -> true
      | Never -> false
    in
    fun o ->
      if !first then (
        first := false;
        Format.set_mark_tags true;
        List.iter set_color_tag_handling formatter_l;
        color_enabled := (match o with
          | Some s -> enable_color s
          | None -> enable_color default_setting)
      );
      ()
end

module Error_style = struct
  type setting =
    | Contextual
    | Short

  let default_setting = Contextual
end

let normalise_eol s =
  let b = Buffer.create 80 in
    for i = 0 to String.length s - 1 do
      if s.[i] <> '\r' then Buffer.add_char b s.[i]
    done;
    Buffer.contents b

let delete_eol_spaces src =
  let len_src = String.length src in
  let dst = Bytes.create len_src in
  let rec loop i_src i_dst =
    if i_src = len_src then
      i_dst
    else
      match src.[i_src] with
      | ' ' | '\t' ->
        loop_spaces 1 (i_src + 1) i_dst
      | c ->
        Bytes.set dst i_dst c;
        loop (i_src + 1) (i_dst + 1)
  and loop_spaces spaces i_src i_dst =
    if i_src = len_src then
      i_dst
    else
      match src.[i_src] with
      | ' ' | '\t' ->
        loop_spaces (spaces + 1) (i_src + 1) i_dst
      | '\n' ->
        Bytes.set dst i_dst '\n';
        loop (i_src + 1) (i_dst + 1)
      | _ ->
        for n = 0 to spaces do
          Bytes.set dst (i_dst + n) src.[i_src - spaces + n]
        done;
        loop (i_src + 1) (i_dst + spaces + 1)
  in
  let stop = loop 0 0 in
  Bytes.sub_string dst 0 stop

let pp_two_columns ?(sep = "|") ?max_lines ppf (lines: (string * string) list) =
  let left_column_size =
    List.fold_left (fun acc (s, _) -> Int.max acc (String.length s)) 0 lines in
  let lines_nb = List.length lines in
  let ellipsed_first, ellipsed_last =
    match max_lines with
    | Some max_lines when lines_nb > max_lines ->
        let printed_lines = max_lines - 1 in (* the ellipsis uses one line *)
        let lines_before = printed_lines / 2 + printed_lines mod 2 in
        let lines_after = printed_lines / 2 in
        (lines_before, lines_nb - lines_after - 1)
    | _ -> (-1, -1)
  in
  Format.fprintf ppf "@[<v>";
  List.iteri (fun k (line_l, line_r) ->
    if k = ellipsed_first then Format.fprintf ppf "...@,";
    if ellipsed_first <= k && k <= ellipsed_last then ()
    else Format.fprintf ppf "%*s %s %s@," left_column_size line_l sep line_r
  ) lines;
  Format.fprintf ppf "@]"

(* showing configuration and configuration variables *)
let show_config_and_exit () =
  Config.print_config stdout;
  exit 0

let show_config_variable_and_exit x =
  match Config.config_var x with
  | Some v ->
      (* we intentionally don't print a newline to avoid Windows \r
         issues: bash only strips the trailing \n when using a command
         substitution $(ocamlc -config-var foo), so a trailing \r would
         remain if printing a newline under Windows and scripts would
         have to use $(ocamlc -config-var foo | tr -d '\r')
         for portability. Ugh. *)
      print_string v;
      exit 0
  | None ->
      exit 2

let get_build_path_prefix_map =
  let init = ref false in
  let map_cache = ref None in
  fun () ->
    if not !init then begin
      init := true;
      match Sys.getenv "BUILD_PATH_PREFIX_MAP" with
      | exception Not_found -> ()
      | encoded_map ->
        match Build_path_prefix_map.decode_map encoded_map with
          | Error err ->
              fatal_errorf
                "Invalid value for the environment variable \
                 BUILD_PATH_PREFIX_MAP: %s" err
          | Ok map -> map_cache := Some map
    end;
    !map_cache

let debug_prefix_map_flags () =
  if not Config.as_has_debug_prefix_map then
    []
  else begin
    match get_build_path_prefix_map () with
    | None -> []
    | Some map ->
      List.fold_right
        (fun map_elem acc ->
           match map_elem with
           | None -> acc
           | Some { Build_path_prefix_map.target; source; } ->
             (Printf.sprintf "--debug-prefix-map %s=%s"
                (Filename.quote source)
                (Filename.quote target)) :: acc)
        map
        []
  end

let print_if ppf flag printer arg =
  if !flag then Format.fprintf ppf "%a@." printer arg;
  arg

let print_see_manual ppf manual_section =
  let open Format in
  fprintf ppf "(see manual section %a)"
    (pp_print_list ~pp_sep:(fun f () -> pp_print_char f '.') pp_print_int)
    manual_section

let output_of_print print =
  let output out_channel t =
    let ppf = Format.formatter_of_out_channel out_channel in
    (* Effectively disable automatic wrapping because [Printf]-based code
       doesn't expect it *)
    Format.pp_set_margin ppf Int.max_int;
    print ppf t;
    (* Must flush the formatter immediately because it has a buffer separate
       from the output channel's buffer *)
    Format.pp_print_flush ppf ()
  in
  output

<<<<<<< HEAD
let to_string_of_print print =
  let to_string t =
    (* Implemented similarly to [Format.asprintf] *)
    let buf = Buffer.create 32 in
    let ppf = Format.formatter_of_buffer buf in
    Format.pp_set_margin ppf Int.max_int;
    print ppf t;
    Format.pp_print_flush ppf ();
    Buffer.contents buf
  in
  to_string

=======
let is_print_longer_than size p =
  let exception Limit_exceeded in
  let limit = ref size in
  let count_down len =
    limit := !limit - len;
    if !limit < 0 then raise Limit_exceeded
  in
  let out_string _ _ len = count_down len in
  let out_newline () = count_down 1 in
  let out_spaces n = count_down n in
  let out_flush _ = () in
  let out_indent _ = () in
  let out_functions : Format.formatter_out_functions = {
    out_string;
    out_flush;
    out_newline;
    out_spaces;
    out_indent}
  in
  let ppf = Format.formatter_of_out_functions out_functions in
  try p ppf; false
  with Limit_exceeded -> true
>>>>>>> bee63eea

type filepath = string

type alerts = string Stdlib.String.Map.t

module Bitmap = struct
  type t = {
    length: int;
    bits: bytes
  }

  let length_bytes len =
    (len + 7) lsr 3

  let make n =
    { length = n;
      bits = Bytes.make (length_bytes n) '\000' }

  let unsafe_get_byte t n =
    Char.code (Bytes.unsafe_get t.bits n)

  let unsafe_set_byte t n x =
    Bytes.unsafe_set t.bits n (Char.unsafe_chr x)

  let check_bound t n =
    if n < 0 || n >= t.length then invalid_arg "Bitmap.check_bound"

  let set t n =
    check_bound t n;
    let pos = n lsr 3 and bit = 1 lsl (n land 7) in
    unsafe_set_byte t pos (unsafe_get_byte t pos lor bit)

  let clear t n =
    check_bound t n;
    let pos = n lsr 3 and nbit = 0xff lxor (1 lsl (n land 7)) in
    unsafe_set_byte t pos (unsafe_get_byte t pos land nbit)

  let get t n =
    check_bound t n;
    let pos = n lsr 3 and bit = 1 lsl (n land 7) in
    (unsafe_get_byte t pos land bit) <> 0

  let iter f t =
    for i = 0 to length_bytes t.length - 1 do
      let c = unsafe_get_byte t i in
      let pos = i lsl 3 in
      for j = 0 to 7 do
        if c land (1 lsl j) <> 0 then
          f (pos + j)
      done
    done
end

module Magic_number = struct
  type native_obj_config = {
    flambda : bool;
  }
  let native_obj_config = {
    flambda = Config.flambda || Config.flambda2;
  }

  type version = int

  type kind =
    | Exec
    | Cmi | Cmo | Cma
    | Cmx of native_obj_config | Cmxa of native_obj_config
    | Cmxs
    | Cmt
    | Cms
    | Ast_impl | Ast_intf

  (* please keep up-to-date, this is used for sanity checking *)
  let all_native_obj_configs = [
      {flambda = true};
      {flambda = false};
    ]
  let all_kinds = [
    Exec;
    Cmi; Cmo; Cma;
  ]
  @ List.map (fun conf -> Cmx conf) all_native_obj_configs
  @ List.map (fun conf -> Cmxa conf) all_native_obj_configs
  @ [
    Cmt;
    Ast_impl; Ast_intf;
  ]

  type raw = string
  type info = {
    kind: kind;
    version: version;
  }

  type raw_kind = string

  let parse_kind : raw_kind -> kind option = function
    | "Caml1999X" -> Some Exec
    | "Caml1999I" -> Some Cmi
    | "Caml1999O" -> Some Cmo
    | "Caml1999A" -> Some Cma
    | "Caml2021y" -> Some (Cmx {flambda = true})
    | "Caml2021Y" -> Some (Cmx {flambda = false})
    | "Caml2021z" -> Some (Cmxa {flambda = true})
    | "Caml2021Z" -> Some (Cmxa {flambda = false})

    (* Caml2007D and Caml2012T were used instead of the common Caml1999 prefix
       between the introduction of those magic numbers and October 2017
       (8ba70ff194b66c0a50ffb97d41fe9c4bdf9362d6).

       We accept them here, but will always produce/show kind prefixes
       that follow the current convention, Caml1999{D,T}. *)
    | "Caml2007D" | "Caml1999D" -> Some Cmxs
    | "Caml2012T" | "Caml1999T" -> Some Cmt
    | "Caml1999S" -> Some Cms

    | "Caml1999M" -> Some Ast_impl
    | "Caml1999N" -> Some Ast_intf
    | _ -> None

  (* note: over time the magic kind number has changed for certain kinds;
     this function returns them as they are produced by the current compiler,
     but [parse_kind] accepts older formats as well. *)
  let raw_kind : kind -> raw = function
    | Exec -> "Caml1999X"
    | Cmi -> "Caml1999I"
    | Cmo -> "Caml1999O"
    | Cma -> "Caml1999A"
    | Cmx config ->
       if config.flambda
       then "Caml2021y"
       else "Caml2021Y"
    | Cmxa config ->
       if config.flambda
       then "Caml2021z"
       else "Caml2021Z"
    | Cmxs -> "Caml1999D"
    | Cmt -> "Caml1999T"
    | Cms -> "Caml1999S"
    | Ast_impl -> "Caml1999M"
    | Ast_intf -> "Caml1999N"

  let string_of_kind : kind -> string = function
    | Exec -> "exec"
    | Cmi -> "cmi"
    | Cmo -> "cmo"
    | Cma -> "cma"
    | Cmx _ -> "cmx"
    | Cmxa _ -> "cmxa"
    | Cmxs -> "cmxs"
    | Cmt -> "cmt"
    | Cms -> "cms"
    | Ast_impl -> "ast_impl"
    | Ast_intf -> "ast_intf"

  let human_description_of_native_obj_config : native_obj_config -> string =
    fun[@warning "+9"] {flambda} ->
      if flambda then "flambda" else "non flambda"

  let human_name_of_kind : kind -> string = function
    | Exec -> "executable"
    | Cmi -> "compiled interface file"
    | Cmo -> "bytecode object file"
    | Cma -> "bytecode library"
    | Cmx config ->
       Printf.sprintf "native compilation unit description (%s)"
         (human_description_of_native_obj_config config)
    | Cmxa config ->
       Printf.sprintf "static native library (%s)"
         (human_description_of_native_obj_config config)
    | Cmxs -> "dynamic native library"
    | Cmt -> "compiled typedtree file"
    | Cms -> "compiled shape file"
    | Ast_impl -> "serialized implementation AST"
    | Ast_intf -> "serialized interface AST"

  let kind_length = 9
  let version_length = 3
  let magic_length =
    kind_length + version_length

  type parse_error =
    | Truncated of string
    | Not_a_magic_number of string

  let explain_parse_error kind_opt error =
       Printf.sprintf
         "We expected a valid %s, but the file %s."
         (Option.fold ~none:"object file" ~some:human_name_of_kind kind_opt)
         (match error with
            | Truncated "" -> "is empty"
            | Truncated _ -> "is truncated"
            | Not_a_magic_number _ -> "has a different format")

  let parse s : (info, parse_error) result =
    if String.length s = magic_length then begin
      let raw_kind = String.sub s 0 kind_length in
      let raw_version = String.sub s kind_length version_length in
      match parse_kind raw_kind with
      | None -> Error (Not_a_magic_number s)
      | Some kind ->
          begin match int_of_string raw_version with
          | exception _ -> Error (Truncated s)
          | version -> Ok { kind; version }
          end
    end
    else begin
      (* a header is "truncated" if it starts like a valid magic number,
         that is if its longest segment of length at most [kind_length]
         is a prefix of [raw_kind kind] for some kind [kind] *)
      let sub_length = Int.min kind_length (String.length s) in
      let starts_as kind =
        String.sub s 0 sub_length = String.sub (raw_kind kind) 0 sub_length
      in
      if List.exists starts_as all_kinds then Error (Truncated s)
      else Error (Not_a_magic_number s)
    end

  let read_info ic =
    let header = Buffer.create magic_length in
    begin
      try Buffer.add_channel header ic magic_length
      with End_of_file -> ()
    end;
    parse (Buffer.contents header)

  let raw { kind; version; } =
    Printf.sprintf "%s%03d" (raw_kind kind) version

  let current_raw kind =
    let open Config in
    match[@warning "+9"] kind with
      | Exec -> exec_magic_number
      | Cmi -> cmi_magic_number
      | Cmo -> cmo_magic_number
      | Cma -> cma_magic_number
      | Cmx config ->
         (* the 'if' guarantees that in the common case
            we return the "trusted" value from Config. *)
         let reference = cmx_magic_number in
         if config = native_obj_config then reference
         else
           (* otherwise we stitch together the magic number
              for a different configuration by concatenating
              the right magic kind at this configuration
              and the rest of the current raw number for our configuration. *)
           let raw_kind = raw_kind kind in
           let len = String.length raw_kind in
           raw_kind ^ String.sub reference len (String.length reference - len)
      | Cmxa config ->
         let reference = cmxa_magic_number in
         if config = native_obj_config then reference
         else
           let raw_kind = raw_kind kind in
           let len = String.length raw_kind in
           raw_kind ^ String.sub reference len (String.length reference - len)
      | Cmxs -> cmxs_magic_number
      | Cmt -> cmt_magic_number
      | Cms -> cms_magic_number
      | Ast_intf -> ast_intf_magic_number
      | Ast_impl -> ast_impl_magic_number

  (* it would seem more direct to define current_version with the
     correct numbers and current_raw on top of it, but for now we
     consider the Config.foo values to be ground truth, and don't want
     to trust the present module instead. *)
  let current_version kind =
    let raw = current_raw kind in
    try int_of_string (String.sub raw kind_length version_length)
    with _ -> assert false

  type 'a unexpected = { expected : 'a; actual : 'a }
  type unexpected_error =
    | Kind of kind unexpected
    | Version of kind * version unexpected

  let explain_unexpected_error = function
    | Kind { actual; expected } ->
        Printf.sprintf "We expected a %s (%s) but got a %s (%s) instead."
          (human_name_of_kind expected) (string_of_kind expected)
          (human_name_of_kind actual) (string_of_kind actual)
    | Version (kind, { actual; expected }) ->
        Printf.sprintf "This seems to be a %s (%s) for %s version of OCaml."
          (human_name_of_kind kind) (string_of_kind kind)
          (if actual < expected then "an older" else "a newer")

  let check_current expected_kind { kind; version } : _ result =
    if kind <> expected_kind then begin
      let actual, expected = kind, expected_kind in
      Error (Kind { actual; expected })
    end else begin
      let actual, expected = version, current_version kind in
      if actual <> expected
      then Error (Version (kind, { actual; expected }))
      else Ok ()
    end

  type error =
    | Parse_error of parse_error
    | Unexpected_error of unexpected_error

  let read_current_info ~expected_kind ic =
    match read_info ic with
      | Error err -> Error (Parse_error err)
      | Ok info ->
         let kind = Option.value ~default:info.kind expected_kind in
         match check_current kind info with
           | Error err -> Error (Unexpected_error err)
           | Ok () -> Ok info
end

module Le_result = struct
  type t =
    | Equal
    | Less
    | Not_le

  let combine sr1 sr2 =
    match sr1, sr2 with
    | Equal, Equal -> Equal
    | Equal, Less | Less, Equal | Less, Less -> Less
    | Not_le, _ | _, Not_le -> Not_le

  let combine_list ts = List.fold_left combine Equal ts

  let is_le = function
    | Equal -> true
    | Less -> true
    | Not_le -> false

  let is_equal = function
    | Equal -> true
    | Less | Not_le -> false
end

(*********************************************)
(* Fancy types *)

type (_, _) eq = Refl : ('a, 'a) eq
(*********************************************)
(* Fancy modules *)

module type T = sig
  type t
end

module type T1 = sig
  type 'a t
end

module type T2 = sig
  type ('a, 'b) t
end

module type T3 = sig
  type ('a, 'b, 'c) t
end

module type T4 = sig
  type ('a, 'b, 'c, 'd) t
end

let remove_double_underscores s =
  let len = String.length s in
  let buf = Buffer.create len in
  let skip = ref false in
  let rec loop i =
    if i < len
    then (
      let c = String.get s i in
      if c = '.' then skip := true;
      if (not !skip) && c = '_' && i + 1 < len && String.get s (i + 1) = '_'
      then (
        Buffer.add_char buf '.';
        skip := true;
        loop (i + 2))
      else (
        Buffer.add_char buf c;
        loop (i + 1)))
  in
  loop 0;
  Buffer.contents buf<|MERGE_RESOLUTION|>--- conflicted
+++ resolved
@@ -1133,20 +1133,6 @@
   in
   output
 
-<<<<<<< HEAD
-let to_string_of_print print =
-  let to_string t =
-    (* Implemented similarly to [Format.asprintf] *)
-    let buf = Buffer.create 32 in
-    let ppf = Format.formatter_of_buffer buf in
-    Format.pp_set_margin ppf Int.max_int;
-    print ppf t;
-    Format.pp_print_flush ppf ();
-    Buffer.contents buf
-  in
-  to_string
-
-=======
 let is_print_longer_than size p =
   let exception Limit_exceeded in
   let limit = ref size in
@@ -1169,7 +1155,19 @@
   let ppf = Format.formatter_of_out_functions out_functions in
   try p ppf; false
   with Limit_exceeded -> true
->>>>>>> bee63eea
+
+let to_string_of_print print =
+  let to_string t =
+    (* Implemented similarly to [Format.asprintf] *)
+    let buf = Buffer.create 32 in
+    let ppf = Format.formatter_of_buffer buf in
+    Format.pp_set_margin ppf Int.max_int;
+    print ppf t;
+    Format.pp_print_flush ppf ();
+    Buffer.contents buf
+  in
+  to_string
+
 
 type filepath = string
 
