--- conflicted
+++ resolved
@@ -1232,11 +1232,8 @@
     flambda : bool;
   }
   let native_obj_config = {
-<<<<<<< HEAD
-=======
     (* This must match the logic in the configure script for deciding
        which magic numbers to use. *)
->>>>>>> d4643d38
     flambda = Config.flambda;
   }
 
