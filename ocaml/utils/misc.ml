--- conflicted
+++ resolved
@@ -207,29 +207,6 @@
           }
       in
       find_prefix ~longest_common_prefix_rev:[] first second
-
-    let [@inline] merge_iter ~cmp ~left_only ~right_only ~both t1 t2 =
-      let rec loop t1 t2 =
-        match t1, t2 with
-        | [], [] -> ()
-        | a :: t1', [] -> left_only a; loop t1' []
-        | [], b :: t2' -> right_only b; loop [] t2'
-        | a :: t1', b :: t2' ->
-            match cmp a b with
-            | 0 -> both a b; loop t1' t2'
-            | c when c < 0 -> left_only a; loop t1' t2
-            | _ -> right_only b; loop t1 t2'
-      in
-      loop t1 t2
-
-    let [@inline] merge_map ~cmp ~left_only ~right_only ~both t1 t2 =
-      let acc_rev = ref [] in
-      let add c = acc_rev := c :: !acc_rev in
-      merge_iter t1 t2 ~cmp
-        ~left_only:(fun a -> add (left_only a))
-        ~right_only:(fun b -> add (right_only b))
-        ~both:(fun a b -> add (both a b));
-      List.rev !acc_rev
   end
 
   module Option = struct
@@ -1115,12 +1092,9 @@
 let output_of_print print =
   let output out_channel t =
     let ppf = Format.formatter_of_out_channel out_channel in
-<<<<<<< HEAD
     (* Effectively disable automatic wrapping because [Printf]-based code
        doesn't expect it *)
     Format.pp_set_margin ppf Int.max_int;
-=======
->>>>>>> 9dde77e9
     print ppf t;
     (* Must flush the formatter immediately because it has a buffer separate
        from the output channel's buffer *)
@@ -1128,7 +1102,6 @@
   in
   output
 
-<<<<<<< HEAD
 let to_string_of_print print =
   let to_string t =
     (* Implemented similarly to [Format.asprintf] *)
@@ -1141,8 +1114,6 @@
   in
   to_string
 
-=======
->>>>>>> 9dde77e9
 
 type filepath = string
 
