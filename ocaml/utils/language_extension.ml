include Language_extension_kernel

(* operations we want on every extension level *)
module type Extension_level = sig
  type t

  val compare : t -> t -> int

  val max : t -> t -> t

  val max_value : t

  val all : t list

  val to_command_line_suffix : t -> string
end

module Unit = struct
  type t = unit

  let compare = Unit.compare

  let max _ _ = ()

  let max_value = ()

  let all = [()]

  let to_command_line_suffix () = ""
end

module Maturity = struct
  type t = maturity =
    | Stable
    | Beta
    | Alpha

  let compare t1 t2 =
    let rank = function Stable -> 1 | Beta -> 2 | Alpha -> 3 in
    compare (rank t1) (rank t2)

  let max t1 t2 = if compare t1 t2 >= 0 then t1 else t2

  let max_value = Alpha

  let all = [Stable; Beta; Alpha]

  let to_command_line_suffix = function
    | Stable -> ""
    | Beta -> "_beta"
    | Alpha -> "_alpha"
end

let get_level_ops : type a. a t -> (module Extension_level with type t = a) =
  function
  | Comprehensions -> (module Unit)
  | Mode -> (module Maturity)
  | Unique -> (module Unit)
  | Include_functor -> (module Unit)
  | Polymorphic_parameters -> (module Unit)
  | Immutable_arrays -> (module Unit)
  | Module_strengthening -> (module Unit)
  | Layouts -> (module Maturity)
  | SIMD -> (module Unit)
  | Labeled_tuples -> (module Unit)
  | Small_numbers -> (module Maturity)

module Exist_pair = struct
  include Exist_pair

  let maturity : t -> Maturity.t = function
    | Pair (Comprehensions, ()) -> Beta
    | Pair (Mode, m) -> m
    | Pair (Unique, ()) -> Alpha
    | Pair (Include_functor, ()) -> Stable
    | Pair (Polymorphic_parameters, ()) -> Stable
    | Pair (Immutable_arrays, ()) -> Stable
    | Pair (Module_strengthening, ()) -> Stable
    | Pair (Layouts, m) -> m
    | Pair (SIMD, ()) -> Stable
    | Pair (Labeled_tuples, ()) -> Stable
    | Pair (Small_numbers, m) -> m

  let is_erasable : t -> bool = function Pair (ext, _) -> is_erasable ext

  let to_string = function
    | Pair (Layouts, m) -> to_string Layouts ^ "_" ^ maturity_to_string m
<<<<<<< HEAD
    | Pair (Small_numbers, m) ->
      to_string Small_numbers ^ "_" ^ maturity_to_string m
    | Pair
        ( (( Comprehensions | Mode | Unique | Include_functor
           | Polymorphic_parameters | Immutable_arrays | Module_strengthening
           | SIMD | Labeled_tuples ) as ext),
=======
    | Pair (Mode, m) -> to_string Mode ^ "_" ^ maturity_to_string m
    | Pair (Small_numbers, m) ->
      to_string Small_numbers ^ "_" ^ maturity_to_string m
    | Pair
        ( (( Comprehensions | Unique | Include_functor | Polymorphic_parameters
           | Immutable_arrays | Module_strengthening | SIMD | Labeled_tuples )
          as ext),
>>>>>>> c1749b6a
          _ ) ->
      to_string ext
end

type extn_pair = Exist_pair.t = Pair : 'a t * 'a -> extn_pair

type exist = Exist.t = Pack : _ t -> exist

(**********************************)
(* string conversions *)

let to_command_line_string : type a. a t -> a -> string =
 fun extn level ->
  let (module Ops) = get_level_ops extn in
  to_string extn ^ Ops.to_command_line_suffix level

let pair_of_string_exn extn_name =
  match pair_of_string extn_name with
  | Some pair -> pair
  | None ->
    raise (Arg.Bad (Printf.sprintf "Extension %s is not known" extn_name))

(************************************)
(* equality *)

let equal_t (type a b) (a : a t) (b : b t) : (a, b) Misc.eq option =
  match a, b with
  | Comprehensions, Comprehensions -> Some Refl
  | Mode, Mode -> Some Refl
  | Unique, Unique -> Some Refl
  | Include_functor, Include_functor -> Some Refl
  | Polymorphic_parameters, Polymorphic_parameters -> Some Refl
  | Immutable_arrays, Immutable_arrays -> Some Refl
  | Module_strengthening, Module_strengthening -> Some Refl
  | Layouts, Layouts -> Some Refl
  | SIMD, SIMD -> Some Refl
  | Labeled_tuples, Labeled_tuples -> Some Refl
  | Small_numbers, Small_numbers -> Some Refl
  | ( ( Comprehensions | Mode | Unique | Include_functor
      | Polymorphic_parameters | Immutable_arrays | Module_strengthening
      | Layouts | SIMD | Labeled_tuples | Small_numbers ),
      _ ) ->
    None

let equal a b = Option.is_some (equal_t a b)

(*****************************)
(* extension universes *)

module Universe : sig
  type t =
    | No_extensions
    | Upstream_compatible
    | Stable
    | Beta
    | Alpha

  val all : t list

  val maximal : t

  val to_string : t -> string

  val of_string : string -> t option

  val get : unit -> t

  val set : t -> unit

  val is : t -> bool

  val check : extn_pair -> unit

  (* Allowed extensions, each with the greatest allowed level. *)
  val allowed_extensions_in : t -> extn_pair list
end = struct
  (** Which extensions can be enabled? *)
  type t =
    | No_extensions
    | Upstream_compatible
    | Stable
    | Beta
    | Alpha
  (* If you add a constructor, you should also add it to [all]. *)

  let all = [No_extensions; Upstream_compatible; Stable; Beta; Alpha]

  let maximal = Alpha

  let to_string = function
    | No_extensions -> "no_extensions"
    | Upstream_compatible -> "upstream_compatible"
    | Stable -> "stable"
    | Beta -> "beta"
    | Alpha -> "alpha"

  let of_string = function
    | "no_extensions" -> Some No_extensions
    | "upstream_compatible" -> Some Upstream_compatible
    | "stable" -> Some Stable
    | "beta" -> Some Beta
    | "alpha" -> Some Alpha
    | _ -> None

  let compare t1 t2 =
    let rank = function
      | No_extensions -> 0
      | Upstream_compatible -> 1
      | Stable -> 2
      | Beta -> 3
      | Alpha -> 4
    in
    compare (rank t1) (rank t2)

  (* For now, the default universe is set to [Alpha] but only a limited set of
     extensions is enabled. After the migration to extension universes, the
     default will be [No_extensions]. *)
  let universe = ref Alpha

  let get () = !universe

  let set new_universe = universe := new_universe

  let is u = compare u !universe = 0

  let compiler_options = function
    | No_extensions -> "flag -extension-universe no_extensions"
    | Upstream_compatible -> "flag -extension-universe upstream_compatible"
    | Stable -> "flag -extension-universe stable"
    | Beta -> "flag -extension-universe beta"
    | Alpha -> "flag -extension-universe alpha (default CLI option)"

  let is_allowed_in t extn_pair =
    match t with
    | No_extensions -> false
    | Upstream_compatible ->
      Exist_pair.is_erasable extn_pair
      && Maturity.compare (Exist_pair.maturity extn_pair) Stable <= 0
    | Stable -> Maturity.compare (Exist_pair.maturity extn_pair) Stable <= 0
    | Beta -> Maturity.compare (Exist_pair.maturity extn_pair) Beta <= 0
    | Alpha -> true

  let is_allowed extn_pair = is_allowed_in !universe extn_pair

  (* The terminating [()] argument helps protect against ignored arguments. See
     the documentation for [Base.failwithf]. *)
  let fail fmt = Format.ksprintf (fun str () -> raise (Arg.Bad str)) fmt

  let check extn_pair =
    if not (is_allowed extn_pair)
    then
      fail "Cannot enable extension %s: incompatible with %s"
        (Exist_pair.to_string extn_pair)
        (compiler_options !universe)
        ()

  let allowed_extensions_in t =
    let maximal_in_universe (Pack extn) =
      let (module Ops) = get_level_ops extn in
      let allowed_levels =
        Ops.all |> List.filter (fun lvl -> is_allowed_in t (Pair (extn, lvl)))
      in
      match allowed_levels with
      | [] -> None
      | lvl :: lvls ->
        let max_allowed_lvl = List.fold_left Ops.max lvl lvls in
        Some (Pair (extn, max_allowed_lvl))
    in
    List.filter_map maximal_in_universe Exist.all
end

(*****************************************)
(* enabling / disabling *)

(* Mutable state. Invariants:

   (1) [!extensions] contains at most one copy of each extension.

   (2) Every member of [!extensions] satisfies [Universe.is_allowed]. (For
   instance, [!universe = No_extensions] implies [!extensions = []]). *)

(* After the migration to extension universes, this will be an empty list. *)
let legacy_default_extensions : extn_pair list =
  Universe.allowed_extensions_in Stable

let extensions : extn_pair list ref = ref legacy_default_extensions

let set_worker (type a) (extn : a t) = function
  | Some value ->
    Universe.check (Pair (extn, value));
    let (module Ops) = get_level_ops extn in
    let rec update_extensions already_seen : extn_pair list -> extn_pair list =
      function
      | [] -> Pair (extn, value) :: already_seen
      | (Pair (extn', v) as e) :: es -> (
        match equal_t extn extn' with
        | None -> update_extensions (e :: already_seen) es
        | Some Refl ->
          Pair (extn, Ops.max v value) :: List.rev_append already_seen es)
    in
    extensions := update_extensions [] !extensions
  | None ->
    extensions
      := List.filter
           (fun (Pair (extn', _) : extn_pair) -> not (equal extn extn'))
           !extensions

let set extn ~enabled = set_worker extn (if enabled then Some () else None)

let enable extn value = set_worker extn (Some value)

let disable extn = set_worker extn None

(* This is similar to [Misc.protect_refs], but we don't have values to set
   [extensions] to. *)
let with_temporary_extensions f =
  let current_extensions = !extensions in
  Fun.protect ~finally:(fun () -> extensions := current_extensions) f

(* It might make sense to ban [set], [enable], [disable],
   [only_erasable_extensions], and [disallow_extensions] inside [f], but it's
   not clear that it's worth the hassle *)
let with_set_worker extn value f =
  with_temporary_extensions (fun () ->
      set_worker extn value;
      f ())

let with_set extn ~enabled =
  with_set_worker extn (if enabled then Some () else None)

let with_enabled extn value = with_set_worker extn (Some value)

let with_disabled extn = with_set_worker extn None

let enable_of_string_exn extn_name =
  match pair_of_string_exn extn_name with
  | Pair (extn, setting) -> enable extn setting

let disable_of_string_exn extn_name =
  match pair_of_string_exn extn_name with Pair (extn, _) -> disable extn

let disable_all () = extensions := []

let unconditionally_enable_maximal_without_checks () =
  let maximal_pair (Pack extn) =
    let (module Ops) = get_level_ops extn in
    Pair (extn, Ops.max_value)
  in
  extensions := List.map maximal_pair Exist.all

let erasable_extensions_only () =
  Universe.is No_extensions || Universe.is Upstream_compatible

let set_universe_and_enable_all u =
  Universe.set u;
  extensions := Universe.allowed_extensions_in (Universe.get ())

let set_universe_and_enable_all_of_string_exn univ_name =
  match Universe.of_string univ_name with
  | Some u -> set_universe_and_enable_all u
  | None ->
    raise (Arg.Bad (Printf.sprintf "Universe %s is not known" univ_name))

(********************************************)
(* checking an extension *)

let is_at_least (type a) (extn : a t) (value : a) =
  let rec check : extn_pair list -> bool = function
    | [] -> false
    | Pair (e, v) :: es -> (
      let (module Ops) = get_level_ops e in
      match equal_t e extn with
      | Some Refl -> Ops.compare v value >= 0
      | None -> check es)
  in
  check !extensions

let is_enabled extn =
  let rec check : extn_pair list -> bool = function
    | [] -> false
    | Pair (e, _) :: _ when equal e extn -> true
    | _ :: es -> check es
  in
  check !extensions

let get_command_line_string_if_enabled extn =
  let rec find = function
    | [] -> None
    | Pair (e, v) :: _ when equal e extn -> Some (to_command_line_string e v)
    | _ :: es -> find es
  in
  find !extensions

(********************************************)
(* existentially packed extension *)

module Exist = struct
  include Exist

  let to_command_line_strings (Pack extn) =
    let (module Ops) = get_level_ops extn in
    List.map (to_command_line_string extn) Ops.all

  let to_string : t -> string = function Pack extn -> to_string extn

  let is_enabled : t -> bool = function Pack extn -> is_enabled extn

  let is_erasable : t -> bool = function Pack extn -> is_erasable extn
end

(********************************************)
(* Special functionality for [Pprintast] *)

module For_pprintast = struct
  type printer_exporter =
    { print_with_maximal_extensions :
        'a. (Format.formatter -> 'a -> unit) -> Format.formatter -> 'a -> unit
    }

  let can_still_define_printers = ref true

  let make_printer_exporter () =
    if !can_still_define_printers
    then (
      can_still_define_printers := false;
      { print_with_maximal_extensions =
          (fun pp fmt item ->
            with_temporary_extensions (fun () ->
                (* It's safe to call this here without validating that the
                   extensions are enabled, because the [Pprintast] printers
                   should always print Jane syntax. *)
                unconditionally_enable_maximal_without_checks ();
                pp fmt item))
      })
    else
      Misc.fatal_error
        "Only Pprintast may use [Language_extension.For_pprintast]"
end<|MERGE_RESOLUTION|>--- conflicted
+++ resolved
@@ -85,14 +85,6 @@
 
   let to_string = function
     | Pair (Layouts, m) -> to_string Layouts ^ "_" ^ maturity_to_string m
-<<<<<<< HEAD
-    | Pair (Small_numbers, m) ->
-      to_string Small_numbers ^ "_" ^ maturity_to_string m
-    | Pair
-        ( (( Comprehensions | Mode | Unique | Include_functor
-           | Polymorphic_parameters | Immutable_arrays | Module_strengthening
-           | SIMD | Labeled_tuples ) as ext),
-=======
     | Pair (Mode, m) -> to_string Mode ^ "_" ^ maturity_to_string m
     | Pair (Small_numbers, m) ->
       to_string Small_numbers ^ "_" ^ maturity_to_string m
@@ -100,7 +92,6 @@
         ( (( Comprehensions | Unique | Include_functor | Polymorphic_parameters
            | Immutable_arrays | Module_strengthening | SIMD | Labeled_tuples )
           as ext),
->>>>>>> c1749b6a
           _ ) ->
       to_string ext
 end
