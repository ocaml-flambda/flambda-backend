--- conflicted
+++ resolved
@@ -96,18 +96,12 @@
   | Module_strengthening, Module_strengthening -> Some Refl
   | Layouts, Layouts -> Some Refl
   | SIMD, SIMD -> Some Refl
-<<<<<<< HEAD
   | Instances, Instances -> Some Refl
-  | (Comprehensions | Local | Include_functor | Polymorphic_parameters |
-     Immutable_arrays | Module_strengthening | Layouts | SIMD |
-     Instances), _ -> None
-=======
   | ( ( Comprehensions | Local | Unique | Include_functor
       | Polymorphic_parameters | Immutable_arrays | Module_strengthening
-      | Layouts | SIMD ),
+      | Layouts | SIMD | Instances ),
       _ ) ->
     None
->>>>>>> 156fd098
 
 let equal a b = Option.is_some (equal_t a b)
 
@@ -197,19 +191,12 @@
    instance, [!universe = No_extensions] implies [!extensions = []]). *)
 
 let default_extensions : extn_pair list =
-<<<<<<< HEAD
-  [ Pair (Local, ())
-  ; Pair (Include_functor, ())
-  ; Pair (Polymorphic_parameters, ())
-  ; Pair (Instances, ())
-  ]
-=======
   [ Pair (Local, ());
     Pair (Include_functor, ());
     Pair (Polymorphic_parameters, ());
-    Pair (Immutable_arrays, ()) ]
-
->>>>>>> 156fd098
+    Pair (Immutable_arrays, ());
+    Pair (Instances, ()) ]
+
 let extensions : extn_pair list ref = ref default_extensions
 
 let set_worker (type a) (extn : a t) = function
