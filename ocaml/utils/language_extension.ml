--- conflicted
+++ resolved
@@ -85,20 +85,13 @@
 
   let to_string = function
     | Pair (Layouts, m) -> to_string Layouts ^ "_" ^ maturity_to_string m
-<<<<<<< HEAD
+    | Pair (Mode, m) -> to_string Mode ^ "_" ^ maturity_to_string m
     | Pair (Small_numbers, m) ->
       to_string Small_numbers ^ "_" ^ maturity_to_string m
     | Pair
-        ( (( Comprehensions | Mode | Unique | Include_functor
-           | Polymorphic_parameters | Immutable_arrays | Module_strengthening
-           | SIMD | Labeled_tuples ) as ext),
-=======
-    | Pair (Mode, m) -> to_string Mode ^ "_" ^ maturity_to_string m
-    | Pair
         ( (( Comprehensions | Unique | Include_functor | Polymorphic_parameters
-           | Immutable_arrays | Module_strengthening | SIMD | Labeled_tuples
-           | Small_numbers ) as ext),
->>>>>>> 505f9fc5
+           | Immutable_arrays | Module_strengthening | SIMD | Labeled_tuples )
+          as ext),
           _ ) ->
       to_string ext
 end
