include Language_extension_kernel

(* operations we want on every extension level *)
module type Extension_level = sig
  type t

  val compare : t -> t -> int

  val max : t -> t -> t

  val max_value : t

  val all : t list

  val to_command_line_suffix : t -> string
end

module Unit = struct
  type t = unit

  let compare = Unit.compare

  let max _ _ = ()

  let max_value = ()

  let all = [()]

  let to_command_line_suffix () = ""
end

module Maturity = struct
  type t = maturity =
    | Stable
    | Beta
    | Alpha

  let compare t1 t2 =
    let rank = function Stable -> 1 | Beta -> 2 | Alpha -> 3 in
    compare (rank t1) (rank t2)

  let max t1 t2 = if compare t1 t2 >= 0 then t1 else t2

  let max_value = Alpha

  let all = [Stable; Beta; Alpha]

  let to_command_line_suffix = function
    | Stable -> ""
    | Beta -> "_beta"
    | Alpha -> "_alpha"
end

let get_level_ops : type a. a t -> (module Extension_level with type t = a) =
  function
  | Comprehensions -> (module Unit)
  | Mode -> (module Unit)
  | Unique -> (module Unit)
  | Include_functor -> (module Unit)
  | Polymorphic_parameters -> (module Unit)
  | Immutable_arrays -> (module Unit)
  | Module_strengthening -> (module Unit)
  | Layouts -> (module Maturity)
  | SIMD -> (module Unit)
  | Labeled_tuples -> (module Unit)
<<<<<<< HEAD
  | Instances -> (module Unit)
=======
  | Small_numbers -> (module Unit)

module Exist_pair = struct
  include Exist_pair

  let maturity : t -> Maturity.t = function
    | Pair (Comprehensions, ()) -> Beta
    | Pair (Mode, ()) -> Stable
    | Pair (Unique, ()) -> Alpha
    | Pair (Include_functor, ()) -> Stable
    | Pair (Polymorphic_parameters, ()) -> Stable
    | Pair (Immutable_arrays, ()) -> Stable
    | Pair (Module_strengthening, ()) -> Stable
    | Pair (Layouts, m) -> m
    | Pair (SIMD, ()) -> Stable
    | Pair (Labeled_tuples, ()) -> Stable
    | Pair (Small_numbers, ()) -> Beta

  let is_erasable : t -> bool = function Pair (ext, _) -> is_erasable ext

  let to_string = function
    | Pair (Layouts, m) -> to_string Layouts ^ "_" ^ maturity_to_string m
    | Pair
        ( (( Comprehensions | Mode | Unique | Include_functor
           | Polymorphic_parameters | Immutable_arrays | Module_strengthening
           | SIMD | Labeled_tuples | Small_numbers ) as ext),
          _ ) ->
      to_string ext
end
>>>>>>> dce211c4

type extn_pair = Exist_pair.t = Pair : 'a t * 'a -> extn_pair

type exist = Exist.t = Pack : _ t -> exist

(**********************************)
(* string conversions *)

let to_command_line_string : type a. a t -> a -> string =
 fun extn level ->
  let (module Ops) = get_level_ops extn in
  to_string extn ^ Ops.to_command_line_suffix level

let pair_of_string_exn extn_name =
  match pair_of_string extn_name with
  | Some pair -> pair
  | None ->
    raise (Arg.Bad (Printf.sprintf "Extension %s is not known" extn_name))

(************************************)
(* equality *)

let equal_t (type a b) (a : a t) (b : b t) : (a, b) Misc.eq option =
  match a, b with
  | Comprehensions, Comprehensions -> Some Refl
  | Mode, Mode -> Some Refl
  | Unique, Unique -> Some Refl
  | Include_functor, Include_functor -> Some Refl
  | Polymorphic_parameters, Polymorphic_parameters -> Some Refl
  | Immutable_arrays, Immutable_arrays -> Some Refl
  | Module_strengthening, Module_strengthening -> Some Refl
  | Layouts, Layouts -> Some Refl
  | SIMD, SIMD -> Some Refl
  | Labeled_tuples, Labeled_tuples -> Some Refl
<<<<<<< HEAD
  | Instances, Instances -> Some Refl
  | ( ( Comprehensions | Local | Unique | Include_functor
      | Polymorphic_parameters | Immutable_arrays | Module_strengthening
      | Layouts | SIMD | Labeled_tuples | Instances ),
=======
  | Small_numbers, Small_numbers -> Some Refl
  | ( ( Comprehensions | Mode | Unique | Include_functor
      | Polymorphic_parameters | Immutable_arrays | Module_strengthening
      | Layouts | SIMD | Labeled_tuples | Small_numbers ),
>>>>>>> dce211c4
      _ ) ->
    None

let equal a b = Option.is_some (equal_t a b)

(*****************************)
(* extension universes *)

module Universe : sig
  type t =
    | No_extensions
    | Upstream_compatible
    | Stable
    | Beta
    | Alpha

  val all : t list

  val maximal : t

  val to_string : t -> string

  val of_string : string -> t option

  val get : unit -> t

  val set : t -> unit

  val is : t -> bool

  val check : extn_pair -> unit

  (* Allowed extensions, each with the greatest allowed level. *)
  val allowed_extensions_in : t -> extn_pair list
end = struct
  (** Which extensions can be enabled? *)
  type t =
    | No_extensions
    | Upstream_compatible
    | Stable
    | Beta
    | Alpha
  (* If you add a constructor, you should also add it to [all]. *)

  let all = [No_extensions; Upstream_compatible; Stable; Beta; Alpha]

  let maximal = Alpha

  let to_string = function
    | No_extensions -> "no_extensions"
    | Upstream_compatible -> "upstream_compatible"
    | Stable -> "stable"
    | Beta -> "beta"
    | Alpha -> "alpha"

  let of_string = function
    | "no_extensions" -> Some No_extensions
    | "upstream_compatible" -> Some Upstream_compatible
    | "stable" -> Some Stable
    | "beta" -> Some Beta
    | "alpha" -> Some Alpha
    | _ -> None

  let compare t1 t2 =
    let rank = function
      | No_extensions -> 0
      | Upstream_compatible -> 1
      | Stable -> 2
      | Beta -> 3
      | Alpha -> 4
    in
    compare (rank t1) (rank t2)

  (* For now, the default universe is set to [Alpha] but only a limited set of
     extensions is enabled. After the migration to extension universes, the
     default will be [No_extensions]. *)
  let universe = ref Alpha

  let get () = !universe

  let set new_universe = universe := new_universe

  let is u = compare u !universe = 0

  let compiler_options = function
    | No_extensions -> "flag -extension-universe no_extensions"
    | Upstream_compatible -> "flag -extension-universe upstream_compatible"
    | Stable -> "flag -extension-universe stable"
    | Beta -> "flag -extension-universe beta"
    | Alpha -> "flag -extension-universe alpha (default CLI option)"

  let is_allowed_in t extn_pair =
    match t with
    | No_extensions -> false
    | Upstream_compatible ->
      Exist_pair.is_erasable extn_pair
      && Maturity.compare (Exist_pair.maturity extn_pair) Stable <= 0
    | Stable -> Maturity.compare (Exist_pair.maturity extn_pair) Stable <= 0
    | Beta -> Maturity.compare (Exist_pair.maturity extn_pair) Beta <= 0
    | Alpha -> true

  let is_allowed extn_pair = is_allowed_in !universe extn_pair

  (* The terminating [()] argument helps protect against ignored arguments. See
     the documentation for [Base.failwithf]. *)
  let fail fmt = Format.ksprintf (fun str () -> raise (Arg.Bad str)) fmt

  let check extn_pair =
    if not (is_allowed extn_pair)
    then
      fail "Cannot enable extension %s: incompatible with %s"
        (Exist_pair.to_string extn_pair)
        (compiler_options !universe)
        ()

  let allowed_extensions_in t =
    let maximal_in_universe (Pack extn) =
      let (module Ops) = get_level_ops extn in
      let allowed_levels =
        Ops.all |> List.filter (fun lvl -> is_allowed_in t (Pair (extn, lvl)))
      in
      match allowed_levels with
      | [] -> None
      | lvl :: lvls ->
        let max_allowed_lvl = List.fold_left Ops.max lvl lvls in
        Some (Pair (extn, max_allowed_lvl))
    in
    List.filter_map maximal_in_universe Exist.all
end

(*****************************************)
(* enabling / disabling *)

(* Mutable state. Invariants:

   (1) [!extensions] contains at most one copy of each extension.

   (2) Every member of [!extensions] satisfies [Universe.is_allowed]. (For
   instance, [!universe = No_extensions] implies [!extensions = []]). *)

<<<<<<< HEAD
let default_extensions : extn_pair list =
  [ Pair (Local, ());
    Pair (Include_functor, ());
    Pair (Polymorphic_parameters, ());
    Pair (Immutable_arrays, ());
    Pair (Labeled_tuples, ());
    Pair (Instances, ()) ]
=======
(* After the migration to extension universes, this will be an empty list. *)
let legacy_default_extensions : extn_pair list =
  Universe.allowed_extensions_in Stable
>>>>>>> dce211c4

let extensions : extn_pair list ref = ref legacy_default_extensions

let set_worker (type a) (extn : a t) = function
  | Some value ->
    Universe.check (Pair (extn, value));
    let (module Ops) = get_level_ops extn in
    let rec update_extensions already_seen : extn_pair list -> extn_pair list =
      function
      | [] -> Pair (extn, value) :: already_seen
      | (Pair (extn', v) as e) :: es -> (
        match equal_t extn extn' with
        | None -> update_extensions (e :: already_seen) es
        | Some Refl ->
          Pair (extn, Ops.max v value) :: List.rev_append already_seen es)
    in
    extensions := update_extensions [] !extensions
  | None ->
    extensions
      := List.filter
           (fun (Pair (extn', _) : extn_pair) -> not (equal extn extn'))
           !extensions

let set extn ~enabled = set_worker extn (if enabled then Some () else None)

let enable extn value = set_worker extn (Some value)

let disable extn = set_worker extn None

(* This is similar to [Misc.protect_refs], but we don't have values to set
   [extensions] to. *)
let with_temporary_extensions f =
  let current_extensions = !extensions in
  Fun.protect ~finally:(fun () -> extensions := current_extensions) f

(* It might make sense to ban [set], [enable], [disable],
   [only_erasable_extensions], and [disallow_extensions] inside [f], but it's
   not clear that it's worth the hassle *)
let with_set_worker extn value f =
  with_temporary_extensions (fun () ->
      set_worker extn value;
      f ())

let with_set extn ~enabled =
  with_set_worker extn (if enabled then Some () else None)

let with_enabled extn value = with_set_worker extn (Some value)

let with_disabled extn = with_set_worker extn None

let enable_of_string_exn extn_name =
  match pair_of_string_exn extn_name with
  | Pair (extn, setting) -> enable extn setting

let disable_of_string_exn extn_name =
  match pair_of_string_exn extn_name with Pair (extn, _) -> disable extn

let disable_all () = extensions := []

let unconditionally_enable_maximal_without_checks () =
  let maximal_pair (Pack extn) =
    let (module Ops) = get_level_ops extn in
    Pair (extn, Ops.max_value)
  in
  extensions := List.map maximal_pair Exist.all

let erasable_extensions_only () =
  Universe.is No_extensions || Universe.is Upstream_compatible

let set_universe_and_enable_all u =
  Universe.set u;
  extensions := Universe.allowed_extensions_in (Universe.get ())

let set_universe_and_enable_all_of_string_exn univ_name =
  match Universe.of_string univ_name with
  | Some u -> set_universe_and_enable_all u
  | None ->
    raise (Arg.Bad (Printf.sprintf "Universe %s is not known" univ_name))

(********************************************)
(* checking an extension *)

let is_at_least (type a) (extn : a t) (value : a) =
  let rec check : extn_pair list -> bool = function
    | [] -> false
    | Pair (e, v) :: es -> (
      let (module Ops) = get_level_ops e in
      match equal_t e extn with
      | Some Refl -> Ops.compare v value >= 0
      | None -> check es)
  in
  check !extensions

let is_enabled extn =
  let rec check : extn_pair list -> bool = function
    | [] -> false
    | Pair (e, _) :: _ when equal e extn -> true
    | _ :: es -> check es
  in
  check !extensions

let get_command_line_string_if_enabled extn =
  let rec find = function
    | [] -> None
    | Pair (e, v) :: _ when equal e extn -> Some (to_command_line_string e v)
    | _ :: es -> find es
  in
  find !extensions

(********************************************)
(* existentially packed extension *)

module Exist = struct
  include Exist

  let to_command_line_strings (Pack extn) =
    let (module Ops) = get_level_ops extn in
    List.map (to_command_line_string extn) Ops.all

  let to_string : t -> string = function Pack extn -> to_string extn

  let is_enabled : t -> bool = function Pack extn -> is_enabled extn

  let is_erasable : t -> bool = function Pack extn -> is_erasable extn
end

(********************************************)
(* Special functionality for [Pprintast] *)

module For_pprintast = struct
  type printer_exporter =
    { print_with_maximal_extensions :
        'a. (Format.formatter -> 'a -> unit) -> Format.formatter -> 'a -> unit
    }

  let can_still_define_printers = ref true

  let make_printer_exporter () =
    if !can_still_define_printers
    then (
      can_still_define_printers := false;
      { print_with_maximal_extensions =
          (fun pp fmt item ->
            with_temporary_extensions (fun () ->
                (* It's safe to call this here without validating that the
                   extensions are enabled, because the [Pprintast] printers
                   should always print Jane syntax. *)
                unconditionally_enable_maximal_without_checks ();
                pp fmt item))
      })
    else
      Misc.fatal_error
        "Only Pprintast may use [Language_extension.For_pprintast]"
end<|MERGE_RESOLUTION|>--- conflicted
+++ resolved
@@ -63,10 +63,8 @@
   | Layouts -> (module Maturity)
   | SIMD -> (module Unit)
   | Labeled_tuples -> (module Unit)
-<<<<<<< HEAD
+  | Small_numbers -> (module Unit)
   | Instances -> (module Unit)
-=======
-  | Small_numbers -> (module Unit)
 
 module Exist_pair = struct
   include Exist_pair
@@ -83,6 +81,7 @@
     | Pair (SIMD, ()) -> Stable
     | Pair (Labeled_tuples, ()) -> Stable
     | Pair (Small_numbers, ()) -> Beta
+    | Pair (Instances, ()) -> Stable
 
   let is_erasable : t -> bool = function Pair (ext, _) -> is_erasable ext
 
@@ -91,11 +90,10 @@
     | Pair
         ( (( Comprehensions | Mode | Unique | Include_functor
            | Polymorphic_parameters | Immutable_arrays | Module_strengthening
-           | SIMD | Labeled_tuples | Small_numbers ) as ext),
+           | SIMD | Labeled_tuples | Small_numbers | Instances ) as ext),
           _ ) ->
       to_string ext
 end
->>>>>>> dce211c4
 
 type extn_pair = Exist_pair.t = Pair : 'a t * 'a -> extn_pair
 
@@ -130,17 +128,11 @@
   | Layouts, Layouts -> Some Refl
   | SIMD, SIMD -> Some Refl
   | Labeled_tuples, Labeled_tuples -> Some Refl
-<<<<<<< HEAD
+  | Small_numbers, Small_numbers -> Some Refl
   | Instances, Instances -> Some Refl
-  | ( ( Comprehensions | Local | Unique | Include_functor
-      | Polymorphic_parameters | Immutable_arrays | Module_strengthening
-      | Layouts | SIMD | Labeled_tuples | Instances ),
-=======
-  | Small_numbers, Small_numbers -> Some Refl
   | ( ( Comprehensions | Mode | Unique | Include_functor
       | Polymorphic_parameters | Immutable_arrays | Module_strengthening
-      | Layouts | SIMD | Labeled_tuples | Small_numbers ),
->>>>>>> dce211c4
+      | Layouts | SIMD | Labeled_tuples | Small_numbers | Instances ),
       _ ) ->
     None
 
@@ -281,19 +273,9 @@
    (2) Every member of [!extensions] satisfies [Universe.is_allowed]. (For
    instance, [!universe = No_extensions] implies [!extensions = []]). *)
 
-<<<<<<< HEAD
-let default_extensions : extn_pair list =
-  [ Pair (Local, ());
-    Pair (Include_functor, ());
-    Pair (Polymorphic_parameters, ());
-    Pair (Immutable_arrays, ());
-    Pair (Labeled_tuples, ());
-    Pair (Instances, ()) ]
-=======
 (* After the migration to extension universes, this will be an empty list. *)
 let legacy_default_extensions : extn_pair list =
   Universe.allowed_extensions_in Stable
->>>>>>> dce211c4
 
 let extensions : extn_pair list ref = ref legacy_default_extensions
 
