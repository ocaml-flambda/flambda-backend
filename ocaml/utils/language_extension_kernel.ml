--- conflicted
+++ resolved
@@ -12,11 +12,8 @@
   | Layouts : maturity t
   | SIMD : unit t
   | Labeled_tuples : unit t
-<<<<<<< HEAD
+  | Small_numbers : unit t
   | Instances : unit t
-=======
-  | Small_numbers : unit t
->>>>>>> dce211c4
 
 type 'a language_extension_kernel = 'a t
 
@@ -34,11 +31,8 @@
     ; Pack Layouts
     ; Pack SIMD
     ; Pack Labeled_tuples
-<<<<<<< HEAD
+    ; Pack Small_numbers
     ; Pack Instances
-=======
-    ; Pack Small_numbers
->>>>>>> dce211c4
     ]
 end
 
@@ -58,11 +52,8 @@
   | Layouts -> "layouts"
   | SIMD -> "simd"
   | Labeled_tuples -> "labeled_tuples"
-<<<<<<< HEAD
+  | Small_numbers -> "small_numbers"
   | Instances -> "instances"
-=======
-  | Small_numbers -> "small_numbers"
->>>>>>> dce211c4
 
 (* converts full extension names, like "layouts_alpha" to a pair of
    an extension and its maturity. For extensions that don't take an
@@ -82,11 +73,8 @@
   | "layouts_beta" -> Some (Pair (Layouts, Beta))
   | "simd" -> Some (Pair (SIMD, ()))
   | "labeled_tuples" -> Some (Pair (Labeled_tuples, ()))
-<<<<<<< HEAD
+  | "small_numbers" -> Some (Pair (Small_numbers, ()))
   | "instances" -> Some (Pair (Instances, ()))
-=======
-  | "small_numbers" -> Some (Pair (Small_numbers, ()))
->>>>>>> dce211c4
   | _ -> None
 
 let maturity_to_string = function
@@ -119,11 +107,8 @@
   | Module_strengthening
   | SIMD
   | Labeled_tuples
-<<<<<<< HEAD
+  | Small_numbers
   | Instances ->
-=======
-  | Small_numbers ->
->>>>>>> dce211c4
       false
 
 (* See the mli. *)
