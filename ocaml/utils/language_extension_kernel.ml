type maturity = Stable | Beta | Alpha

(* Remember to update [all] when changing this type. *)
type _ t =
  | Comprehensions : unit t
  | Mode : maturity t
  | Unique : unit t
  | Include_functor : unit t
  | Polymorphic_parameters : unit t
  | Immutable_arrays : unit t
  | Module_strengthening : unit t
  | Layouts : maturity t
  | SIMD : unit t
  | Labeled_tuples : unit t
<<<<<<< HEAD
  | Small_numbers : unit t
  | Instances : unit t
=======
  | Small_numbers : maturity t
>>>>>>> e7cd6f8f

type 'a language_extension_kernel = 'a t

module Exist = struct
  type t = Pack : _ language_extension_kernel -> t

  let all =
    [ Pack Comprehensions
    ; Pack Mode
    ; Pack Unique
    ; Pack Include_functor
    ; Pack Polymorphic_parameters
    ; Pack Immutable_arrays
    ; Pack Module_strengthening
    ; Pack Layouts
    ; Pack SIMD
    ; Pack Labeled_tuples
    ; Pack Small_numbers
    ; Pack Instances
    ]
end

module Exist_pair = struct
  type t = Pair : 'a language_extension_kernel * 'a -> t
end

(* When you update this, update [pair_of_string] below too. *)
let to_string : type a. a t -> string = function
  | Comprehensions -> "comprehensions"
  | Mode -> "mode"
  | Unique -> "unique"
  | Include_functor -> "include_functor"
  | Polymorphic_parameters -> "polymorphic_parameters"
  | Immutable_arrays -> "immutable_arrays"
  | Module_strengthening -> "module_strengthening"
  | Layouts -> "layouts"
  | SIMD -> "simd"
  | Labeled_tuples -> "labeled_tuples"
  | Small_numbers -> "small_numbers"
  | Instances -> "instances"

(* converts full extension names, like "layouts_alpha" to a pair of
   an extension and its maturity. For extensions that don't take an
   argument, the conversion is just [Language_extension_kernel.of_string].
*)
let pair_of_string extn_name : Exist_pair.t option =
  match String.lowercase_ascii extn_name with
  | "comprehensions" -> Some (Pair (Comprehensions, ()))
  | "mode" -> Some (Pair (Mode, Stable))
  | "mode_beta" -> Some (Pair (Mode, Beta))
  | "mode_alpha" -> Some (Pair (Mode, Alpha))
  | "unique" -> Some (Pair (Unique, ()))
  | "include_functor" -> Some (Pair (Include_functor, ()))
  | "polymorphic_parameters" -> Some (Pair (Polymorphic_parameters, ()))
  | "immutable_arrays" -> Some (Pair (Immutable_arrays, ()))
  | "module_strengthening" -> Some (Pair (Module_strengthening, ()))
  | "layouts" -> Some (Pair (Layouts, Stable))
  | "layouts_alpha" -> Some (Pair (Layouts, Alpha))
  | "layouts_beta" -> Some (Pair (Layouts, Beta))
  | "simd" -> Some (Pair (SIMD, ()))
  | "labeled_tuples" -> Some (Pair (Labeled_tuples, ()))
<<<<<<< HEAD
  | "small_numbers" -> Some (Pair (Small_numbers, ()))
  | "instances" -> Some (Pair (Instances, ()))
=======
  | "small_numbers" -> Some (Pair (Small_numbers, Stable))
  | "small_numbers_beta" -> Some (Pair (Small_numbers, Beta))
>>>>>>> e7cd6f8f
  | _ -> None

let maturity_to_string = function
  | Alpha -> "alpha"
  | Beta -> "beta"
  | Stable -> "stable"

let of_string extn_name : Exist.t option =
  match pair_of_string extn_name with
  | Some (Pair (ext, _)) -> Some (Pack ext)
  | None -> None

(* We'll do this in a more principled way later. *)
(* CR layouts: Note that layouts is only "mostly" erasable, because of annoying
   interactions with the pre-layouts [@@immediate] attribute like:

     type ('a : immediate) t = 'a [@@immediate]

   But we've decided to punt on this issue in the short term.
*)
let is_erasable : type a. a t -> bool = function
  | Mode
  | Unique
  | Layouts ->
      true
  | Comprehensions
  | Include_functor
  | Polymorphic_parameters
  | Immutable_arrays
  | Module_strengthening
  | SIMD
  | Labeled_tuples
  | Small_numbers
  | Instances ->
      false

(* See the mli. *)
module type Language_extension_for_jane_syntax = sig
  type nonrec 'a t = 'a t

  val is_enabled : _ t -> bool
  val is_at_least : 'a t -> 'a -> bool
end<|MERGE_RESOLUTION|>--- conflicted
+++ resolved
@@ -12,12 +12,8 @@
   | Layouts : maturity t
   | SIMD : unit t
   | Labeled_tuples : unit t
-<<<<<<< HEAD
-  | Small_numbers : unit t
+  | Small_numbers : maturity t
   | Instances : unit t
-=======
-  | Small_numbers : maturity t
->>>>>>> e7cd6f8f
 
 type 'a language_extension_kernel = 'a t
 
@@ -79,13 +75,9 @@
   | "layouts_beta" -> Some (Pair (Layouts, Beta))
   | "simd" -> Some (Pair (SIMD, ()))
   | "labeled_tuples" -> Some (Pair (Labeled_tuples, ()))
-<<<<<<< HEAD
-  | "small_numbers" -> Some (Pair (Small_numbers, ()))
-  | "instances" -> Some (Pair (Instances, ()))
-=======
   | "small_numbers" -> Some (Pair (Small_numbers, Stable))
   | "small_numbers_beta" -> Some (Pair (Small_numbers, Beta))
->>>>>>> e7cd6f8f
+  | "instances" -> Some (Pair (Instances, ()))
   | _ -> None
 
 let maturity_to_string = function
