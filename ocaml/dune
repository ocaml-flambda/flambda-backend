;**************************************************************************
;*                                                                        *
;*                                 OCaml                                  *
;*                                                                        *
;*            Thomas Refis and Mark Shinwell, Jane Street Europe          *
;*                                                                        *
;*   Copyright 2018--2020 Jane Street Group LLC                           *
;*                                                                        *
;*   All rights reserved.  This file is distributed under the terms of    *
;*   the GNU Lesser General Public License version 2.1, with the          *
;*   special exception on linking described in the file LICENSE.          *
;*                                                                        *
;**************************************************************************

; set warning as error in release profile

(env
 (release
  (flags
   (:standard -principal -w +a-4-9-40-41-42-44-45-48-66-67-70)))
 (main
  (flags
   (:standard -principal -warn-error +A -w +a-4-9-40-41-42-44-45-48-66-67-70)))
 (dev
  (flags
   (:standard -principal -w +a-4-9-40-41-42-44-45-48-66-67-70 -warn-error +A))))

(include dune.runtime_selection)

(copy_files# utils/*.ml{,i})

(copy_files# parsing/*.ml{,i})

(copy_files parsing/parser.mly)

(copy_files# typing/*.ml{,i})

(copy_files# bytecomp/*.ml{,i})

(copy_files# driver/*.ml{,i})

;(copy_files# asmcomp/*.ml{,i})
;(copy_files# asmcomp/debug/*.ml{,i})

(copy_files# file_formats/*.ml{,i})

(copy_files# lambda/*.ml{,i})

;(copy_files# middle_end/*.ml{,i})
;(copy_files# middle_end/closure/*.ml{,i})
;(copy_files# middle_end/flambda/*.ml{,i})
;(copy_files# middle_end/flambda/base_types/*.ml{,i})

(menhir
 (modules parser)
 (flags
  --lalr
  --explain
  --dump
  --require-aliases
  --strict
  --unused-token
  COMMENT
  --unused-token
  DOCSTRING
  --unused-token
  EOL
  --unused-token
  GREATERRBRACKET
  --table
  --fixed-exception
  --strategy
  simplified
  --cmly
  --inspection))

(library
 (name ocamlcommon)
 (wrapped false)
 (flags
  (:standard
   -strict-sequence
   -bin-annot
   -safe-string
   -strict-formats
   -w
   -67
   ; remove -w -67 by adding the camlinternalMenhirLib hack like the Makefile
   ))
 (ocamlopt_flags
  (:include %{project_root}/ocamlopt_flags.sexp))
 (preprocess
  (per_module
   ((action
     (progn
      (echo "module MenhirLib = CamlinternalMenhirLib")
      (run cat %{input-file})))
    parser)))
 (library_flags -linkall)
 (libraries flambda2_floats)
 (modules_without_implementation
  annot
  value_rec_types
  asttypes
  cmo_format
  outcometree
  parsetree
  debug_event
  solver_intf
  mode_intf)
 (modules
<<<<<<< HEAD
   ;; UTILS
   config build_path_prefix_map misc identifiable numbers arg_helper clflags
   debug profile terminfo ccomp warnings consistbl strongly_connected_components
   targetint load_path int_replace_polymorphic_compare domainstate binutils
   local_store target_system compilation_unit import_info linkage_name symbol
   lazy_backtrack diffing diffing_with_keys
   language_extension_kernel language_extension
   zero_alloc_utils zero_alloc_annotations

   ;; PARSING
   location longident docstrings printast syntaxerr ast_helper
   camlinternalMenhirLib ast_iterator parser lexer parse pprintast ast_mapper
   attr_helper builtin_attributes ast_invariants depend jane_syntax_parsing
   jane_syntax parser_types ; manual update: mli only files asttypes parsetree

   ;; TYPING
   ident path jkind primitive shape shape_reduce zero_alloc types btype oprint subst
   predef datarepr
   global_module cmi_format persistent_env env errortrace mode jkind_types jkind_intf
   signature_with_global_bindings
   typedtree printtyped ctype printtyp includeclass mtype envaux includecore
   tast_iterator tast_mapper signature_group cmt_format cms_format untypeast
   includemod includemod_errorprinter
   typemode typemodifier typetexp patterns printpat parmatch stypes typedecl typeopt
   value_rec_check typecore solver_intf solver mode_intf mode uniqueness_analysis
   typeclass typemod typedecl_variance typedecl_properties
   typedecl_separability cmt2annot
   ; manual update: mli only files
   annot outcometree

   ;; lambda/
   debuginfo lambda matching printlambda runtimedef runtimetags tmc simplif switch
   value_rec_compiler
   translmode
   transl_comprehension_utils
   transl_array_comprehension transl_list_comprehension
   translattribute translclass translcore translmod translobj translprim

   ;; bytecomp/
   debug_event meta opcodes bytesections dll symtable

   ;; some of COMP
   pparse main_args compenv compmisc makedepend compile_common instantiator
   ; manual update: mli only files
   annot value_rec_types asttypes cmo_format outcometree parsetree debug_event
 ))
=======
  ;; UTILS
  config
  build_path_prefix_map
  misc
  identifiable
  numbers
  arg_helper
  clflags
  debug
  profile
  profile_counters_functions
  terminfo
  ccomp
  warnings
  consistbl
  strongly_connected_components
  targetint
  load_path
  int_replace_polymorphic_compare
  domainstate
  binutils
  local_store
  target_system
  compilation_unit
  import_info
  linkage_name
  symbol
  lazy_backtrack
  diffing
  diffing_with_keys
  unit_info
  language_extension_kernel
  language_extension
  zero_alloc_utils
  zero_alloc_annotations
  ;; PARSING
  location
  longident
  docstrings
  printast
  syntaxerr
  ast_helper
  camlinternalMenhirLib
  ast_iterator
  parser
  lexer
  parse
  pprintast
  ast_mapper
  attr_helper
  builtin_attributes
  ast_invariants
  depend
  jane_syntax_parsing
  jane_syntax
  parser_types ; manual update: mli only files asttypes parsetree
  ;; TYPING
  ident
  path
  jkind
  primitive
  shape
  shape_reduce
  zero_alloc
  types
  btype
  oprint
  subst
  predef
  datarepr
  global_module
  cmi_format
  persistent_env
  env
  errortrace
  mode
  jkind_types
  jkind_intf
  signature_with_global_bindings
  typedtree
  printtyped
  ctype
  printtyp
  includeclass
  mtype
  envaux
  includecore
  tast_iterator
  tast_mapper
  signature_group
  cmt_format
  cms_format
  untypeast
  includemod
  includemod_errorprinter
  typemode
  jkind_axis
  typetexp
  patterns
  printpat
  parmatch
  stypes
  typedecl
  typeopt
  value_rec_check
  typecore
  solver_intf
  solver
  mode_intf
  mode
  uniqueness_analysis
  typeclass
  typemod
  typedecl_variance
  typedecl_properties
  typedecl_separability
  cmt2annot
  ; manual update: mli only files
  annot
  outcometree
  ;; lambda/
  debuginfo
  lambda
  matching
  printlambda
  runtimedef
  runtimetags
  tmc
  simplif
  switch
  value_rec_compiler
  translmode
  transl_comprehension_utils
  transl_array_comprehension
  transl_list_comprehension
  translattribute
  translclass
  translcore
  translmod
  translobj
  translprim
  ;; bytecomp/
  debug_event
  meta
  opcodes
  bytesections
  dll
  symtable
  ;; some of COMP
  pparse
  main_args
  compenv
  compmisc
  makedepend
  compile_common
  ; manual update: mli only files
  annot
  value_rec_types
  asttypes
  cmo_format
  outcometree
  parsetree
  debug_event))
>>>>>>> 22b6b19c

(library
 (name ocamlbytecomp)
 (wrapped false)
 (flags
  (:standard -strict-sequence -w +67 -bin-annot -safe-string -strict-formats))
 (ocamlopt_flags
  (:include %{project_root}/ocamlopt_flags.sexp))
 (libraries ocamlcommon)
 (modules
<<<<<<< HEAD
    ;; bytecomp/
    bytegen byteinstantiator bytelibrarian bytelink bytepackager emitcode
    printinstr instruct

    ;; driver/
    errors compile maindriver
 ))
=======
  ;; bytecomp/
  bytegen
  bytelibrarian
  bytelink
  bytepackager
  emitcode
  printinstr
  instruct
  ;; driver/
  errors
  compile
  maindriver))
>>>>>>> 22b6b19c

(executable
 (name main)
 (modes byte)
 (flags
  (:standard -strict-sequence -w +67 -bin-annot -safe-string -strict-formats))
 (libraries ocamlbytecomp ocamlcommon)
 (modules main))

(executable
 (name main_native)
 (modes native)
 (flags
  (:standard -strict-sequence -w +67 -bin-annot -safe-string -strict-formats))
 (libraries ocamlbytecomp ocamlcommon)
 (modules main_native))

; Disabled since there can be only one (data_only_dirs) declaration
;(data_only_dirs yacc)

(include duneconf/dirs-to-ignore.inc)

(include duneconf/jst-extra.inc)

(rule
 (deps
  Makefile.build_config
  Makefile.config_if_required
  Makefile.common
  (source_tree yacc))
 (targets ocamlyacc)
 (action
  (no-infer
   (progn
    (chdir
     yacc
     (run make -s OCAMLYACC_INCLUDE_PATH=%{ocaml_where}))
    (copy yacc/ocamlyacc ocamlyacc)))))

(install
 (files ocamlyacc)
 (section bin)
 (package ocaml))

(alias
 (name world)
 (deps
  ocamlc_byte.bc
  debugger/ocamldebug.byte
  ocamldoc/ocamldoc.byte
  ocamltest/ocamltest.byte
  toplevel/byte
  toplevel/expunge.exe))

(install
 (files
  (main.bc as ocamlc.byte)
  (main_native.exe as ocamlc.opt))
 (section bin)
 (package ocaml))

; For the moment we don't install optmain.{cmo,cmx,o} and opttopstart.{cmx,o}.
; When built with Dune, these have the "dune exe" module prefixes, so won't
; be named as a client would expect.  There should also be a patch upstream
; now that moves the content of these files e.g. optmain -> optmaindriver,
; the latter being normal library files, which would not suffer from this
; "dune exe" prefix problem.

(install
 (files
  (ocamlbytecomp.a as compiler-libs/ocamlbytecomp.a)
  (ocamlcommon.a as compiler-libs/ocamlcommon.a)
  (ocamlbytecomp.cmxa as compiler-libs/ocamlbytecomp.cmxa)
  (ocamlcommon.cmxa as compiler-libs/ocamlcommon.cmxa)
  (ocamlbytecomp.cma as compiler-libs/ocamlbytecomp.cma)
  (ocamlcommon.cma as compiler-libs/ocamlcommon.cma))
 (section lib)
 (package ocaml))

(install
 (files
  Makefile.build_config
  Makefile.config_if_required
  Makefile.config
  VERSION)
 (section lib)
 (package ocaml))

(install
 (section lib)
 (package ocaml)
 (files
  (bytegen.mli as compiler-libs/bytegen.mli)
  (bytelibrarian.mli as compiler-libs/bytelibrarian.mli)
  (bytelink.mli as compiler-libs/bytelink.mli)
  (bytepackager.mli as compiler-libs/bytepackager.mli)
  (emitcode.mli as compiler-libs/emitcode.mli)
  (compile.mli as compiler-libs/compile.mli)
  (errors.mli as compiler-libs/errors.mli)
  (printinstr.mli as compiler-libs/printinstr.mli)
  (instruct.mli as compiler-libs/instruct.mli)
  (opcodes.mli as compiler-libs/opcodes.mli)))

(install
 (section lib)
 (package ocaml)
 (files
  (config.mli as compiler-libs/config.mli)
  (build_path_prefix_map.mli as compiler-libs/build_path_prefix_map.mli)
  (misc.mli as compiler-libs/misc.mli)
  (identifiable.mli as compiler-libs/identifiable.mli)
  (numbers.mli as compiler-libs/numbers.mli)
  (arg_helper.mli as compiler-libs/arg_helper.mli)
  (zero_alloc_annotations.mli as compiler-libs/zero_alloc_annotations.mli)
  (clflags.mli as compiler-libs/clflags.mli)
  (language_extension.mli as compiler-libs/language_extension.mli)
  (profile.mli as compiler-libs/profile.mli)
  (profile_counters_functions.mli
   as
   compiler-libs/profile_counters_functions.mli)
  (terminfo.mli as compiler-libs/terminfo.mli)
  (ccomp.mli as compiler-libs/ccomp.mli)
  (warnings.mli as compiler-libs/warnings.mli)
  (consistbl.mli as compiler-libs/consistbl.mli)
  (strongly_connected_components.mli
   as
   compiler-libs/strongly_connected_components.mli)
  (targetint.mli as compiler-libs/targetint.mli)
  (target_system.mli as compiler-libs/target_system.mli)
  (load_path.mli as compiler-libs/load_path.mli)
  (int_replace_polymorphic_compare.mli
   as
   compiler-libs/int_replace_polymorphic_compare.mli)
  (location.mli as compiler-libs/location.mli)
  (longident.mli as compiler-libs/longident.mli)
  (docstrings.mli as compiler-libs/docstrings.mli)
  (syntaxerr.mli as compiler-libs/syntaxerr.mli)
  (ast_helper.mli as compiler-libs/ast_helper.mli)
  (camlinternalMenhirLib.mli as compiler-libs/camlinternalMenhirLib.mli)
  (parser.mli as compiler-libs/parser.mli)
  (lexer.mli as compiler-libs/lexer.mli)
  (parse.mli as compiler-libs/parse.mli)
  (printast.mli as compiler-libs/printast.mli)
  (pprintast.mli as compiler-libs/pprintast.mli)
  (ast_mapper.mli as compiler-libs/ast_mapper.mli)
  (ast_iterator.mli as compiler-libs/ast_iterator.mli)
  (attr_helper.mli as compiler-libs/attr_helper.mli)
  (builtin_attributes.mli as compiler-libs/builtin_attributes.mli)
  (ast_invariants.mli as compiler-libs/ast_invariants.mli)
  (depend.mli as compiler-libs/depend.mli)
  (asttypes.mli as compiler-libs/asttypes.mli)
  (parsetree.mli as compiler-libs/parsetree.mli)
  (ident.mli as compiler-libs/ident.mli)
  (path.mli as compiler-libs/path.mli)
  (jkind.mli as compiler-libs/jkind.mli)
  (jkind_types.mli as compiler-libs/jkind_types.mli)
  (primitive.mli as compiler-libs/primitive.mli)
  (zero_alloc.mli as compiler-libs/zero_alloc.mli)
  (types.mli as compiler-libs/types.mli)
  (btype.mli as compiler-libs/btype.mli)
  (binutils.mli as compiler-libs/binutils.mli)
  (local_store.mli as compiler-libs/local_store.mli)
  (patterns.mli as compiler-libs/patterns.mli)
  (oprint.mli as compiler-libs/oprint.mli)
  (subst.mli as compiler-libs/subst.mli)
  (predef.mli as compiler-libs/predef.mli)
  (datarepr.mli as compiler-libs/datarepr.mli)
  (cmi_format.mli as compiler-libs/cmi_format.mli)
  (persistent_env.mli as compiler-libs/persistent_env.mli)
  (env.mli as compiler-libs/env.mli)
  (typedtree.mli as compiler-libs/typedtree.mli)
  (printtyped.mli as compiler-libs/printtyped.mli)
  (ctype.mli as compiler-libs/ctype.mli)
  (printtyp.mli as compiler-libs/printtyp.mli)
  (includeclass.mli as compiler-libs/includeclass.mli)
  (mtype.mli as compiler-libs/mtype.mli)
  (envaux.mli as compiler-libs/envaux.mli)
  (includecore.mli as compiler-libs/includecore.mli)
  (tast_iterator.mli as compiler-libs/tast_iterator.mli)
  (tast_mapper.mli as compiler-libs/tast_mapper.mli)
  (cmt_format.mli as compiler-libs/cmt_format.mli)
  (cms_format.mli as compiler-libs/cms_format.mli)
  (untypeast.mli as compiler-libs/untypeast.mli)
  (includemod.mli as compiler-libs/includemod.mli)
  (typemode.mli as compiler-libs/typemode.mli)
  (jkind_axis.mli as compiler-libs/jkind_axis.mli)
  (typetexp.mli as compiler-libs/typetexp.mli)
  (printpat.mli as compiler-libs/printpat.mli)
  (parmatch.mli as compiler-libs/parmatch.mli)
  (stypes.mli as compiler-libs/stypes.mli)
  (typedecl.mli as compiler-libs/typedecl.mli)
  (typeopt.mli as compiler-libs/typeopt.mli)
  (value_rec_check.mli as compiler-libs/value_rec_check.mli)
  (typecore.mli as compiler-libs/typecore.mli)
  (solver.mli as compiler-libs/solver.mli)
  (mode.mli as compiler-libs/mode.mli)
  (uniqueness_analysis.mli as compiler-libs/uniqueness_analysis.mli)
  (typeclass.mli as compiler-libs/typeclass.mli)
  (typemod.mli as compiler-libs/typemod.mli)
  (typedecl_variance.mli as compiler-libs/typedecl_variance.mli)
  (typedecl_properties.mli as compiler-libs/typedecl_properties.mli)
  (typedecl_separability.mli as compiler-libs/typedecl_separability.mli)
  (annot.mli as compiler-libs/annot.mli)
  (outcometree.mli as compiler-libs/outcometree.mli)
  (debuginfo.mli as compiler-libs/debuginfo.mli)
  (lambda.mli as compiler-libs/lambda.mli)
  (matching.mli as compiler-libs/matching.mli)
  (printlambda.mli as compiler-libs/printlambda.mli)
  (runtimedef.mli as compiler-libs/runtimedef.mli)
  (runtimetags.mli as compiler-libs/runtimetags.mli)
  (value_rec_compiler.mli as compiler-libs/value_rec_compiler.mli)
  (simplif.mli as compiler-libs/simplif.mli)
  (switch.mli as compiler-libs/switch.mli)
  (translmode.mli as compiler-libs/translmode.mli)
  (translattribute.mli as compiler-libs/translattribute.mli)
  (translclass.mli as compiler-libs/translclass.mli)
  (translcore.mli as compiler-libs/translcore.mli)
  (translmod.mli as compiler-libs/translmod.mli)
  (translobj.mli as compiler-libs/translobj.mli)
  (translprim.mli as compiler-libs/translprim.mli)
  (meta.mli as compiler-libs/meta.mli)
  (bytesections.mli as compiler-libs/bytesections.mli)
  (dll.mli as compiler-libs/dll.mli)
  (symtable.mli as compiler-libs/symtable.mli)
  (pparse.mli as compiler-libs/pparse.mli)
  (main_args.mli as compiler-libs/main_args.mli)
  (compenv.mli as compiler-libs/compenv.mli)
  (compmisc.mli as compiler-libs/compmisc.mli)
  (makedepend.mli as compiler-libs/makedepend.mli)
  (compile_common.mli as compiler-libs/compile_common.mli)
  (cmo_format.mli as compiler-libs/cmo_format.mli)
  (debug_event.mli as compiler-libs/debug_event.mli)
  (domainstate.mli as compiler-libs/domainstate.mli)
  (compilation_unit.mli as compiler-libs/compilation_unit.mli)
  (linkage_name.mli as compiler-libs/linkage_name.mli)
  (symbol.mli as compiler-libs/symbol.mli)
  (zero_alloc_utils.mli as compiler-libs/zero_alloc_utils.mli)))<|MERGE_RESOLUTION|>--- conflicted
+++ resolved
@@ -109,54 +109,6 @@
   solver_intf
   mode_intf)
  (modules
-<<<<<<< HEAD
-   ;; UTILS
-   config build_path_prefix_map misc identifiable numbers arg_helper clflags
-   debug profile terminfo ccomp warnings consistbl strongly_connected_components
-   targetint load_path int_replace_polymorphic_compare domainstate binutils
-   local_store target_system compilation_unit import_info linkage_name symbol
-   lazy_backtrack diffing diffing_with_keys
-   language_extension_kernel language_extension
-   zero_alloc_utils zero_alloc_annotations
-
-   ;; PARSING
-   location longident docstrings printast syntaxerr ast_helper
-   camlinternalMenhirLib ast_iterator parser lexer parse pprintast ast_mapper
-   attr_helper builtin_attributes ast_invariants depend jane_syntax_parsing
-   jane_syntax parser_types ; manual update: mli only files asttypes parsetree
-
-   ;; TYPING
-   ident path jkind primitive shape shape_reduce zero_alloc types btype oprint subst
-   predef datarepr
-   global_module cmi_format persistent_env env errortrace mode jkind_types jkind_intf
-   signature_with_global_bindings
-   typedtree printtyped ctype printtyp includeclass mtype envaux includecore
-   tast_iterator tast_mapper signature_group cmt_format cms_format untypeast
-   includemod includemod_errorprinter
-   typemode typemodifier typetexp patterns printpat parmatch stypes typedecl typeopt
-   value_rec_check typecore solver_intf solver mode_intf mode uniqueness_analysis
-   typeclass typemod typedecl_variance typedecl_properties
-   typedecl_separability cmt2annot
-   ; manual update: mli only files
-   annot outcometree
-
-   ;; lambda/
-   debuginfo lambda matching printlambda runtimedef runtimetags tmc simplif switch
-   value_rec_compiler
-   translmode
-   transl_comprehension_utils
-   transl_array_comprehension transl_list_comprehension
-   translattribute translclass translcore translmod translobj translprim
-
-   ;; bytecomp/
-   debug_event meta opcodes bytesections dll symtable
-
-   ;; some of COMP
-   pparse main_args compenv compmisc makedepend compile_common instantiator
-   ; manual update: mli only files
-   annot value_rec_types asttypes cmo_format outcometree parsetree debug_event
- ))
-=======
   ;; UTILS
   config
   build_path_prefix_map
@@ -312,6 +264,7 @@
   compmisc
   makedepend
   compile_common
+  instantiator
   ; manual update: mli only files
   annot
   value_rec_types
@@ -320,7 +273,6 @@
   outcometree
   parsetree
   debug_event))
->>>>>>> 22b6b19c
 
 (library
  (name ocamlbytecomp)
@@ -331,17 +283,9 @@
   (:include %{project_root}/ocamlopt_flags.sexp))
  (libraries ocamlcommon)
  (modules
-<<<<<<< HEAD
-    ;; bytecomp/
-    bytegen byteinstantiator bytelibrarian bytelink bytepackager emitcode
-    printinstr instruct
-
-    ;; driver/
-    errors compile maindriver
- ))
-=======
   ;; bytecomp/
   bytegen
+  byteinstantiator
   bytelibrarian
   bytelink
   bytepackager
@@ -352,7 +296,6 @@
   errors
   compile
   maindriver))
->>>>>>> 22b6b19c
 
 (executable
  (name main)
