(* The below code recursively enumerates all mixed record types,
   takes a finite prefix of that, and prints a program that
   uses the mixed record types in interesting ways that exercise
   corners of the runtime. (Especially polymorphic operations,
   copying, and garbage collection.)

   It is used in [test.ml].
*)

let printf = Printf.printf
let sprintf = Printf.sprintf

module List = ListLabels
module String = StringLabels

let list_product xs ys =
  List.concat_map xs ~f:(fun x ->
    List.map ys ~f:(fun y -> (x, y)))

module Nonempty_list = struct
  type 'a t = ( :: ) of 'a * 'a list

  let of_list = function
    | [] -> None
    | x :: xs -> Some (x :: xs)
  ;;

  let to_list (x :: xs) : _ list = x :: xs

  let map t ~f = of_list (List.map (to_list t) ~f) |> Option.get
end

let rec list_enumeration enumeration_of_x =
  Seq.cons [] (fun () ->
    let f =
      Seq.product (list_enumeration enumeration_of_x) enumeration_of_x
      |> Seq.map (fun (xs, x) -> x :: xs)
    in
    f ())
;;

(* The difference between [list_enumeration (List.to_seq xs)]
   and [list_enumeration_of_list xs] is that [list_enumeration_of_list xs]
   more eagerly cycles through elements of [xs] (given that it knows it's
   finite). [list_enumeration] has to round-robin because the sequence
   it's given might be infinite.
*)
let rec list_enumeration_of_list list =
  Seq.cons [] (fun () ->
    let f =
      list_enumeration_of_list list
      |> Seq.concat_map (fun xs ->
          List.to_seq (List.map list ~f:(fun x -> x :: xs)))
    in
    f ())
;;

let nonempty_list_enumeration enumeration_of_x =
  list_enumeration enumeration_of_x |> Seq.filter_map Nonempty_list.of_list
;;

let nonempty_list_enumeration_of_list xs =
  list_enumeration_of_list xs |> Seq.filter_map Nonempty_list.of_list
;;

type flat_element =
  | Imm
  | Float64
  | Float32
  | Float
  | Bits32
  | Bits64
  | Word

let allowed_in_flat_float_block = function
  | Float64 | Float -> true
  | Imm | Float32 | Bits32 | Bits64 | Word -> false

let flat_element_is_unboxed = function
  | Float64 | Float32 | Bits32 | Bits64 | Word -> true
  | Imm | Float -> false

let flat_element_is = ((=) : flat_element -> flat_element -> bool)
let flat_element_is_not = ((<>) : flat_element -> flat_element -> bool)

let all_of_flat_element = [ Imm; Float64; Float32; Float; Bits32; Bits64; Word ]

type value_element =
  | Str
  | Float
  | Imm

let value_element_is = ((=) : value_element -> value_element -> bool)

let all_of_value_element = [ Str; Float; Imm ]

type mutability =
  | Mutable
  | Immutable

let all_of_mutability = [ Mutable; Immutable ]

let is_mutable = function
  | Mutable -> true
  | Immutable -> false
;;

type prefix = (value_element * mutability) list
type suffix = (flat_element * mutability) Nonempty_list.t

let enumeration_of_prefix all_of_mutability =
  list_enumeration_of_list
    (list_product all_of_value_element all_of_mutability)
  |> Seq.filter (fun prefix ->
    match List.rev prefix with
    | [] -> true
    | (Imm, _) :: _ -> false
    | ((Str | Float), _) :: _ -> true)
;;

let enumeration_of_suffix_except_all_floats_mixed
    all_of_mutability
  : _ Seq.t
  =
  let flat_element_except_float =
    all_of_flat_element
    |> List.filter ~f:(flat_element_is_not Float)
  in
  nonempty_list_enumeration_of_list
    (list_product all_of_flat_element all_of_mutability)
  |> Seq.filter (fun suffix ->
    List.exists (Nonempty_list.to_list suffix) ~f:(fun (elem, _) ->
      flat_element_is_unboxed elem))
;;

let enumeration_of_all_floats_mixed_suffix =
  let float_flat_element =
    all_of_flat_element
    |> List.filter ~f:allowed_in_flat_float_block
  in
  nonempty_list_enumeration_of_list
    (list_product float_flat_element all_of_mutability)
  |> Seq.filter (fun suffix ->
      let suffix = Nonempty_list.to_list suffix in
      List.exists suffix ~f:(fun (elem, _) -> flat_element_is Float64 elem)
      && List.exists suffix ~f:(fun (elem, _) -> flat_element_is Float elem))

type block =
  { prefix : prefix
  ; suffix : suffix
  }

let enumeration_of_mixed_blocks_except_all_floats_mixed
    all_of_mutability
  =
  Seq.product
   (enumeration_of_prefix all_of_mutability)
   (enumeration_of_suffix_except_all_floats_mixed all_of_mutability)
  |> Seq.filter (fun (prefix, suffix) ->
      let all_float_u_suffix =
        List.for_all (Nonempty_list.to_list suffix)
          ~f:(fun (elem, _) -> flat_element_is Float64 elem)
      in
      let all_float_prefix =
        List.for_all prefix
          ~f:(fun (elem, _) -> value_element_is Float elem)
      in
      not all_float_u_suffix || not all_float_prefix)

type constructor =
  { cstr_prefix : value_element list;
    cstr_suffix : flat_element Nonempty_list.t;
  }

type variant = constructor Nonempty_list.t

let enumeration_of_mixed_variants =
  let all_of_mutability = [ `Mutability_not_relevant ] in
  Seq.product
    (enumeration_of_prefix all_of_mutability)
    (enumeration_of_suffix_except_all_floats_mixed all_of_mutability)
  |> Seq.map (fun (prefix, suffix) ->
      let ignore_mut (x, `Mutability_not_relevant) = x in
      { cstr_prefix = List.map prefix ~f:ignore_mut;
        cstr_suffix = Nonempty_list.map suffix ~f:ignore_mut;
      })
  |> nonempty_list_enumeration

let enumeration_of_mixed_blocks_except_all_floats_mixed =
  enumeration_of_mixed_blocks_except_all_floats_mixed
    all_of_mutability
  |> Seq.map (fun (prefix, suffix) -> { prefix; suffix })


let enumeration_of_all_floats_mixed_blocks =
  enumeration_of_all_floats_mixed_suffix
  |> Seq.map (fun suffix -> { prefix = []; suffix })
;;

type field_or_arg_type =
  | Imm
  | Float
  | Float64
  | Float32
  | Str
  | Bits32
  | Bits64
  | Word

let type_to_creation_function = function
  | Imm -> "create_int ()"
  | Float -> "create_float ()"
  | Float64 -> "create_float_u ()"
  | Float32 -> "create_float32_u ()"
  | Bits32 -> "create_int32_u ()"
  | Bits64 -> "create_int64_u ()"
  | Word -> "create_nativeint_u ()"
  | Str -> "create_string ()"

let type_to_string = function
  | Imm -> "int"
  | Float -> "float"
  | Float64 -> "float#"
  | Float32 -> "float32#"
  | Bits32 -> "int32#"
  | Bits64 -> "int64#"
  | Word -> "nativeint#"
  | Str -> "string"

let type_to_field_integrity_check type_ ~access1 ~access2 ~message =
  let checker, transformation =
    match type_ with
    | Str -> "check_string", None
    | Imm -> "check_int", None
    | Float -> "check_float", None
<<<<<<< HEAD
    | Float64 -> "check_float", Some "Stable.Float_u.to_float"
    | Bits32 -> "check_int32", Some "Stable.Int32_u.to_int32"
    | Bits64 -> "check_int64", Some "Stable.Int64_u.to_int64"
    | Word -> "check_int", Some "Stable.Nativeint_u.to_int"
=======
    | Float64 -> "check_float", Some "Stdlib__Float_u.to_float"
    | Float32 -> "check_float32", Some "Beta.Float32_u.to_float32"
    | Bits32 -> "check_int32", Some "Stdlib__Int32_u.to_int32"
    | Bits64 -> "check_int64", Some "Stdlib__Int64_u.to_int64"
    | Word -> "check_int", Some "Stdlib__Nativeint_u.to_int"
>>>>>>> 23df0414
  in
  let transform access =
    match transformation with
    | None -> access
    | Some f -> sprintf "(%s %s)" f access
  in
  sprintf
    "%s %s %s ~message:\"%s\";"
    checker
    (transform access1)
    (transform access2)
    (String.escaped message)

let value_element_to_type : value_element -> field_or_arg_type = function
  | Imm -> Imm
  | Float -> Float
  | Str -> Str

let flat_element_to_type : flat_element -> field_or_arg_type = function
  | Imm -> Imm
  | Float -> Float
  | Float64 -> Float64
  | Float32 -> Float32
  | Bits64 -> Bits64
  | Bits32 -> Bits32
  | Word -> Word

module Mixed_record = struct
  type field =
    { type_ : field_or_arg_type
    ; name : string
    ; mutable_ : bool
    }

  type t =
    { index : int
    ; fields : field list
    }

  let is_all_floats t =
    List.for_all t.fields ~f:(fun field ->
        match field.type_ with
        | Imm | Str | Float32 | Bits32 | Bits64 | Word -> false
        | Float | Float64 -> true)

  let of_block index { prefix; suffix } =
    let num_fields, prefix_fields =
      List.fold_left_map
        prefix
        ~init:0
        ~f:(fun i ((elem : value_element), mutability) ->
          let mutable_ = is_mutable mutability in
          let name =
            match elem with
            | Imm -> "imm"
            | Float -> "float"
            | Str -> "str"
          in
          let field =
            { type_ = value_element_to_type elem;
              name = sprintf "%s%i" name i;
              mutable_;
            }
          in
          i+1, field)
    in
    let _, suffix_fields =
      List.fold_left_map
        (Nonempty_list.to_list suffix)
        ~init:num_fields
        ~f:(fun i ((elem : flat_element), mutability) ->
          let mutable_ = is_mutable mutability in
          let name =
            match elem with
            | Imm -> "imm"
            | Bits32 -> "i32_"
            | Bits64 -> "i64_"
            | Word -> "n"
            | Float -> "float"
            | Float64 -> "float_u"
            | Float32 -> "float32_u"
          in
          let field =
            { type_ = flat_element_to_type elem;
              name = sprintf "%s%i" name i;
              mutable_;
            }
          in
          i+1, field)
    in
    let fields = prefix_fields @ suffix_fields in
    { fields; index }
  ;;

  let value ?(base = "t") { index; _ } = sprintf "%s%d" base index
  let type_ { index; _ } = sprintf "t%d" index

  let type_decl t =
    sprintf
      "type %s = { %s }"
      (type_ t)
      (String.concat
         ~sep:"; "
         (List.map t.fields ~f:(fun { type_; name; mutable_ } ->
            sprintf
              "%s%s : %s"
              (if mutable_ then "mutable " else "")
              name
              (type_to_string type_))))
  ;;

  let record_value t =
    String.concat
      ~sep:"; "
      (List.map t.fields ~f:(fun { type_; name; mutable_ = _ } ->
         sprintf
           "%s = %s"
           name
           (type_to_creation_function type_)))
    |> sprintf "{ %s }"
  ;;

  let check_field_integrity t =
    List.map t.fields ~f:(fun field ->
      type_to_field_integrity_check
        field.type_
        ~access1:(sprintf "%s.%s" (value t) field.name)
        ~access2:(sprintf "%s.%s" (value t ~base:"t_orig") field.name)
        ~message:(sprintf "%s.%s" (value t) field.name))
  ;;
end

module Mixed_variant = struct
  type constructor =
    { name : string;
      index : int;
      args : field_or_arg_type list;
    }

  type t =
    { index : int
    ; constructors : constructor list
    }

  let of_constructor name { cstr_prefix; cstr_suffix } index =
    let prefix_args = List.map cstr_prefix ~f:value_element_to_type in
    let suffix_args =
      List.map
        (Nonempty_list.to_list cstr_suffix)
        ~f:flat_element_to_type
    in
    let args = prefix_args @ suffix_args in
    { name; args; index }
  ;;

  let of_variant index cstrs =
    let constructors =
      Nonempty_list.to_list cstrs
      |> List.mapi ~f:(fun i cstr ->
        let name = sprintf "%c" (Char.chr (Char.code 'A' + i)) in
        of_constructor name cstr i)
    in
    { index; constructors; }

  let constructor_decl cstr =
    sprintf
      "  | %s of %s"
      cstr.name
      (String.concat
         ~sep:" * "
         (List.map cstr.args ~f:type_to_string))
  ;;

  let type_ { index; _ } = sprintf "t%d" index
  let value ?(base = "t") { name; _ } ~index = sprintf "%s%d_%s" base index name

  let constructor_value { name; args } =
    sprintf "(%s %s)"
      name
      (let args_str =
        String.concat
        ~sep:", "
        (List.map args ~f:type_to_creation_function)
        in
        match args with
        | [] -> args_str
        | _ -> sprintf "(%s)" args_str)

  let type_decl t =
    sprintf
      "type %s =\n%s"
      (type_ t)
      (String.concat ~sep:"\n" (List.map t.constructors ~f:constructor_decl))
  ;;

  let check_field_integrity cstr ~index ~catchall =
    let value = value ~index in
    let arg_var i ~base = sprintf "%s%i" base i in
    let arg_vars cstr ~base =
      String.concat ~sep:","
        (List.mapi cstr.args ~f:(fun i _ ->
             arg_var i ~base))
    in
    sprintf {|let () = match %s, %s with
      | %s (%s), %s (%s) -> %s
      %s
    in|}
    (value cstr)
    (value cstr ~base:"t_orig")
    cstr.name (arg_vars cstr ~base:"a")
    cstr.name (arg_vars cstr ~base:"b")
    (String.concat ~sep:"\n"
       (List.mapi cstr.args ~f:(fun i type_ ->
          type_to_field_integrity_check
            type_
            ~access1:(arg_var i ~base:"a")
            ~access2:(arg_var i ~base:"b")
            ~message:(sprintf "%s.%i" (value cstr) i))))
    (if catchall then "| _ -> assert false" else "")
  ;;
end

module Value = struct
  type t =
    | Record of Mixed_record.t
    | Constructor of Mixed_variant.t * Mixed_variant.constructor

  let value ?base = function
    | Record x -> Mixed_record.value ?base x
    | Constructor (v, c) -> Mixed_variant.value ?base c ~index:v.index

  let type_ = function
    | Record x -> Mixed_record.type_ x
    | Constructor (x, _) -> Mixed_variant.type_ x

  let construction = function
    | Record x -> Mixed_record.record_value x
    | Constructor (_, x) -> Mixed_variant.constructor_value x

  let is_all_floats = function
    | Record x -> Mixed_record.is_all_floats x
    | Constructor _ -> false

  let index = function
    | Record x -> x.index
    | Constructor (x, _) -> x.index

  let check_field_integrity = function
    | Record x -> Mixed_record.check_field_integrity x
    | Constructor (v, c) ->
        [ Mixed_variant.check_field_integrity c ~index:v.index
            ~catchall:(List.length v.constructors > 1)
        ]

  let tag = function
    | Record _ -> 0
    | Constructor (_, c) -> c.index
end

module Type = struct
  type t =
    | Record of Mixed_record.t
    | Variant of Mixed_variant.t

  let type_decl = function
    | Record x -> Mixed_record.type_decl x
    | Variant x -> Mixed_variant.type_decl x

  let index = function
    | Record x -> x.index
    | Variant x -> x.index

  let values : t -> Value.t list = function
    | Record x -> [ Record x ]
    | Variant x ->
        List.map x.constructors ~f:(fun cstr -> Value.Constructor (x, cstr))

  let record_of_block i block =
    Record (Mixed_record.of_block i block)

  let variant_of_block i block =
    Variant (Mixed_variant.of_variant i block)
end

let main n ~bytecode =
  (* Don't overrepresent all-float mixed blocks. *)
  let n_all_floats_mixed = n / 4 in
  let records =
    Seq.append
      (Seq.take n_all_floats_mixed
        enumeration_of_all_floats_mixed_blocks)
      (Seq.take (n - n_all_floats_mixed)
        enumeration_of_mixed_blocks_except_all_floats_mixed)
    |> List.of_seq
    |> List.mapi ~f:Type.record_of_block
  in
  let variants =
    Seq.take n enumeration_of_mixed_variants
    |> List.of_seq
    |> List.mapi ~f:(fun i x -> Type.variant_of_block (i+n) x)
  in
  let types = records @ variants in
  let values = List.concat_map types ~f:Type.values in
  let line ?(indent = 0) fmt =
    Printf.ksprintf
      (fun s ->
         let indent = Seq.init indent (fun _ -> ' ') |> String.of_seq in
         print_endline (indent ^ s))
      fmt
  in
  let print_in_test ?indent s =
    line ?indent {|let () = print_endline "%s";;|} (String.escaped s)
  in
  let seq_print_in_test ?indent s =
    line ?indent {|print_endline "%s";|} (String.escaped s)
  in
  let do_gc ?indent () =
    print_in_test ?indent " - Doing GC";
    line ?indent "let () = Gc.full_major ();;"
  in
  let per_type f = List.iter types ~f in
  let per_value f = List.iter values ~f in
  (* Iterate over the list of values zipped with itself (staggered by 1) *)
  let per_value_staircase f =
    List.iter2 values (List.tl values @ [ List.hd values]) ~f
  in
  line {|(* TEST
<<<<<<< HEAD
 flags = "-extension layouts_beta";
 include stable;|};
=======
 flags = "-extension layouts_beta -extension small_numbers";
 include beta;|};
>>>>>>> 23df0414
  if bytecode then (
    line {| bytecode;|};
  ) else (
    line {| flambda2;|};
    line {| native;|};
  );
  line {|*)|};
  line "(** This is code generated by [generate_mixed_blocks_code.ml]. *)";
  line "";
  line "(* Helper functions for manipulating the fields of a mixed record *)";
  line {|let create_string () = String.make (Random.int 100) 'a'|};
  line {|let create_int () = Random.int 0x3FFF_FFFF|};
  line {|let create_float () = Random.float Float.max_float|};
<<<<<<< HEAD
  line {|let create_float_u () = Stable.Float_u.of_float (create_float ())|};
  line {|let create_int32_u () = Stable.Int32_u.of_int32 (Random.int32 0x7FFF_FFFFl)|};
  line {|let create_int64_u () = Stable.Int64_u.of_int64 (Random.int64 0x7FFF_FFFF_FFFF_FFFFL)|};
  line {|let create_nativeint_u () = Stable.Nativeint_u.of_nativeint (Random.nativeint 0x7FFF_FFFF_FFFF_FFFFn)|};
=======
  line {|let create_float32 () = Beta.Float32.of_float (Random.float Float.max_float)|};
  line {|let create_float_u () = Stdlib__Float_u.of_float (create_float ())|};
  line {|let create_float32_u () = Beta.Float32_u.of_float32 (create_float32 ())|};
  line {|let create_int32_u () = Stdlib__Int32_u.of_int32 (Random.int32 0x7FFF_FFFFl)|};
  line {|let create_int64_u () = Stdlib__Int64_u.of_int64 (Random.int64 0x7FFF_FFFF_FFFF_FFFFL)|};
  line {|let create_nativeint_u () = Stdlib__Nativeint_u.of_nativeint (Random.nativeint 0x7FFF_FFFF_FFFF_FFFFn)|};
>>>>>>> 23df0414
  line
    {|let check_gen ~equal ~to_string ~message y1 y2 =
  if equal y1 y2 then () else
    failwith
      (Printf.sprintf "%%s: %%s <> %%s" message (to_string y1) (to_string y2))
|};
  line
   {|let check_string = check_gen ~equal:String.equal ~to_string:(fun x -> x)|};
  line {|let check_int = check_gen ~equal:Int.equal ~to_string:Int.to_string|};
  line
   {|let check_float =
  check_gen ~equal:Float.equal ~to_string:Float.to_string|};
  line
   {|let check_float32 =
  check_gen ~equal:Beta.Float32.equal ~to_string:Beta.Float32.to_string|};
  line
   {|let check_int32 =
  check_gen ~equal:Int32.equal ~to_string:Int32.to_string|};
  line
   {|let check_int64 =
  check_gen ~equal:Int64.equal ~to_string:Int64.to_string|};
  line "";
  line "(* Helper functions for testing polymorphic copying. *)";
  line
    {|
let copy_via_weak x =
  let weak = Weak.create 1 in
  Weak.set weak 0 (Some x);
  Weak.get_copy weak 0 |> Option.get|};
  line
    {|
let copy_via_tag x =
  let obj = Obj.repr x in
  Obj.with_tag (Obj.tag obj) obj |> Obj.obj;;|};
  line "";
  line {|(* Helper functions for testing polymorphic operations. *)|};
  line {|let oc = Out_channel.open_bin "/dev/null"|};
  line {|exception Unexpected_success|};
  line {|type forget = T : _ -> forget|};
  line
    {|
let expect_failure f =
  try f (); raise Unexpected_success with
  | Unexpected_success -> assert false
  | _ -> ()

let hash_expect_failure x =
  expect_failure (fun () -> ignore (Hashtbl.hash x : int))

let compare_expect_failure x y =
  expect_failure (fun () -> ignore (compare (T x) (T y) : int));
  expect_failure (fun () -> ignore ((T x) = (T y) : bool))

let compare_expect_success x y =
  ignore (compare (T x) (T y) : int);
  ignore ((T x) = (T y) : bool)

let marshal_expect_failure t =
  expect_failure (fun () -> output_value oc t)|};
  line
    {|
let check_reachable_words expected actual message =
  if expected <> actual
  then failwith (Printf.sprintf "%%s: %%d <> %%d" message expected actual)
;;|};
  line "";
  line "(* Type declarations *)";
  per_type (fun t -> line "%s" (Type.type_decl t));
  print_endline "";
  print_endline "(* Let declarations *)";
  print_in_test "Creating values";
  per_value (fun t ->
    line
      "let %s : %s = %s;;"
      (Value.value t)
      (Value.type_ t)
      (Value.construction t));
  do_gc ();
  line "";
  line "(* Copies *)";
  print_in_test "Copying values using [with] record update";
  per_value (fun t ->
    match t with
    | Constructor _ ->
        line
          "let %s = %s;;"
          (Value.value t ~base:"t_orig")
          (Value.value t)
    | Record record ->
      let field = List.hd record.fields in
      line
        "let %s = { %s%s = %s.%s };;"
        (Value.value t ~base:"t_orig")
        (match record.fields with
         | [_] -> ""
         | _ -> sprintf "%s with " (Value.value t))
        field.name
        (Value.value t)
        field.name);
  print_endline "";
  print_endline "(* Checks *)";
  let () =
    let indent = 2 in
    let line ?(indent = indent) = line ~indent in
    let seq_print_in_test ?(indent = indent) = seq_print_in_test ~indent in
    line
      "let run_checks %s ="
      (List.map values ~f:(fun t ->
         sprintf "(%s : %s)" (Value.value t) (Value.type_ t))
       |> String.concat ~sep:" ");
    seq_print_in_test "    - Marshaling";
    per_value (fun t -> line "marshal_expect_failure %s;" (Value.value t));
    seq_print_in_test "    - Hashing";
    per_value (fun t -> line "hash_expect_failure %s;" (Value.value t));
    if n > 1
    then (
      seq_print_in_test "    - Comparing";
      per_value_staircase (fun t1 t2 ->
        let fn_name =
          (* Polymorphic compare only raises an exception if
             the tags don't match.
          *)
          if Value.tag t1 = Value.tag t2
          then "compare_expect_failure"
          else "compare_expect_success"
       in
        line "%s %s %s;" fn_name
          (Value.value t1)
          (Value.value t2)));
    seq_print_in_test "    - Checking field values";
    per_value (fun t ->
        List.iter (Value.check_field_integrity t) ~f:(line "%s"));
    seq_print_in_test "    - Checking [Obj.reachable_words]";
    per_value (fun t ->
      match t with
      | Constructor _ -> ()
      | Record t ->
        let is_all_floats = Mixed_record.is_all_floats t in
        line
        {|check_reachable_words (Obj.reachable_words (Obj.repr %s)) (%d%s) "Reachable words %d";|}
          (Mixed_record.value t)
          (List.length t.fields + 1)
          (List.map t.fields ~f:(fun (field : Mixed_record.field) ->
            match field.type_ with
            | Imm -> ""
            | Float64 ->
                (* In bytecode, these fields aren't boxed and thus contribute
                    two words to the reachable words (the header and the
                    single-field payload).
                *)
                if not bytecode then "" else " + 2"
            | Float32 | Bits64 | Bits32 | Word ->
              (* Same as float64, except these are custom blocks in bytecode,
                 which involve still another field. *)
                if not bytecode then "" else " + 3"
            | Float ->
                (* The bytecode condition is the same as commented for [Float64].
                    Additionally, if the record is not all floats, then this field
                    is stored boxed.
                *)
                if is_all_floats && not bytecode then "" else " + 2"
            | Str ->
                sprintf " + Obj.reachable_words (Obj.repr t%d.%s)"
                  t.index field.name)
          |> String.concat ~sep:"")
          t.index);
    line "();;"
  in
  let run_checks ?indent () =
    print_in_test " - Running checks";
    line
      ?indent
      "let () = run_checks %s;;"
      (List.map values ~f:Value.value |> String.concat ~sep:" ")
  in
  run_checks ();
  do_gc ();
  run_checks ();
  print_in_test "Copying values via [Stdlib.Weak]";
  per_value (fun t ->
    line
      "let %s : %s = copy_via_weak %s"
      (Value.value t)
      (Value.type_ t)
      (Value.value t));
  run_checks ();
  do_gc ();
  run_checks ();
  print_in_test "Copying values via [Obj.with_tag]";
  per_value (fun t ->
    line
      "let %s : %s = copy_via_tag %s"
      (Value.value t)
      (Value.type_ t)
      (Value.value t));
  run_checks ();
  do_gc ();
  run_checks ();
  line "";
  line "(* Testing local allocation *)";
  line {|external opaque_ignore : ('a [@local_opt]) -> unit = "%%opaque"|};
  print_endline "let go () =";
  let () =
    let indent = 2 in
    let line ?(indent = indent) = line ~indent in
    per_value (fun t ->
      line
        "let local_ %s : %s = %s in"
        (Value.value t)
        (Value.type_ t)
        (Value.construction t));
    line "  let module _ = struct";
    do_gc () ~indent:4;
    line "end in";
    per_value (fun t -> line "opaque_ignore %s;" (Value.value t));
    line "();;"
  in
  print_in_test "Testing local allocations";
  print_endline "let () = go ();;"
;;

let () =
  let n, bytecode =
    match Sys.argv with
    | [| _; n; "native" |] -> n, false
    | [| _; n; "byte" |] -> n, true
    | _ -> failwith (Printf.sprintf "Usage: %s N <byte|native>" Sys.argv.(0))
  in
  main (int_of_string n) ~bytecode<|MERGE_RESOLUTION|>--- conflicted
+++ resolved
@@ -233,18 +233,11 @@
     | Str -> "check_string", None
     | Imm -> "check_int", None
     | Float -> "check_float", None
-<<<<<<< HEAD
     | Float64 -> "check_float", Some "Stable.Float_u.to_float"
+    | Float32 -> "check_float32", Some "Beta.Float32_u.to_float32"
     | Bits32 -> "check_int32", Some "Stable.Int32_u.to_int32"
     | Bits64 -> "check_int64", Some "Stable.Int64_u.to_int64"
     | Word -> "check_int", Some "Stable.Nativeint_u.to_int"
-=======
-    | Float64 -> "check_float", Some "Stdlib__Float_u.to_float"
-    | Float32 -> "check_float32", Some "Beta.Float32_u.to_float32"
-    | Bits32 -> "check_int32", Some "Stdlib__Int32_u.to_int32"
-    | Bits64 -> "check_int64", Some "Stdlib__Int64_u.to_int64"
-    | Word -> "check_int", Some "Stdlib__Nativeint_u.to_int"
->>>>>>> 23df0414
   in
   let transform access =
     match transformation with
@@ -572,13 +565,9 @@
     List.iter2 values (List.tl values @ [ List.hd values]) ~f
   in
   line {|(* TEST
-<<<<<<< HEAD
- flags = "-extension layouts_beta";
+ flags = "-extension layouts_beta -extension small_numbers";
+ include beta;
  include stable;|};
-=======
- flags = "-extension layouts_beta -extension small_numbers";
- include beta;|};
->>>>>>> 23df0414
   if bytecode then (
     line {| bytecode;|};
   ) else (
@@ -592,19 +581,12 @@
   line {|let create_string () = String.make (Random.int 100) 'a'|};
   line {|let create_int () = Random.int 0x3FFF_FFFF|};
   line {|let create_float () = Random.float Float.max_float|};
-<<<<<<< HEAD
+  line {|let create_float32 () = Beta.Float32.of_float (Random.float Float.max_float)|};
   line {|let create_float_u () = Stable.Float_u.of_float (create_float ())|};
+  line {|let create_float32_u () = Beta.Float32_u.of_float32 (create_float32 ())|};
   line {|let create_int32_u () = Stable.Int32_u.of_int32 (Random.int32 0x7FFF_FFFFl)|};
   line {|let create_int64_u () = Stable.Int64_u.of_int64 (Random.int64 0x7FFF_FFFF_FFFF_FFFFL)|};
   line {|let create_nativeint_u () = Stable.Nativeint_u.of_nativeint (Random.nativeint 0x7FFF_FFFF_FFFF_FFFFn)|};
-=======
-  line {|let create_float32 () = Beta.Float32.of_float (Random.float Float.max_float)|};
-  line {|let create_float_u () = Stdlib__Float_u.of_float (create_float ())|};
-  line {|let create_float32_u () = Beta.Float32_u.of_float32 (create_float32 ())|};
-  line {|let create_int32_u () = Stdlib__Int32_u.of_int32 (Random.int32 0x7FFF_FFFFl)|};
-  line {|let create_int64_u () = Stdlib__Int64_u.of_int64 (Random.int64 0x7FFF_FFFF_FFFF_FFFFL)|};
-  line {|let create_nativeint_u () = Stdlib__Nativeint_u.of_nativeint (Random.nativeint 0x7FFF_FFFF_FFFF_FFFFn)|};
->>>>>>> 23df0414
   line
     {|let check_gen ~equal ~to_string ~message y1 y2 =
   if equal y1 y2 then () else
