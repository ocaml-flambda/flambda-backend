[
  signature_item (stop_after_parsing_intf.mli[12,306+0]..[12,306+61])
    Psig_value
    value_description "x" (stop_after_parsing_intf.mli[12,306+4]..[12,306+5]) (stop_after_parsing_intf.mli[12,306+0]..[12,306+61])
      core_type (stop_after_parsing_intf.mli[12,306+8]..[12,306+61])
        Ptyp_constr "Module_that_does_not_exists.type_that_does_not_exists" (stop_after_parsing_intf.mli[12,306+8]..[12,306+61])
        []
      []
<<<<<<< HEAD
      modalities
=======
>>>>>>> b2f73409
      []
]
<|MERGE_RESOLUTION|>--- conflicted
+++ resolved
@@ -5,10 +5,7 @@
       core_type (stop_after_parsing_intf.mli[12,306+8]..[12,306+61])
         Ptyp_constr "Module_that_does_not_exists.type_that_does_not_exists" (stop_after_parsing_intf.mli[12,306+8]..[12,306+61])
         []
+      modalities
       []
-<<<<<<< HEAD
-      modalities
-=======
->>>>>>> b2f73409
       []
 ]
