(setglobal Comparison_table!
  (let
    (gen_cmp = (function {nlocal = 0} x y : int (caml_compare x y))
     int_cmp = (function {nlocal = 0} x[int] y[int] : int (compare_ints x y))
     bool_cmp =
       (function {nlocal = 0} x[int] y[int] : int (compare_ints x y))
     intlike_cmp =
       (function {nlocal = 0} x[int] y[int] : int (compare_ints x y))
     float_cmp =
       (function {nlocal = 0} x[float] y[float] : int
         (compare_floats float x y))
     string_cmp = (function {nlocal = 0} x y : int (caml_string_compare x y))
     int32_cmp =
       (function {nlocal = 0} x[int32] y[int32] : int
         (compare_bints int32 x y))
     int64_cmp =
       (function {nlocal = 0} x[int64] y[int64] : int
         (compare_bints int64 x y))
     nativeint_cmp =
       (function {nlocal = 0} x[nativeint] y[nativeint] : int
         (compare_bints nativeint x y))
     gen_eq = (function {nlocal = 0} x y : int (caml_equal x y))
     int_eq = (function {nlocal = 0} x[int] y[int] : int (== x y))
     bool_eq = (function {nlocal = 0} x[int] y[int] : int (== x y))
     intlike_eq = (function {nlocal = 0} x[int] y[int] : int (== x y))
     float_eq =
       (function {nlocal = 0} x[float] y[float] : int (Float.== x y))
     string_eq = (function {nlocal = 0} x y : int (caml_string_equal x y))
     int32_eq =
       (function {nlocal = 0} x[int32] y[int32] : int (Int32.== x y))
     int64_eq =
       (function {nlocal = 0} x[int64] y[int64] : int (Int64.== x y))
     nativeint_eq =
       (function {nlocal = 0} x[nativeint] y[nativeint] : int
         (Nativeint.== x y))
     gen_ne = (function {nlocal = 0} x y : int (caml_notequal x y))
     int_ne = (function {nlocal = 0} x[int] y[int] : int (!= x y))
     bool_ne = (function {nlocal = 0} x[int] y[int] : int (!= x y))
     intlike_ne = (function {nlocal = 0} x[int] y[int] : int (!= x y))
     float_ne =
       (function {nlocal = 0} x[float] y[float] : int (Float.!= x y))
     string_ne = (function {nlocal = 0} x y : int (caml_string_notequal x y))
     int32_ne =
       (function {nlocal = 0} x[int32] y[int32] : int (Int32.!= x y))
     int64_ne =
       (function {nlocal = 0} x[int64] y[int64] : int (Int64.!= x y))
     nativeint_ne =
       (function {nlocal = 0} x[nativeint] y[nativeint] : int
         (Nativeint.!= x y))
     gen_lt = (function {nlocal = 0} x y : int (caml_lessthan x y))
     int_lt = (function {nlocal = 0} x[int] y[int] : int (< x y))
     bool_lt = (function {nlocal = 0} x[int] y[int] : int (< x y))
     intlike_lt = (function {nlocal = 0} x[int] y[int] : int (< x y))
     float_lt = (function {nlocal = 0} x[float] y[float] : int (Float.< x y))
     string_lt = (function {nlocal = 0} x y : int (caml_string_lessthan x y))
     int32_lt = (function {nlocal = 0} x[int32] y[int32] : int (Int32.< x y))
     int64_lt = (function {nlocal = 0} x[int64] y[int64] : int (Int64.< x y))
     nativeint_lt =
       (function {nlocal = 0} x[nativeint] y[nativeint] : int
         (Nativeint.< x y))
     gen_gt = (function {nlocal = 0} x y : int (caml_greaterthan x y))
     int_gt = (function {nlocal = 0} x[int] y[int] : int (> x y))
     bool_gt = (function {nlocal = 0} x[int] y[int] : int (> x y))
     intlike_gt = (function {nlocal = 0} x[int] y[int] : int (> x y))
     float_gt = (function {nlocal = 0} x[float] y[float] : int (Float.> x y))
     string_gt =
       (function {nlocal = 0} x y : int (caml_string_greaterthan x y))
     int32_gt = (function {nlocal = 0} x[int32] y[int32] : int (Int32.> x y))
     int64_gt = (function {nlocal = 0} x[int64] y[int64] : int (Int64.> x y))
     nativeint_gt =
       (function {nlocal = 0} x[nativeint] y[nativeint] : int
         (Nativeint.> x y))
     gen_le = (function {nlocal = 0} x y : int (caml_lessequal x y))
     int_le = (function {nlocal = 0} x[int] y[int] : int (<= x y))
     bool_le = (function {nlocal = 0} x[int] y[int] : int (<= x y))
     intlike_le = (function {nlocal = 0} x[int] y[int] : int (<= x y))
     float_le =
       (function {nlocal = 0} x[float] y[float] : int (Float.<= x y))
     string_le =
       (function {nlocal = 0} x y : int (caml_string_lessequal x y))
     int32_le =
       (function {nlocal = 0} x[int32] y[int32] : int (Int32.<= x y))
     int64_le =
       (function {nlocal = 0} x[int64] y[int64] : int (Int64.<= x y))
     nativeint_le =
       (function {nlocal = 0} x[nativeint] y[nativeint] : int
         (Nativeint.<= x y))
     gen_ge = (function {nlocal = 0} x y : int (caml_greaterequal x y))
     int_ge = (function {nlocal = 0} x[int] y[int] : int (>= x y))
     bool_ge = (function {nlocal = 0} x[int] y[int] : int (>= x y))
     intlike_ge = (function {nlocal = 0} x[int] y[int] : int (>= x y))
     float_ge =
       (function {nlocal = 0} x[float] y[float] : int (Float.>= x y))
     string_ge =
       (function {nlocal = 0} x y : int (caml_string_greaterequal x y))
     int32_ge =
       (function {nlocal = 0} x[int32] y[int32] : int (Int32.>= x y))
     int64_ge =
       (function {nlocal = 0} x[int64] y[int64] : int (Int64.>= x y))
     nativeint_ge =
       (function {nlocal = 0} x[nativeint] y[nativeint] : int
         (Nativeint.>= x y))
     eta_gen_cmp =
       (function {nlocal = 0} prim prim stub ignore assert all zero_alloc
         : int (caml_compare prim prim))
     eta_int_cmp =
       (function {nlocal = 0} prim[int] prim[int] stub
         ignore assert all zero_alloc : int (compare_ints prim prim))
     eta_bool_cmp =
       (function {nlocal = 0} prim[int] prim[int] stub
         ignore assert all zero_alloc : int (compare_ints prim prim))
     eta_intlike_cmp =
       (function {nlocal = 0} prim[int] prim[int] stub
         ignore assert all zero_alloc : int (compare_ints prim prim))
     eta_float_cmp =
       (function {nlocal = 0} prim[float] prim[float] stub
<<<<<<< HEAD
         ignore assert all zero_alloc : int (compare_floats float prim prim))
=======
         ignore assert all zero_alloc : int (compare_floats prim prim))
>>>>>>> main
     eta_string_cmp =
       (function {nlocal = 0} prim prim stub ignore assert all zero_alloc
         : int (caml_string_compare prim prim))
     eta_int32_cmp =
       (function {nlocal = 0} prim[int32] prim[int32] stub
         ignore assert all zero_alloc : int (compare_bints int32 prim prim))
     eta_int64_cmp =
       (function {nlocal = 0} prim[int64] prim[int64] stub
         ignore assert all zero_alloc : int (compare_bints int64 prim prim))
     eta_nativeint_cmp =
       (function {nlocal = 0} prim[nativeint] prim[nativeint] stub
         ignore assert all zero_alloc : int
         (compare_bints nativeint prim prim))
     eta_gen_eq =
       (function {nlocal = 0} prim prim stub ignore assert all zero_alloc
         : int (caml_equal prim prim))
     eta_int_eq =
       (function {nlocal = 0} prim[int] prim[int] stub
         ignore assert all zero_alloc : int (== prim prim))
     eta_bool_eq =
       (function {nlocal = 0} prim[int] prim[int] stub
         ignore assert all zero_alloc : int (== prim prim))
     eta_intlike_eq =
       (function {nlocal = 0} prim[int] prim[int] stub
         ignore assert all zero_alloc : int (== prim prim))
     eta_float_eq =
       (function {nlocal = 0} prim[float] prim[float] stub
<<<<<<< HEAD
         ignore assert all zero_alloc : int (Float.== prim prim))
=======
         ignore assert all zero_alloc : int (==. prim prim))
>>>>>>> main
     eta_string_eq =
       (function {nlocal = 0} prim prim stub ignore assert all zero_alloc
         : int (caml_string_equal prim prim))
     eta_int32_eq =
       (function {nlocal = 0} prim[int32] prim[int32] stub
         ignore assert all zero_alloc : int (Int32.== prim prim))
     eta_int64_eq =
       (function {nlocal = 0} prim[int64] prim[int64] stub
         ignore assert all zero_alloc : int (Int64.== prim prim))
     eta_nativeint_eq =
       (function {nlocal = 0} prim[nativeint] prim[nativeint] stub
         ignore assert all zero_alloc : int (Nativeint.== prim prim))
     eta_gen_ne =
       (function {nlocal = 0} prim prim stub ignore assert all zero_alloc
         : int (caml_notequal prim prim))
     eta_int_ne =
       (function {nlocal = 0} prim[int] prim[int] stub
         ignore assert all zero_alloc : int (!= prim prim))
     eta_bool_ne =
       (function {nlocal = 0} prim[int] prim[int] stub
         ignore assert all zero_alloc : int (!= prim prim))
     eta_intlike_ne =
       (function {nlocal = 0} prim[int] prim[int] stub
         ignore assert all zero_alloc : int (!= prim prim))
     eta_float_ne =
       (function {nlocal = 0} prim[float] prim[float] stub
<<<<<<< HEAD
         ignore assert all zero_alloc : int (Float.!= prim prim))
=======
         ignore assert all zero_alloc : int (!=. prim prim))
>>>>>>> main
     eta_string_ne =
       (function {nlocal = 0} prim prim stub ignore assert all zero_alloc
         : int (caml_string_notequal prim prim))
     eta_int32_ne =
       (function {nlocal = 0} prim[int32] prim[int32] stub
         ignore assert all zero_alloc : int (Int32.!= prim prim))
     eta_int64_ne =
       (function {nlocal = 0} prim[int64] prim[int64] stub
         ignore assert all zero_alloc : int (Int64.!= prim prim))
     eta_nativeint_ne =
       (function {nlocal = 0} prim[nativeint] prim[nativeint] stub
         ignore assert all zero_alloc : int (Nativeint.!= prim prim))
     eta_gen_lt =
       (function {nlocal = 0} prim prim stub ignore assert all zero_alloc
         : int (caml_lessthan prim prim))
     eta_int_lt =
       (function {nlocal = 0} prim[int] prim[int] stub
         ignore assert all zero_alloc : int (< prim prim))
     eta_bool_lt =
       (function {nlocal = 0} prim[int] prim[int] stub
         ignore assert all zero_alloc : int (< prim prim))
     eta_intlike_lt =
       (function {nlocal = 0} prim[int] prim[int] stub
         ignore assert all zero_alloc : int (< prim prim))
     eta_float_lt =
       (function {nlocal = 0} prim[float] prim[float] stub
<<<<<<< HEAD
         ignore assert all zero_alloc : int (Float.< prim prim))
=======
         ignore assert all zero_alloc : int (<. prim prim))
>>>>>>> main
     eta_string_lt =
       (function {nlocal = 0} prim prim stub ignore assert all zero_alloc
         : int (caml_string_lessthan prim prim))
     eta_int32_lt =
       (function {nlocal = 0} prim[int32] prim[int32] stub
         ignore assert all zero_alloc : int (Int32.< prim prim))
     eta_int64_lt =
       (function {nlocal = 0} prim[int64] prim[int64] stub
         ignore assert all zero_alloc : int (Int64.< prim prim))
     eta_nativeint_lt =
       (function {nlocal = 0} prim[nativeint] prim[nativeint] stub
         ignore assert all zero_alloc : int (Nativeint.< prim prim))
     eta_gen_gt =
       (function {nlocal = 0} prim prim stub ignore assert all zero_alloc
         : int (caml_greaterthan prim prim))
     eta_int_gt =
       (function {nlocal = 0} prim[int] prim[int] stub
         ignore assert all zero_alloc : int (> prim prim))
     eta_bool_gt =
       (function {nlocal = 0} prim[int] prim[int] stub
         ignore assert all zero_alloc : int (> prim prim))
     eta_intlike_gt =
       (function {nlocal = 0} prim[int] prim[int] stub
         ignore assert all zero_alloc : int (> prim prim))
     eta_float_gt =
       (function {nlocal = 0} prim[float] prim[float] stub
<<<<<<< HEAD
         ignore assert all zero_alloc : int (Float.> prim prim))
=======
         ignore assert all zero_alloc : int (>. prim prim))
>>>>>>> main
     eta_string_gt =
       (function {nlocal = 0} prim prim stub ignore assert all zero_alloc
         : int (caml_string_greaterthan prim prim))
     eta_int32_gt =
       (function {nlocal = 0} prim[int32] prim[int32] stub
         ignore assert all zero_alloc : int (Int32.> prim prim))
     eta_int64_gt =
       (function {nlocal = 0} prim[int64] prim[int64] stub
         ignore assert all zero_alloc : int (Int64.> prim prim))
     eta_nativeint_gt =
       (function {nlocal = 0} prim[nativeint] prim[nativeint] stub
         ignore assert all zero_alloc : int (Nativeint.> prim prim))
     eta_gen_le =
       (function {nlocal = 0} prim prim stub ignore assert all zero_alloc
         : int (caml_lessequal prim prim))
     eta_int_le =
       (function {nlocal = 0} prim[int] prim[int] stub
         ignore assert all zero_alloc : int (<= prim prim))
     eta_bool_le =
       (function {nlocal = 0} prim[int] prim[int] stub
         ignore assert all zero_alloc : int (<= prim prim))
     eta_intlike_le =
       (function {nlocal = 0} prim[int] prim[int] stub
         ignore assert all zero_alloc : int (<= prim prim))
     eta_float_le =
       (function {nlocal = 0} prim[float] prim[float] stub
<<<<<<< HEAD
         ignore assert all zero_alloc : int (Float.<= prim prim))
=======
         ignore assert all zero_alloc : int (<=. prim prim))
>>>>>>> main
     eta_string_le =
       (function {nlocal = 0} prim prim stub ignore assert all zero_alloc
         : int (caml_string_lessequal prim prim))
     eta_int32_le =
       (function {nlocal = 0} prim[int32] prim[int32] stub
         ignore assert all zero_alloc : int (Int32.<= prim prim))
     eta_int64_le =
       (function {nlocal = 0} prim[int64] prim[int64] stub
         ignore assert all zero_alloc : int (Int64.<= prim prim))
     eta_nativeint_le =
       (function {nlocal = 0} prim[nativeint] prim[nativeint] stub
         ignore assert all zero_alloc : int (Nativeint.<= prim prim))
     eta_gen_ge =
       (function {nlocal = 0} prim prim stub ignore assert all zero_alloc
         : int (caml_greaterequal prim prim))
     eta_int_ge =
       (function {nlocal = 0} prim[int] prim[int] stub
         ignore assert all zero_alloc : int (>= prim prim))
     eta_bool_ge =
       (function {nlocal = 0} prim[int] prim[int] stub
         ignore assert all zero_alloc : int (>= prim prim))
     eta_intlike_ge =
       (function {nlocal = 0} prim[int] prim[int] stub
         ignore assert all zero_alloc : int (>= prim prim))
     eta_float_ge =
       (function {nlocal = 0} prim[float] prim[float] stub
<<<<<<< HEAD
         ignore assert all zero_alloc : int (Float.>= prim prim))
=======
         ignore assert all zero_alloc : int (>=. prim prim))
>>>>>>> main
     eta_string_ge =
       (function {nlocal = 0} prim prim stub ignore assert all zero_alloc
         : int (caml_string_greaterequal prim prim))
     eta_int32_ge =
       (function {nlocal = 0} prim[int32] prim[int32] stub
         ignore assert all zero_alloc : int (Int32.>= prim prim))
     eta_int64_ge =
       (function {nlocal = 0} prim[int64] prim[int64] stub
         ignore assert all zero_alloc : int (Int64.>= prim prim))
     eta_nativeint_ge =
       (function {nlocal = 0} prim[nativeint] prim[nativeint] stub
         ignore assert all zero_alloc : int (Nativeint.>= prim prim))
     int_vec =[(consts (0))
               (non_consts ([0: *, [(consts (0)) (non_consts ([0: *, *]))]]))]
       [0: [0: 1 1] [0: [0: 1 2] [0: [0: 2 1] 0]]]
     bool_vec =[(consts (0))
                (non_consts ([0: *, [(consts (0)) (non_consts ([0: *, *]))]]))]
       [0: [0: 0 0] [0: [0: 0 1] [0: [0: 1 0] 0]]]
     intlike_vec =[(consts (0))
                   (non_consts ([0: *,
                                 [(consts (0)) (non_consts ([0: *, *]))]]))]
       [0: [0: 0 0] [0: [0: 0 1] [0: [0: 1 0] 0]]]
     float_vec =[(consts (0))
                 (non_consts ([0: *, [(consts (0)) (non_consts ([0: *, *]))]]))]
       [0: [0: 1. 1.] [0: [0: 1. 2.] [0: [0: 2. 1.] 0]]]
     string_vec =[(consts (0))
                  (non_consts ([0: *,
                                [(consts (0)) (non_consts ([0: *, *]))]]))]
       [0: [0: "1" "1"] [0: [0: "1" "2"] [0: [0: "2" "1"] 0]]]
     int32_vec =[(consts (0))
                 (non_consts ([0: *, [(consts (0)) (non_consts ([0: *, *]))]]))]
       [0: [0: 1l 1l] [0: [0: 1l 2l] [0: [0: 2l 1l] 0]]]
     int64_vec =[(consts (0))
                 (non_consts ([0: *, [(consts (0)) (non_consts ([0: *, *]))]]))]
       [0: [0: 1L 1L] [0: [0: 1L 2L] [0: [0: 2L 1L] 0]]]
     nativeint_vec =[(consts (0))
                     (non_consts ([0: *,
                                   [(consts (0)) (non_consts ([0: *, *]))]]))]
       [0: [0: 1n 1n] [0: [0: 1n 2n] [0: [0: 2n 1n] 0]]]
     test_vec =
       (function {nlocal = 0} cmp eq ne lt gt le ge
         vec[(consts (0))
             (non_consts ([0: *, [(consts (0)) (non_consts ([0: *, *]))]]))]
         [(consts ())
          (non_consts ([0: [(consts ()) (non_consts ([0: *, *]))],
                        [(consts (0)) (non_consts ([0: *, *]))]]))](let
                                                                    (uncurry =
                                                                    (function
                                                                    {nlocal = 0}
                                                                    f
                                                                    param
                                                                    [(consts ())
                                                                    (non_consts (
                                                                    [0: *, *]))]
                                                                    (apply f
                                                                    (field_imm 0
                                                                    param)
                                                                    (field_imm 1
                                                                    param)))
                                                                    map =
                                                                    (function
                                                                    {nlocal = 0}
                                                                    f
                                                                    l[(consts (0))
                                                                    (non_consts (
                                                                    [0: *,
                                                                    [(consts (0))
                                                                    (non_consts (
                                                                    [0: *, *]))]]))]
                                                                    [(consts (0))
                                                                    (non_consts (
                                                                    [0: *,
                                                                    [(consts (0))
                                                                    (non_consts (
                                                                    [0: *, *]))]]))]
                                                                    (apply
                                                                    (field_imm 19
                                                                    (global Stdlib__List!))
                                                                    (apply
                                                                    uncurry
                                                                    f) l)))
                                                                    (makeblock 0 (
                                                                    [(consts ())
                                                                    (non_consts (
                                                                    [0:
                                                                    [(consts (0))
                                                                    (non_consts (
                                                                    [0: *, *]))],
                                                                    [(consts (0))
                                                                    (non_consts (
                                                                    [0: *, *]))]]))],
                                                                    [(consts (0))
                                                                    (non_consts (
                                                                    [0: *,
                                                                    [(consts (0))
                                                                    (non_consts (
                                                                    [0: *, *]))]]))])
                                                                    (makeblock 0 (
                                                                    [(consts (0))
                                                                    (non_consts (
                                                                    [0: *,
                                                                    [(consts (0))
                                                                    (non_consts (
                                                                    [0: *, *]))]]))],
                                                                    [(consts (0))
                                                                    (non_consts (
                                                                    [0: *,
                                                                    [(consts (0))
                                                                    (non_consts (
                                                                    [0: *, *]))]]))])
                                                                    (apply
                                                                    map
                                                                    gen_cmp
                                                                    vec)
                                                                    (apply
                                                                    map cmp
                                                                    vec))
                                                                    (apply
                                                                    map
                                                                    (function
                                                                    {nlocal = 0}
                                                                    gen spec
                                                                    [(consts ())
                                                                    (non_consts (
                                                                    [0:
                                                                    [(consts (0))
                                                                    (non_consts (
                                                                    [0: *, *]))],
                                                                    [(consts (0))
                                                                    (non_consts (
                                                                    [0: *, *]))]]))]
                                                                    (makeblock 0 (
                                                                    [(consts (0))
                                                                    (non_consts (
                                                                    [0: *,
                                                                    [(consts (0))
                                                                    (non_consts (
                                                                    [0: *, *]))]]))],
                                                                    [(consts (0))
                                                                    (non_consts (
                                                                    [0: *,
                                                                    [(consts (0))
                                                                    (non_consts (
                                                                    [0: *, *]))]]))])
                                                                    (apply
                                                                    map gen
                                                                    vec)
                                                                    (apply
                                                                    map spec
                                                                    vec)))
                                                                    (makeblock 0 (
                                                                    [(consts ())
                                                                    (non_consts (
                                                                    [0: *, *]))],
                                                                    [(consts (0))
                                                                    (non_consts (
                                                                    [0: *,
                                                                    [(consts (0))
                                                                    (non_consts (
                                                                    [0: *, *]))]]))])
                                                                    (makeblock 0
                                                                    gen_eq
                                                                    eq)
                                                                    (makeblock 0 (
                                                                    [(consts ())
                                                                    (non_consts (
                                                                    [0: *, *]))],
                                                                    [(consts (0))
                                                                    (non_consts (
                                                                    [0: *,
                                                                    [(consts (0))
                                                                    (non_consts (
                                                                    [0: *, *]))]]))])
                                                                    (makeblock 0
                                                                    gen_ne
                                                                    ne)
                                                                    (makeblock 0 (
                                                                    [(consts ())
                                                                    (non_consts (
                                                                    [0: *, *]))],
                                                                    [(consts (0))
                                                                    (non_consts (
                                                                    [0: *,
                                                                    [(consts (0))
                                                                    (non_consts (
                                                                    [0: *, *]))]]))])
                                                                    (makeblock 0
                                                                    gen_lt
                                                                    lt)
                                                                    (makeblock 0 (
                                                                    [(consts ())
                                                                    (non_consts (
                                                                    [0: *, *]))],
                                                                    [(consts (0))
                                                                    (non_consts (
                                                                    [0: *,
                                                                    [(consts (0))
                                                                    (non_consts (
                                                                    [0: *, *]))]]))])
                                                                    (makeblock 0
                                                                    gen_gt
                                                                    gt)
                                                                    (makeblock 0 (
                                                                    [(consts ())
                                                                    (non_consts (
                                                                    [0: *, *]))],
                                                                    [(consts (0))
                                                                    (non_consts (
                                                                    [0: *,
                                                                    [(consts (0))
                                                                    (non_consts (
                                                                    [0: *, *]))]]))])
                                                                    (makeblock 0
                                                                    gen_le
                                                                    le)
                                                                    (makeblock 0 (
                                                                    [(consts ())
                                                                    (non_consts (
                                                                    [0: *, *]))],
                                                                    [(consts (0))
                                                                    (non_consts (
                                                                    [0: *,
                                                                    [(consts (0))
                                                                    (non_consts (
                                                                    [0: *, *]))]]))])
                                                                    (makeblock 0
                                                                    gen_ge
                                                                    ge) 0)))))))))))
    (seq
      (apply test_vec int_cmp int_eq int_ne int_lt int_gt int_le int_ge
        int_vec)
      (apply test_vec bool_cmp bool_eq bool_ne bool_lt bool_gt bool_le
        bool_ge bool_vec)
      (apply test_vec intlike_cmp intlike_eq intlike_ne intlike_lt intlike_gt
        intlike_le intlike_ge intlike_vec)
      (apply test_vec float_cmp float_eq float_ne float_lt float_gt float_le
        float_ge float_vec)
      (apply test_vec string_cmp string_eq string_ne string_lt string_gt
        string_le string_ge string_vec)
      (apply test_vec int32_cmp int32_eq int32_ne int32_lt int32_gt int32_le
        int32_ge int32_vec)
      (apply test_vec int64_cmp int64_eq int64_ne int64_lt int64_gt int64_le
        int64_ge int64_vec)
      (apply test_vec nativeint_cmp nativeint_eq nativeint_ne nativeint_lt
        nativeint_gt nativeint_le nativeint_ge nativeint_vec)
      (let
        (eta_test_vec =
           (function {nlocal = 0} cmp eq ne lt gt le ge
             vec[(consts (0))
                 (non_consts ([0: *, [(consts (0)) (non_consts ([0: *, *]))]]))]
             [(consts ())
              (non_consts ([0: [(consts ()) (non_consts ([0: *, *]))],
                            [(consts (0)) (non_consts ([0: *, *]))]]))]
             (let
               (uncurry =
                  (function {nlocal = 0} f
                    param[(consts ()) (non_consts ([0: *, *]))]
                    (apply f (field_imm 0 param) (field_imm 1 param)))
                map =
                  (function {nlocal = 0} f
                    l[(consts (0))
                      (non_consts ([0: *,
                                    [(consts (0)) (non_consts ([0: *, *]))]]))]
                    [(consts (0))
                     (non_consts ([0: *,
                                   [(consts (0)) (non_consts ([0: *, *]))]]))]
                    (apply (field_imm 19 (global Stdlib__List!))
                      (apply uncurry f) l)))
               (makeblock 0 ([(consts ())
                              (non_consts ([0:
                                            [(consts (0))
                                             (non_consts ([0: *, *]))],
                                            [(consts (0))
                                             (non_consts ([0: *, *]))]]))],
                 [(consts (0))
                  (non_consts ([0: *,
                                [(consts (0)) (non_consts ([0: *, *]))]]))])
                 (makeblock 0 ([(consts (0))
                                (non_consts ([0: *,
                                              [(consts (0))
                                               (non_consts ([0: *, *]))]]))],
                   [(consts (0))
                    (non_consts ([0: *,
                                  [(consts (0)) (non_consts ([0: *, *]))]]))])
                   (apply map eta_gen_cmp vec) (apply map cmp vec))
                 (apply map
                   (function {nlocal = 0} gen spec
                     [(consts ())
                      (non_consts ([0:
                                    [(consts (0)) (non_consts ([0: *, *]))],
                                    [(consts (0)) (non_consts ([0: *, *]))]]))]
                     (makeblock 0 ([(consts (0))
                                    (non_consts ([0: *,
                                                  [(consts (0))
                                                   (non_consts ([0: *, *]))]]))],
                       [(consts (0))
                        (non_consts ([0: *,
                                      [(consts (0)) (non_consts ([0: *, *]))]]))])
                       (apply map gen vec) (apply map spec vec)))
                   (makeblock 0 ([(consts ()) (non_consts ([0: *, *]))],
                     [(consts (0))
                      (non_consts ([0: *,
                                    [(consts (0)) (non_consts ([0: *, *]))]]))])
                     (makeblock 0 eta_gen_eq eq)
                     (makeblock 0 ([(consts ()) (non_consts ([0: *, *]))],
                       [(consts (0))
                        (non_consts ([0: *,
                                      [(consts (0)) (non_consts ([0: *, *]))]]))])
                       (makeblock 0 eta_gen_ne ne)
                       (makeblock 0 ([(consts ()) (non_consts ([0: *, *]))],
                         [(consts (0))
                          (non_consts ([0: *,
                                        [(consts (0))
                                         (non_consts ([0: *, *]))]]))])
                         (makeblock 0 eta_gen_lt lt)
                         (makeblock 0 ([(consts ()) (non_consts ([0: *, *]))],
                           [(consts (0))
                            (non_consts ([0: *,
                                          [(consts (0))
                                           (non_consts ([0: *, *]))]]))])
                           (makeblock 0 eta_gen_gt gt)
                           (makeblock 0 ([(consts ())
                                          (non_consts ([0: *, *]))],[(consts (0))
                                                                    (non_consts (
                                                                    [0: *,
                                                                    [(consts (0))
                                                                    (non_consts (
                                                                    [0: *, *]))]]))])
                             (makeblock 0 eta_gen_le le)
                             (makeblock 0 ([(consts ())
                                            (non_consts ([0: *, *]))],
                               [(consts (0))
                                (non_consts ([0: *,
                                              [(consts (0))
                                               (non_consts ([0: *, *]))]]))])
                               (makeblock 0 eta_gen_ge ge) 0)))))))))))
        (seq
          (apply eta_test_vec eta_int_cmp eta_int_eq eta_int_ne eta_int_lt
            eta_int_gt eta_int_le eta_int_ge int_vec)
          (apply eta_test_vec eta_bool_cmp eta_bool_eq eta_bool_ne
            eta_bool_lt eta_bool_gt eta_bool_le eta_bool_ge bool_vec)
          (apply eta_test_vec eta_intlike_cmp eta_intlike_eq eta_intlike_ne
            eta_intlike_lt eta_intlike_gt eta_intlike_le eta_intlike_ge
            intlike_vec)
          (apply eta_test_vec eta_float_cmp eta_float_eq eta_float_ne
            eta_float_lt eta_float_gt eta_float_le eta_float_ge float_vec)
          (apply eta_test_vec eta_string_cmp eta_string_eq eta_string_ne
            eta_string_lt eta_string_gt eta_string_le eta_string_ge
            string_vec)
          (apply eta_test_vec eta_int32_cmp eta_int32_eq eta_int32_ne
            eta_int32_lt eta_int32_gt eta_int32_le eta_int32_ge int32_vec)
          (apply eta_test_vec eta_int64_cmp eta_int64_eq eta_int64_ne
            eta_int64_lt eta_int64_gt eta_int64_le eta_int64_ge int64_vec)
          (apply eta_test_vec eta_nativeint_cmp eta_nativeint_eq
            eta_nativeint_ne eta_nativeint_lt eta_nativeint_gt
            eta_nativeint_le eta_nativeint_ge nativeint_vec)
          (makeblock 0 gen_cmp int_cmp bool_cmp intlike_cmp float_cmp
            string_cmp int32_cmp int64_cmp nativeint_cmp gen_eq int_eq
            bool_eq intlike_eq float_eq string_eq int32_eq int64_eq
            nativeint_eq gen_ne int_ne bool_ne intlike_ne float_ne string_ne
            int32_ne int64_ne nativeint_ne gen_lt int_lt bool_lt intlike_lt
            float_lt string_lt int32_lt int64_lt nativeint_lt gen_gt int_gt
            bool_gt intlike_gt float_gt string_gt int32_gt int64_gt
            nativeint_gt gen_le int_le bool_le intlike_le float_le string_le
            int32_le int64_le nativeint_le gen_ge int_ge bool_ge intlike_ge
            float_ge string_ge int32_ge int64_ge nativeint_ge eta_gen_cmp
            eta_int_cmp eta_bool_cmp eta_intlike_cmp eta_float_cmp
            eta_string_cmp eta_int32_cmp eta_int64_cmp eta_nativeint_cmp
            eta_gen_eq eta_int_eq eta_bool_eq eta_intlike_eq eta_float_eq
            eta_string_eq eta_int32_eq eta_int64_eq eta_nativeint_eq
            eta_gen_ne eta_int_ne eta_bool_ne eta_intlike_ne eta_float_ne
            eta_string_ne eta_int32_ne eta_int64_ne eta_nativeint_ne
            eta_gen_lt eta_int_lt eta_bool_lt eta_intlike_lt eta_float_lt
            eta_string_lt eta_int32_lt eta_int64_lt eta_nativeint_lt
            eta_gen_gt eta_int_gt eta_bool_gt eta_intlike_gt eta_float_gt
            eta_string_gt eta_int32_gt eta_int64_gt eta_nativeint_gt
            eta_gen_le eta_int_le eta_bool_le eta_intlike_le eta_float_le
            eta_string_le eta_int32_le eta_int64_le eta_nativeint_le
            eta_gen_ge eta_int_ge eta_bool_ge eta_intlike_ge eta_float_ge
            eta_string_ge eta_int32_ge eta_int64_ge eta_nativeint_ge int_vec
            bool_vec intlike_vec float_vec string_vec int32_vec int64_vec
            nativeint_vec test_vec eta_test_vec))))))<|MERGE_RESOLUTION|>--- conflicted
+++ resolved
@@ -114,11 +114,7 @@
          ignore assert all zero_alloc : int (compare_ints prim prim))
      eta_float_cmp =
        (function {nlocal = 0} prim[float] prim[float] stub
-<<<<<<< HEAD
-         ignore assert all zero_alloc : int (compare_floats float prim prim))
-=======
          ignore assert all zero_alloc : int (compare_floats prim prim))
->>>>>>> main
      eta_string_cmp =
        (function {nlocal = 0} prim prim stub ignore assert all zero_alloc
          : int (caml_string_compare prim prim))
@@ -146,11 +142,7 @@
          ignore assert all zero_alloc : int (== prim prim))
      eta_float_eq =
        (function {nlocal = 0} prim[float] prim[float] stub
-<<<<<<< HEAD
-         ignore assert all zero_alloc : int (Float.== prim prim))
-=======
          ignore assert all zero_alloc : int (==. prim prim))
->>>>>>> main
      eta_string_eq =
        (function {nlocal = 0} prim prim stub ignore assert all zero_alloc
          : int (caml_string_equal prim prim))
@@ -177,11 +169,7 @@
          ignore assert all zero_alloc : int (!= prim prim))
      eta_float_ne =
        (function {nlocal = 0} prim[float] prim[float] stub
-<<<<<<< HEAD
-         ignore assert all zero_alloc : int (Float.!= prim prim))
-=======
          ignore assert all zero_alloc : int (!=. prim prim))
->>>>>>> main
      eta_string_ne =
        (function {nlocal = 0} prim prim stub ignore assert all zero_alloc
          : int (caml_string_notequal prim prim))
@@ -208,11 +196,7 @@
          ignore assert all zero_alloc : int (< prim prim))
      eta_float_lt =
        (function {nlocal = 0} prim[float] prim[float] stub
-<<<<<<< HEAD
-         ignore assert all zero_alloc : int (Float.< prim prim))
-=======
          ignore assert all zero_alloc : int (<. prim prim))
->>>>>>> main
      eta_string_lt =
        (function {nlocal = 0} prim prim stub ignore assert all zero_alloc
          : int (caml_string_lessthan prim prim))
@@ -239,11 +223,7 @@
          ignore assert all zero_alloc : int (> prim prim))
      eta_float_gt =
        (function {nlocal = 0} prim[float] prim[float] stub
-<<<<<<< HEAD
-         ignore assert all zero_alloc : int (Float.> prim prim))
-=======
          ignore assert all zero_alloc : int (>. prim prim))
->>>>>>> main
      eta_string_gt =
        (function {nlocal = 0} prim prim stub ignore assert all zero_alloc
          : int (caml_string_greaterthan prim prim))
@@ -270,11 +250,7 @@
          ignore assert all zero_alloc : int (<= prim prim))
      eta_float_le =
        (function {nlocal = 0} prim[float] prim[float] stub
-<<<<<<< HEAD
-         ignore assert all zero_alloc : int (Float.<= prim prim))
-=======
          ignore assert all zero_alloc : int (<=. prim prim))
->>>>>>> main
      eta_string_le =
        (function {nlocal = 0} prim prim stub ignore assert all zero_alloc
          : int (caml_string_lessequal prim prim))
@@ -301,11 +277,7 @@
          ignore assert all zero_alloc : int (>= prim prim))
      eta_float_ge =
        (function {nlocal = 0} prim[float] prim[float] stub
-<<<<<<< HEAD
-         ignore assert all zero_alloc : int (Float.>= prim prim))
-=======
          ignore assert all zero_alloc : int (>=. prim prim))
->>>>>>> main
      eta_string_ge =
        (function {nlocal = 0} prim prim stub ignore assert all zero_alloc
          : int (caml_string_greaterequal prim prim))
