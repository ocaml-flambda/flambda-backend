--- conflicted
+++ resolved
@@ -23,11 +23,7 @@
 type r = A of r [@@unboxed] [@@value]
 let rec y = A y;;
 [%%expect{|
-<<<<<<< HEAD
-type r = A of r [@@value] [@@unboxed]
-=======
 type r : value = A of r [@@unboxed]
->>>>>>> 9289e84a
 Line 2, characters 12-15:
 2 | let rec y = A y;;
                 ^^^
