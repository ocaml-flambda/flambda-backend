--- conflicted
+++ resolved
@@ -744,11 +744,7 @@
 (* PR#7424 *)
 type 'a b = B of 'a b b [@@unboxed] [@@value];;
 [%%expect{|
-<<<<<<< HEAD
-type 'a b = B of 'a b b [@@value] [@@unboxed]
-=======
 type 'a b : value = B of 'a b b [@@unboxed]
->>>>>>> 9289e84a
 |}]
 
 
