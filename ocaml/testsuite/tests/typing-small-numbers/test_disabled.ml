--- conflicted
+++ resolved
@@ -112,13 +112,8 @@
 Line 1, characters 9-17:
 1 | type t = float32#;;
              ^^^^^^^^
-<<<<<<< HEAD
-Error: Unbound type constructor float32#
-Hint: Did you mean float#, float32x4 or float32x4#?
-=======
 Error: Unbound type constructor "float32#"
-Hint: Did you mean "float#" or "float32x4"?
->>>>>>> c3dbdc34
+Hint: Did you mean "float#", "float32x4" or "float32x4#"?
 |}];;
 
 let () = ignore #1.0s;;
