--- conflicted
+++ resolved
@@ -374,8 +374,6 @@
 Line 2, characters 38-41:
 2 |   val x : string -> string @ local @@ foo bar
                                           ^^^
-<<<<<<< HEAD
-=======
 Error: Modalities on value descriptions are not supported yet.
 |}]
 
@@ -386,6 +384,5 @@
 Line 2, characters 43-46:
 2 |   external x : string -> string @ local @@ foo bar = "%hello"
                                                ^^^
->>>>>>> b2f73409
 Error: Modalities on value descriptions are not supported yet.
 |}]