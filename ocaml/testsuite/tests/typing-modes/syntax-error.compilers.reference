Line 5, characters 27-28:
5 | let local_ foo : string @@ = "hello";;
                               ^
Error: Syntax error: mode expression expected.
Line 2, characters 17-18:
2 | let local_ foo @ = "hello";;
                     ^
Error: Syntax error: mode expression expected.
Line 2, characters 34-35:
2 | let local_ foo : 'a. 'a -> 'a @@  = fun x -> x;;
                                      ^
Error: Syntax error: mode expression expected.
Line 2, characters 29-30:
2 | let foo : type a. a -> a @@  = fun x -> x;;
                                 ^
Error: Syntax error: mode expression expected.
Line 2, characters 13-14:
2 | let (x, y) @ = "hello", "world";;
                 ^
Error: Syntax error: mode expression expected.
Line 2, characters 18-19:
2 | let (x, y) : _ @@ = "hello", "world";;
                      ^
Error: Syntax error: mode expression expected.
Line 2, characters 10-11:
2 | let foo @ = "hello";;
              ^
Error: Syntax error: mode expression expected.
Line 2, characters 26-27:
2 | let foo = ("hello" : _ @@ );;
                              ^
Error: Syntax error: mode expression expected.
Line 2, characters 21-22:
2 | let foo = ("hello" @ );;
                         ^
Error: Syntax error
val foo : bar:string -> string = <fun>
Line 4, characters 16-18:
4 |   foo ~(bar : _ @@ )
                    ^^
Error: Syntax error
Line 4, characters 12-13:
4 |   foo ~(bar @ )
                ^
Error: Syntax error
type r = { a : string; b : string; }
Line 2, characters 15-17:
2 | let r = {a : _ @@ = "hello";
                   ^^
Error: Syntax error: '}' expected
Line 2, characters 8-9:
2 | let r = {a : _ @@ = "hello";
            ^
  This '{' might be unmatched
Line 3, characters 5-6:
3 |   {a @  = "hello";
         ^
Error: Syntax error: '}' expected
Line 3, characters 2-3:
3 |   {a @  = "hello";
      ^
  This '{' might be unmatched
Line 5, characters 9-11:
5 |   ~(bar:_@@), ~(biz:_@@)
             ^^
Error: Syntax error
Line 5, characters 8-9:
5 |   ~(bar @ ), ~(biz @ )
            ^
Error: Syntax error
Line 2, characters 26-28:
2 | type r = local_ string @  -> unique_ string @ ;;
                              ^^
Error: Syntax error: mode expression expected.
Line 2, characters 37-39:
2 | type r = local_ string * y:string @  -> local_ string * w:string @;;
                                         ^^
Error: Syntax error: mode expression expected.
Line 2, characters 39-41:
2 | type r = x:local_ string * y:string @  -> local_ string * w:string @;;
                                           ^^
Error: Syntax error: mode expression expected.
Line 2, characters 25-27:
2 | type r = local_ string @ -> string;;
                             ^^
Error: Syntax error: mode expression expected.
Line 2, characters 26-27:
2 | type t = Foo of string @@ * global_ string;;
                              ^
Error: Syntax error: modality expression expected.
Line 4, characters 0-1:
4 | }
    ^
<<<<<<< HEAD
Error: Syntax error
=======
Error: Syntax error: modality expression expected.
>>>>>>> bfdeb4f2
Line 2, characters 21-22:
2 | let foo ?(local_ x @ = 42) () = () ;;
                         ^
Error: Syntax error: mode expression expected.
Line 2, characters 26-27:
2 | let foo ?(local_ x : _ @@ = 42) () = ();;
                              ^
Error: Syntax error: mode expression expected.
Line 2, characters 37-38:
2 | let foo ?(local_ x : 'a. 'a -> 'a @@ ) = ();;
                                         ^
Error: Syntax error: mode expression expected.
Line 2, characters 27-28:
2 | let foo ?x:(local_ (x,y) @ = (42, 42)) () = ();;
                               ^
Error: Syntax error: mode expression expected.
Line 2, characters 32-33:
2 | let foo ?x:(local_ (x,y) : _ @@ = (42, 42)) () = ();;
                                    ^
Error: Syntax error: mode expression expected.
Line 2, characters 40-41:
2 | let foo ?x:(local_ (x,y) : 'a.'a->'a @@ ) () = ();;
                                            ^
Error: Syntax error: mode expression expected.
Line 2, characters 14-15:
2 | let foo ((x @ ), (y@)) = x + y ;;
                  ^
Error: Syntax error: mode expression expected.
Line 2, characters 19-20:
2 | let foo ((x : _ @@ ), (y : _ @@ )) = x + y;;
                       ^
Error: Syntax error: mode expression expected.
Line 3, characters 13-14:
3 |   let (bar @ ) a b = () in
                 ^
Error: Syntax error: mode expression expected.
<|MERGE_RESOLUTION|>--- conflicted
+++ resolved
@@ -91,11 +91,7 @@
 Line 4, characters 0-1:
 4 | }
     ^
-<<<<<<< HEAD
-Error: Syntax error
-=======
 Error: Syntax error: modality expression expected.
->>>>>>> bfdeb4f2
 Line 2, characters 21-22:
 2 | let foo ?(local_ x @ = 42) () = () ;;
                          ^
