--- conflicted
+++ resolved
@@ -33,10 +33,6 @@
 Line 1, characters 9-28:
 1 | let f ([%lt_short_closed_pat]) = ();;
              ^^^^^^^^^^^^^^^^^^^
-<<<<<<< HEAD
 Error: broken invariant in parsetree: Closed tuple patterns must have at least 2 components.
-=======
-Error: broken invariant in parsetree: Closed labeled tuple patterns must have at least 2 components.
 File "_none_", line 1:
 Error: broken invariant in parsetree: Nested pattern constraints must all specify a type
->>>>>>> 915acd68
