--- conflicted
+++ resolved
@@ -59,17 +59,11 @@
 let print_line name =
   printf "\t%s\n" name
 
-<<<<<<< HEAD
 let print_global_as_name_line global =
   printf "\t%a\n" Global.Name.output (Global.to_name global)
 
 let print_name_line cu =
   printf "\t%a\n" Compilation_unit.Name.output (Compilation_unit.name cu)
-=======
-let print_global_as_name_line glob =
-  (* Type will change soon for parameterised libraries *)
-  printf "\t%a\n" Global.Name.output glob
->>>>>>> 4cfa38c7
 
 let print_required_global id =
   printf "\t%a\n" Compilation_unit.output id
