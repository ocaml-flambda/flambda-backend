(**************************************************************************)
(*                                                                        *)
(*                                 OCaml                                  *)
(*                                                                        *)
(*             Xavier Leroy, projet Cristal, INRIA Rocquencourt           *)
(*         Mehdi Dogguy, PPS laboratory, University Paris Diderot         *)
(*                                                                        *)
(*   Copyright 1996 Institut National de Recherche en Informatique et     *)
(*     en Automatique.                                                    *)
(*   Copyright 2010 Mehdi Dogguy                                          *)
(*                                                                        *)
(*   All rights reserved.  This file is distributed under the terms of    *)
(*   the GNU Lesser General Public License version 2.1, with the          *)
(*   special exception on linking described in the file LICENSE.          *)
(*                                                                        *)
(**************************************************************************)

(* Dump info on .cmi, .cmo, .cmx, .cma, .cmxa, .cmxs files
   and on bytecode executables. *)

open Printf
open Cmo_format

(* Command line options to prevent printing approximation,
   function code and CRC
 *)
let no_approx = ref false
let no_code = ref false
let no_crc = ref false
let shape = ref false

module Magic_number = Misc.Magic_number

let dummy_crc = String.make 32 '-'
let null_crc = String.make 32 '0'

let string_of_crc crc = if !no_crc then null_crc else Digest.to_hex crc

let print_name_crc name crco =
  let crc =
    match crco with
      None -> dummy_crc
    | Some crc -> string_of_crc crc
  in
    printf "\t%s\t%a\n" crc Compilation_unit.Name.output name

(* CR-someday mshinwell: consider moving to [Import_info.print] *)

let print_intf_import import =
  let name = Import_info.name import in
  let crco = Import_info.crc import in
  print_name_crc name crco

let print_impl_import import =
  let unit = Import_info.cu import in
  let crco = Import_info.crc import in
  print_name_crc (Compilation_unit.name unit) crco

let print_global_name_binding global =
  printf "\t%a\n" Global.output global

let print_line name =
  printf "\t%s\n" name

let print_global_line glob =
  printf "\t%a\n" Global.Name.output glob

let print_global_as_name_line global =
  printf "\t%a\n" Global.Name.output (Global.to_name global)

<<<<<<< HEAD
let print_name_line cu =
  (* Drop the pack prefix for backward compatibility, but keep the instance
     arguments *)
  let cu_without_prefix =
    Compilation_unit.with_for_pack_prefix cu Compilation_unit.Prefix.empty
  in
  printf "\t%a\n" Compilation_unit.output cu_without_prefix

=======
>>>>>>> a4b0c825
let print_required_global id =
  printf "\t%a\n" Compilation_unit.output id

let print_cmo_infos cu =
  printf "Unit name: %a\n" Compilation_unit.output cu.cu_name;
  print_string "Interfaces imported:\n";
  Array.iter print_intf_import cu.cu_imports;
  let () =
   match cu.cu_runtime_params with
     | [||] -> ()
     | params ->
     print_string "Runtime parameters:\n";
     Array.iter print_global_line params
  in
  print_string "Required globals:\n";
  List.iter print_required_global cu.cu_required_globals;
  printf "Uses unsafe features: ";
  (match cu.cu_primitives with
    | [] -> printf "no\n"
    | l  ->
        printf "YES\n";
        printf "Primitives declared in this module:\n";
        List.iter print_line l);
  printf "Force link: %s\n" (if cu.cu_force_link then "YES" else "no")

let print_spaced_string s =
  printf " %s" s

let print_cma_infos (lib : Cmo_format.library) =
  printf "Force custom: %s\n" (if lib.lib_custom then "YES" else "no");
  printf "Extra C object files:";
  (* PR#4949: print in linking order *)
  List.iter print_spaced_string (List.rev lib.lib_ccobjs);
  printf "\nExtra C options:";
  List.iter print_spaced_string (List.rev lib.lib_ccopts);
  printf "\n";
  print_string "Extra dynamically-loaded libraries:";
  List.iter print_spaced_string (List.rev lib.lib_dllibs);
  printf "\n";
  List.iter print_cmo_infos lib.lib_units

let print_cmi_infos name crcs kind params global_name_bindings =
  let open Cmi_format in
  printf "Unit name: %a\n" Compilation_unit.Name.output name;
  let is_param =
    match kind with
    | Normal _ -> false
    | Parameter -> true
  in
  printf "Is parameter: %s\n" (if is_param then "YES" else "no");
  print_string "Parameters:\n";
  List.iter print_global_as_name_line params;
  printf "Interfaces imported:\n";
  Array.iter print_intf_import crcs;
  printf "Globals in scope:\n";
  Array.iter print_global_name_binding global_name_bindings

let print_cmt_infos cmt =
  let open Cmt_format in
  printf "Cmt unit name: %a\n" Compilation_unit.output cmt.cmt_modname;
  print_string "Cmt interfaces imported:\n";
  Array.iter print_intf_import cmt.cmt_imports;
  printf "Source file: %s\n"
         (match cmt.cmt_sourcefile with None -> "(none)" | Some f -> f);
  printf "Compilation flags:";
  Array.iter print_spaced_string cmt.cmt_args;
  printf "\nLoad path:\n  Visible:";
  List.iter print_spaced_string cmt.cmt_loadpath.visible;
  printf "\n  Hidden:";
  List.iter print_spaced_string cmt.cmt_loadpath.hidden;
  printf "\n";
  printf "cmt interface digest: %s\n"
    (match cmt.cmt_interface_digest with
     | None -> ""
     | Some crc -> string_of_crc crc);
  if !shape then begin
    printf "Implementation shape: ";
    (match cmt.cmt_impl_shape with
    | None -> printf "(none)\n"
    | Some shape -> Format.printf "\n%a" Shape.print shape)
  end

let print_cms_infos cms =
  let open Cms_format in
  printf "Cms unit name: %a\n" Compilation_unit.output cms.cms_modname;
  printf "Source file: %s\n"
    (match cms.cms_sourcefile with None -> "(none)" | Some f -> f)

let linkage_name comp_unit =
  Symbol.for_compilation_unit comp_unit
  |> Symbol.linkage_name_for_ocamlobjinfo

let print_general_infos name crc defines cmi cmx =
  printf "Name: %s\n" name;
  printf "CRC of implementation: %s\n" (string_of_crc crc);
  printf "Globals defined:\n";
  List.iter print_line (List.map linkage_name defines);
  printf "Interfaces imported:\n";
  Array.iter print_intf_import cmi;
  printf "Implementations imported:\n";
  Array.iter print_impl_import cmx

let print_global_table table =
  printf "Globals defined:\n";
  Symtable.iter_global_map
    (fun id _ -> print_line (Ident.name id))
    table

open Cmx_format
open Cmxs_format

(* Redefined here to avoid depending on [Cmm_helpers]. *)
let machtype_identifier t =
  let char_of_component = function
    | Val -> 'V' | Int -> 'I' | Float -> 'F' | Addr -> 'A'
  in
  String.of_seq (Seq.map char_of_component (Array.to_seq t))

let unique_arity_identifier arity =
  if List.for_all (function [|Val|] -> true | _ -> false) arity then
    Int.to_string (List.length arity)
  else
    String.concat "_" (List.map machtype_identifier arity)

let return_arity_identifier t =
  match t with
  | [|Val|] -> ""
  | _ -> "_R" ^ machtype_identifier t

let print_cmx_infos (ui, crc) =
  (* ocamlobjinfo has historically printed the name of the unit without
     the pack prefix. *)
  let comp_unit_without_pack_prefix =
    Compilation_unit.create Compilation_unit.Prefix.empty
      (Compilation_unit.name ui.ui_unit)
  in
  print_general_infos
    (linkage_name comp_unit_without_pack_prefix)
    crc ui.ui_defines ui.ui_imports_cmi ui.ui_imports_cmx;
  begin match ui.ui_export_info with
  | Clambda approx ->
    if not !no_approx then begin
      printf "Clambda approximation:\n";
      Format.fprintf Format.std_formatter "  %a@." Printclambda.approx approx
    end else
      Format.printf "Clambda unit@.";
  | Flambda export ->
    if not !no_approx || not !no_code then
      printf "Flambda export information:\n"
    else
      printf "Flambda unit\n";
    if not !no_approx then begin
      Compilation_unit.set_current (Some ui.ui_unit);
      let root_symbols = List.map Symbol.for_compilation_unit ui.ui_defines in
      Format.printf "approximations@ %a@.@."
        Export_info.print_approx (export, root_symbols)
    end;
    if not !no_code then
      Format.printf "functions@ %a@.@."
        Export_info.print_functions export
  end;
  let pr_afuns _ fns =
    let mode = function Lambda.Alloc_heap -> "" | Lambda.Alloc_local -> "L" in
    List.iter (fun (arity,result,m) ->
        printf " %s%s%s"
          (unique_arity_identifier arity)
          (return_arity_identifier result)
          (mode m)) fns in
  let pr_cfuns _ fns =
    List.iter (function
        | (Lambda.Curried {nlocal}, arity, result) ->
            printf " %s%sL%d"
              (unique_arity_identifier arity)
              (return_arity_identifier result)
              nlocal
        | (Lambda.Tupled, arity, result) ->
            printf " -%s%s"
              (unique_arity_identifier arity)
              (return_arity_identifier result)) fns in
  printf "Currying functions:%a\n" pr_cfuns ui.ui_curry_fun;
  printf "Apply functions:%a\n" pr_afuns ui.ui_apply_fun;
  printf "Send functions:%a\n" pr_afuns ui.ui_send_fun;
  printf "Force link: %s\n" (if ui.ui_force_link then "YES" else "no");
  printf "For pack: %s\n"
    (match ui.ui_for_pack with
     | None -> "no"
     | Some pack -> "YES: " ^ pack)

let print_cmxa_infos (lib : Cmx_format.library_infos) =
  printf "Extra C object files:";
  List.iter print_spaced_string (List.rev lib.lib_ccobjs);
  printf "\nExtra C options:";
  List.iter print_spaced_string (List.rev lib.lib_ccopts);
  printf "\n";
  List.iter print_cmx_infos lib.lib_units

let print_cmxs_infos header =
  List.iter
    (fun ui ->
       print_general_infos
         (ui.dynu_name |> Compilation_unit.full_path_as_string)
         ui.dynu_crc
         ui.dynu_defines
         ui.dynu_imports_cmi
         ui.dynu_imports_cmx)
    header.dynu_units

let p_title title = printf "%s:\n" title

let p_list title print = function
  | [] -> ()
  | l ->
      p_title title;
      List.iter print l

let dump_byte ic =
  let toc = Bytesections.read_toc ic in
  let all = Bytesections.all toc in
  List.iter
    (fun {Bytesections.name = section; len; _} ->
       try
         if len > 0 then match section with
           | CRCS ->
               let imported_units : Import_info.t list =
                 (Bytesections.read_section_struct toc ic section : Import_info.t array)
                 |> Array.to_list
               in
               p_list "Imported units" print_intf_import imported_units
           | DLLS ->
               let dlls =
                 Bytesections.read_section_string toc ic section
                 |> Misc.split_null_terminated in
               p_list "Used DLLs" print_line dlls
           | DLPT ->
               let dll_paths =
                 Bytesections.read_section_string toc ic section
                 |> Misc.split_null_terminated in
               p_list "Additional DLL paths" print_line dll_paths
           | PRIM ->
               let prims =
                 Bytesections.read_section_string toc ic section
                 |> Misc.split_null_terminated in
               p_list "Primitives used" print_line prims
           | SYMB ->
               let symb = Bytesections.read_section_struct toc ic section in
               print_global_table symb
           | _ -> ()
       with _ -> ()
    )
    all

let find_dyn_offset filename =
  match Binutils.read filename with
  | Ok t ->
      Binutils.symbol_offset t "caml_plugin_header"
  | Error _ ->
      None

let exit_err msg = print_endline msg; exit 2
let exit_errf fmt = Printf.ksprintf exit_err fmt

let exit_magic_msg msg =
  exit_errf
     "Wrong magic number:\n\
      this tool only supports object files produced by compiler version\n\
      \t%s\n\
      %s"
    Sys.ocaml_version msg

let exit_magic_error ~expected_kind err =
  exit_magic_msg Magic_number.(match err with
    | Parse_error err -> explain_parse_error expected_kind err
    | Unexpected_error err -> explain_unexpected_error err)

(* assume that 'ic' is already positioned at the right place
   depending on the format (usually right after the magic number,
   but Exec and Cmxs differ) *)
let dump_obj_by_kind filename ic obj_kind =
  let open Magic_number in
  match obj_kind with
    | Cmo ->
       let cu_pos = input_binary_int ic in
       seek_in ic cu_pos;
       let cu = (input_value ic : compilation_unit_descr) in
       close_in ic;
       print_cmo_infos cu
    | Cma ->
       let toc_pos = input_binary_int ic in
       seek_in ic toc_pos;
       let toc = (input_value ic : library) in
       close_in ic;
       print_cma_infos toc
    | Cmi | Cmt ->
       close_in ic;
       let cmi, cmt = Cmt_format.read filename in
       begin match cmi with
         | None -> ()
         | Some cmi ->
            print_cmi_infos cmi.Cmi_format.cmi_name cmi.Cmi_format.cmi_crcs
              cmi.Cmi_format.cmi_kind cmi.Cmi_format.cmi_params
              cmi.Cmi_format.cmi_globals
       end;
       begin match cmt with
         | None -> ()
         | Some cmt -> print_cmt_infos cmt
       end
    | Cms ->
      close_in ic;
      let cms = Cms_format.read filename in
      print_cms_infos cms
    | Cmx _config ->
       let ui = (input_value ic : unit_infos) in
       let crc = Digest.input ic in
       close_in ic;
       print_cmx_infos (ui, crc)
    | Cmxa _config ->
       let li = (input_value ic : library_infos) in
       close_in ic;
       print_cmxa_infos li
    | Exec ->
       (* no assumptions on [ic] position,
          [dump_byte] will seek at the right place *)
       dump_byte ic;
       close_in ic
    | Cmxs ->
       (* we assume we are at the offset of the dynamic information,
          as returned by [find_dyn_offset]. *)
       let header = (input_value ic : dynheader) in
       close_in ic;
       print_cmxs_infos header;
    | Ast_impl | Ast_intf ->
       exit_errf "The object file type %S \
                  is currently unsupported by this tool."
         (human_name_of_kind obj_kind)

let dump_obj filename =
  let open Magic_number in
  let dump_standard ic =
    match read_current_info ~expected_kind:None ic with
      | Error ((Unexpected_error _) as err) ->
         exit_magic_error ~expected_kind:None err
      | Ok { kind; version = _ } ->
         dump_obj_by_kind filename ic kind;
         Ok ()
      | Error (Parse_error head_error) ->
         Error head_error
  and dump_exec ic =
    let pos_trailer = in_channel_length ic - Magic_number.magic_length in
    let _ = seek_in ic pos_trailer in
    let expected_kind = Some Exec in
    match read_current_info ~expected_kind ic with
      | Error ((Unexpected_error _) as err) ->
         exit_magic_error ~expected_kind err
      | Ok _ ->
         dump_obj_by_kind filename ic Exec;
         Ok ()
      | Error (Parse_error _)  ->
         Error ()
  and dump_cmxs ic =
    flush stdout;
    match find_dyn_offset filename with
      | None ->
         exit_errf "Unable to read info on %s %s."
           (human_name_of_kind Cmxs) filename
      | Some offset ->
         LargeFile.seek_in ic offset;
         let header = (input_value ic : dynheader) in
         let expected_kind = Some Cmxs in
         match parse header.dynu_magic with
           | Error err ->
              exit_magic_error ~expected_kind (Parse_error err)
           | Ok info ->
         match check_current Cmxs info with
           | Error err ->
              exit_magic_error ~expected_kind (Unexpected_error err)
           | Ok () ->
         LargeFile.seek_in ic offset;
         dump_obj_by_kind filename ic Cmxs;
         ()
  in
  printf "File %s\n" filename;
  let ic = open_in_bin filename in
  match dump_standard ic with
    | Ok () -> ()
    | Error head_error ->
  match dump_exec ic with
    | Ok () -> ()
    | Error () ->
  if Filename.check_suffix filename ".cmxs"
  then dump_cmxs ic
  else exit_magic_error ~expected_kind:None (Parse_error head_error)

let arg_list = [
  "-no-approx", Arg.Set no_approx,
    " Do not print module approximation information";
  "-no-code", Arg.Set no_code,
    " Do not print code from exported flambda functions";
  "-shape", Arg.Set shape,
    " Print the shape of the module";
  "-null-crc", Arg.Set no_crc, " Print a null CRC for imported interfaces";
  "-args", Arg.Expand Arg.read_arg,
     "<file> Read additional newline separated command line arguments \n\
     \      from <file>";
  "-args0", Arg.Expand Arg.read_arg0,
     "<file> Read additional NUL separated command line arguments from \n\
     \      <file>";
]
let arg_usage =
   Printf.sprintf "%s [OPTIONS] FILES : give information on files" Sys.argv.(0)

let main () =
  Arg.parse_expand arg_list dump_obj arg_usage;
  exit 0

let _ = main ()<|MERGE_RESOLUTION|>--- conflicted
+++ resolved
@@ -68,17 +68,6 @@
 let print_global_as_name_line global =
   printf "\t%a\n" Global.Name.output (Global.to_name global)
 
-<<<<<<< HEAD
-let print_name_line cu =
-  (* Drop the pack prefix for backward compatibility, but keep the instance
-     arguments *)
-  let cu_without_prefix =
-    Compilation_unit.with_for_pack_prefix cu Compilation_unit.Prefix.empty
-  in
-  printf "\t%a\n" Compilation_unit.output cu_without_prefix
-
-=======
->>>>>>> a4b0c825
 let print_required_global id =
   printf "\t%a\n" Compilation_unit.output id
 
