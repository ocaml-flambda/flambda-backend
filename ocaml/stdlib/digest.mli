(**************************************************************************)
(*                                                                        *)
(*                                 OCaml                                  *)
(*                                                                        *)
(*             Xavier Leroy, projet Cristal, INRIA Rocquencourt           *)
(*                                                                        *)
(*   Copyright 1996 Institut National de Recherche en Informatique et     *)
(*     en Automatique.                                                    *)
(*                                                                        *)
(*   All rights reserved.  This file is distributed under the terms of    *)
(*   the GNU Lesser General Public License version 2.1, with the          *)
(*   special exception on linking described in the file LICENSE.          *)
(*                                                                        *)
(**************************************************************************)

open! Stdlib

(** Message digest.

   This module provides functions to compute 'digests', also known as
   'hashes', of arbitrary-length strings or files.
   The supported hashing algorithms are BLAKE2 and MD5. *)

(** {1 Basic functions} *)

(** The functions in this section use the MD5 hash function to produce
   128-bit digests (16 bytes).  MD5 is not cryptographically secure.
   Hence, these functions should not be used for security-sensitive
   applications.  The BLAKE2 functions below are cryptographically secure. *)

type t = string
(** The type of digests: 16-byte strings. *)

<<<<<<< HEAD
val compare : t -> t -> int
(** The comparison function for 16-byte digests, with the same
=======
val compare : t -> t -> int @@ portable
(** The comparison function for 16-character digest, with the same
>>>>>>> 3754fe65
    specification as {!Stdlib.compare} and the implementation
    shared with {!String.compare}. Along with the type [t], this
    function [compare] allows the module [Digest] to be passed as
    argument to the functors {!Set.Make} and {!Map.Make}.
    @since 4.00 *)

<<<<<<< HEAD
val equal : t -> t -> bool
(** The equal function for 16-byte digests.
=======
val equal : t -> t -> bool @@ portable
(** The equal function for 16-character digest.
>>>>>>> 3754fe65
    @since 4.03 *)

val string : string -> t @@ portable
(** Return the digest of the given string. *)

val bytes : bytes -> t @@ portable
(** Return the digest of the given byte sequence.
    @since 4.02 *)

val substring : string -> int -> int -> t @@ portable
(** [Digest.substring s ofs len] returns the digest of the substring
   of [s] starting at index [ofs] and containing [len] characters. *)

val subbytes : bytes -> int -> int -> t @@ portable
(** [Digest.subbytes s ofs len] returns the digest of the subsequence
    of [s] starting at index [ofs] and containing [len] bytes.
    @since 4.02 *)

<<<<<<< HEAD
val channel : in_channel -> int -> t
=======
external channel : in_channel -> int -> t @@ portable = "caml_md5_chan"
>>>>>>> 3754fe65
(** If [len] is nonnegative, [Digest.channel ic len] reads [len]
   characters from channel [ic] and returns their digest, or raises
   [End_of_file] if end-of-file is reached before [len] characters
   are read.  If [len] is negative, [Digest.channel ic len] reads
   all characters from [ic] until end-of-file is reached and return
   their digest. *)

val file : string -> t @@ portable
(** Return the digest of the file whose name is given. *)

val output : out_channel -> t -> unit @@ portable
(** Write a digest on the given output channel. *)

val input : in_channel -> t @@ portable
(** Read a digest from the given input channel. *)

val to_hex : t -> string @@ portable
(** Return the printable hexadecimal representation of the given digest.
    @raise Invalid_argument if the argument is not exactly 16 bytes.
 *)

<<<<<<< HEAD
val of_hex : string -> t
=======
val from_hex : string -> t @@ portable
>>>>>>> 3754fe65
(** Convert a hexadecimal representation back into the corresponding digest.
    @raise Invalid_argument if the argument is not exactly 32 hexadecimal
           characters.
    @since 5.2 *)

val from_hex : string -> t
(** Same function as {!Digest.of_hex}.
    @since 4.00 *)

(** {1 Generic interface} *)

module type S = sig

  type t = string
    (** The type of digests. *)

  val hash_length : int
    (** The length of digests, in bytes. *)

  val compare : t -> t -> int
    (** Compare two digests, with the same specification as
        {!Stdlib.compare}. *)

  val equal : t -> t -> bool
    (** Test two digests for equality. *)

  val string : string -> t
    (** Return the digest of the given string. *)

  val bytes : bytes -> t
    (** Return the digest of the given byte sequence. *)

  val substring : string -> int -> int -> t
    (** [substring s ofs len] returns the digest of the substring
        of [s] starting at index [ofs] and containing [len] characters. *)

  val subbytes : bytes -> int -> int -> t
    (** [subbytes s ofs len] returns the digest of the subsequence
        of [s] starting at index [ofs] and containing [len] bytes. *)

  val channel : in_channel -> int -> t
    (** Read characters from the channel and return their digest.
        See {!Digest.channel} for the full specification. *)

  val file : string -> t
    (** Return the digest of the file whose name is given. *)

  val output : out_channel -> t -> unit
    (** Write a digest on the given output channel. *)

  val input : in_channel -> t
    (** Read a digest from the given input channel. *)

  val to_hex : t -> string
    (** Return the printable hexadecimal representation of the given digest.
        @raise Invalid_argument if the length of the argument
        is not [hash_length], *)

  val of_hex : string -> t
    (** Convert a hexadecimal representation back into the corresponding digest.
        @raise Invalid_argument if the length of the argument
        is not [2 * hash_length], or if the arguments contains non-hexadecimal
        characters. *)
end
   (** The signature for a hash function that produces digests of length
       [hash_length] from character strings, byte arrays, and files.
       @since 5.2 *)

(** {1 Specific hash functions} *)

module BLAKE128 : S
  (** [BLAKE128] is the BLAKE2b hash function producing
      128-bit (16-byte) digests.  It is cryptographically secure.
      However, the small size of the digests enables brute-force attacks
      in [2{^64}] attempts.
      @since 5.2 *)

module BLAKE256 : S
  (** [BLAKE256] is the BLAKE2b hash function producing
      256-bit (32-byte) digests.  It is cryptographically secure,
      and the digests are large enough to thwart brute-force attacks.
      @since 5.2 *)

module BLAKE512 : S
  (** [BLAKE512] is the BLAKE2b hash function producing
      512-bit (64-byte) digests.  It is cryptographically secure,
      and the digests are large enough to thwart brute-force attacks.
      @since 5.2 *)

module MD5 : S
  (** [MD5] is the MD5 hash function.  It produces 128-bit (16-byte) digests
      and is not cryptographically secure at all. It should be used only
      for compatibility with earlier designs that mandate the use of MD5.
      @since 5.2 *)<|MERGE_RESOLUTION|>--- conflicted
+++ resolved
@@ -31,26 +31,16 @@
 type t = string
 (** The type of digests: 16-byte strings. *)
 
-<<<<<<< HEAD
-val compare : t -> t -> int
+val compare : t -> t -> int @@ portable
 (** The comparison function for 16-byte digests, with the same
-=======
-val compare : t -> t -> int @@ portable
-(** The comparison function for 16-character digest, with the same
->>>>>>> 3754fe65
     specification as {!Stdlib.compare} and the implementation
     shared with {!String.compare}. Along with the type [t], this
     function [compare] allows the module [Digest] to be passed as
     argument to the functors {!Set.Make} and {!Map.Make}.
     @since 4.00 *)
 
-<<<<<<< HEAD
-val equal : t -> t -> bool
+val equal : t -> t -> bool @@ portable
 (** The equal function for 16-byte digests.
-=======
-val equal : t -> t -> bool @@ portable
-(** The equal function for 16-character digest.
->>>>>>> 3754fe65
     @since 4.03 *)
 
 val string : string -> t @@ portable
@@ -69,11 +59,7 @@
     of [s] starting at index [ofs] and containing [len] bytes.
     @since 4.02 *)
 
-<<<<<<< HEAD
-val channel : in_channel -> int -> t
-=======
-external channel : in_channel -> int -> t @@ portable = "caml_md5_chan"
->>>>>>> 3754fe65
+val channel : in_channel -> int -> t @@ portable
 (** If [len] is nonnegative, [Digest.channel ic len] reads [len]
    characters from channel [ic] and returns their digest, or raises
    [End_of_file] if end-of-file is reached before [len] characters
@@ -95,17 +81,13 @@
     @raise Invalid_argument if the argument is not exactly 16 bytes.
  *)
 
-<<<<<<< HEAD
-val of_hex : string -> t
-=======
-val from_hex : string -> t @@ portable
->>>>>>> 3754fe65
+val of_hex : string -> t @@ portable
 (** Convert a hexadecimal representation back into the corresponding digest.
     @raise Invalid_argument if the argument is not exactly 32 hexadecimal
            characters.
     @since 5.2 *)
 
-val from_hex : string -> t
+val from_hex : string -> t @@ portable
 (** Same function as {!Digest.of_hex}.
     @since 4.00 *)
 
