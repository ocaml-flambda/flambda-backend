--- conflicted
+++ resolved
@@ -70,13 +70,9 @@
 
 let set_binary_mode = Stdlib.set_binary_mode_out
 
-<<<<<<< HEAD
-external is_binary_mode : out_channel -> bool = "caml_ml_is_binary_mode"
+external is_binary_mode : out_channel -> bool @@ portable = "caml_ml_is_binary_mode"
 
-external set_buffered : t -> bool -> unit = "caml_ml_set_buffered"
-=======
 external set_buffered : t -> bool -> unit @@ portable = "caml_ml_set_buffered"
->>>>>>> 3754fe65
 
 external is_buffered : t -> bool @@ portable = "caml_ml_is_buffered"
 
