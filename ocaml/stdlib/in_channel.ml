--- conflicted
+++ resolved
@@ -69,7 +69,7 @@
 let input = Stdlib.input
 
 external unsafe_input_bigarray :
-  t -> _ Bigarray.Array1.t -> int -> int -> int
+  t -> _ Bigarray.Array1.t -> int -> int -> int @@ portable
   = "caml_ml_input_bigarray"
 
 let input_bigarray ic buf ofs len =
@@ -204,10 +204,6 @@
 
 let set_binary_mode = Stdlib.set_binary_mode_in
 
-<<<<<<< HEAD
-external is_binary_mode : in_channel -> bool = "caml_ml_is_binary_mode"
-
-external isatty : t -> bool = "caml_sys_isatty"
-=======
-external isatty : t -> bool @@ portable = "caml_sys_isatty"
->>>>>>> 3754fe65
+external is_binary_mode : in_channel -> bool @@ portable = "caml_ml_is_binary_mode"
+
+external isatty : t -> bool @@ portable = "caml_sys_isatty"