--- conflicted
+++ resolved
@@ -65,12 +65,7 @@
 
 module BLAKE2 (X: sig val hash_length : int end) : S = struct
 
-<<<<<<< HEAD
   type t = string
-=======
-external unsafe_string: string -> int -> int -> t @@ portable = "caml_md5_string"
-external channel: in_channel -> int -> t @@ portable = "caml_md5_chan"
->>>>>>> 3754fe65
 
   let hash_length =
     if X.hash_length < 1 || X.hash_length > 64
@@ -161,8 +156,8 @@
   let compare = String.compare
   let equal = String.equal
 
-  external unsafe_string: string -> int -> int -> t = "caml_md5_string"
-  external channel: in_channel -> int -> t = "caml_md5_chan"
+  external unsafe_string: string -> int -> int -> t @@ portable = "caml_md5_string"
+  external channel: in_channel -> int -> t @@ portable = "caml_md5_chan"
 
   let string str =
     unsafe_string str 0 (String.length str)
