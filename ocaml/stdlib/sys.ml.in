--- conflicted
+++ resolved
@@ -75,19 +75,14 @@
   | Native -> max_custom_array_length
   | Bytecode | Other _ -> max_array_length
 
-<<<<<<< HEAD
 let max_unboxed_vec128_array_length =
   match backend_type with
   | Native -> max_custom_array_length / 2
   | Bytecode | Other _ -> max_array_length
 
-external runtime_variant : unit -> string = "caml_runtime_variant"
-external runtime_parameters : unit -> string = "caml_runtime_parameters"
-external poll_actions : unit -> unit = "%poll"
-=======
 external runtime_variant : unit -> string @@ portable = "caml_runtime_variant"
 external runtime_parameters : unit -> string @@ portable = "caml_runtime_parameters"
->>>>>>> 3754fe65
+external poll_actions : unit -> unit @@ portable = "%poll"
 
 external file_exists: string -> bool @@ portable = "caml_sys_file_exists"
 external is_directory : string -> bool @@ portable = "caml_sys_is_directory"
