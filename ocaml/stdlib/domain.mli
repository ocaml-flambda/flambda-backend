--- conflicted
+++ resolved
@@ -161,67 +161,6 @@
     to close it, thus guaranteeing the descriptor is not leaked in
     case the current domain exits. *)
 
-<<<<<<< HEAD
-module DLS : sig
-(** Domain-local Storage *)
-
-    type 'a key
-    (** Type of a DLS key *)
-
-    val new_key : ?split_from_parent:('a -> 'a) -> (unit -> 'a) -> 'a key
-    (** [new_key f] returns a new key bound to initialiser [f] for accessing
-,        domain-local variables.
-
-        If [split_from_parent] is not provided, the value for a new
-        domain will be computed on-demand by the new domain: the first
-        [get] call will call the initializer [f] and store that value.
-
-        {b Warning.} [f] may be called several times if another call
-        to [get] occurs during initialization on the same domain. Only
-        the 'first' value computed will be used, the other now-useless
-        values will be discarded. Your initialization function should
-        support this situation, or contain logic to detect this case
-        and fail.
-
-        If [split_from_parent] is provided, spawning a domain will
-        derive the child value (for this key) from the parent
-        value. This computation happens in the parent domain and it
-        always happens, regardless of whether the child domain will
-        use it.
-        If the splitting function is expensive or requires
-        child-side computation, consider using ['a Lazy.t key]:
-
-        {[
-        let init () = ...
-
-        let split_from_parent parent_value =
-          ... parent-side computation ...;
-          lazy (
-            ... child-side computation ...
-          )
-
-        let key = Domain.DLS.new_key ~split_from_parent init
-
-        let get () = Lazy.force (Domain.DLS.get key)
-        ]}
-
-        In this case a part of the computation happens on the child
-        domain; in particular, it can access [parent_value]
-        concurrently with the parent domain, which may require
-        explicit synchronization to avoid data races.
-    *)
-
-    val get : 'a key -> 'a
-    (** [get k] returns [v] if a value [v] is associated to the key [k] on
-        the calling domain's domain-local state. Sets [k]'s value with its
-        initialiser and returns it otherwise. *)
-
-    val set : 'a key -> 'a -> unit
-    (** [set k v] updates the calling domain's domain-local state to associate
-        the key [k] with value [v]. It overwrites any previous values associated
-        to [k], which cannot be restored later. *)
-=======
 val at_exit_safe : (unit -> unit) @ portable -> unit @@ portable
->>>>>>> 3754fe65
 
 val at_exit' : DLS.password -> (unit -> unit) -> unit @@ portable