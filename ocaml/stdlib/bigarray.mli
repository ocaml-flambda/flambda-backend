--- conflicted
+++ resolved
@@ -159,15 +159,11 @@
    @since 5.2 Constructor Float16 for the GADT.
 *)
 
-<<<<<<< HEAD
-val float16 : (float, float16_elt) kind
+val float16 : (float, float16_elt) kind @@ portable
 (** See {!Bigarray.char}.
    @since 5.2 *)
 
-val float32 : (float, float32_elt) kind
-=======
 val float32 : (float, float32_elt) kind @@ portable
->>>>>>> 3754fe65
 (** See {!Bigarray.char}. *)
 
 val float64 : (float, float64_elt) kind @@ portable
