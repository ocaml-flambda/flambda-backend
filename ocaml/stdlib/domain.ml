(**************************************************************************)
(*                                                                        *)
(*                                 OCaml                                  *)
(*                                                                        *)
(*      KC Sivaramakrishnan, Indian Institute of Technology, Madras       *)
(*                 Stephen Dolan, University of Cambridge                 *)
(*                   Tom Kelly, OCaml Labs Consultancy                    *)
(*                                                                        *)
(*   Copyright 2019 Indian Institute of Technology, Madras                *)
(*   Copyright 2014 University of Cambridge                               *)
(*   Copyright 2021 OCaml Labs Consultancy Ltd                            *)
(*                                                                        *)
(*   All rights reserved.  This file is distributed under the terms of    *)
(*   the GNU Lesser General Public License version 2.1, with the          *)
(*   special exception on linking described in the file LICENSE.          *)
(*                                                                        *)
(**************************************************************************)

open! Stdlib

[@@@ocaml.flambda_o3]

external runtime5 : unit -> bool = "%runtime5"

module Runtime_4 = struct
  module DLS = struct

    let unique_value = Obj.repr (ref 0)
    let state = ref (Array.make 8 unique_value)

    let init () = ()

    type password = unit
    type 'a key = int * (unit -> 'a)

    let initial_password = ()
    let with_password f = f ()

    let key_counter = ref 0

    let new_key ?split_from_parent:_ init_orphan =
      let idx = !key_counter in
      key_counter := idx + 1;
      (idx, init_orphan)

    let new_key_safe ?split_from_parent:_ init_orphan = new_key init_orphan

    (* If necessary, grow the current domain's local state array such that [idx]
    * is a valid index in the array. *)
    let maybe_grow idx =
      let st = !state in
      let sz = Array.length st in
      if idx < sz then st
      else begin
        let rec compute_new_size s =
          if idx < s then s else compute_new_size (2 * s)
        in
        let new_sz = compute_new_size sz in
        let new_st = Array.make new_sz unique_value in
        Array.blit st 0 new_st 0 sz;
        state := new_st;
        new_st
      end

    let set' () (idx, _init) x =
      let st = maybe_grow idx in
      (* [Sys.opaque_identity] ensures that flambda does not look at the type of
      * [x], which may be a [float] and conclude that the [st] is a float array.
      * We do not want OCaml's float array optimisation kicking in here. *)
      st.(idx) <- Obj.repr (Sys.opaque_identity x)

    let set key x = set' () key x

    let get' () (idx, init) =
      let st = maybe_grow idx in
      let v = st.(idx) in
      if v == unique_value then
        let v' = Obj.repr (init ()) in
        st.(idx) <- (Sys.opaque_identity v');
        Obj.magic v'
      else Obj.magic v

    let get key = get' () key
  end

  (******** Callbacks **********)

  (* first spawn, domain startup and at exit functionality *)
  let first_domain_spawned = Atomic.make false

  let first_spawn_function = ref (fun () -> ())

  let before_first_spawn f =
    if Atomic.get_safe first_domain_spawned then
      raise (Invalid_argument "first domain already spawned")
    else begin
      let old_f = !first_spawn_function in
      let new_f () = old_f (); f () in
      first_spawn_function := new_f
    end

  let at_exit_key = DLS.new_key (fun () -> (fun () -> ()))

  let at_exit' () f =
    let old_exit : unit -> unit = DLS.get at_exit_key in
    let new_exit () =
      (* The domain termination callbacks ([at_exit]) are run in
        last-in-first-out (LIFO) order in order to be symmetric with the domain
        creation callbacks ([at_each_spawn]) which run in first-in-fisrt-out
        (FIFO) order. *)
      f (); old_exit ()
    in
    DLS.set at_exit_key new_exit

  let at_exit_safe = at_exit' ()

  let at_exit = at_exit_safe

  let do_at_exit () =
    let f : unit -> unit = DLS.get at_exit_key in
    f ()

  (* Unimplemented functions *)
  let not_implemented () =
    failwith "Multi-domain functionality not supported in runtime4"
  type !'a t
  type id = int
  let spawn _ = not_implemented ()
  let spawn_safe _ = not_implemented ()
  let spawn_with_dls _ = not_implemented ()
  let join _ = not_implemented ()
  let get_id _ = not_implemented ()
  let self () = not_implemented ()
  let cpu_relax () = not_implemented ()
  let is_main_domain () = not_implemented ()
  let recommended_domain_count () = not_implemented ()
end

module Runtime_5 = struct
  module Raw = struct
    (* Low-level primitives provided by the runtime *)
    type t = private int
<<<<<<< HEAD

    (* The layouts of [state] and [term_sync] are hard-coded in
      [runtime/domain.c] *)

    type 'a state =
      | Running
      | Finished of ('a, exn) result [@warning "-unused-constructor"]

    type 'a term_sync = {
      (* protected by [mut] *)
      mutable state : 'a state [@warning "-unused-field"] ;
      mut : Mutex.t ;
      cond : Condition.t ;
    }

    external spawn : (unit -> 'a) -> 'a term_sync -> t
      = "caml_domain_spawn"
    external self : unit -> t
      = "caml_ml_domain_id" [@@noalloc]
    external cpu_relax : unit -> unit
=======
    external spawn : (unit -> unit) -> Mutex.t -> t @@ portable
      = "caml_domain_spawn"
    external self : unit -> t @@ portable
      = "caml_ml_domain_id"
    external cpu_relax : unit -> unit @@ portable
>>>>>>> 3754fe65
      = "caml_ml_domain_cpu_relax"
    external get_recommended_domain_count: unit -> int @@ portable
      = "caml_recommended_domain_count" [@@noalloc]
  end

  let cpu_relax () = Raw.cpu_relax ()

  type id = Raw.t

  type 'a t = {
    domain : Raw.t;
    term_sync : 'a Raw.term_sync;
  }

  module DLS = struct

    module Obj_opt : sig
      type t
      val none : t
      val some : 'a -> t
      val is_some : t -> bool

      (** [unsafe_get obj] may only be called safely
          if [is_some] is true.

          [unsafe_get (some v)] is equivalent to
          [Obj.obj (Obj.repr v)]. *)
      val unsafe_get : t -> 'a
    end = struct
      type t = Obj.t
      let none = Obj.repr (ref 0)
      let some v = Obj.repr v
      let is_some obj = (obj != none)
      let unsafe_get obj = Obj.obj obj
    end

<<<<<<< HEAD
    type dls_state = Obj_opt.t array
=======
    let unique_value = Obj.magic_portable (Obj.repr (ref 0))
>>>>>>> 3754fe65

    external get_dls_state : unit -> dls_state @@ portable = "%dls_get"

    external set_dls_state : dls_state -> unit @@ portable =
      "caml_domain_dls_set" [@@noalloc]

    external compare_and_set_dls_state : dls_state -> dls_state -> bool =
      "caml_domain_dls_compare_and_set" [@@noalloc]

    let create_dls () =
<<<<<<< HEAD
      let st = Array.make 8 Obj_opt.none in
=======
      let st = Array.make 8 (Obj.magic_uncontended unique_value) in
>>>>>>> 3754fe65
      set_dls_state st

    let init () = create_dls ()

    type password = unit

    type 'a key : value mod portable uncontended = K of int * (password -> 'a) @@ portable

    let initial_password = ()
    let with_password f = f ()

    let key_counter = Atomic.make 0

    type key_initializer =
      KI: 'a key * ('a -> (password -> 'a) @ portable) @@ portable -> key_initializer

    (* CR tdelvecchio: Remove when we have [with]. *)
    type key_initializer_list : value mod portable uncontended = KIs of key_initializer list

    let parent_keys = Atomic.make (KIs [])

    let rec add_parent_key ki =
      let (KIs l) as cur = Atomic.get_safe parent_keys in
      if not (Atomic.compare_and_set parent_keys cur (KIs (ki :: l)))
      then add_parent_key ki

    let new_key_safe ?split_from_parent init_orphan =
      let idx = Atomic.fetch_and_add key_counter 1 in
      let k = K (idx, init_orphan) in
      begin match split_from_parent with
      | None -> ()
      | Some split -> add_parent_key (KI(k, split))
      end;
      k

    let new_key ?split_from_parent init_orphan =
      let split_from_parent = Obj.magic_portable split_from_parent in
      let init_orphan = Obj.magic_portable init_orphan in
      let split_from_parent =
        match split_from_parent with
        | None -> None
        | Some f ->
          Some (fun x -> Obj.magic_portable (fun (_ : password) -> f x))
      in
      new_key_safe ?split_from_parent init_orphan

    (* If necessary, grow the current domain's local state array such that [idx]
    * is a valid index in the array. *)
    let rec maybe_grow idx =
      (* CR ocaml 5 all-runtime5: remove this hack which is here to stop
        the backend seeing the dls_get operation and failing on runtime4 *)
      if not (runtime5 ()) then assert false else
      (* end of hack *)
      let st = get_dls_state () in
      let sz = Array.length st in
      if idx < sz then st
      else begin
        let rec compute_new_size s =
          if idx < s then s else compute_new_size (2 * s)
        in
        let new_sz = compute_new_size sz in
<<<<<<< HEAD
        let new_st = Array.make new_sz Obj_opt.none in
=======
        let new_st = Array.make new_sz (Obj.magic_uncontended unique_value) in
>>>>>>> 3754fe65
        Array.blit st 0 new_st 0 sz;
        (* We want a implementation that is safe with respect to
          single-domain multi-threading: retry if the DLS state has
          changed under our feet.
          Note that the number of retries will be very small in
          contended scenarios, as the array only grows, with
          exponential resizing. *)
        if compare_and_set_dls_state st new_st
        then new_st
        else maybe_grow idx
      end

<<<<<<< HEAD
    let set (type a) (idx, _init) (x : a) =
=======
    let set' () (K (idx, _init)) x =
>>>>>>> 3754fe65
      let st = maybe_grow idx in
      (* [Sys.opaque_identity] ensures that flambda does not look at the type of
      * [x], which may be a [float] and conclude that the [st] is a float array.
      * We do not want OCaml's float array optimisation kicking in here. *)
      st.(idx) <- Obj_opt.some (Sys.opaque_identity x)

<<<<<<< HEAD

    let[@inline never] array_compare_and_set a i oldval newval =
      (* Note: we cannot use [@poll error] due to the
        allocations on a.(i) in the Double_array case. *)
      let curval = a.(i) in
      if curval == oldval then (
        Array.unsafe_set a i newval;
        true
      ) else false

    let get (type a) ((idx, init) : a key) : a =
      let st = maybe_grow idx in
      let obj = st.(idx) in
      if Obj_opt.is_some obj
      then (Obj_opt.unsafe_get obj : a)
      else begin
        let v : a = init () in
        let new_obj = Obj_opt.some (Sys.opaque_identity v) in
        (* At this point, [st] or [st.(idx)] may have been changed
          by another thread on the same domain.

          If [st] changed, it was resized into a larger value,
          we can just reuse the new value.

          If [st.(idx)] changed, we drop the current value to avoid
          letting other threads observe a 'revert' that forgets
          previous modifications. *)
        let st = get_dls_state () in
        if array_compare_and_set st idx obj new_obj
        then v
        else begin
          (* if st.(idx) changed, someone must have initialized
            the key in the meantime. *)
          let updated_obj = st.(idx) in
          if Obj_opt.is_some updated_obj
          then (Obj_opt.unsafe_get updated_obj : a)
          else assert false
        end
      end

    type key_value = KV : 'a key * 'a -> key_value

    let get_initial_keys () : key_value list =
      List.map
        (fun (KI (k, split)) -> KV (k, (split (get k))))
        (Atomic.get parent_keys)
=======
    let set k x = set' () k x

    let get' () (K (idx, init)) =
      let st = maybe_grow idx in
      let v = st.(idx) in
      if v == (Obj.magic_uncontended unique_value) then
        let v' = Obj.repr (init ()) in
        st.(idx) <- (Sys.opaque_identity v');
        Obj.magic v'
      else Obj.magic v

    let get k = get' () k

    let get_initial_keys () : (int * Obj.t) list =
      let (KIs parent_keys) : key_initializer_list = Atomic.get_safe parent_keys in
      List.map
        (fun (KI (K (idx, _) as k, split)) ->
            (idx, Obj.repr ((split (get k)) ())))
        parent_keys
>>>>>>> 3754fe65

    let set_initial_keys (l: key_value list) =
      List.iter (fun (KV (k, v)) -> set k v) l
  end

  (******** Identity **********)

  let get_id { domain; _ } = domain

  let self () = Raw.self ()

  let is_main_domain () = (self () :> int) = 0

  (******** Callbacks **********)

  (* first spawn, domain startup and at exit functionality *)
  let first_domain_spawned = Atomic.make false

  type f : value mod portable = F of (unit -> unit) @@ portable

  let first_spawn_function = Atomic.make (F (fun () -> ()))

  let before_first_spawn f =
    if Atomic.get_safe first_domain_spawned then
      raise (Invalid_argument "first domain already spawned")
    else begin
      (* We are guaranteed to still only have one domain, so this is safe. *)
      let f = Obj.magic_portable f in
      let F old_f = Atomic.get_safe first_spawn_function in
      let new_f () = old_f (); f () in
      Atomic.set first_spawn_function (F new_f)
    end

  let do_before_first_spawn () =
    if not (Atomic.get first_domain_spawned) then begin
      Atomic.set first_domain_spawned true;
      !first_spawn_function();
      (* Release the old function *)
      first_spawn_function := (fun () -> ())
    end

  let at_exit_key = DLS.new_key (fun () -> (fun () -> ()))

  let at_exit' () f =
    let old_exit : unit -> unit = DLS.get at_exit_key in
    let new_exit () =
      f (); old_exit ()
    in
    DLS.set at_exit_key new_exit

  let at_exit_safe = at_exit' ()

  let at_exit = at_exit_safe

  let do_at_exit () =
    let f : unit -> unit = DLS.get at_exit_key in
    f ()

  let _ = Stdlib.do_domain_local_at_exit := do_at_exit

<<<<<<< HEAD
  (******* Creation and Termination ********)
=======
  let do_before_first_spawn () =
    if not (Atomic.get_safe first_domain_spawned) then begin
      Atomic.set first_domain_spawned true;
      let F f = Atomic.get_safe first_spawn_function in
      f ();
      (* Release the old function *)
      Atomic.set first_spawn_function (F (fun () -> ()))
    end
>>>>>>> 3754fe65

  let spawn_with_dls f =
    do_before_first_spawn ();
    let pk = DLS.get_initial_keys () in

    (* [term_sync] is used to synchronize with the joining domains *)
    let term_sync =
      Raw.{ state = Running ;
            mut = Mutex.create () ;
            cond = Condition.create () }
    in

    let body () =
      match
        DLS.create_dls ();
        DLS.set_initial_keys pk;
        let res = f () in
        res
      with
      (* Run the [at_exit] callbacks when the domain computation either
        terminates normally or exceptionally. *)
      | res ->
          (* If the domain computation terminated normally, but the
            [at_exit] callbacks raised an exception, then return the
            exception. *)
          do_at_exit ();
          res
      | exception exn ->
          (* If both the domain computation and the [at_exit] callbacks
            raise exceptions, then ignore the exception from the
            [at_exit] callbacks and return the original exception. *)
          (try do_at_exit () with _ -> ());
          raise exn
    in
    let domain = Raw.spawn body term_sync in
    { domain ; term_sync }

<<<<<<< HEAD
  let join { term_sync ; _ } =
    let open Raw in
=======
  let spawn_safe f = spawn_with_dls (fun (_ : DLS.password) -> f ())

  let spawn = spawn_safe

  let join { term_mutex; term_condition; term_state; _ } =
    Mutex.lock term_mutex;
>>>>>>> 3754fe65
    let rec loop () =
      match term_sync.state with
      | Running ->
          Condition.wait term_sync.cond term_sync.mut;
          loop ()
      | Finished res ->
          res
    in
    match Mutex.protect term_sync.mut loop with
    | Ok x -> x
    | Error ex -> raise ex

  let recommended_domain_count = Raw.get_recommended_domain_count
end

module type S4 = sig
  [@@@warning "-32"]

  module DLS : sig
    type password
    val initial_password : password
    val with_password : (password -> 'a) -> 'a

    type 'a key
    val new_key : ?split_from_parent:('a -> 'a) -> (unit -> 'a) -> 'a key
    val new_key_safe : ?split_from_parent:('a -> (password -> 'a)) -> (password -> 'a) -> 'a key
    val get : 'a key -> 'a
    val get' : password -> 'a key -> 'a
    val set : 'a key -> 'a -> unit
    val set' : password -> 'a key -> 'a -> unit

    val init : unit -> unit
  end

  type !'a t
  val spawn : (unit -> 'a) -> 'a t
  val spawn_safe : (unit -> 'a) -> 'a t
  val spawn_with_dls : (DLS.password -> 'a) -> 'a t
  val join : 'a t -> 'a
  type id = private int
  val get_id : 'a t -> id
  val self : unit -> id
  val cpu_relax : unit -> unit
  val is_main_domain : unit -> bool
  val recommended_domain_count : unit -> int
  val before_first_spawn : (unit -> unit) -> unit
  val at_exit : (unit -> unit) -> unit
  val at_exit_safe : (unit -> unit) -> unit
  val at_exit' : DLS.password -> (unit -> unit) -> unit
  val do_at_exit : unit -> unit
end

module type S5 = sig
  module DLS : sig
    type password
    val initial_password : password
    val with_password : (password -> 'a @ contended portable) @ portable -> 'a @ contended portable @@ portable

    type 'a key : value mod portable uncontended
    val new_key : ?split_from_parent:('a -> 'a) -> (unit -> 'a) -> 'a key
    val new_key_safe : ?split_from_parent:('a -> (password -> 'a) @ portable) @ portable -> (password -> 'a) @ portable -> 'a key @@ portable
    val get : 'a key -> 'a
    val get' : password -> 'a key -> 'a @@ portable
    val set : 'a key -> 'a -> unit
    val set' : password -> 'a key -> 'a -> unit @@ portable

    val init : unit -> unit
  end

  type !'a t
  val spawn : (unit -> 'a) -> 'a t
  val spawn_safe : (unit -> 'a) @ portable -> 'a t @@ portable
  val spawn_with_dls : (DLS.password -> 'a) @ portable -> 'a t @@ portable
  val join : 'a t -> 'a @@ portable
  type id = private int
  val get_id : 'a t -> id @@ portable
  val self : unit -> id @@ portable
  val cpu_relax : unit -> unit @@ portable
  val is_main_domain : unit -> bool @@ portable
  val recommended_domain_count : unit -> int @@ portable
  val before_first_spawn : (unit -> unit) -> unit
  val at_exit : (unit -> unit) -> unit
  val at_exit_safe : (unit -> unit) @ portable -> unit @@ portable
  val at_exit' : DLS.password -> (unit -> unit) -> unit @@ portable
  val do_at_exit : unit -> unit @@ portable
end

let runtime_4_impl = (module Runtime_4 : S4)
let runtime_5_impl = (module Runtime_5 : S5)

<<<<<<< HEAD
let impl = if runtime5 () then runtime_5_impl else runtime_4_impl
=======
external runtime5 : unit -> bool @@ portable = "%runtime5"

let impl = if runtime5 () then runtime_5_impl else (Obj.magic (runtime_4_impl : (module S4)) : (module S5))
>>>>>>> 3754fe65

include (val impl : S5)

let () = DLS.init ()

let _ = Stdlib.set_do_domain_local_at_exit do_at_exit<|MERGE_RESOLUTION|>--- conflicted
+++ resolved
@@ -20,8 +20,6 @@
 
 [@@@ocaml.flambda_o3]
 
-external runtime5 : unit -> bool = "%runtime5"
-
 module Runtime_4 = struct
   module DLS = struct
 
@@ -140,34 +138,11 @@
   module Raw = struct
     (* Low-level primitives provided by the runtime *)
     type t = private int
-<<<<<<< HEAD
-
-    (* The layouts of [state] and [term_sync] are hard-coded in
-      [runtime/domain.c] *)
-
-    type 'a state =
-      | Running
-      | Finished of ('a, exn) result [@warning "-unused-constructor"]
-
-    type 'a term_sync = {
-      (* protected by [mut] *)
-      mutable state : 'a state [@warning "-unused-field"] ;
-      mut : Mutex.t ;
-      cond : Condition.t ;
-    }
-
-    external spawn : (unit -> 'a) -> 'a term_sync -> t
-      = "caml_domain_spawn"
-    external self : unit -> t
-      = "caml_ml_domain_id" [@@noalloc]
-    external cpu_relax : unit -> unit
-=======
     external spawn : (unit -> unit) -> Mutex.t -> t @@ portable
       = "caml_domain_spawn"
     external self : unit -> t @@ portable
       = "caml_ml_domain_id"
     external cpu_relax : unit -> unit @@ portable
->>>>>>> 3754fe65
       = "caml_ml_domain_cpu_relax"
     external get_recommended_domain_count: unit -> int @@ portable
       = "caml_recommended_domain_count" [@@noalloc]
@@ -177,53 +152,30 @@
 
   type id = Raw.t
 
+  type 'a state =
+  | Running
+  | Finished of ('a, exn) result
+
   type 'a t = {
     domain : Raw.t;
-    term_sync : 'a Raw.term_sync;
+    term_mutex: Mutex.t;
+    term_condition: Condition.t;
+    term_state: 'a state ref (* protected by [term_mutex] *)
   }
 
   module DLS = struct
 
-    module Obj_opt : sig
-      type t
-      val none : t
-      val some : 'a -> t
-      val is_some : t -> bool
-
-      (** [unsafe_get obj] may only be called safely
-          if [is_some] is true.
-
-          [unsafe_get (some v)] is equivalent to
-          [Obj.obj (Obj.repr v)]. *)
-      val unsafe_get : t -> 'a
-    end = struct
-      type t = Obj.t
-      let none = Obj.repr (ref 0)
-      let some v = Obj.repr v
-      let is_some obj = (obj != none)
-      let unsafe_get obj = Obj.obj obj
-    end
-
-<<<<<<< HEAD
-    type dls_state = Obj_opt.t array
-=======
+    type dls_state = Obj.t array
+
     let unique_value = Obj.magic_portable (Obj.repr (ref 0))
->>>>>>> 3754fe65
 
     external get_dls_state : unit -> dls_state @@ portable = "%dls_get"
 
     external set_dls_state : dls_state -> unit @@ portable =
       "caml_domain_dls_set" [@@noalloc]
 
-    external compare_and_set_dls_state : dls_state -> dls_state -> bool =
-      "caml_domain_dls_compare_and_set" [@@noalloc]
-
     let create_dls () =
-<<<<<<< HEAD
-      let st = Array.make 8 Obj_opt.none in
-=======
       let st = Array.make 8 (Obj.magic_uncontended unique_value) in
->>>>>>> 3754fe65
       set_dls_state st
 
     let init () = create_dls ()
@@ -272,11 +224,7 @@
 
     (* If necessary, grow the current domain's local state array such that [idx]
     * is a valid index in the array. *)
-    let rec maybe_grow idx =
-      (* CR ocaml 5 all-runtime5: remove this hack which is here to stop
-        the backend seeing the dls_get operation and failing on runtime4 *)
-      if not (runtime5 ()) then assert false else
-      (* end of hack *)
+    let maybe_grow idx =
       let st = get_dls_state () in
       let sz = Array.length st in
       if idx < sz then st
@@ -285,82 +233,19 @@
           if idx < s then s else compute_new_size (2 * s)
         in
         let new_sz = compute_new_size sz in
-<<<<<<< HEAD
-        let new_st = Array.make new_sz Obj_opt.none in
-=======
         let new_st = Array.make new_sz (Obj.magic_uncontended unique_value) in
->>>>>>> 3754fe65
         Array.blit st 0 new_st 0 sz;
-        (* We want a implementation that is safe with respect to
-          single-domain multi-threading: retry if the DLS state has
-          changed under our feet.
-          Note that the number of retries will be very small in
-          contended scenarios, as the array only grows, with
-          exponential resizing. *)
-        if compare_and_set_dls_state st new_st
-        then new_st
-        else maybe_grow idx
+        set_dls_state new_st;
+        new_st
       end
 
-<<<<<<< HEAD
-    let set (type a) (idx, _init) (x : a) =
-=======
     let set' () (K (idx, _init)) x =
->>>>>>> 3754fe65
       let st = maybe_grow idx in
       (* [Sys.opaque_identity] ensures that flambda does not look at the type of
       * [x], which may be a [float] and conclude that the [st] is a float array.
       * We do not want OCaml's float array optimisation kicking in here. *)
-      st.(idx) <- Obj_opt.some (Sys.opaque_identity x)
-
-<<<<<<< HEAD
-
-    let[@inline never] array_compare_and_set a i oldval newval =
-      (* Note: we cannot use [@poll error] due to the
-        allocations on a.(i) in the Double_array case. *)
-      let curval = a.(i) in
-      if curval == oldval then (
-        Array.unsafe_set a i newval;
-        true
-      ) else false
-
-    let get (type a) ((idx, init) : a key) : a =
-      let st = maybe_grow idx in
-      let obj = st.(idx) in
-      if Obj_opt.is_some obj
-      then (Obj_opt.unsafe_get obj : a)
-      else begin
-        let v : a = init () in
-        let new_obj = Obj_opt.some (Sys.opaque_identity v) in
-        (* At this point, [st] or [st.(idx)] may have been changed
-          by another thread on the same domain.
-
-          If [st] changed, it was resized into a larger value,
-          we can just reuse the new value.
-
-          If [st.(idx)] changed, we drop the current value to avoid
-          letting other threads observe a 'revert' that forgets
-          previous modifications. *)
-        let st = get_dls_state () in
-        if array_compare_and_set st idx obj new_obj
-        then v
-        else begin
-          (* if st.(idx) changed, someone must have initialized
-            the key in the meantime. *)
-          let updated_obj = st.(idx) in
-          if Obj_opt.is_some updated_obj
-          then (Obj_opt.unsafe_get updated_obj : a)
-          else assert false
-        end
-      end
-
-    type key_value = KV : 'a key * 'a -> key_value
-
-    let get_initial_keys () : key_value list =
-      List.map
-        (fun (KI (k, split)) -> KV (k, (split (get k))))
-        (Atomic.get parent_keys)
-=======
+      st.(idx) <- Obj.repr (Sys.opaque_identity x)
+
     let set k x = set' () k x
 
     let get' () (K (idx, init)) =
@@ -380,10 +265,13 @@
         (fun (KI (K (idx, _) as k, split)) ->
             (idx, Obj.repr ((split (get k)) ())))
         parent_keys
->>>>>>> 3754fe65
-
-    let set_initial_keys (l: key_value list) =
-      List.iter (fun (KV (k, v)) -> set k v) l
+
+    let set_initial_keys (l: (int * Obj.t) list) =
+      List.iter
+        (fun (idx, v) ->
+          let st = maybe_grow idx in st.(idx) <- v)
+        l
+
   end
 
   (******** Identity **********)
@@ -414,19 +302,15 @@
       Atomic.set first_spawn_function (F new_f)
     end
 
-  let do_before_first_spawn () =
-    if not (Atomic.get first_domain_spawned) then begin
-      Atomic.set first_domain_spawned true;
-      !first_spawn_function();
-      (* Release the old function *)
-      first_spawn_function := (fun () -> ())
-    end
-
   let at_exit_key = DLS.new_key (fun () -> (fun () -> ()))
 
   let at_exit' () f =
     let old_exit : unit -> unit = DLS.get at_exit_key in
     let new_exit () =
+      (* The domain termination callbacks ([at_exit]) are run in
+        last-in-first-out (LIFO) order in order to be symmetric with the domain
+        creation callbacks ([at_each_spawn]) which run in first-in-fisrt-out
+        (FIFO) order. *)
       f (); old_exit ()
     in
     DLS.set at_exit_key new_exit
@@ -439,11 +323,8 @@
     let f : unit -> unit = DLS.get at_exit_key in
     f ()
 
-  let _ = Stdlib.do_domain_local_at_exit := do_at_exit
-
-<<<<<<< HEAD
   (******* Creation and Termination ********)
-=======
+
   let do_before_first_spawn () =
     if not (Atomic.get_safe first_domain_spawned) then begin
       Atomic.set first_domain_spawned true;
@@ -452,64 +333,81 @@
       (* Release the old function *)
       Atomic.set first_spawn_function (F (fun () -> ()))
     end
->>>>>>> 3754fe65
 
   let spawn_with_dls f =
     do_before_first_spawn ();
     let pk = DLS.get_initial_keys () in
 
-    (* [term_sync] is used to synchronize with the joining domains *)
-    let term_sync =
-      Raw.{ state = Running ;
-            mut = Mutex.create () ;
-            cond = Condition.create () }
+    (* The [term_mutex] and [term_condition] are used to
+      synchronize with the joining domains *)
+    let term_mutex = Mutex.create () in
+    let term_condition = Condition.create () in
+    let term_state = ref Running in
+
+    let body () =
+      let result =
+        match
+          DLS.create_dls ();
+          DLS.set_initial_keys pk;
+          let res = f () in
+          res
+        with
+        | x -> Ok x
+        | exception ex -> Error ex
+      in
+
+      let result' =
+        (* Run the [at_exit] callbacks when the domain computation either
+          terminates normally or exceptionally. *)
+        match do_at_exit () with
+        | () -> result
+        | exception ex ->
+            begin match result with
+            | Ok _ ->
+                (* If the domain computation terminated normally, but the
+                  [at_exit] callbacks raised an exception, then return the
+                  exception. *)
+                Error ex
+            | Error _ ->
+                (* If both the domain computation and the [at_exit] callbacks
+                  raised exceptions, then ignore the exception from the
+                  [at_exit] callbacks and return the original exception. *)
+                result
+            end
+      in
+
+      (* Synchronize with joining domains *)
+      Mutex.lock term_mutex;
+      match !term_state with
+      | Running ->
+          term_state := Finished result';
+          Condition.broadcast term_condition;
+      | Finished _ ->
+          failwith "internal error: Am I already finished?"
+      (* [term_mutex] is unlocked in the runtime after the cleanup functions on
+        the C side are finished. *)
     in
-
-    let body () =
-      match
-        DLS.create_dls ();
-        DLS.set_initial_keys pk;
-        let res = f () in
-        res
-      with
-      (* Run the [at_exit] callbacks when the domain computation either
-        terminates normally or exceptionally. *)
-      | res ->
-          (* If the domain computation terminated normally, but the
-            [at_exit] callbacks raised an exception, then return the
-            exception. *)
-          do_at_exit ();
-          res
-      | exception exn ->
-          (* If both the domain computation and the [at_exit] callbacks
-            raise exceptions, then ignore the exception from the
-            [at_exit] callbacks and return the original exception. *)
-          (try do_at_exit () with _ -> ());
-          raise exn
-    in
-    let domain = Raw.spawn body term_sync in
-    { domain ; term_sync }
-
-<<<<<<< HEAD
-  let join { term_sync ; _ } =
-    let open Raw in
-=======
+    { domain = Raw.spawn body term_mutex;
+      term_mutex;
+      term_condition;
+      term_state }
+
   let spawn_safe f = spawn_with_dls (fun (_ : DLS.password) -> f ())
 
   let spawn = spawn_safe
 
   let join { term_mutex; term_condition; term_state; _ } =
     Mutex.lock term_mutex;
->>>>>>> 3754fe65
     let rec loop () =
-      match term_sync.state with
+      match !term_state with
       | Running ->
-          Condition.wait term_sync.cond term_sync.mut;
+          Condition.wait term_condition term_mutex;
           loop ()
       | Finished res ->
+          Mutex.unlock term_mutex;
           res
     in
-    match Mutex.protect term_sync.mut loop with
+    match loop () with
     | Ok x -> x
     | Error ex -> raise ex
 
@@ -591,13 +489,9 @@
 let runtime_4_impl = (module Runtime_4 : S4)
 let runtime_5_impl = (module Runtime_5 : S5)
 
-<<<<<<< HEAD
-let impl = if runtime5 () then runtime_5_impl else runtime_4_impl
-=======
 external runtime5 : unit -> bool @@ portable = "%runtime5"
 
 let impl = if runtime5 () then runtime_5_impl else (Obj.magic (runtime_4_impl : (module S4)) : (module S5))
->>>>>>> 3754fe65
 
 include (val impl : S5)
 
