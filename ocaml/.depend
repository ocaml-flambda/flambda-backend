--- conflicted
+++ resolved
@@ -66,15 +66,12 @@
     utils/identifiable.cmi \
     typing/ident.cmi \
     utils/global.cmi
-<<<<<<< HEAD
-=======
 utils/config.common.cmo :
 utils/config.common.cmx :
 utils/config.fixed.cmo :
 utils/config.fixed.cmx :
 utils/config.generated.cmo :
 utils/config.generated.cmx :
->>>>>>> 4cfa38c7
 utils/config.cmo : \
     utils/config.cmi
 utils/config.cmx : \
@@ -497,7 +494,6 @@
     utils/language_extension_kernel.cmi \
     utils/language_extension.cmi \
     parsing/jane_syntax_parsing.cmi \
-    utils/global.cmi \
     parsing/jane_asttypes.cmi \
     utils/global.cmi \
     parsing/asttypes.cmi \
@@ -512,13 +508,8 @@
     utils/language_extension_kernel.cmx \
     utils/language_extension.cmx \
     parsing/jane_syntax_parsing.cmx \
-<<<<<<< HEAD
-    utils/global.cmx \
-    parsing/jane_asttypes.cmi \
-=======
     parsing/jane_asttypes.cmx \
     utils/global.cmx \
->>>>>>> 4cfa38c7
     parsing/asttypes.cmi \
     parsing/ast_helper.cmx \
     parsing/jane_syntax.cmi
@@ -526,7 +517,6 @@
     parsing/parsetree.cmi \
     parsing/longident.cmi \
     parsing/location.cmi \
-    utils/global.cmi \
     parsing/jane_asttypes.cmi \
     utils/global.cmi \
     parsing/docstrings.cmi \
@@ -1304,11 +1294,8 @@
 typing/persistent_env.cmo : \
     utils/warnings.cmi \
     typing/subst.cmi \
-<<<<<<< HEAD
     typing/signature_with_global_bindings.cmi \
-=======
     typing/shape.cmi \
->>>>>>> 4cfa38c7
     utils/misc.cmi \
     parsing/location.cmi \
     utils/load_path.cmi \
@@ -1325,11 +1312,8 @@
 typing/persistent_env.cmx : \
     utils/warnings.cmx \
     typing/subst.cmx \
-<<<<<<< HEAD
     typing/signature_with_global_bindings.cmx \
-=======
     typing/shape.cmx \
->>>>>>> 4cfa38c7
     utils/misc.cmx \
     parsing/location.cmx \
     utils/load_path.cmx \
@@ -4497,7 +4481,8 @@
 lambda/translobj.cmi : \
     lambda/lambda.cmi \
     typing/ident.cmi \
-    typing/env.cmi
+    typing/env.cmi \
+    utils/compilation_unit.cmi
 lambda/translprim.cmo : \
     typing/types.cmi \
     typing/typeopt.cmi \
