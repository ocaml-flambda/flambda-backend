--- conflicted
+++ resolved
@@ -289,12 +289,8 @@
 let tyvar_loc f str = tyvar f str.txt
 let string_quot f x = pp f "`%s" x
 
-<<<<<<< HEAD
 let legacy_mode f m =
   let Mode txt = m.txt in
-=======
-let legacy_mode f { Location.txt; _ } =
->>>>>>> eec7748f
   let s =
     match txt with
     | "local" -> "local_"
@@ -344,12 +340,8 @@
     pp_print_string f " @@";
     pp_print_list space_modality f m
 
-<<<<<<< HEAD
 let mode f m =
   let {txt = Mode txt; _} = m in
-=======
-let mode f { Location.txt; _ } =
->>>>>>> eec7748f
   pp_print_string f txt
 
 let modes f m =
@@ -402,15 +394,9 @@
 and jkind ctxt f k = match (k : Jane_syntax.Jkind.t) with
   | Default -> pp f "_"
   | Abbreviation s ->
-<<<<<<< HEAD
     pp f "%s" (s : Jane_syntax.Jkind.Const.t :> _ loc).txt
   | Mod (t, modes) ->
     begin match modes with
-=======
-    pp f "%s" s.txt
-  | Mod (t, { txt = mode_list }) ->
-    begin match mode_list with
->>>>>>> eec7748f
     | [] -> Misc.fatal_error "malformed jkind annotation"
     | _ :: _ ->
       pp f "%a mod %a"
@@ -1743,38 +1729,8 @@
 (* [in] is not printed *)
 and bindings ctxt f (rf,l) =
   let binding kwd rf f x =
-<<<<<<< HEAD
     (* The other modes are printed inside [binding] *)
     let legacy, _ = split_out_legacy_modes x.pvb_modes in
-=======
-    let modes_on_binding, attrs =
-      Jane_syntax.Mode_expr.maybe_of_attrs x.pvb_attributes
-    in
-    let x =
-      (* For [let local_ x = e in ...] and [let x @ local = e in ...],
-         the parser puts attributes on both the let-binding and on e.
-
-         The below code is meant to print the modes only in one place,
-         not both. (We print it on the let-binding, not the expression.)
-      *)
-      match modes_on_binding, Jane_syntax.Expression.of_ast x.pvb_expr with
-      | Some modes_on_binding,
-        Some (Jexp_modes (Coerce (modes_on_expr, sbody)), _) ->
-          (* Sanity check: only suppress the printing of one mode expression if
-             the mode expressions are in fact identical.
-          *)
-          let mode_names (modes : Jane_syntax.Mode_expr.t) =
-            List.map Location.get_txt modes.txt
-          in
-          if
-            List.equal String.equal
-              (mode_names modes_on_binding)
-              (mode_names modes_on_expr)
-          then {x with pvb_expr = sbody}
-          else x
-      | _ -> x
-    in
->>>>>>> eec7748f
     pp f "@[<2>%s %a%a%a@]%a" kwd rec_flag rf
       optional_legacy_modes legacy
       (binding ctxt) x
@@ -2273,16 +2229,10 @@
       (item_attributes ctxt) attrs
       (case_list ctxt) cases
 
-<<<<<<< HEAD
-and function_constraint
-    ctxt f (x : Jane_syntax.N_ary_functions.function_constraint)
-  =
-=======
 and function_constraint ctxt f x =
   (* We don't currently print [x.alloc_mode]; this would need
      to go on the enclosing [let] binding.
   *)
->>>>>>> eec7748f
   (* Enable warning 9 to ensure that the record pattern doesn't miss any field.
   *)
   match[@ocaml.warning "+9"] x with
