--- conflicted
+++ resolved
@@ -1117,22 +1117,10 @@
     typ_jane_syntax = T.map_jst;
 
     modes = (fun this m ->
-<<<<<<< HEAD
       List.map (map_loc this) m);
 
     modalities = (fun this m ->
       List.map (map_loc this) m);
-=======
-      let open Jane_syntax.Mode_expr in
-      let map_const sub : Const.t -> Const.t =
-        fun m ->
-          let {txt; loc} =
-            map_loc sub m
-          in
-          Const.mk txt loc
-      in
-      map_loc_txt this (fun sub -> List.map (map_const sub)) m);
->>>>>>> eec7748f
   }
 
 let extension_of_error {kind; main; sub} =
