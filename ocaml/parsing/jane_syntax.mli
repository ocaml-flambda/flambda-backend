(** Syntax for Jane Street's novel syntactic features.  This module provides
    three things:

    1. First-class ASTs for all syntax introduced by our language extensions,
       plus one for built-in features; these are split out into a different
       module each ([Comprehensions], etc.).

    2. A first-class AST for each OCaml AST, unifying all our novel syntactic
       features in modules named after the syntactic category
       ([Expression.t], etc.).

    3. A way to interpret these values as terms of the coresponding OCaml ASTs,
       and to match on terms of those OCaml ASTs to see if they're terms from
       our novel syntax.

    We keep our novel syntax separate so that we can avoid having to modify the
    existing AST, as this would break compatibility with every existing ppx and
    other such tooling.

    For details on the rationale behind this approach (and for some of the gory
    details), see [Jane_syntax_parsing]. *)

(******************************************************************************)

(* Note [Buildable with upstream]
   ~~~~~~~~~~~~~~~~~~~~~~~~~~~~~~

   We want to make sure that the various [Jane_*] modules, along with
   [Language_extension_kernel] and a small stub for [Language_extension], are
   buildable with the upstream compiler and compiler-libs.  This allows us to
   import these files into compatibility libraries such as
   {{:https://github.com/janestreet/ppxlib_jane}ppxlib_jane}.  We have CI tests
   which ensure that this property is maintained.

   It is possible that at some point we'll really need to depend on new
   functionality we provide elsewhere in the compiler; at that point, we can
   look into providing stub implementations of these modules for use with the
   upstream compiler instead.  For now, though, this is sufficient.
*)

(*********************************************)
(* Individual features *)

(** The ASTs for list and array comprehensions *)
module Comprehensions : sig
  type iterator =
    | Range of
        { start : Parsetree.expression;
          stop : Parsetree.expression;
          direction : Asttypes.direction_flag
        }
        (** "= START to STOP" (direction = Upto)
        "= START downto STOP" (direction = Downto) *)
    | In of Parsetree.expression  (** "in EXPR" *)

  (* In [Typedtree], the [pattern] moves into the [iterator]. *)

  (** [@...] PAT (in/=) ... *)
  type clause_binding =
    { pattern : Parsetree.pattern;
      iterator : iterator;
      attributes : Parsetree.attribute list
    }

  type clause =
    | For of clause_binding list
        (** "for PAT (in/=) ... and PAT (in/=) ... and ..."; must be nonempty *)
    | When of Parsetree.expression  (** "when EXPR" *)

  type comprehension =
    { body : Parsetree.expression;
          (** The body/generator of the comprehension *)
      clauses : clause list
          (** The clauses of the comprehension; must be nonempty *)
    }

  type expression =
    | Cexp_list_comprehension of comprehension  (** [BODY ...CLAUSES...] *)
    | Cexp_array_comprehension of Asttypes.mutable_flag * comprehension
        (** [|BODY ...CLAUSES...|] (flag = Mutable)
        [:BODY ...CLAUSES...:] (flag = Immutable)
          (only allowed with [-extension immutable_arrays]) *)

  val expr_of : loc:Location.t -> expression -> Parsetree.expression
end

(** The ASTs for immutable arrays.  When we merge this upstream, we'll merge
    these into the existing [P{exp,pat}_array] constructors by adding a
    [mutable_flag] argument (just as we did with [T{exp,pat}_array]). *)
module Immutable_arrays : sig
  type expression =
    | Iaexp_immutable_array of Parsetree.expression list
        (** [: E1; ...; En :] *)

  type pattern =
    | Iapat_immutable_array of Parsetree.pattern list  (** [: P1; ...; Pn :] **)

  val expr_of : loc:Location.t -> expression -> Parsetree.expression

  val pat_of : loc:Location.t -> pattern -> Parsetree.pattern
end

(** The attribute placed on the inner [Ptyp_arrow] node in [x -> (y -> z)]
    (meaning the [y -> z] node) to indicate parenthesization. This is relevant
    for locals, as [local_ x -> (y -> z)] is different than
    [local_ x -> y -> z].
*)
module Arrow_curry : sig
  val curry_attr_name : string

  val curry_attr : Location.t -> Parsetree.attribute
end

module Jkind : sig
  module Const : sig
    (** Constant jkind *)

    (** Represent a user-written kind primitive/abbreviation,
        containing a string and its location *)
    type t = Parsetree.jkind_const_annotation

    (** Constructs a jkind constant *)
    val mk : string -> Location.t -> t
  end

  type t = Parsetree.jkind_annotation =
    | Default
    | Abbreviation of Const.t
    | Mod of t * Parsetree.modes
    | With of t * Parsetree.core_type
    | Kind_of of Parsetree.core_type

  type annotation = t Location.loc
end

<<<<<<< HEAD
module N_ary_functions : sig
  (** These types use the [P] prefix to match how they are represented in the
      upstream compiler *)

  (** See the comment on [expression]. *)
  type function_body =
    | Pfunction_body of Parsetree.expression
    | Pfunction_cases of Parsetree.case list * Location.t * Parsetree.attributes
        (** In [Pfunction_cases (_, loc, attrs)], the location extends from the
        start of the [function] keyword to the end of the last case. The
        compiler will only use typechecking-related attributes from [attrs],
        e.g. enabling or disabling a warning.
    *)

  type function_param_desc =
    | Pparam_val of
        Asttypes.arg_label * Parsetree.expression option * Parsetree.pattern
        (** [Pparam_val (lbl, exp0, P)] represents the parameter:
        - [P]
          when [lbl] is {{!Asttypes.arg_label.Nolabel}[Nolabel]}
          and [exp0] is [None]
        - [~l:P]
          when [lbl] is {{!Asttypes.arg_label.Labelled}[Labelled l]}
          and [exp0] is [None]
        - [?l:P]
          when [lbl] is {{!Asttypes.arg_label.Optional}[Optional l]}
          and [exp0] is [None]
        - [?l:(P = E0)]
          when [lbl] is {{!Asttypes.arg_label.Optional}[Optional l]}
          and [exp0] is [Some E0]

        Note: If [E0] is provided, only
        {{!Asttypes.arg_label.Optional}[Optional]} is allowed.
    *)
    | Pparam_newtype of string Asttypes.loc * Jkind.annotation option
        (** [Pparam_newtype (x, jkind)] represents the parameter [(type x)].
        [x] carries the location of the identifier, whereas [pparam_loc] is
        the location of the [(type x)] as a whole.

        [jkind] is the same as [Lexp_newtype]'s jkind.

        Multiple parameters [(type a b c)] are represented as multiple
        [Pparam_newtype] nodes, let's say:

        {[ [ { pparam_desc = Pparam_newtype (a, _); pparam_loc = loc };
             { pparam_desc = Pparam_newtype (b, _); pparam_loc = loc };
             { pparam_desc = Pparam_newtype (c, _); pparam_loc = loc };
           ]
        ]}

        Here, [loc] gives the location of [(type a b c)], but is marked as a
        ghost location. The locations on [a], [b], [c], correspond to the
        variables [a], [b], and [c] in the source code.
    *)

  type function_param =
    { pparam_desc : function_param_desc;
      pparam_loc : Location.t
    }

  type type_constraint =
    | Pconstraint of Parsetree.core_type
    | Pcoerce of Parsetree.core_type option * Parsetree.core_type

  (** The mode annotation placed on a function let-binding when the function
      has a type constraint on the body, e.g.
      [let local_ f x : int -> int = ...].
  *)
  type function_constraint =
    { mode_annotations : Mode_expr.t;
      type_constraint : type_constraint
    }

  (** [([P1; ...; Pn], C, body)] represents any construct
      involving [fun] or [function], including:
      - [fun P1 ... Pn -> E]
        when [body = Pfunction_body E]
      - [fun P1 ... Pn -> function p1 -> e1 | ... | pm -> em]
        when [body = Pfunction_cases [ p1 -> e1; ...; pm -> em ]]

      [C] represents a type constraint or coercion placed immediately
      before the arrow, e.g. [fun P1 ... Pn : t1 :> t2 -> ...]
      when [C = Some (Pcoerce (Some t1, t2))].

      A function must have parameters. [Pexp_function (params, _, body)] must
      have non-empty [params] or a [Pfunction_cases _] body.
  *)
  type expression =
    function_param list * function_constraint option * function_body

  val expr_of : loc:Location.t -> expression -> Parsetree.expression
=======
(** The ASTs for labeled tuples. When we merge this upstream, we'll replace
    existing [P{typ,exp,pat}_tuple] constructors with these. *)
module Labeled_tuples : sig
  (** [tl] represents a product type:
          - [T1 * ... * Tn]       when [tl] is [(None,T1);...;(None,Tn)]
          - [L1:T1 * ... * Ln:Tn] when [tl] is [(Some L1,T1);...;(Some Ln,Tn)]
          - A mix, e.g. [L1:T1,T2] when [tl] is [(Some L1,T1);(None,T2)]

          Invariant: [n >= 2].
      *)
  type core_type = (string option * Parsetree.core_type) list

  (** [el] represents
          - [(E1, ..., En)]
              when [el] is [(None, E1);...;(None, En)]
          - [(~L1:E1, ..., ~Ln:En)]
              when [el] is [(Some L1, E1);...;(Some Ln, En)]
          - A mix, e.g.:
              [(~L1:E1, E2)] when [el] is [(Some L1, E1); (None, E2)]

          Invariant: [n >= 2].
      *)
  type expression = (string option * Parsetree.expression) list

  (** [(pl, Closed)] represents
          - [(P1, ..., Pn)]       when [pl] is [(None, P1);...;(None, Pn)]
          - [(L1:P1, ..., Ln:Pn)] when [pl] is
                                              [(Some L1, P1);...;(Some Ln, Pn)]
          - A mix, e.g. [(L1:P1, P2)] when [pl] is [(Some L1, P1);(None, P2)]
          - If pattern is open, then it also ends in a [..]

        Invariant:
        - If Closed, [n >= 2].
        - If Open, [n >= 1].
      *)
  type pattern = (string option * Parsetree.pattern) list * Asttypes.closed_flag

  (** Embeds the core type in Jane Syntax only if there are any labels.
      Otherwise, returns a normal [Ptyp_tuple].
  *)
  val typ_of : loc:Location.t -> core_type -> Parsetree.core_type

  (** Embeds the expression in Jane Syntax only if there are any labels.
      Otherwise, returns a normal [Pexp_tuple].
  *)
  val expr_of : loc:Location.t -> expression -> Parsetree.expression

  (** Embeds the pattern in Jane Syntax only if there are any labels or
      if the pattern is open. Otherwise, returns a normal [Ppat_tuple].
  *)
  val pat_of : loc:Location.t -> pattern -> Parsetree.pattern
>>>>>>> 915acd68
end

(** The ASTs for [include functor].  When we merge this upstream, we'll merge
    these into the existing [P{sig,str}_include] constructors (similar to what
    we did with [T{sig,str}_include], but without depending on typechecking). *)
module Include_functor : sig
  type signature_item = Ifsig_include_functor of Parsetree.include_description

  type structure_item = Ifstr_include_functor of Parsetree.include_declaration

  val sig_item_of : loc:Location.t -> signature_item -> Parsetree.signature_item

  val str_item_of : loc:Location.t -> structure_item -> Parsetree.structure_item
end

(** The ASTs for module type strengthening. *)
module Strengthen : sig
  type module_type =
    { mty : Parsetree.module_type;
      mod_id : Longident.t Location.loc
    }

  val mty_of : loc:Location.t -> module_type -> Parsetree.module_type
end

(** The ASTs for jkinds and other unboxed-types features *)
module Layouts : sig
  type constant =
    | Float of string * char option
    | Integer of string * char

  type nonrec expression =
    (* examples: [ #2.0 ] or [ #42L ] *)
    (* This is represented as an attribute wrapping a [Pexp_constant] node. *)
    | Lexp_constant of constant
    (* [fun (type a : immediate) -> ...] *)
    (* This is represented as an attribute wrapping a [Pexp_newtype] node. *)
    | Lexp_newtype of
        string Location.loc * Jkind.annotation * Parsetree.expression

  type nonrec pattern =
    (* examples: [ #2.0 ] or [ #42L ] *)
    (* This is represented as an attribute wrapping a [Ppat_constant] node. *)
    | Lpat_constant of constant

  type nonrec core_type =
    (* ['a : immediate] or [_ : float64] *)
    (* This is represented by an attribute wrapping either a [Ptyp_any] or
       a [Ptyp_var] node. *)
    | Ltyp_var of
        { name : string option;
          jkind : Jkind.annotation
        }
    (* [('a : immediate) 'b 'c ('d : value). 'a -> 'b -> 'c -> 'd] *)
    (* This is represented by an attribute wrapping a [Ptyp_poly] node. *)
    (* This is used instead of [Ptyp_poly] only where there is at least one
       actual jkind annotation. If there is a polytype with no jkind
       annotations at all, [Ptyp_poly] is used instead. This saves space in the
       parsed representation and guarantees that we don't accidentally try to
       require the layouts extension. *)
    | Ltyp_poly of
        { bound_vars : (string Location.loc * Jkind.annotation option) list;
          inner_type : Parsetree.core_type
        }
    (* [ty as ('a : immediate)] *)
    (* This is represented by an attribute wrapping either a [Ptyp_alias] node
       or, in the [ty as (_ : jkind)] case, the annotated type itself, with no
       intervening [type_desc]. *)
    | Ltyp_alias of
        { aliased_type : Parsetree.core_type;
          name : string option;
          jkind : Jkind.annotation
        }

  type nonrec extension_constructor =
    (* [ 'a ('b : immediate) ('c : float64). 'a * 'b * 'c -> exception ] *)
    (* This is represented as an attribute on a [Pext_decl] node. *)
    (* Like [Ltyp_poly], this is used only when there is at least one jkind
       annotation. Otherwise, we will have a [Pext_decl]. *)
    | Lext_decl of
        (string Location.loc * Jkind.annotation option) list
        * Parsetree.constructor_arguments
        * Parsetree.core_type option

  type signature_item =
    | Lsig_kind_abbrev of string Location.loc * Jkind.annotation

  type structure_item =
    | Lstr_kind_abbrev of string Location.loc * Jkind.annotation

  val expr_of : loc:Location.t -> expression -> Parsetree.expression

  val pat_of : loc:Location.t -> pattern -> Parsetree.pattern

  val type_of : loc:Location.t -> core_type -> Parsetree.core_type

  val extension_constructor_of :
    loc:Location.t ->
    name:string Location.loc ->
    ?info:Docstrings.info ->
    ?docs:Docstrings.docs ->
    extension_constructor ->
    Parsetree.extension_constructor

  (** See also [Ast_helper.Type.constructor], which is a direct inspiration for
      the interface here. *)
  val constructor_declaration_of :
    loc:Location.t ->
    attrs:Parsetree.attributes ->
    info:Docstrings.info ->
    vars_jkinds:(string Location.loc * Jkind.annotation option) list ->
    args:Parsetree.constructor_arguments ->
    res:Parsetree.core_type option ->
    string Location.loc ->
    Parsetree.constructor_declaration

  (** Extract the jkinds from a [constructor_declaration]; returns leftover
      attributes along with the annotated variables. Unlike other pieces
      of jane-syntax, users of this function will still have to process
      the remaining pieces of the original [constructor_declaration]. *)
  val of_constructor_declaration :
    Parsetree.constructor_declaration ->
    ((string Location.loc * Jkind.annotation option) list
    * Parsetree.attributes)
    option

  (** See also [Ast_helper.Type.mk], which is a direct inspiration for
      the interface here. *)
  val type_declaration_of :
    loc:Location.t ->
    attrs:Parsetree.attributes ->
    docs:Docstrings.docs ->
    text:Docstrings.text option ->
    params:
      (Parsetree.core_type * (Asttypes.variance * Asttypes.injectivity)) list ->
    cstrs:(Parsetree.core_type * Parsetree.core_type * Location.t) list ->
    kind:Parsetree.type_kind ->
    priv:Asttypes.private_flag ->
    manifest:Parsetree.core_type option ->
    jkind:Jkind.annotation option ->
    string Location.loc ->
    Parsetree.type_declaration

  val sig_item_of : loc:Location.t -> signature_item -> Parsetree.signature_item

  val str_item_of : loc:Location.t -> structure_item -> Parsetree.structure_item

  (** Extract the jkind annotation from a [type_declaration]; returns
      leftover attributes. Similar to [of_constructor_declaration] in the
      sense that users of this function will have to process the remaining
      pieces of the original [type_declaration].
  *)
  val of_type_declaration :
    Parsetree.type_declaration ->
    (Jkind.annotation * Parsetree.attributes) option
end

(******************************************)
(* General facility, which we export *)

(** The module type of our extended ASTs for our novel syntax, instantiated once
    for each syntactic category.  We tend to call the pattern-matching functions
    here with unusual indentation, not indenting the [None] branch further so as
    to avoid merge conflicts with upstream. *)
module type AST = sig
  (** The AST for all our Jane Street syntax; one constructor per feature that
      extends the given syntactic category.  Some extensions are handled
      separately and thus are not listed here.

      This type will be something like [jane_syntax_ast * Parsetree.attributes]
      in cases where the Jane Syntax encoding of the AST uses attributes. In
      these cases, the [Parsetree.attributes] are the *rest* of the attributes
      after removing Jane Syntax-related attributes. Callers of [of_ast] should
      refer to these attributes rather than, for example, [pexp_attributes].
  *)
  type t

  (** The corresponding OCaml AST *)
  type ast

  (** Given an OCaml AST node, check to see if it corresponds to an embedded
      term from our novel syntax.  If it does, as long as the feature isn't a
      disabled language extension, then return it; if it's not a piece of novel
      syntax, return [None]; if it's an embedded term from a disabled language
      extension, raise an error.

      AN IMPORTANT NOTE: The design of this function is careful to make merge
      conflicts with upstream less likely: we want no edits at all -- not even
      indentation -- to surrounding code. This is why we return a [t option],
      not some structure that could include the [ast_desc] if there is no
      extension.

      Indentation: we *do not change the indentation level* when we match on
      this function's result!  E.g. from [type_expect_] in [typecore.ml]:

      {[
        match Jane_syntax.Expression.of_ast sexp with
        | Some jexp ->
            type_expect_jane_syntax
              ~loc
              ~env
              ~expected_mode
              ~ty_expected
              ~explanation
              ~attributes:sexp.pexp_attributes
              jexp
        | None      -> match sexp.pexp_desc with
        | Pexp_ident lid ->
            let path, mode, desc, kind = type_ident env ~recarg lid in
            (* ... *)
        | Pexp_constant(Pconst_string (str, _, _) as cst) ->
            register_allocation expected_mode;
            (* ... *)
        | (* ... *)
        | Pexp_unreachable ->
            re { exp_desc = Texp_unreachable;
                 exp_loc = loc; exp_extra = [];
                 exp_type = instance ty_expected;
                 exp_mode = expected_mode.mode;
                 exp_attributes = sexp.pexp_attributes;
                 exp_env = env }
      ]}

      Note that we match on the result of this function, forward to
      [type_expect_jane_syntax] if we get something, and otherwise do the real
      match on [sexp.pexp_desc] *without going up an indentation level*.  This
      is important to reduce the number of merge conflicts. *)
  val of_ast : ast -> t option
end

(******************************************)
(* Individual syntactic categories *)

(** Novel syntax in types *)
module Core_type : sig
  type t = Jtyp_layout of Layouts.core_type

  include
    AST
      with type t := t * Parsetree.attributes
       and type ast := Parsetree.core_type

  val core_type_of :
    loc:Location.t -> attrs:Parsetree.attributes -> t -> Parsetree.core_type
end

(** Novel syntax in constructor arguments; this isn't a core AST type,
    but captures where [global_] lives *)
module Constructor_argument : sig
  type t = |

  include
    AST
      with type t := t * Parsetree.attributes
       and type ast := Parsetree.core_type
end

(** Novel syntax in expressions *)
module Expression : sig
  type t =
    | Jexp_comprehension of Comprehensions.expression
    | Jexp_immutable_array of Immutable_arrays.expression
    | Jexp_layout of Layouts.expression
<<<<<<< HEAD
    | Jexp_n_ary_function of N_ary_functions.expression
    | Jexp_modes of Modes.expression
=======
    | Jexp_tuple of Labeled_tuples.expression
>>>>>>> 915acd68

  include
    AST
      with type t := t * Parsetree.attributes
       and type ast := Parsetree.expression

  val expr_of :
    loc:Location.t -> attrs:Parsetree.attributes -> t -> Parsetree.expression
end

(** Novel syntax in patterns *)
module Pattern : sig
  type t =
    | Jpat_immutable_array of Immutable_arrays.pattern
    | Jpat_layout of Layouts.pattern

  include
    AST
      with type t := t * Parsetree.attributes
       and type ast := Parsetree.pattern

  val pat_of :
    loc:Location.t -> attrs:Parsetree.attributes -> t -> Parsetree.pattern
end

(** Novel syntax in module types *)
module Module_type : sig
  type t = Jmty_strengthen of Strengthen.module_type

  include
    AST
      with type t := t * Parsetree.attributes
       and type ast := Parsetree.module_type

  val mty_of :
    loc:Location.t -> attrs:Parsetree.attributes -> t -> Parsetree.module_type
end

(** Novel syntax in signature items *)
module Signature_item : sig
  type t =
    | Jsig_include_functor of Include_functor.signature_item
    | Jsig_layout of Layouts.signature_item

  include AST with type t := t and type ast := Parsetree.signature_item
end

(** Novel syntax in structure items *)
module Structure_item : sig
  type t =
    | Jstr_include_functor of Include_functor.structure_item
    | Jstr_layout of Layouts.structure_item

  include AST with type t := t and type ast := Parsetree.structure_item
end

(** Novel syntax in extension constructors *)
module Extension_constructor : sig
  type t = Jext_layout of Layouts.extension_constructor

  include
    AST
      with type t := t * Parsetree.attributes
       and type ast := Parsetree.extension_constructor

  val extension_constructor_of :
    loc:Location.t ->
    name:string Location.loc ->
    attrs:Parsetree.attributes ->
    ?info:Docstrings.info ->
    ?docs:Docstrings.docs ->
    t ->
    Parsetree.extension_constructor
end<|MERGE_RESOLUTION|>--- conflicted
+++ resolved
@@ -131,153 +131,6 @@
     | Kind_of of Parsetree.core_type
 
   type annotation = t Location.loc
-end
-
-<<<<<<< HEAD
-module N_ary_functions : sig
-  (** These types use the [P] prefix to match how they are represented in the
-      upstream compiler *)
-
-  (** See the comment on [expression]. *)
-  type function_body =
-    | Pfunction_body of Parsetree.expression
-    | Pfunction_cases of Parsetree.case list * Location.t * Parsetree.attributes
-        (** In [Pfunction_cases (_, loc, attrs)], the location extends from the
-        start of the [function] keyword to the end of the last case. The
-        compiler will only use typechecking-related attributes from [attrs],
-        e.g. enabling or disabling a warning.
-    *)
-
-  type function_param_desc =
-    | Pparam_val of
-        Asttypes.arg_label * Parsetree.expression option * Parsetree.pattern
-        (** [Pparam_val (lbl, exp0, P)] represents the parameter:
-        - [P]
-          when [lbl] is {{!Asttypes.arg_label.Nolabel}[Nolabel]}
-          and [exp0] is [None]
-        - [~l:P]
-          when [lbl] is {{!Asttypes.arg_label.Labelled}[Labelled l]}
-          and [exp0] is [None]
-        - [?l:P]
-          when [lbl] is {{!Asttypes.arg_label.Optional}[Optional l]}
-          and [exp0] is [None]
-        - [?l:(P = E0)]
-          when [lbl] is {{!Asttypes.arg_label.Optional}[Optional l]}
-          and [exp0] is [Some E0]
-
-        Note: If [E0] is provided, only
-        {{!Asttypes.arg_label.Optional}[Optional]} is allowed.
-    *)
-    | Pparam_newtype of string Asttypes.loc * Jkind.annotation option
-        (** [Pparam_newtype (x, jkind)] represents the parameter [(type x)].
-        [x] carries the location of the identifier, whereas [pparam_loc] is
-        the location of the [(type x)] as a whole.
-
-        [jkind] is the same as [Lexp_newtype]'s jkind.
-
-        Multiple parameters [(type a b c)] are represented as multiple
-        [Pparam_newtype] nodes, let's say:
-
-        {[ [ { pparam_desc = Pparam_newtype (a, _); pparam_loc = loc };
-             { pparam_desc = Pparam_newtype (b, _); pparam_loc = loc };
-             { pparam_desc = Pparam_newtype (c, _); pparam_loc = loc };
-           ]
-        ]}
-
-        Here, [loc] gives the location of [(type a b c)], but is marked as a
-        ghost location. The locations on [a], [b], [c], correspond to the
-        variables [a], [b], and [c] in the source code.
-    *)
-
-  type function_param =
-    { pparam_desc : function_param_desc;
-      pparam_loc : Location.t
-    }
-
-  type type_constraint =
-    | Pconstraint of Parsetree.core_type
-    | Pcoerce of Parsetree.core_type option * Parsetree.core_type
-
-  (** The mode annotation placed on a function let-binding when the function
-      has a type constraint on the body, e.g.
-      [let local_ f x : int -> int = ...].
-  *)
-  type function_constraint =
-    { mode_annotations : Mode_expr.t;
-      type_constraint : type_constraint
-    }
-
-  (** [([P1; ...; Pn], C, body)] represents any construct
-      involving [fun] or [function], including:
-      - [fun P1 ... Pn -> E]
-        when [body = Pfunction_body E]
-      - [fun P1 ... Pn -> function p1 -> e1 | ... | pm -> em]
-        when [body = Pfunction_cases [ p1 -> e1; ...; pm -> em ]]
-
-      [C] represents a type constraint or coercion placed immediately
-      before the arrow, e.g. [fun P1 ... Pn : t1 :> t2 -> ...]
-      when [C = Some (Pcoerce (Some t1, t2))].
-
-      A function must have parameters. [Pexp_function (params, _, body)] must
-      have non-empty [params] or a [Pfunction_cases _] body.
-  *)
-  type expression =
-    function_param list * function_constraint option * function_body
-
-  val expr_of : loc:Location.t -> expression -> Parsetree.expression
-=======
-(** The ASTs for labeled tuples. When we merge this upstream, we'll replace
-    existing [P{typ,exp,pat}_tuple] constructors with these. *)
-module Labeled_tuples : sig
-  (** [tl] represents a product type:
-          - [T1 * ... * Tn]       when [tl] is [(None,T1);...;(None,Tn)]
-          - [L1:T1 * ... * Ln:Tn] when [tl] is [(Some L1,T1);...;(Some Ln,Tn)]
-          - A mix, e.g. [L1:T1,T2] when [tl] is [(Some L1,T1);(None,T2)]
-
-          Invariant: [n >= 2].
-      *)
-  type core_type = (string option * Parsetree.core_type) list
-
-  (** [el] represents
-          - [(E1, ..., En)]
-              when [el] is [(None, E1);...;(None, En)]
-          - [(~L1:E1, ..., ~Ln:En)]
-              when [el] is [(Some L1, E1);...;(Some Ln, En)]
-          - A mix, e.g.:
-              [(~L1:E1, E2)] when [el] is [(Some L1, E1); (None, E2)]
-
-          Invariant: [n >= 2].
-      *)
-  type expression = (string option * Parsetree.expression) list
-
-  (** [(pl, Closed)] represents
-          - [(P1, ..., Pn)]       when [pl] is [(None, P1);...;(None, Pn)]
-          - [(L1:P1, ..., Ln:Pn)] when [pl] is
-                                              [(Some L1, P1);...;(Some Ln, Pn)]
-          - A mix, e.g. [(L1:P1, P2)] when [pl] is [(Some L1, P1);(None, P2)]
-          - If pattern is open, then it also ends in a [..]
-
-        Invariant:
-        - If Closed, [n >= 2].
-        - If Open, [n >= 1].
-      *)
-  type pattern = (string option * Parsetree.pattern) list * Asttypes.closed_flag
-
-  (** Embeds the core type in Jane Syntax only if there are any labels.
-      Otherwise, returns a normal [Ptyp_tuple].
-  *)
-  val typ_of : loc:Location.t -> core_type -> Parsetree.core_type
-
-  (** Embeds the expression in Jane Syntax only if there are any labels.
-      Otherwise, returns a normal [Pexp_tuple].
-  *)
-  val expr_of : loc:Location.t -> expression -> Parsetree.expression
-
-  (** Embeds the pattern in Jane Syntax only if there are any labels or
-      if the pattern is open. Otherwise, returns a normal [Ppat_tuple].
-  *)
-  val pat_of : loc:Location.t -> pattern -> Parsetree.pattern
->>>>>>> 915acd68
 end
 
 (** The ASTs for [include functor].  When we merge this upstream, we'll merge
@@ -541,12 +394,6 @@
     | Jexp_comprehension of Comprehensions.expression
     | Jexp_immutable_array of Immutable_arrays.expression
     | Jexp_layout of Layouts.expression
-<<<<<<< HEAD
-    | Jexp_n_ary_function of N_ary_functions.expression
-    | Jexp_modes of Modes.expression
-=======
-    | Jexp_tuple of Labeled_tuples.expression
->>>>>>> 915acd68
 
   include
     AST
