--- conflicted
+++ resolved
@@ -406,13 +406,8 @@
        x.pval_name fmt_location x.pval_loc;
   attributes i ppf x.pval_attributes;
   core_type (i+1) ppf x.pval_type;
-<<<<<<< HEAD
-  list (i+1) string ppf x.pval_prim;
-  modalities (i+1) ppf x.pval_modalities
-=======
   modalities (i+1) ppf x.pval_modalities;
   list (i+1) string ppf x.pval_prim
->>>>>>> b2f73409
 
 and type_parameter i ppf (x, _variance) = core_type i ppf x
 
@@ -906,14 +901,6 @@
   constructor_arguments (i+1) ppf pcd_args;
   option (i+1) core_type ppf pcd_res
 
-<<<<<<< HEAD
-=======
-and modalities i ppf modalities =
-  list i string_loc ppf (
-    List.map (Location.map (fun (Modality x) -> x)) modalities
-  );
-
->>>>>>> b2f73409
 and constructor_argument i ppf {pca_modalities; pca_type; pca_loc} =
   line i ppf "%a\n" fmt_location pca_loc;
   modalities (i+1) ppf pca_modalities;
