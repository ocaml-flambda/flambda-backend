--- conflicted
+++ resolved
@@ -47,11 +47,8 @@
 
 type modality = | Modality of string [@@unboxed]
 
-<<<<<<< HEAD
 type mode = | Mode of string [@@unboxed]
 
-=======
->>>>>>> b2f73409
 (** {1 Extension points} *)
 
 type attribute = {
@@ -479,11 +476,7 @@
     {
      pval_name: string loc;
      pval_type: core_type;
-<<<<<<< HEAD
-     pval_modalities: modality loc list;
-=======
      pval_modalities : modality loc list;
->>>>>>> b2f73409
      pval_prim: string list;
      pval_attributes: attributes;  (** [... [\@\@id1] [\@\@id2]] *)
      pval_loc: Location.t;
