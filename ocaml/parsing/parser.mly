/**************************************************************************/
/*                                                                        */
/*                                 OCaml                                  */
/*                                                                        */
/*             Xavier Leroy, projet Cristal, INRIA Rocquencourt           */
/*                                                                        */
/*   Copyright 1996 Institut National de Recherche en Informatique et     */
/*     en Automatique.                                                    */
/*                                                                        */
/*   All rights reserved.  This file is distributed under the terms of    */
/*   the GNU Lesser General Public License version 2.1, with the          */
/*   special exception on linking described in the file LICENSE.          */
/*                                                                        */
/**************************************************************************/

/* The parser definition */

/* The commands [make list-parse-errors] and [make generate-parse-errors]
   run Menhir on a modified copy of the parser where every block of
   text comprised between the markers [BEGIN AVOID] and -----------
   [END AVOID] has been removed. This file should be formatted in
   such a way that this results in a clean removal of certain
   symbols, productions, or declarations. */

%{

open Asttypes
open Longident
open Parsetree
open Ast_helper
open Docstrings
open Docstrings.WithMenhir
module N_ary = Jane_syntax.N_ary_functions

let mkloc = Location.mkloc
let mknoloc = Location.mknoloc

let make_loc (startpos, endpos) = {
  Location.loc_start = startpos;
  Location.loc_end = endpos;
  Location.loc_ghost = false;
}

let ghost_loc (startpos, endpos) = {
  Location.loc_start = startpos;
  Location.loc_end = endpos;
  Location.loc_ghost = true;
}

let mktyp ~loc ?attrs d = Typ.mk ~loc:(make_loc loc) ?attrs d
let mkpat ~loc ?attrs d = Pat.mk ~loc:(make_loc loc) ?attrs d
let mkexp ~loc ?attrs d = Exp.mk ~loc:(make_loc loc) ?attrs d
let mkmty ~loc ?attrs d = Mty.mk ~loc:(make_loc loc) ?attrs d
let mksig ~loc d = Sig.mk ~loc:(make_loc loc) d
let mkmod ~loc ?attrs d = Mod.mk ~loc:(make_loc loc) ?attrs d
let mkstr ~loc d = Str.mk ~loc:(make_loc loc) d
let mkclass ~loc ?attrs d = Cl.mk ~loc:(make_loc loc) ?attrs d
let mkcty ~loc ?attrs d = Cty.mk ~loc:(make_loc loc) ?attrs d

let pstr_typext (te, ext) =
  (Pstr_typext te, ext)
let pstr_primitive (vd, ext) =
  (Pstr_primitive vd, ext)
let pstr_type ((nr, ext), tys) =
  (Pstr_type (nr, tys), ext)
let pstr_exception (te, ext) =
  (Pstr_exception te, ext)
let pstr_recmodule (ext, bindings) =
  (Pstr_recmodule bindings, ext)

let psig_typext (te, ext) =
  (Psig_typext te, ext)
let psig_value (vd, ext) =
  (Psig_value vd, ext)
let psig_type ((nr, ext), tys) =
  (Psig_type (nr, tys), ext)
let psig_typesubst ((nr, ext), tys) =
  assert (nr = Recursive); (* see [no_nonrec_flag] *)
  (Psig_typesubst tys, ext)
let psig_exception (te, ext) =
  (Psig_exception te, ext)

let mkctf ~loc ?attrs ?docs d =
  Ctf.mk ~loc:(make_loc loc) ?attrs ?docs d
let mkcf ~loc ?attrs ?docs d =
  Cf.mk ~loc:(make_loc loc) ?attrs ?docs d

let mkrhs rhs loc = mkloc rhs (make_loc loc)
let ghrhs rhs loc = mkloc rhs (ghost_loc loc)

let push_loc x acc =
  if x.Location.loc_ghost
  then acc
  else x :: acc

let reloc_pat ~loc x =
  { x with ppat_loc = make_loc loc;
           ppat_loc_stack = push_loc x.ppat_loc x.ppat_loc_stack }
let reloc_exp ~loc x =
  { x with pexp_loc = make_loc loc;
           pexp_loc_stack = push_loc x.pexp_loc x.pexp_loc_stack }
let reloc_typ ~loc x =
  { x with ptyp_loc = make_loc loc;
           ptyp_loc_stack = push_loc x.ptyp_loc x.ptyp_loc_stack }

let mkexpvar ~loc (name : string) =
  mkexp ~loc (Pexp_ident(mkrhs (Lident name) loc))

let mkoperator =
  mkexpvar

let mkpatvar ~loc name =
  mkpat ~loc (Ppat_var (mkrhs name loc))

(* See commentary about ghost locations at the declaration of Location.t *)
let ghexp ~loc d = Exp.mk ~loc:(ghost_loc loc) d
let ghpat ~loc d = Pat.mk ~loc:(ghost_loc loc) d
let ghtyp ~loc ?attrs d = Typ.mk ~loc:(ghost_loc loc) ?attrs d
let ghloc ~loc d = { txt = d; loc = ghost_loc loc }
let ghstr ~loc d = Str.mk ~loc:(ghost_loc loc) d
let ghsig ~loc d = Sig.mk ~loc:(ghost_loc loc) d

let ghexpvar ~loc name =
  ghexp ~loc (Pexp_ident (ghrhs (Lident name) loc))

let mkinfix arg1 op arg2 =
  Pexp_apply(op, [Nolabel, arg1; Nolabel, arg2])

let neg_string f =
  if String.length f > 0 && f.[0] = '-'
  then String.sub f 1 (String.length f - 1)
  else "-" ^ f

let mkuminus ~oploc name arg =
  match name, arg.pexp_desc with
  | "-", Pexp_constant(Pconst_integer (n,m)) ->
      Pexp_constant(Pconst_integer(neg_string n,m)), arg.pexp_attributes
  | ("-" | "-."), Pexp_constant(Pconst_float (f, m)) ->
      Pexp_constant(Pconst_float(neg_string f, m)), arg.pexp_attributes
  | _ ->
      Pexp_apply(mkoperator ~loc:oploc ("~" ^ name), [Nolabel, arg]), []

let mkuplus ~oploc name arg =
  let desc = arg.pexp_desc in
  match name, desc with
  | "+", Pexp_constant(Pconst_integer _)
  | ("+" | "+."), Pexp_constant(Pconst_float _) -> desc, arg.pexp_attributes
  | _ ->
      Pexp_apply(mkoperator ~loc:oploc ("~" ^ name), [Nolabel, arg]), []

let mk_attr ~loc name payload =
  Builtin_attributes.(register_attr Parser name);
  Attr.mk ~loc name payload

let mkpat_with_modes ~loc ~pat ~cty ~modes =
  match cty, modes with
  | None, [] -> pat
  | cty, modes -> mkpat ~loc (Ppat_constraint (pat, cty, modes))

let add_mode_constraint_to_exp ~loc ~exp ~modes =
  match exp.pexp_desc with
  | Pexp_constraint (exp', cty', modes') ->
    { exp with pexp_desc = Pexp_constraint (exp', cty', modes @ modes')}
  | _ -> mkexp ~loc (Pexp_constraint (exp, None, modes))

let exclave_ext_loc loc = mkloc "extension.exclave" loc

let exclave_extension loc =
  Exp.mk ~loc:Location.none
    (Pexp_extension(exclave_ext_loc loc, PStr []))

let mkexp_exclave ~loc ~kwd_loc exp =
  ghexp ~loc (Pexp_apply(exclave_extension (make_loc kwd_loc), [Nolabel, exp]))

let curry_attr loc =
  mk_attr ~loc:Location.none (mkloc "extension.curry" loc) (PStr [])

let is_curry_attr attr =
  attr.attr_name.txt = "extension.curry"

let mktyp_curry typ loc =
  {typ with ptyp_attributes = curry_attr loc :: typ.ptyp_attributes}

let maybe_curry_typ typ loc =
  match typ.ptyp_desc with
  | Ptyp_arrow _ ->
      if List.exists is_curry_attr typ.ptyp_attributes then typ
      else mktyp_curry typ (make_loc loc)
  | _ -> typ

(* TODO define an abstraction boundary between locations-as-pairs
   and locations-as-Location.t; it should be clear when we move from
   one world to the other *)

let mkexp_cons_desc consloc args =
  Pexp_construct(mkrhs (Lident "::") consloc, Some args)
let mkexp_cons ~loc consloc args =
  mkexp ~loc (mkexp_cons_desc consloc args)

let mkpat_cons_desc consloc args =
  Ppat_construct(mkrhs (Lident "::") consloc, Some ([], args))
let mkpat_cons ~loc consloc args =
  mkpat ~loc (mkpat_cons_desc consloc args)

let ghexp_cons_desc consloc args =
  Pexp_construct(ghrhs (Lident "::") consloc, Some args)
let ghpat_cons_desc consloc args =
  Ppat_construct(ghrhs (Lident "::") consloc, Some ([], args))

let rec mktailexp nilloc = let open Location in function
    [] ->
      let nil = ghloc ~loc:nilloc (Lident "[]") in
      Pexp_construct (nil, None), nilloc
  | e1 :: el ->
      let exp_el, el_loc = mktailexp nilloc el in
      let loc = (e1.pexp_loc.loc_start, snd el_loc) in
      let arg = ghexp ~loc (Pexp_tuple [e1; ghexp ~loc:el_loc exp_el]) in
      ghexp_cons_desc loc arg, loc

let rec mktailpat nilloc = let open Location in function
    [] ->
      let nil = ghloc ~loc:nilloc (Lident "[]") in
      Ppat_construct (nil, None), nilloc
  | p1 :: pl ->
      let pat_pl, el_loc = mktailpat nilloc pl in
      let loc = (p1.ppat_loc.loc_start, snd el_loc) in
      let arg = ghpat ~loc (Ppat_tuple [p1; ghpat ~loc:el_loc pat_pl]) in
      ghpat_cons_desc loc arg, loc

let mkstrexp e attrs =
  { pstr_desc = Pstr_eval (e, attrs); pstr_loc = e.pexp_loc }

let mkexp_type_constraint ?(ghost=false) ~loc ~modes e t =
  let desc =
    match t with
  | N_ary.Pconstraint t -> Pexp_constraint(e, Some t, modes)
  | N_ary.Pcoerce(t1, t2)  -> Pexp_coerce(e, t1, t2)
  in
  if ghost then ghexp ~loc desc
  else mkexp ~loc desc

let mkexp_opt_type_constraint ~loc ~modes e = function
  | None -> e
  | Some c -> mkexp_type_constraint ~loc ~modes e c

let syntax_error () =
  raise Syntaxerr.Escape_error

let unclosed opening_name opening_loc closing_name closing_loc =
  raise(Syntaxerr.Error(Syntaxerr.Unclosed(make_loc opening_loc, opening_name,
                                           make_loc closing_loc, closing_name)))

(* Normal mutable arrays and immutable arrays are parsed identically, just with
   different delimiters.  The parsing is done by the [array_exprs] rule, and the
   [Generic_array] module provides (1) a type representing the possible results,
   and (2) a function for going from that type to an AST fragment representing
   an array. *)
module Generic_array = struct
  (** The possible ways of parsing an array (writing [[? ... ?]] for either
      [[| ... |]] or [[: ... :]]). The set of available constructs differs
      between expressions and patterns.
  *)

  module Simple = struct
    type 'a t =
      | Literal of 'a list
      (** A plain array literal/pattern, [[? x; y; z ?]] *)
      | Unclosed of (Lexing.position * Lexing.position) *
                    (Lexing.position * Lexing.position)
      (** Parse error: an unclosed array literal, [\[? x; y; z] with no closing
          [?\]]. *)

    let to_ast (open_ : string) (close : string) array t =
      match t with
      | Literal elts -> array elts
      | Unclosed (startpos, endpos) -> unclosed open_ startpos close endpos
  end


  module Expression = struct
    type t =
      | Simple of expression Simple.t
      | Opened_literal of open_declaration *
                        Lexing.position *
                        Lexing.position *
                        expression list
      (** An array literal with a local open, [Module.[? x; y; z ?]] (only valid
          in expressions) *)

    let to_desc (open_ : string) (close : string) array t =
        match t with
        | Simple x -> Simple.to_ast open_ close array x
        | Opened_literal (od, startpos, endpos, elts) ->
          Pexp_open (od, mkexp ~loc:(startpos, endpos) (array elts))

    let to_expression (open_ : string) (close : string) array ~loc t =
      match t with
      | Simple x -> Simple.to_ast open_ close (array ~loc) x
      | Opened_literal (od, startpos, endpos, elts) ->
        mkexp ~loc (Pexp_open (od, array ~loc:(startpos, endpos) elts))
  end

  module Pattern = struct
    type t = pattern Simple.t
    let to_ast open_ close array (t : t) =
      Simple.to_ast open_ close array t
  end
end

let ppat_iarray loc elts =
  Jane_syntax.Immutable_arrays.pat_of
    ~loc:(make_loc loc)
    (Iapat_immutable_array elts)

let expecting_loc (loc : Location.t) (nonterm : string) =
    raise Syntaxerr.(Error(Expecting(loc, nonterm)))
let expecting (loc : Lexing.position * Lexing.position) nonterm =
     expecting_loc (make_loc loc) nonterm

let removed_string_set loc =
  raise(Syntaxerr.Error(Syntaxerr.Removed_string_set(make_loc loc)))

let ppat_ltuple loc elts closed =
  Jane_syntax.Labeled_tuples.pat_of
    ~loc:(make_loc loc)
    (elts, closed)

let ptyp_ltuple loc tl =
  Jane_syntax.Labeled_tuples.typ_of
    ~loc:(make_loc loc)
    tl

let pexp_ltuple loc args =
  Jane_syntax.Labeled_tuples.expr_of
    ~loc:(make_loc loc)
    args

(* Using the function [not_expecting] in a semantic action means that this
   syntactic form is recognized by the parser but is in fact incorrect. This
   idiom is used in a few places to produce ad hoc syntax error messages. *)

(* This idiom should be used as little as possible, because it confuses the
   analyses performed by Menhir. Because Menhir views the semantic action as
   opaque, it believes that this syntactic form is correct. This can lead
   [make generate-parse-errors] to produce sentences that cause an early
   (unexpected) syntax error and do not achieve the desired effect. This could
   also lead a completion system to propose completions which in fact are
   incorrect. In order to avoid these problems, the productions that use
   [not_expecting] should be marked with AVOID. *)

let not_expecting loc nonterm =
    raise Syntaxerr.(Error(Not_expecting(make_loc loc, nonterm)))

(* Helper functions for desugaring array indexing operators *)
type paren_kind = Paren | Brace | Bracket

(* We classify the dimension of indices: Bigarray distinguishes
   indices of dimension 1,2,3, or more. Similarly, user-defined
   indexing operator behave differently for indices of dimension 1
   or more.
*)
type index_dim =
  | One
  | Two
  | Three
  | Many
type ('dot,'index) array_family = {

  name:
    Lexing.position * Lexing.position -> 'dot -> assign:bool -> paren_kind
  -> index_dim -> Longident.t Location.loc
  (*
    This functions computes the name of the explicit indexing operator
    associated with a sugared array indexing expression.

    For instance, for builtin arrays, if Clflags.unsafe is set,
    * [ a.[index] ]     =>  [String.unsafe_get]
    * [ a.{x,y} <- 1 ]  =>  [ Bigarray.Array2.unsafe_set]

    User-defined indexing operator follows a more local convention:
    * [ a .%(index)]     => [ (.%()) ]
    * [ a.![1;2] <- 0 ]  => [(.![;..]<-)]
    * [ a.My.Map.?(0) => [My.Map.(.?())]
  *);

  index:
    Lexing.position * Lexing.position -> paren_kind -> 'index
    -> index_dim * (arg_label * expression) list
   (*
     [index (start,stop) paren index] computes the dimension of the
     index argument and how it should be desugared when transformed
     to a list of arguments for the indexing operator.
     In particular, in both the Bigarray case and the user-defined case,
     beyond a certain dimension, multiple indices are packed into a single
     array argument:
     * [ a.(x) ]       => [ [One, [Nolabel, <<x>>] ]
     * [ a.{1,2} ]     => [ [Two, [Nolabel, <<1>>; Nolabel, <<2>>] ]
     * [ a.{1,2,3,4} ] => [ [Many, [Nolabel, <<[|1;2;3;4|]>>] ] ]
   *);

}

let bigarray_untuplify exp =
  match Jane_syntax.Expression.of_ast exp with
  | Some _ -> [exp]
  | None -> match exp with
    { pexp_desc = Pexp_tuple explist; pexp_loc = _ } -> explist
  | exp -> [exp]

(* Immutable array indexing is a regular operator, so it doesn't need a special
   case here *)
let builtin_arraylike_name loc _ ~assign paren_kind n =
  let opname = if assign then "set" else "get" in
  let opname = if !Clflags.unsafe then "unsafe_" ^ opname else opname in
  let prefix = match paren_kind with
    | Paren -> Lident "Array"
    | Bracket ->
        if assign then removed_string_set loc
        else Lident "String"
    | Brace ->
       let submodule_name = match n with
         | One -> "Array1"
         | Two -> "Array2"
         | Three -> "Array3"
         | Many -> "Genarray" in
       Ldot(Lident "Bigarray", submodule_name) in
   ghloc ~loc (Ldot(prefix,opname))

let builtin_arraylike_index loc paren_kind index = match paren_kind with
    | Paren | Bracket -> One, [Nolabel, index]
    | Brace ->
       (* Multi-indices for bigarray are comma-separated ([a.{1,2,3,4}]) *)
       match bigarray_untuplify index with
     | [x] -> One, [Nolabel, x]
     | [x;y] -> Two, [Nolabel, x; Nolabel, y]
     | [x;y;z] -> Three, [Nolabel, x; Nolabel, y; Nolabel, z]
     | coords -> Many, [Nolabel, ghexp ~loc (Pexp_array coords)]

let builtin_indexing_operators : (unit, expression) array_family  =
  { index = builtin_arraylike_index; name = builtin_arraylike_name }

let paren_to_strings = function
  | Paren -> "(", ")"
  | Bracket -> "[", "]"
  | Brace -> "{", "}"

let user_indexing_operator_name loc (prefix,ext) ~assign paren_kind n =
  let name =
    let assign = if assign then "<-" else "" in
    let mid = match n with
        | Many | Three | Two  -> ";.."
        | One -> "" in
    let left, right = paren_to_strings paren_kind in
    String.concat "" ["."; ext; left; mid; right; assign] in
  let lid = match prefix with
    | None -> Lident name
    | Some p -> Ldot(p,name) in
  ghloc ~loc lid

let user_index loc _ index =
  (* Multi-indices for user-defined operators are semicolon-separated
     ([a.%[1;2;3;4]]) *)
  match index with
    | [a] -> One, [Nolabel, a]
    | l -> Many, [Nolabel, mkexp ~loc (Pexp_array l)]

let user_indexing_operators:
      (Longident.t option * string, expression list) array_family
  = { index = user_index; name = user_indexing_operator_name }

let mk_indexop_expr array_indexing_operator ~loc
      (array,dot,paren,index,set_expr) =
  let assign = match set_expr with None -> false | Some _ -> true in
  let n, index = array_indexing_operator.index loc paren index in
  let fn = array_indexing_operator.name loc dot ~assign paren n in
  let set_arg = match set_expr with
    | None -> []
    | Some expr -> [Nolabel, expr] in
  let args = (Nolabel,array) :: index @ set_arg in
  mkexp ~loc (Pexp_apply(ghexp ~loc (Pexp_ident fn), args))

let indexop_unclosed_error loc_s s loc_e =
  let left, right = paren_to_strings s in
  unclosed left loc_s right loc_e

let lapply ~loc p1 p2 =
  if !Clflags.applicative_functors
  then Lapply(p1, p2)
  else raise (Syntaxerr.Error(
                  Syntaxerr.Applicative_path (make_loc loc)))

let make_ghost x =
  if x.loc.loc_ghost
  then x (* Save an allocation *)
  else { x with loc = Location.ghostify x.loc }

let loc_last (id : Longident.t Location.loc) : string Location.loc =
  Location.map Longident.last id

let loc_lident (id : string Location.loc) : Longident.t Location.loc =
  Location.map (fun x -> Lident x) id

let exp_of_longident lid =
  let lid = Location.map (fun id -> Lident (Longident.last id)) lid in
  Exp.mk ~loc:lid.loc (Pexp_ident lid)

let exp_of_label lbl =
  Exp.mk ~loc:lbl.loc (Pexp_ident (loc_lident lbl))

let pat_of_label lbl =
  Pat.mk ~loc:lbl.loc  (Ppat_var (loc_last lbl))

let mk_newtypes ~loc newtypes exp =
  let mk_one (name, jkind) exp =
    match jkind with
    | None -> ghexp ~loc (Pexp_newtype (name, exp))
    | Some jkind ->
      Jane_syntax.Layouts.expr_of ~loc:(ghost_loc loc)
        (Lexp_newtype (name, jkind, exp))
  in
  let exp = List.fold_right mk_one newtypes exp in
  (* outermost expression should have non-ghost location *)
  { exp with pexp_loc = make_loc loc }

(* The [typloc] argument is used to adjust a location for something we're
   parsing a bit differently than upstream.  See comment about [Pvc_constraint]
   in [let_binding_body_no_punning]. *)
let wrap_type_annotation ~loc ?(typloc=loc) ~modes newtypes core_type body =
  let mk_newtypes = mk_newtypes ~loc in
  let exp = mkexp ~loc (Pexp_constraint(body,Some core_type,modes)) in
  let exp = mk_newtypes newtypes exp in
  let inner_type = Typ.varify_constructors (List.map fst newtypes) core_type in
  let ltyp =
    Jane_syntax.Layouts.Ltyp_poly { bound_vars = newtypes; inner_type }
  in
  (exp,
     Jane_syntax.Layouts.type_of
       ~loc:(Location.ghostify (make_loc typloc)) ltyp)

let wrap_exp_attrs ~loc body (ext, attrs) =
  let ghexp = ghexp ~loc in
  (* todo: keep exact location for the entire attribute *)
  let body = {body with pexp_attributes = attrs @ body.pexp_attributes} in
  match ext with
  | None -> body
  | Some id -> ghexp(Pexp_extension (id, PStr [mkstrexp body []]))

let mkexp_attrs ~loc d ext_attrs =
  wrap_exp_attrs ~loc (mkexp ~loc d) ext_attrs

let wrap_typ_attrs ~loc typ (ext, attrs) =
  (* todo: keep exact location for the entire attribute *)
  let typ = {typ with ptyp_attributes = attrs @ typ.ptyp_attributes} in
  match ext with
  | None -> typ
  | Some id -> ghtyp ~loc (Ptyp_extension (id, PTyp typ))

let wrap_pat_attrs ~loc pat (ext, attrs) =
  (* todo: keep exact location for the entire attribute *)
  let pat = {pat with ppat_attributes = attrs @ pat.ppat_attributes} in
  match ext with
  | None -> pat
  | Some id -> ghpat ~loc (Ppat_extension (id, PPat (pat, None)))

let mkpat_attrs ~loc d attrs =
  wrap_pat_attrs ~loc (mkpat ~loc d) attrs

let wrap_class_attrs ~loc:_ body attrs =
  {body with pcl_attributes = attrs @ body.pcl_attributes}
let wrap_mod_attrs ~loc:_ attrs body =
  {body with pmod_attributes = attrs @ body.pmod_attributes}
let wrap_mty_attrs ~loc:_ attrs body =
  {body with pmty_attributes = attrs @ body.pmty_attributes}

let wrap_str_ext ~loc body ext =
  match ext with
  | None -> body
  | Some id -> ghstr ~loc (Pstr_extension ((id, PStr [body]), []))

let wrap_mkstr_ext ~loc (item, ext) =
  wrap_str_ext ~loc (mkstr ~loc item) ext

let wrap_sig_ext ~loc body ext =
  match ext with
  | None -> body
  | Some id -> ghsig ~loc (Psig_extension ((id, PSig [body]), []))

let wrap_mksig_ext ~loc (item, ext) =
  wrap_sig_ext ~loc (mksig ~loc item) ext

let mk_quotedext ~loc (id, idloc, str, strloc, delim) =
  let exp_id = mkloc id idloc in
  let e = ghexp ~loc (Pexp_constant (Pconst_string (str, strloc, delim))) in
  (exp_id, PStr [mkstrexp e []])

let text_str pos = Str.text (rhs_text pos)
let text_sig pos = Sig.text (rhs_text pos)
let text_cstr pos = Cf.text (rhs_text pos)
let text_csig pos = Ctf.text (rhs_text pos)
let text_def pos =
  List.map (fun def -> Ptop_def [def]) (Str.text (rhs_text pos))

let extra_text startpos endpos text items =
  match items with
  | [] ->
      let post = rhs_post_text endpos in
      let post_extras = rhs_post_extra_text endpos in
      text post @ text post_extras
  | _ :: _ ->
      let pre_extras = rhs_pre_extra_text startpos in
      let post_extras = rhs_post_extra_text endpos in
        text pre_extras @ items @ text post_extras

let extra_str p1 p2 items = extra_text p1 p2 Str.text items
let extra_sig p1 p2 items = extra_text p1 p2 Sig.text items
let extra_cstr p1 p2 items = extra_text p1 p2 Cf.text items
let extra_csig p1 p2 items = extra_text p1 p2 Ctf.text  items
let extra_def p1 p2 items =
  extra_text p1 p2
    (fun txt -> List.map (fun def -> Ptop_def [def]) (Str.text txt))
    items

let extra_rhs_core_type ct ~pos =
  let docs = rhs_info pos in
  { ct with ptyp_attributes = add_info_attrs docs ct.ptyp_attributes }

type let_binding =
  { lb_pattern: pattern;
    lb_expression: expression;
    lb_constraint: value_constraint option;
    lb_is_pun: bool;
    lb_modes: mode Location.loc list;
    lb_attributes: attributes;
    lb_docs: docs Lazy.t;
    lb_text: text Lazy.t;
    lb_loc: Location.t; }

type let_bindings =
  { lbs_bindings: let_binding list;
    lbs_rec: rec_flag;
    lbs_extension: string Asttypes.loc option }

let mklb first ~loc (p, e, typ, modes, is_pun) attrs =
  {
    lb_pattern = p;
    lb_expression = e;
    lb_constraint=typ;
    lb_is_pun = is_pun;
    lb_modes = modes;
    lb_attributes = attrs;
    lb_docs = symbol_docs_lazy loc;
    lb_text = (if first then empty_text_lazy
               else symbol_text_lazy (fst loc));
    lb_loc = make_loc loc;
  }

let addlb lbs lb =
  if lb.lb_is_pun && lbs.lbs_extension = None then syntax_error ();
  { lbs with lbs_bindings = lb :: lbs.lbs_bindings }

let mklbs ext rf lb =
  let lbs = {
    lbs_bindings = [];
    lbs_rec = rf;
    lbs_extension = ext;
  } in
  addlb lbs lb

let val_of_let_bindings ~loc lbs =
  let bindings =
    List.map
      (fun lb ->
         Vb.mk ~loc:lb.lb_loc ~attrs:lb.lb_attributes
           ~modes:lb.lb_modes
           ~docs:(Lazy.force lb.lb_docs)
           ~text:(Lazy.force lb.lb_text)
           ?value_constraint:lb.lb_constraint lb.lb_pattern lb.lb_expression)
      lbs.lbs_bindings
  in
  let str = mkstr ~loc (Pstr_value(lbs.lbs_rec, List.rev bindings)) in
  match lbs.lbs_extension with
  | None -> str
  | Some id -> ghstr ~loc (Pstr_extension((id, PStr [str]), []))

let expr_of_let_bindings ~loc lbs body =
  let bindings =
    List.map
      (fun lb ->
         Vb.mk ~loc:lb.lb_loc ~attrs:lb.lb_attributes
          ~modes:lb.lb_modes
          ?value_constraint:lb.lb_constraint  lb.lb_pattern lb.lb_expression)
      lbs.lbs_bindings
  in
    mkexp_attrs ~loc (Pexp_let(lbs.lbs_rec, List.rev bindings, body))
      (lbs.lbs_extension, [])

let class_of_let_bindings ~loc lbs body =
  let bindings =
    List.map
      (fun lb ->
         Vb.mk ~loc:lb.lb_loc ~attrs:lb.lb_attributes
          ~modes:lb.lb_modes
          ?value_constraint:lb.lb_constraint lb.lb_pattern lb.lb_expression)
      lbs.lbs_bindings
  in
    (* Our use of let_bindings(no_ext) guarantees the following: *)
    assert (lbs.lbs_extension = None);
    mkclass ~loc (Pcl_let (lbs.lbs_rec, List.rev bindings, body))

(* If all the parameters are [Pparam_newtype x], then return [Some xs] where
   [xs] is the corresponding list of values [x]. This function is optimized for
   the common case, where a list of parameters contains at least one value
   parameter.
*)
let all_params_as_newtypes =
  let open N_ary in
  let is_newtype { pparam_desc; _ } =
    match pparam_desc with
    | Pparam_newtype _ -> true
    | Pparam_val _ -> false
  in
  let as_newtype { pparam_desc; _ } =
    match pparam_desc with
    | Pparam_newtype (x, jkind) -> Some (x, jkind)
    | Pparam_val _ -> None
  in
  fun params ->
    if List.for_all is_newtype params
    then Some (List.filter_map as_newtype params)
    else None

(* Given a construct [fun (type a b c) : t -> e], we construct
   [Pexp_newtype(a, Pexp_newtype(b, Pexp_newtype(c, Pexp_constraint(e, t))))]
   rather than a [Pexp_function].
*)
let mkghost_newtype_function_body newtypes body_constraint body ~loc =
  let wrapped_body =
    match body_constraint with
    | None -> body
    | Some { N_ary.type_constraint; mode_annotations } ->
        let {Location.loc_start; loc_end} = body.pexp_loc in
        let loc = loc_start, loc_end in
        mkexp_type_constraint ~ghost:true ~loc ~modes:mode_annotations body type_constraint
  in
  mk_newtypes ~loc newtypes wrapped_body

let n_ary_function expr ~attrs ~loc =
  wrap_exp_attrs ~loc (N_ary.expr_of expr ~loc:(make_loc loc)) attrs

let mkfunction ~loc ~attrs params body_constraint body =
  match body with
  | N_ary.Pfunction_cases _ ->
      n_ary_function (params, body_constraint, body) ~loc ~attrs
  | N_ary.Pfunction_body body_exp -> begin
    (* If all the params are newtypes, then we don't create a function node;
       we create a newtype node. *)
      match all_params_as_newtypes params with
      | None -> n_ary_function (params, body_constraint, body) ~loc ~attrs
      | Some newtypes ->
          wrap_exp_attrs
            ~loc
            (mkghost_newtype_function_body newtypes body_constraint body_exp
               ~loc)
            attrs
    end

(* Alternatively, we could keep the generic module type in the Parsetree
   and extract the package type during type-checking. In that case,
   the assertions below should be turned into explicit checks. *)
let package_type_of_module_type pmty =
  let err loc s =
    raise (Syntaxerr.Error (Syntaxerr.Invalid_package_type (loc, s)))
  in
  let map_cstr = function
    | Pwith_type (lid, ptyp) ->
        let loc = ptyp.ptype_loc in
        if ptyp.ptype_params <> [] then
          err loc "parametrized types are not supported";
        if ptyp.ptype_cstrs <> [] then
          err loc "constrained types are not supported";
        if ptyp.ptype_private <> Public then
          err loc "private types are not supported";

        (* restrictions below are checked by the 'with_constraint' rule *)
        assert (ptyp.ptype_kind = Ptype_abstract);
        assert (ptyp.ptype_attributes = []);
        let ty =
          match ptyp.ptype_manifest with
          | Some ty -> ty
          | None -> assert false
        in
        (lid, ty)
    | _ ->
        err pmty.pmty_loc "only 'with type t =' constraints are supported"
  in
  match pmty with
  | {pmty_desc = Pmty_ident lid} -> (lid, [], pmty.pmty_attributes)
  | {pmty_desc = Pmty_with({pmty_desc = Pmty_ident lid}, cstrs)} ->
      (lid, List.map map_cstr cstrs, pmty.pmty_attributes)
  | _ ->
      err pmty.pmty_loc
        "only module type identifier and 'with type' constraints are supported"

let mk_directive_arg ~loc k =
  { pdira_desc = k;
    pdira_loc = make_loc loc;
  }

let mk_directive ~loc name arg =
  Ptop_dir {
      pdir_name = name;
      pdir_arg = arg;
      pdir_loc = make_loc loc;
    }

(* Unboxed literals *)

(* CR layouts v2.5: The [unboxed_*] functions will both be improved and lose
   their explicit assert once we have real unboxed literals in Jane syntax; they
   may also get re-inlined at that point *)
let unboxed_literals_extension = Language_extension.Layouts

module Constant : sig
  type t = private
    | Value of constant
    | Unboxed of Jane_syntax.Layouts.constant

  type loc := Lexing.position * Lexing.position

  val value : Parsetree.constant -> t
  val unboxed : Jane_syntax.Layouts.constant -> t
  val to_expression : loc:loc -> t -> expression
  val to_pattern : loc:loc -> t -> pattern
end = struct
  type t =
    | Value of constant
    | Unboxed of Jane_syntax.Layouts.constant

  let value x = Value x

  let unboxed x = Unboxed x

  let to_expression ~loc : t -> expression = function
    | Value const_value ->
        mkexp ~loc (Pexp_constant const_value)
    | Unboxed const_unboxed ->
      Jane_syntax.Layouts.expr_of ~loc:(make_loc loc)
        (Lexp_constant const_unboxed)

  let to_pattern ~loc : t -> pattern = function
    | Value const_value ->
        mkpat ~loc (Ppat_constant const_value)
    | Unboxed const_unboxed ->
      Jane_syntax.Layouts.pat_of
        ~loc:(make_loc loc) (Lpat_constant const_unboxed)
end

type sign = Positive | Negative

let with_sign sign num =
  match sign with
  | Positive -> num
  | Negative -> "-" ^ num

let unboxed_int sloc int_loc sign (n, m) =
  match m with
  | Some m ->
      Constant.unboxed (Integer (with_sign sign n, m))
  | None ->
      if Language_extension.is_enabled unboxed_literals_extension then
        raise
          Syntaxerr.(Error(Missing_unboxed_literal_suffix (make_loc int_loc)))
      else
        not_expecting sloc "line number directive"

let unboxed_float sign (f, m) =
  Constant.unboxed (Float (with_sign sign f, m))

(* Invariant: [lident] must end with an [Lident] that ends with a ["#"]. *)
let unboxed_type sloc lident tys =
  let loc = make_loc sloc in
  Ptyp_constr (mkloc lident loc, tys)
%}

/* Tokens */

/* The alias that follows each token is used by Menhir when it needs to
   produce a sentence (that is, a sequence of tokens) in concrete syntax. */

/* Some tokens represent multiple concrete strings. In most cases, an
   arbitrary concrete string can be chosen. In a few cases, one must
   be careful: e.g., in PREFIXOP and INFIXOP2, one must choose a concrete
   string that will not trigger a syntax error; see how [not_expecting]
   is used in the definition of [type_variance]. */

%token AMPERAMPER             "&&"
%token AMPERSAND              "&"
%token AND                    "and"
%token AS                     "as"
%token ASSERT                 "assert"
%token BACKQUOTE              "`"
%token BANG                   "!"
%token BAR                    "|"
%token BARBAR                 "||"
%token BARRBRACKET            "|]"
%token BEGIN                  "begin"
%token <char> CHAR            "'a'" (* just an example *)
%token CLASS                  "class"
%token COLON                  ":"
%token COLONCOLON             "::"
%token COLONEQUAL             ":="
%token COLONGREATER           ":>"
%token COLONRBRACKET          ":]"
%token COMMA                  ","
%token CONSTRAINT             "constraint"
%token DO                     "do"
%token DONE                   "done"
%token DOT                    "."
%token DOTDOT                 ".."
%token DOWNTO                 "downto"
%token ELSE                   "else"
%token END                    "end"
%token EOF                    ""
%token EQUAL                  "="
%token EXCEPTION              "exception"
%token EXCLAVE                "exclave_"
%token EXTERNAL               "external"
%token FALSE                  "false"
%token <string * char option> FLOAT       "42.0" (* just an example *)
%token <string * char option> HASH_FLOAT "#42.0" (* just an example *)
%token FOR                    "for"
%token FUN                    "fun"
%token FUNCTION               "function"
%token FUNCTOR                "functor"
%token GLOBAL                 "global_"
%token GREATER                ">"
%token GREATERRBRACE          ">}"
%token GREATERRBRACKET        ">]"
%token IF                     "if"
%token IN                     "in"
%token INCLUDE                "include"
%token <string> INFIXOP0      "!="   (* just an example *)
%token AT                     "@"    (* mode expression *)
%token ATAT                   "@@"   (* mode expression *)
%token <string> INFIXOP1      "^"    (* just an example *)
%token <string> INFIXOP2      "+!"   (* chosen with care; see above *)
%token <string> INFIXOP3      "land" (* just an example *)
%token <string> INFIXOP4      "**"   (* just an example *)
%token <string> DOTOP         ".+"
%token <string> LETOP         "let*" (* just an example *)
%token <string> ANDOP         "and*" (* just an example *)
%token INHERIT                "inherit"
%token INITIALIZER            "initializer"
%token <string * char option> INT      "42"  (* just an example *)
%token <string * char option> HASH_INT "#42l" (* just an example *)
%token KIND_ABBREV            "kind_abbrev_"
%token KIND_OF                "kind_of_"
%token <string> LABEL         "~label:" (* just an example *)
%token LAZY                   "lazy"
%token LBRACE                 "{"
%token LBRACELESS             "{<"
%token LBRACKET               "["
%token LBRACKETBAR            "[|"
%token LBRACKETCOLON          "[:"
%token LBRACKETLESS           "[<"
%token LBRACKETGREATER        "[>"
%token LBRACKETPERCENT        "[%"
%token LBRACKETPERCENTPERCENT "[%%"
%token LESS                   "<"
%token LESSMINUS              "<-"
%token LET                    "let"
%token <string> LIDENT        "lident" (* just an example *)
%token LOCAL                  "local_"
%token LPAREN                 "("
%token LBRACKETAT             "[@"
%token LBRACKETATAT           "[@@"
%token LBRACKETATATAT         "[@@@"
%token MATCH                  "match"
%token METHOD                 "method"
%token MINUS                  "-"
%token MINUSDOT               "-."
%token MINUSGREATER           "->"
%token MOD                    "mod"
%token MODULE                 "module"
%token MUTABLE                "mutable"
%token NEW                    "new"
%token NONREC                 "nonrec"
%token OBJECT                 "object"
%token OF                     "of"
%token ONCE                   "once_"
%token OPEN                   "open"
%token <string> OPTLABEL      "?label:" (* just an example *)
%token OR                     "or"
/* %token PARSER              "parser" */
%token PERCENT                "%"
%token PLUS                   "+"
%token PLUSDOT                "+."
%token PLUSEQ                 "+="
%token <string> PREFIXOP      "!+" (* chosen with care; see above *)
%token PRIVATE                "private"
%token QUESTION               "?"
%token QUOTE                  "'"
%token RBRACE                 "}"
%token RBRACKET               "]"
%token REC                    "rec"
%token RPAREN                 ")"
%token SEMI                   ";"
%token SEMISEMI               ";;"
%token HASH                   "#"
%token HASH_SUFFIX            "# "
%token <string> HASHOP        "##" (* just an example *)
%token SIG                    "sig"
%token STAR                   "*"
%token <string * Location.t * string option>
       STRING                 "\"hello\"" (* just an example *)
%token <string * Location.t * string * Location.t * string option>
       QUOTED_STRING_EXPR     "{%hello|world|}"  (* just an example *)
%token <string * Location.t * string * Location.t * string option>
       QUOTED_STRING_ITEM     "{%%hello|world|}" (* just an example *)
%token STRUCT                 "struct"
%token THEN                   "then"
%token TILDE                  "~"
%token TO                     "to"
%token TRUE                   "true"
%token TRY                    "try"
%token TYPE                   "type"
%token <string> UIDENT        "UIdent" (* just an example *)
%token UNDERSCORE             "_"
%token UNIQUE                 "unique_"
%token VAL                    "val"
%token VIRTUAL                "virtual"
%token WHEN                   "when"
%token WHILE                  "while"
%token WITH                   "with"
%token <string * Location.t> COMMENT    "(* comment *)"
%token <Docstrings.docstring> DOCSTRING "(** documentation *)"

%token EOL                    "\\n"      (* not great, but EOL is unused *)

/* Precedences and associativities.

Tokens and rules have precedences.  A reduce/reduce conflict is resolved
in favor of the first rule (in source file order).  A shift/reduce conflict
is resolved by comparing the precedence and associativity of the token to
be shifted with those of the rule to be reduced.

By default, a rule has the precedence of its rightmost terminal (if any).

When there is a shift/reduce conflict between a rule and a token that
have the same precedence, it is resolved using the associativity:
if the token is left-associative, the parser will reduce; if
right-associative, the parser will shift; if non-associative,
the parser will declare a syntax error.

We will only use associativities with operators of the kind  x * x -> x
for example, in the rules of the form    expr: expr BINOP expr
in all other cases, we define two precedences if needed to resolve
conflicts.

The precedences must be listed from low to high.
*/

%nonassoc IN
%nonassoc below_SEMI
%nonassoc SEMI                          /* below EQUAL ({lbl=...; lbl=...}) */
%nonassoc LET FOR                       /* above SEMI ( ...; let ... in ...) */
%nonassoc below_WITH
%nonassoc FUNCTION WITH                 /* below BAR  (match ... with ...) */
%nonassoc AND             /* above WITH (module rec A: SIG with ... and ...) */
%nonassoc THEN                          /* below ELSE (if ... then ...) */
%nonassoc ELSE                          /* (if ... then ... else ...) */
%nonassoc LESSMINUS                     /* below COLONEQUAL (lbl <- x := e) */
%right    COLONEQUAL                    /* expr (e := e := e) */
%nonassoc AS
%left     BAR                           /* pattern (p|p|p) */
%nonassoc below_COMMA
%left     COMMA                         /* expr/labeled_tuple (e,e,e) */
%nonassoc below_FUNCTOR                 /* include M */
%nonassoc FUNCTOR                       /* include functor M */
%right    MINUSGREATER                  /* function_type (t -> t -> t) */
%right    OR BARBAR                     /* expr (e || e || e) */
%right    AMPERSAND AMPERAMPER          /* expr (e && e && e) */
%nonassoc below_EQUAL
%left     INFIXOP0 EQUAL LESS GREATER   /* expr (e OP e OP e) */
%right    ATAT AT INFIXOP1              /* expr (e OP e OP e) */
%nonassoc below_LBRACKETAT
%nonassoc LBRACKETAT
%right    COLONCOLON                    /* expr (e :: e :: e) */
%left     INFIXOP2 PLUS PLUSDOT MINUS MINUSDOT PLUSEQ /* expr (e OP e OP e) */
%left     PERCENT INFIXOP3 MOD STAR                 /* expr (e OP e OP e) */
%right    INFIXOP4                      /* expr (e OP e OP e) */
%nonassoc prec_unary_minus prec_unary_plus /* unary - */
%nonassoc prec_constant_constructor     /* cf. simple_expr (C versus C x) */
%nonassoc prec_constr_appl              /* above AS BAR COLONCOLON COMMA */
%nonassoc below_HASH
%nonassoc HASH HASH_SUFFIX              /* simple_expr/toplevel_directive */
%left     HASHOP
%nonassoc below_DOT
%nonassoc DOT DOTOP
/* Finally, the first tokens of simple_expr are above everything else. */
%nonassoc BACKQUOTE BANG BEGIN CHAR FALSE FLOAT HASH_FLOAT INT HASH_INT OBJECT
          LBRACE LBRACELESS LBRACKET LBRACKETBAR LBRACKETCOLON LIDENT LPAREN
          NEW PREFIXOP STRING TRUE UIDENT
          LBRACKETPERCENT QUOTED_STRING_EXPR


/* Entry points */

/* Several start symbols are marked with AVOID so that they are not used by
   [make generate-parse-errors]. The three start symbols that we keep are
   [implementation], [use_file], and [toplevel_phrase]. The latter two are
   of marginal importance; only [implementation] really matters, since most
   states in the automaton are reachable from it. */

%start implementation                   /* for implementation files */
%type <Parsetree.structure> implementation
/* BEGIN AVOID */
%start interface                        /* for interface files */
%type <Parsetree.signature> interface
/* END AVOID */
%start toplevel_phrase                  /* for interactive use */
%type <Parsetree.toplevel_phrase> toplevel_phrase
%start use_file                         /* for the #use directive */
%type <Parsetree.toplevel_phrase list> use_file
/* BEGIN AVOID */
%start parse_module_type
%type <Parsetree.module_type> parse_module_type
%start parse_module_expr
%type <Parsetree.module_expr> parse_module_expr
%start parse_core_type
%type <Parsetree.core_type> parse_core_type
%start parse_expression
%type <Parsetree.expression> parse_expression
%start parse_pattern
%type <Parsetree.pattern> parse_pattern
%start parse_constr_longident
%type <Longident.t> parse_constr_longident
%start parse_val_longident
%type <Longident.t> parse_val_longident
%start parse_mty_longident
%type <Longident.t> parse_mty_longident
%start parse_mod_ext_longident
%type <Longident.t> parse_mod_ext_longident
%start parse_mod_longident
%type <Longident.t> parse_mod_longident
%start parse_any_longident
%type <Longident.t> parse_any_longident
/* END AVOID */

%%

/* macros */
%inline extra_str(symb): symb { extra_str $startpos $endpos $1 };
%inline extra_sig(symb): symb { extra_sig $startpos $endpos $1 };
%inline extra_cstr(symb): symb { extra_cstr $startpos $endpos $1 };
%inline extra_csig(symb): symb { extra_csig $startpos $endpos $1 };
%inline extra_def(symb): symb { extra_def $startpos $endpos $1 };
%inline extra_text(symb): symb { extra_text $startpos $endpos $1 };
%inline extra_rhs(symb): symb { extra_rhs_core_type $1 ~pos:$endpos($1) };
%inline mkrhs(symb): symb
    { mkrhs $1 $sloc }
;

%inline text_str(symb): symb
  { text_str $startpos @ [$1] }
%inline text_str_SEMISEMI: SEMISEMI
  { text_str $startpos }
%inline text_sig(symb): symb
  { text_sig $startpos @ [$1] }
%inline text_sig_SEMISEMI: SEMISEMI
  { text_sig $startpos }
%inline text_def(symb): symb
  { text_def $startpos @ [$1] }
%inline top_def(symb): symb
  { Ptop_def [$1] }
%inline text_cstr(symb): symb
  { text_cstr $startpos @ [$1] }
%inline text_csig(symb): symb
  { text_csig $startpos @ [$1] }

(* Using this %inline definition means that we do not control precisely
   when [mark_rhs_docs] is called, but I don't think this matters. *)
%inline mark_rhs_docs(symb): symb
  { mark_rhs_docs $startpos $endpos;
    $1 }

%inline op(symb): symb
   { mkoperator ~loc:$sloc $1 }

%inline mkloc(symb): symb
    { mkloc $1 (make_loc $sloc) }

%inline mkexp(symb): symb
    { mkexp ~loc:$sloc $1 }
%inline mkpat(symb): symb
    { mkpat ~loc:$sloc $1 }
%inline mktyp(symb): symb
    { mktyp ~loc:$sloc $1 }
%inline mkstr(symb): symb
    { mkstr ~loc:$sloc $1 }
%inline mksig(symb): symb
    { mksig ~loc:$sloc $1 }
%inline mkmod(symb): symb
    { mkmod ~loc:$sloc $1 }
%inline mkmty(symb): symb
    { mkmty ~loc:$sloc $1 }
%inline mkcty(symb): symb
    { mkcty ~loc:$sloc $1 }
%inline mkctf(symb): symb
    { mkctf ~loc:$sloc $1 }
%inline mkcf(symb): symb
    { mkcf ~loc:$sloc $1 }
%inline mkclass(symb): symb
    { mkclass ~loc:$sloc $1 }

%inline wrap_mkstr_ext(symb): symb
    { wrap_mkstr_ext ~loc:$sloc $1 }
%inline wrap_mksig_ext(symb): symb
    { wrap_mksig_ext ~loc:$sloc $1 }

%inline mk_directive_arg(symb): symb
    { mk_directive_arg ~loc:$sloc $1 }

%inline mktyp_jane_syntax_ltyp(symb): symb
    { Jane_syntax.Layouts.type_of ~loc:(make_loc $sloc) $1 }

/* Generic definitions */

(* [iloption(X)] recognizes either nothing or [X]. Assuming [X] produces
   an OCaml list, it produces an OCaml list, too. *)

%inline iloption(X):
  /* nothing */
    { [] }
| x = X
    { x }

(* [llist(X)] recognizes a possibly empty list of [X]s. It is left-recursive. *)

reversed_llist(X):
  /* empty */
    { [] }
| xs = reversed_llist(X) x = X
    { x :: xs }

%inline llist(X):
  xs = rev(reversed_llist(X))
    { xs }

(* [reversed_nonempty_llist(X)] recognizes a nonempty list of [X]s, and produces
   an OCaml list in reverse order -- that is, the last element in the input text
   appears first in this list. Its definition is left-recursive. *)

reversed_nonempty_llist(X):
  x = X
    { [ x ] }
| xs = reversed_nonempty_llist(X) x = X
    { x :: xs }

(* [nonempty_llist(X)] recognizes a nonempty list of [X]s, and produces an OCaml
   list in direct order -- that is, the first element in the input text appears
   first in this list. *)

%inline nonempty_llist(X):
  xs = rev(reversed_nonempty_llist(X))
    { xs }

(* [reversed_nonempty_concat(X)] recognizes a nonempty sequence of [X]s (each of
    which is a list), and produces an OCaml list of their concatenation in
    reverse order -- that is, the last element of the last list in the input text
    appears first in the list.
*)
reversed_nonempty_concat(X):
  x = X
    { List.rev x }
| xs = reversed_nonempty_concat(X) x = X
    { List.rev_append x xs }

(* [nonempty_concat(X)] recognizes a nonempty sequence of [X]s
  (each of which is a list), and produces an OCaml list of their concatenation
  in direct order -- that is, the first element of the first list in the input
  text appears first in the list.
*)
%inline nonempty_concat(X):
  xs = rev(reversed_nonempty_concat(X))
    { xs }

(* [reversed_separated_nonempty_llist(separator, X)] recognizes a nonempty list
   of [X]s, separated with [separator]s, and produces an OCaml list in reverse
   order -- that is, the last element in the input text appears first in this
   list. Its definition is left-recursive. *)

(* [inline_reversed_separated_nonempty_llist(separator, X)] is semantically
   equivalent to [reversed_separated_nonempty_llist(separator, X)], but is
   marked %inline, which means that the case of a list of length one and
   the case of a list of length more than one will be distinguished at the
   use site, and will give rise there to two productions. This can be used
   to avoid certain conflicts. *)

%inline inline_reversed_separated_nonempty_llist(separator, X):
  x = X
    { [ x ] }
| xs = reversed_separated_nonempty_llist(separator, X)
  separator
  x = X
    { x :: xs }

reversed_separated_nonempty_llist(separator, X):
  xs = inline_reversed_separated_nonempty_llist(separator, X)
    { xs }

(* [separated_nonempty_llist(separator, X)] recognizes a nonempty list of [X]s,
   separated with [separator]s, and produces an OCaml list in direct order --
   that is, the first element in the input text appears first in this list. *)

%inline separated_nonempty_llist(separator, X):
  xs = rev(reversed_separated_nonempty_llist(separator, X))
    { xs }

%inline inline_separated_nonempty_llist(separator, X):
  xs = rev(inline_reversed_separated_nonempty_llist(separator, X))
    { xs }

(* [reversed_separated_nontrivial_llist(separator, X)] recognizes a list of at
   least two [X]s, separated with [separator]s, and produces an OCaml list in
   reverse order -- that is, the last element in the input text appears first
   in this list. Its definition is left-recursive. *)

reversed_separated_nontrivial_llist(separator, X):
  xs = reversed_separated_nontrivial_llist(separator, X)
  separator
  x = X
    { x :: xs }
| x1 = X
  separator
  x2 = X
    { [ x2; x1 ] }

(* [separated_nontrivial_llist(separator, X)] recognizes a list of at least
   two [X]s, separated with [separator]s, and produces an OCaml list in direct
   order -- that is, the first element in the input text appears first in this
   list. *)

%inline separated_nontrivial_llist(separator, X):
  xs = rev(reversed_separated_nontrivial_llist(separator, X))
    { xs }

(* [separated_or_terminated_nonempty_list(delimiter, X)] recognizes a nonempty
   list of [X]s, separated with [delimiter]s, and optionally terminated with a
   final [delimiter]. Its definition is right-recursive. *)

separated_or_terminated_nonempty_list(delimiter, X):
  x = X ioption(delimiter)
    { [x] }
| x = X
  delimiter
  xs = separated_or_terminated_nonempty_list(delimiter, X)
    { x :: xs }

(* [reversed_preceded_or_separated_nonempty_llist(delimiter, X)] recognizes a
   nonempty list of [X]s, separated with [delimiter]s, and optionally preceded
   with a leading [delimiter]. It produces an OCaml list in reverse order. Its
   definition is left-recursive. *)

reversed_preceded_or_separated_nonempty_llist(delimiter, X):
  ioption(delimiter) x = X
    { [x] }
| xs = reversed_preceded_or_separated_nonempty_llist(delimiter, X)
  delimiter
  x = X
    { x :: xs }

(* [preceded_or_separated_nonempty_llist(delimiter, X)] recognizes a nonempty
   list of [X]s, separated with [delimiter]s, and optionally preceded with a
   leading [delimiter]. It produces an OCaml list in direct order. *)

%inline preceded_or_separated_nonempty_llist(delimiter, X):
  xs = rev(reversed_preceded_or_separated_nonempty_llist(delimiter, X))
    { xs }

(* [bar_llist(X)] recognizes a nonempty list of [X]'s, separated with BARs,
   with an optional leading BAR. We assume that [X] is itself parameterized
   with an opening symbol, which can be [epsilon] or [BAR]. *)

(* This construction may seem needlessly complicated: one might think that
   using [preceded_or_separated_nonempty_llist(BAR, X)], where [X] is *not*
   itself parameterized, would be sufficient. Indeed, this simpler approach
   would recognize the same language. However, the two approaches differ in
   the footprint of [X]. We want the start location of [X] to include [BAR]
   when present. In the future, we might consider switching to the simpler
   definition, at the cost of producing slightly different locations. TODO *)

reversed_bar_llist(X):
    (* An [X] without a leading BAR. *)
    x = X(epsilon)
      { [x] }
  | (* An [X] with a leading BAR. *)
    x = X(BAR)
      { [x] }
  | (* An initial list, followed with a BAR and an [X]. *)
    xs = reversed_bar_llist(X)
    x = X(BAR)
      { x :: xs }

%inline bar_llist(X):
  xs = reversed_bar_llist(X)
    { List.rev xs }

(* [xlist(A, B)] recognizes [AB*]. We assume that the semantic value for [A]
   is a pair [x, b], while the semantic value for [B*] is a list [bs].
   We return the pair [x, b :: bs]. *)

%inline xlist(A, B):
  a = A bs = B*
    { let (x, b) = a in x, b :: bs }

(* [listx(delimiter, X, Y)] recognizes a nonempty list of [X]s, optionally
   followed with a [Y], separated-or-terminated with [delimiter]s. The
   semantic value is a pair of a list of [X]s and an optional [Y]. *)

listx(delimiter, X, Y):
| x = X ioption(delimiter)
    { [x], None }
| x = X delimiter y = Y delimiter?
    { [x], Some y }
| x = X
  delimiter
  tail = listx(delimiter, X, Y)
    { let xs, y = tail in
      x :: xs, y }

(* -------------------------------------------------------------------------- *)

(* Entry points. *)

(* An .ml file. *)
implementation:
  structure EOF
    { $1 }
;

/* BEGIN AVOID */
(* An .mli file. *)
interface:
  signature EOF
    { $1 }
;
/* END AVOID */

(* A toplevel phrase. *)
toplevel_phrase:
  (* An expression with attributes, ended by a double semicolon. *)
  extra_str(text_str(str_exp))
  SEMISEMI
    { Ptop_def $1 }
| (* A list of structure items, ended by a double semicolon. *)
  extra_str(flatten(text_str(structure_item)*))
  SEMISEMI
    { Ptop_def $1 }
| (* A directive, ended by a double semicolon. *)
  toplevel_directive
  SEMISEMI
    { $1 }
| (* End of input. *)
  EOF
    { raise End_of_file }
;

(* An .ml file that is read by #use. *)
use_file:
  (* An optional standalone expression,
     followed with a series of elements,
     followed with EOF. *)
  extra_def(append(
    optional_use_file_standalone_expression,
    flatten(use_file_element*)
  ))
  EOF
    { $1 }
;

(* An optional standalone expression is just an expression with attributes
   (str_exp), with extra wrapping. *)
%inline optional_use_file_standalone_expression:
  iloption(text_def(top_def(str_exp)))
    { $1 }
;

(* An element in a #used file is one of the following:
   - a double semicolon followed with an optional standalone expression;
   - a structure item;
   - a toplevel directive.
 *)
%inline use_file_element:
  preceded(SEMISEMI, optional_use_file_standalone_expression)
| text_def(top_def(structure_item))
| text_def(mark_rhs_docs(toplevel_directive))
      { $1 }
;

/* BEGIN AVOID */
parse_module_type:
  module_type EOF
    { $1 }
;

parse_module_expr:
  module_expr EOF
    { $1 }
;

parse_core_type:
  core_type EOF
    { $1 }
;

parse_expression:
  seq_expr EOF
    { $1 }
;

parse_pattern:
  pattern EOF
    { $1 }
;

parse_mty_longident:
  mty_longident EOF
    { $1 }
;

parse_val_longident:
  val_longident EOF
    { $1 }
;

parse_constr_longident:
  constr_longident EOF
    { $1 }
;

parse_mod_ext_longident:
  mod_ext_longident EOF
    { $1 }
;

parse_mod_longident:
  mod_longident EOF
    { $1 }
;

parse_any_longident:
  any_longident EOF
    { $1 }
;
/* END AVOID */

(* -------------------------------------------------------------------------- *)

(* Functor arguments appear in module expressions and module types. *)

%inline functor_args:
  reversed_nonempty_llist(functor_arg)
    { $1 }
    (* Produce a reversed list on purpose;
       later processed using [fold_left]. *)
;

functor_arg:
    (* An anonymous and untyped argument. *)
    LPAREN RPAREN
      { $startpos, Unit }
  | (* An argument accompanied with an explicit type. *)
    LPAREN x = mkrhs(module_name) COLON mty = module_type RPAREN
      { $startpos, Named (x, mty) }
;

module_name:
    (* A named argument. *)
    x = UIDENT
      { Some x }
  | (* An anonymous argument. *)
    UNDERSCORE
      { None }
;

(* -------------------------------------------------------------------------- *)

(* Module expressions. *)

(* The syntax of module expressions is not properly stratified. The cases of
   functors, functor applications, and attributes interact and cause conflicts,
   which are resolved by precedence declarations. This is concise but fragile.
   Perhaps in the future an explicit stratification could be used. *)

module_expr:
  | STRUCT attrs = attributes s = structure END
      { mkmod ~loc:$sloc ~attrs (Pmod_structure s) }
  | STRUCT attributes structure error
      { unclosed "struct" $loc($1) "end" $loc($4) }
  | SIG error
      { expecting $loc($1) "struct" }
  | FUNCTOR attrs = attributes args = functor_args MINUSGREATER me = module_expr
      { wrap_mod_attrs ~loc:$sloc attrs (
          List.fold_left (fun acc (startpos, arg) ->
            mkmod ~loc:(startpos, $endpos) (Pmod_functor (arg, acc))
          ) me args
        ) }
  | me = paren_module_expr
      { me }
  | me = module_expr attr = attribute
      { Mod.attr me attr }
  | mkmod(
      (* A module identifier. *)
      x = mkrhs(mod_longident)
        { Pmod_ident x }
    | (* In a functor application, the actual argument must be parenthesized. *)
      me1 = module_expr me2 = paren_module_expr
        { Pmod_apply(me1, me2) }
    | (* Functor applied to unit. *)
      me = module_expr LPAREN RPAREN
        { Pmod_apply_unit me }
    | (* An extension. *)
      ex = extension
        { Pmod_extension ex }
    )
    { $1 }
;

(* A parenthesized module expression is a module expression that begins
   and ends with parentheses. *)

paren_module_expr:
    (* A module expression annotated with a module type. *)
    LPAREN me = module_expr COLON mty = module_type RPAREN
      { mkmod ~loc:$sloc (Pmod_constraint(me, mty)) }
  | LPAREN module_expr COLON module_type error
      { unclosed "(" $loc($1) ")" $loc($5) }
  | (* A module expression within parentheses. *)
    LPAREN me = module_expr RPAREN
      { me (* TODO consider reloc *) }
  | LPAREN module_expr error
      { unclosed "(" $loc($1) ")" $loc($3) }
  | (* A core language expression that produces a first-class module.
       This expression can be annotated in various ways. *)
    LPAREN VAL attrs = attributes e = expr_colon_package_type RPAREN
      { mkmod ~loc:$sloc ~attrs (Pmod_unpack e) }
  | LPAREN VAL attributes expr COLON error
      { unclosed "(" $loc($1) ")" $loc($6) }
  | LPAREN VAL attributes expr COLONGREATER error
      { unclosed "(" $loc($1) ")" $loc($6) }
  | LPAREN VAL attributes expr error
      { unclosed "(" $loc($1) ")" $loc($5) }
;

(* The various ways of annotating a core language expression that
   produces a first-class module that we wish to unpack. *)
%inline expr_colon_package_type:
    e = expr
      { e }
  | e = expr COLON ty = package_type
      { ghexp ~loc:$loc (Pexp_constraint (e, Some ty, [])) }
  | e = expr COLON ty1 = package_type COLONGREATER ty2 = package_type
      { ghexp ~loc:$loc (Pexp_coerce (e, Some ty1, ty2)) }
  | e = expr COLONGREATER ty2 = package_type
      { ghexp ~loc:$loc (Pexp_coerce (e, None, ty2)) }
;

(* A structure, which appears between STRUCT and END (among other places),
   begins with an optional standalone expression, and continues with a list
   of structure elements. *)
structure:
  extra_str(append(
    optional_structure_standalone_expression,
    flatten(structure_element*)
  ))
  { $1 }
;

(* An optional standalone expression is just an expression with attributes
   (str_exp), with extra wrapping. *)
%inline optional_structure_standalone_expression:
  items = iloption(mark_rhs_docs(text_str(str_exp)))
    { items }
;

(* An expression with attributes, wrapped as a structure item. *)
%inline str_exp:
  e = seq_expr
  attrs = post_item_attributes
    { mkstrexp e attrs }
;

(* A structure element is one of the following:
   - a double semicolon followed with an optional standalone expression;
   - a structure item. *)
%inline structure_element:
    append(text_str_SEMISEMI, optional_structure_standalone_expression)
  | text_str(structure_item)
      { $1 }
;

(* A structure item. *)
structure_item:
    let_bindings(ext)
      { val_of_let_bindings ~loc:$sloc $1 }
  | mkstr(
      item_extension post_item_attributes
        { let docs = symbol_docs $sloc in
          Pstr_extension ($1, add_docs_attrs docs $2) }
    | floating_attribute
        { Pstr_attribute $1 }
    )
  | wrap_mkstr_ext(
      primitive_declaration
        { pstr_primitive $1 }
    | value_description
        { pstr_primitive $1 }
    | type_declarations
        { pstr_type $1 }
    | str_type_extension
        { pstr_typext $1 }
    | str_exception_declaration
        { pstr_exception $1 }
    | module_binding
        { $1 }
    | rec_module_bindings
        { pstr_recmodule $1 }
    | module_type_declaration
        { let (body, ext) = $1 in (Pstr_modtype body, ext) }
    | open_declaration
        { let (body, ext) = $1 in (Pstr_open body, ext) }
    | class_declarations
        { let (ext, l) = $1 in (Pstr_class l, ext) }
    | class_type_declarations
        { let (ext, l) = $1 in (Pstr_class_type l, ext) }
    )
    { $1 }
  | include_statement(module_expr)
      { let is_functor, incl, ext = $1 in
        let item =
          if is_functor
          then Jane_syntax.Include_functor.str_item_of ~loc:(make_loc $sloc)
                (Ifstr_include_functor incl)
          else mkstr ~loc:$sloc (Pstr_include incl)
        in
        wrap_str_ext ~loc:$sloc item ext
      }
  | kind_abbreviation_decl
      {
        let name, jkind = $1 in
        Jane_syntax.Layouts.(str_item_of
                              ~loc:(make_loc $sloc)
                              (Lstr_kind_abbrev (name, jkind)))
      }

;

(* A single module binding. *)
%inline module_binding:
  MODULE
  ext = ext attrs1 = attributes
  name = mkrhs(module_name)
  body = module_binding_body
  attrs2 = post_item_attributes
    { let docs = symbol_docs $sloc in
      let loc = make_loc $sloc in
      let attrs = attrs1 @ attrs2 in
      let body = Mb.mk name body ~attrs ~loc ~docs in
      Pstr_module body, ext }
;

(* The body (right-hand side) of a module binding. *)
module_binding_body:
    EQUAL me = module_expr
      { me }
  | COLON error
      { expecting $loc($1) "=" }
  | mkmod(
      COLON mty = module_type EQUAL me = module_expr
        { Pmod_constraint(me, mty) }
    | arg_and_pos = functor_arg body = module_binding_body
        { let (_, arg) = arg_and_pos in
          Pmod_functor(arg, body) }
  ) { $1 }
;

(* A group of recursive module bindings. *)
%inline rec_module_bindings:
  xlist(rec_module_binding, and_module_binding)
    { $1 }
;

(* The first binding in a group of recursive module bindings. *)
%inline rec_module_binding:
  MODULE
  ext = ext
  attrs1 = attributes
  REC
  name = mkrhs(module_name)
  body = module_binding_body
  attrs2 = post_item_attributes
  {
    let loc = make_loc $sloc in
    let attrs = attrs1 @ attrs2 in
    let docs = symbol_docs $sloc in
    ext,
    Mb.mk name body ~attrs ~loc ~docs
  }
;

(* The following bindings in a group of recursive module bindings. *)
%inline and_module_binding:
  AND
  attrs1 = attributes
  name = mkrhs(module_name)
  body = module_binding_body
  attrs2 = post_item_attributes
  {
    let loc = make_loc $sloc in
    let attrs = attrs1 @ attrs2 in
    let docs = symbol_docs $sloc in
    let text = symbol_text $symbolstartpos in
    Mb.mk name body ~attrs ~loc ~text ~docs
  }
;

(* -------------------------------------------------------------------------- *)

(* Shared material between structures and signatures. *)

include_maybe_functor:
  | INCLUDE %prec below_FUNCTOR
      { false }
  | INCLUDE FUNCTOR
      { true }
;

(* An [include] statement can appear in a structure or in a signature,
   which is why this definition is parameterized. *)
%inline include_statement(thing):
  is_functor = include_maybe_functor
  ext = ext
  attrs1 = attributes
  thing = thing
  attrs2 = post_item_attributes
  {
    let attrs = attrs1 @ attrs2 in
    let loc = make_loc $sloc in
    let docs = symbol_docs $sloc in
    let incl = Incl.mk thing ~attrs ~loc ~docs in
    is_functor, incl, ext
  }
;

(* A module type declaration. *)
module_type_declaration:
  MODULE TYPE
  ext = ext
  attrs1 = attributes
  id = mkrhs(ident)
  typ = preceded(EQUAL, module_type)?
  attrs2 = post_item_attributes
  {
    let attrs = attrs1 @ attrs2 in
    let loc = make_loc $sloc in
    let docs = symbol_docs $sloc in
    Mtd.mk id ?typ ~attrs ~loc ~docs, ext
  }
;

(* -------------------------------------------------------------------------- *)

(* Opens. *)

open_declaration:
  OPEN
  override = override_flag
  ext = ext
  attrs1 = attributes
  me = module_expr
  attrs2 = post_item_attributes
  {
    let attrs = attrs1 @ attrs2 in
    let loc = make_loc $sloc in
    let docs = symbol_docs $sloc in
    Opn.mk me ~override ~attrs ~loc ~docs, ext
  }
;

open_description:
  OPEN
  override = override_flag
  ext = ext
  attrs1 = attributes
  id = mkrhs(mod_ext_longident)
  attrs2 = post_item_attributes
  {
    let attrs = attrs1 @ attrs2 in
    let loc = make_loc $sloc in
    let docs = symbol_docs $sloc in
    Opn.mk id ~override ~attrs ~loc ~docs, ext
  }
;

%inline open_dot_declaration: mkrhs(mod_longident)
  { let loc = make_loc $loc($1) in
    let me = Mod.ident ~loc $1 in
    Opn.mk ~loc me }
;

(* -------------------------------------------------------------------------- *)

/* Module types */

module_type:
  | SIG attrs = attributes s = signature END
      { mkmty ~loc:$sloc ~attrs (Pmty_signature s) }
  | SIG attributes signature error
      { unclosed "sig" $loc($1) "end" $loc($4) }
  | STRUCT error
      { expecting $loc($1) "sig" }
  | FUNCTOR attrs = attributes args = functor_args
    MINUSGREATER mty = module_type
      %prec below_WITH
      { wrap_mty_attrs ~loc:$sloc attrs (
          List.fold_left (fun acc (startpos, arg) ->
            mkmty ~loc:(startpos, $endpos) (Pmty_functor (arg, acc))
          ) mty args
        ) }
  | MODULE TYPE OF attributes module_expr %prec below_LBRACKETAT
      { mkmty ~loc:$sloc ~attrs:$4 (Pmty_typeof $5) }
  | LPAREN module_type RPAREN
      { $2 }
  | LPAREN module_type error
      { unclosed "(" $loc($1) ")" $loc($3) }
  | module_type attribute
      { Mty.attr $1 $2 }
  | mkmty(
      mkrhs(mty_longident)
        { Pmty_ident $1 }
    | LPAREN RPAREN MINUSGREATER module_type
        { Pmty_functor(Unit, $4) }
    | module_type MINUSGREATER module_type
        %prec below_WITH
        { Pmty_functor(Named (mknoloc None, $1), $3) }
    | module_type WITH separated_nonempty_llist(AND, with_constraint)
        { Pmty_with($1, $3) }
/*  | LPAREN MODULE mkrhs(mod_longident) RPAREN
        { Pmty_alias $3 } */
    | extension
        { Pmty_extension $1 }
    )
    { $1 }
  | module_type WITH mkrhs(mod_ext_longident)
      { Jane_syntax.Strengthen.mty_of ~loc:(make_loc $sloc)
          { mty = $1; mod_id = $3 } }
;
(* A signature, which appears between SIG and END (among other places),
   is a list of signature elements. *)
signature:
  extra_sig(flatten(signature_element*))
    { $1 }
;

(* A signature element is one of the following:
   - a double semicolon;
   - a signature item. *)
%inline signature_element:
    text_sig_SEMISEMI
  | text_sig(signature_item)
      { $1 }
;

(* A signature item. *)
signature_item:
  | item_extension post_item_attributes
      { let docs = symbol_docs $sloc in
        mksig ~loc:$sloc (Psig_extension ($1, (add_docs_attrs docs $2))) }
  | mksig(
      floating_attribute
        { Psig_attribute $1 }
    )
    { $1 }
  | wrap_mksig_ext(
      value_description
        { psig_value $1 }
    | primitive_declaration
        { psig_value $1 }
    | type_declarations
        { psig_type $1 }
    | type_subst_declarations
        { psig_typesubst $1 }
    | sig_type_extension
        { psig_typext $1 }
    | sig_exception_declaration
        { psig_exception $1 }
    | module_declaration
        { let (body, ext) = $1 in (Psig_module body, ext) }
    | module_alias
        { let (body, ext) = $1 in (Psig_module body, ext) }
    | module_subst
        { let (body, ext) = $1 in (Psig_modsubst body, ext) }
    | rec_module_declarations
        { let (ext, l) = $1 in (Psig_recmodule l, ext) }
    | module_type_declaration
        { let (body, ext) = $1 in (Psig_modtype body, ext) }
    | module_type_subst
        { let (body, ext) = $1 in (Psig_modtypesubst body, ext) }
    | open_description
        { let (body, ext) = $1 in (Psig_open body, ext) }
    | class_descriptions
        { let (ext, l) = $1 in (Psig_class l, ext) }
    | class_type_declarations
        { let (ext, l) = $1 in (Psig_class_type l, ext) }
    )
    { $1 }
  | include_statement(module_type)
      { let is_functor, incl, ext = $1 in
        let item =
          if is_functor
          then Jane_syntax.Include_functor.sig_item_of ~loc:(make_loc $sloc)
                 (Ifsig_include_functor incl)
          else mksig ~loc:$sloc (Psig_include incl)
        in
        wrap_sig_ext ~loc:$sloc item ext
      }
  | kind_abbreviation_decl
      {
        let name, jkind = $1 in
        Jane_syntax.Layouts.(sig_item_of
                              ~loc:(make_loc $sloc)
                              (Lsig_kind_abbrev (name, jkind)))
      }

(* A module declaration. *)
%inline module_declaration:
  MODULE
  ext = ext attrs1 = attributes
  name = mkrhs(module_name)
  body = module_declaration_body
  attrs2 = post_item_attributes
  {
    let attrs = attrs1 @ attrs2 in
    let loc = make_loc $sloc in
    let docs = symbol_docs $sloc in
    Md.mk name body ~attrs ~loc ~docs, ext
  }
;

(* The body (right-hand side) of a module declaration. *)
module_declaration_body:
    COLON mty = module_type
      { mty }
  | EQUAL error
      { expecting $loc($1) ":" }
  | mkmty(
      arg_and_pos = functor_arg body = module_declaration_body
        { let (_, arg) = arg_and_pos in
          Pmty_functor(arg, body) }
    )
    { $1 }
;

(* A module alias declaration (in a signature). *)
%inline module_alias:
  MODULE
  ext = ext attrs1 = attributes
  name = mkrhs(module_name)
  EQUAL
  body = module_expr_alias
  attrs2 = post_item_attributes
  {
    let attrs = attrs1 @ attrs2 in
    let loc = make_loc $sloc in
    let docs = symbol_docs $sloc in
    Md.mk name body ~attrs ~loc ~docs, ext
  }
;
%inline module_expr_alias:
  id = mkrhs(mod_longident)
    { Mty.alias ~loc:(make_loc $sloc) id }
;
(* A module substitution (in a signature). *)
module_subst:
  MODULE
  ext = ext attrs1 = attributes
  uid = mkrhs(UIDENT)
  COLONEQUAL
  body = mkrhs(mod_ext_longident)
  attrs2 = post_item_attributes
  {
    let attrs = attrs1 @ attrs2 in
    let loc = make_loc $sloc in
    let docs = symbol_docs $sloc in
    Ms.mk uid body ~attrs ~loc ~docs, ext
  }
| MODULE ext attributes mkrhs(UIDENT) COLONEQUAL error
    { expecting $loc($6) "module path" }
;

(* A group of recursive module declarations. *)
%inline rec_module_declarations:
  xlist(rec_module_declaration, and_module_declaration)
    { $1 }
;
%inline rec_module_declaration:
  MODULE
  ext = ext
  attrs1 = attributes
  REC
  name = mkrhs(module_name)
  COLON
  mty = module_type
  attrs2 = post_item_attributes
  {
    let attrs = attrs1 @ attrs2 in
    let loc = make_loc $sloc in
    let docs = symbol_docs $sloc in
    ext, Md.mk name mty ~attrs ~loc ~docs
  }
;
%inline and_module_declaration:
  AND
  attrs1 = attributes
  name = mkrhs(module_name)
  COLON
  mty = module_type
  attrs2 = post_item_attributes
  {
    let attrs = attrs1 @ attrs2 in
    let docs = symbol_docs $sloc in
    let loc = make_loc $sloc in
    let text = symbol_text $symbolstartpos in
    Md.mk name mty ~attrs ~loc ~text ~docs
  }
;

(* A module type substitution *)
module_type_subst:
  MODULE TYPE
  ext = ext
  attrs1 = attributes
  id = mkrhs(ident)
  COLONEQUAL
  typ=module_type
  attrs2 = post_item_attributes
  {
    let attrs = attrs1 @ attrs2 in
    let loc = make_loc $sloc in
    let docs = symbol_docs $sloc in
    Mtd.mk id ~typ ~attrs ~loc ~docs, ext
  }


(* -------------------------------------------------------------------------- *)

(* Class declarations. *)

%inline class_declarations:
  xlist(class_declaration, and_class_declaration)
    { $1 }
;
%inline class_declaration:
  CLASS
  ext = ext
  attrs1 = attributes
  virt = virtual_flag
  params = formal_class_parameters
  id = mkrhs(LIDENT)
  body = class_fun_binding
  attrs2 = post_item_attributes
  {
    let attrs = attrs1 @ attrs2 in
    let loc = make_loc $sloc in
    let docs = symbol_docs $sloc in
    ext,
    Ci.mk id body ~virt ~params ~attrs ~loc ~docs
  }
;
%inline and_class_declaration:
  AND
  attrs1 = attributes
  virt = virtual_flag
  params = formal_class_parameters
  id = mkrhs(LIDENT)
  body = class_fun_binding
  attrs2 = post_item_attributes
  {
    let attrs = attrs1 @ attrs2 in
    let loc = make_loc $sloc in
    let docs = symbol_docs $sloc in
    let text = symbol_text $symbolstartpos in
    Ci.mk id body ~virt ~params ~attrs ~loc ~text ~docs
  }
;

class_fun_binding:
    EQUAL class_expr
      { $2 }
  | mkclass(
      COLON class_type EQUAL class_expr
        { Pcl_constraint($4, $2) }
    | labeled_simple_pattern class_fun_binding
      { let (l,o,p) = $1 in Pcl_fun(l, o, p, $2) }
    ) { $1 }
;

formal_class_parameters:
  params = class_parameters(type_parameter)
    { params }
;

(* -------------------------------------------------------------------------- *)

(* Class expressions. *)

class_expr:
    class_simple_expr
      { $1 }
  | FUN attributes class_fun_def
      { wrap_class_attrs ~loc:$sloc $3 $2 }
  | let_bindings(no_ext) IN class_expr
      { class_of_let_bindings ~loc:$sloc $1 $3 }
  | LET OPEN override_flag attributes mkrhs(mod_longident) IN class_expr
      { let loc = ($startpos($2), $endpos($5)) in
        let od = Opn.mk ~override:$3 ~loc:(make_loc loc) $5 in
        mkclass ~loc:$sloc ~attrs:$4 (Pcl_open(od, $7)) }
  | class_expr attribute
      { Cl.attr $1 $2 }
  | mkclass(
      class_simple_expr nonempty_llist(labeled_simple_expr)
        { Pcl_apply($1, $2) }
    | extension
        { Pcl_extension $1 }
    ) { $1 }
;
class_simple_expr:
  | LPAREN class_expr RPAREN
      { $2 }
  | LPAREN class_expr error
      { unclosed "(" $loc($1) ")" $loc($3) }
  | mkclass(
      tys = actual_class_parameters cid = mkrhs(class_longident)
        { Pcl_constr(cid, tys) }
    | OBJECT attributes class_structure error
        { unclosed "object" $loc($1) "end" $loc($4) }
    | LPAREN class_expr COLON class_type RPAREN
        { Pcl_constraint($2, $4) }
    | LPAREN class_expr COLON class_type error
        { unclosed "(" $loc($1) ")" $loc($5) }
    ) { $1 }
  | OBJECT attributes class_structure END
    { mkclass ~loc:$sloc ~attrs:$2 (Pcl_structure $3) }
;

class_fun_def:
  mkclass(
    labeled_simple_pattern MINUSGREATER e = class_expr
  | labeled_simple_pattern e = class_fun_def
      { let (l,o,p) = $1 in Pcl_fun(l, o, p, e) }
  ) { $1 }
;
%inline class_structure:
  |  class_self_pattern extra_cstr(class_fields)
       { Cstr.mk $1 $2 }
;
class_self_pattern:
    LPAREN pattern RPAREN
      { reloc_pat ~loc:$sloc $2 }
  | mkpat(LPAREN pattern COLON core_type RPAREN
      { Ppat_constraint($2, Some $4, []) })
      { $1 }
  | /* empty */
      { ghpat ~loc:$sloc Ppat_any }
;
%inline class_fields:
  flatten(text_cstr(class_field)*)
    { $1 }
;
class_field:
  | INHERIT override_flag attributes class_expr
    self = preceded(AS, mkrhs(LIDENT))?
    post_item_attributes
      { let docs = symbol_docs $sloc in
        mkcf ~loc:$sloc (Pcf_inherit ($2, $4, self)) ~attrs:($3@$6) ~docs }
  | VAL value post_item_attributes
      { let v, attrs = $2 in
        let docs = symbol_docs $sloc in
        mkcf ~loc:$sloc (Pcf_val v) ~attrs:(attrs@$3) ~docs }
  | METHOD method_ post_item_attributes
      { let meth, attrs = $2 in
        let docs = symbol_docs $sloc in
        mkcf ~loc:$sloc (Pcf_method meth) ~attrs:(attrs@$3) ~docs }
  | CONSTRAINT attributes constrain_field post_item_attributes
      { let docs = symbol_docs $sloc in
        mkcf ~loc:$sloc (Pcf_constraint $3) ~attrs:($2@$4) ~docs }
  | INITIALIZER attributes seq_expr post_item_attributes
      { let docs = symbol_docs $sloc in
        mkcf ~loc:$sloc (Pcf_initializer $3) ~attrs:($2@$4) ~docs }
  | item_extension post_item_attributes
      { let docs = symbol_docs $sloc in
        mkcf ~loc:$sloc (Pcf_extension $1) ~attrs:$2 ~docs }
  | mkcf(floating_attribute
      { Pcf_attribute $1 })
      { $1 }
;
value:
    no_override_flag
    attrs = attributes
    mutable_ = virtual_with_mutable_flag
    label = mkrhs(label) COLON ty = core_type
      { (label, mutable_, Cfk_virtual ty), attrs }
  | override_flag attributes mutable_flag mkrhs(label) EQUAL seq_expr
      { ($4, $3, Cfk_concrete ($1, $6)), $2 }
  | override_flag attributes mutable_flag mkrhs(label) type_constraint
    EQUAL seq_expr
      { let e = mkexp_type_constraint ~loc:$sloc ~modes:[] $7 $5 in
        ($4, $3, Cfk_concrete ($1, e)), $2
      }
;
method_:
    no_override_flag
    attrs = attributes
    private_ = virtual_with_private_flag
    label = mkrhs(label) COLON ty = poly_type
      { (label, private_, Cfk_virtual ty), attrs }
  | override_flag attributes private_flag mkrhs(label) strict_binding
      { let e = $5 in
        let loc = Location.(e.pexp_loc.loc_start, e.pexp_loc.loc_end) in
        ($4, $3,
        Cfk_concrete ($1, ghexp ~loc (Pexp_poly (e, None)))), $2 }
  | override_flag attributes private_flag mkrhs(label)
    COLON poly_type EQUAL seq_expr
      { let poly_exp =
          let loc = ($startpos($6), $endpos($8)) in
          ghexp ~loc (Pexp_poly($8, Some $6)) in
        ($4, $3, Cfk_concrete ($1, poly_exp)), $2 }
  | override_flag attributes private_flag mkrhs(label) COLON TYPE newtypes
    DOT core_type EQUAL seq_expr
      { let poly_exp_loc = ($startpos($7), $endpos($11)) in
        let poly_exp =
          let exp, poly =
            (* it seems odd to use the global ~loc here while poly_exp_loc
               is tighter, but this is what ocamlyacc does;
               TODO improve parser.mly *)
            wrap_type_annotation ~loc:$sloc ~modes:[] $7 $9 $11 in
          ghexp ~loc:poly_exp_loc (Pexp_poly(exp, Some poly)) in
        ($4, $3,
        Cfk_concrete ($1, poly_exp)), $2 }
;

/* Class types */

class_type:
    class_signature
      { $1 }
  | mkcty(
      label = arg_label
      domain = tuple_type
      MINUSGREATER
      codomain = class_type
        { Pcty_arrow(label, domain, codomain) }
    ) { $1 }
 ;
class_signature:
    mkcty(
      tys = actual_class_parameters cid = mkrhs(clty_longident)
        { Pcty_constr (cid, tys) }
    | extension
        { Pcty_extension $1 }
    ) { $1 }
  | OBJECT attributes class_sig_body END
      { mkcty ~loc:$sloc ~attrs:$2 (Pcty_signature $3) }
  | OBJECT attributes class_sig_body error
      { unclosed "object" $loc($1) "end" $loc($4) }
  | class_signature attribute
      { Cty.attr $1 $2 }
  | LET OPEN override_flag attributes mkrhs(mod_longident) IN class_signature
      { let loc = ($startpos($2), $endpos($5)) in
        let od = Opn.mk ~override:$3 ~loc:(make_loc loc) $5 in
        mkcty ~loc:$sloc ~attrs:$4 (Pcty_open(od, $7)) }
;
%inline class_parameters(parameter):
  | /* empty */
      { [] }
  | LBRACKET params = separated_nonempty_llist(COMMA, parameter) RBRACKET
      { params }
;
%inline actual_class_parameters:
  tys = class_parameters(core_type)
    { tys }
;
%inline class_sig_body:
    class_self_type extra_csig(class_sig_fields)
      { Csig.mk $1 $2 }
;
class_self_type:
    LPAREN core_type RPAREN
      { $2 }
  | mktyp((* empty *) { Ptyp_any })
      { $1 }
;
%inline class_sig_fields:
  flatten(text_csig(class_sig_field)*)
    { $1 }
;
class_sig_field:
    INHERIT attributes class_signature post_item_attributes
      { let docs = symbol_docs $sloc in
        mkctf ~loc:$sloc (Pctf_inherit $3) ~attrs:($2@$4) ~docs }
  | VAL attributes value_type post_item_attributes
      { let docs = symbol_docs $sloc in
        mkctf ~loc:$sloc (Pctf_val $3) ~attrs:($2@$4) ~docs }
  | METHOD attributes private_virtual_flags mkrhs(label) COLON poly_type
    post_item_attributes
      { let (p, v) = $3 in
        let docs = symbol_docs $sloc in
        mkctf ~loc:$sloc (Pctf_method ($4, p, v, $6)) ~attrs:($2@$7) ~docs }
  | CONSTRAINT attributes constrain_field post_item_attributes
      { let docs = symbol_docs $sloc in
        mkctf ~loc:$sloc (Pctf_constraint $3) ~attrs:($2@$4) ~docs }
  | item_extension post_item_attributes
      { let docs = symbol_docs $sloc in
        mkctf ~loc:$sloc (Pctf_extension $1) ~attrs:$2 ~docs }
  | mkctf(floating_attribute
      { Pctf_attribute $1 })
      { $1 }
;
%inline value_type:
  flags = mutable_virtual_flags
  label = mkrhs(label)
  COLON
  ty = core_type
  {
    let mut, virt = flags in
    label, mut, virt, ty
  }
;
%inline constrain:
    core_type EQUAL core_type
    { $1, $3, make_loc $sloc }
;
constrain_field:
  core_type EQUAL core_type
    { $1, $3 }
;
(* A group of class descriptions. *)
%inline class_descriptions:
  xlist(class_description, and_class_description)
    { $1 }
;
%inline class_description:
  CLASS
  ext = ext
  attrs1 = attributes
  virt = virtual_flag
  params = formal_class_parameters
  id = mkrhs(LIDENT)
  COLON
  cty = class_type
  attrs2 = post_item_attributes
    {
      let attrs = attrs1 @ attrs2 in
      let loc = make_loc $sloc in
      let docs = symbol_docs $sloc in
      ext,
      Ci.mk id cty ~virt ~params ~attrs ~loc ~docs
    }
;
%inline and_class_description:
  AND
  attrs1 = attributes
  virt = virtual_flag
  params = formal_class_parameters
  id = mkrhs(LIDENT)
  COLON
  cty = class_type
  attrs2 = post_item_attributes
    {
      let attrs = attrs1 @ attrs2 in
      let loc = make_loc $sloc in
      let docs = symbol_docs $sloc in
      let text = symbol_text $symbolstartpos in
      Ci.mk id cty ~virt ~params ~attrs ~loc ~text ~docs
    }
;
class_type_declarations:
  xlist(class_type_declaration, and_class_type_declaration)
    { $1 }
;
%inline class_type_declaration:
  CLASS TYPE
  ext = ext
  attrs1 = attributes
  virt = virtual_flag
  params = formal_class_parameters
  id = mkrhs(LIDENT)
  EQUAL
  csig = class_signature
  attrs2 = post_item_attributes
    {
      let attrs = attrs1 @ attrs2 in
      let loc = make_loc $sloc in
      let docs = symbol_docs $sloc in
      ext,
      Ci.mk id csig ~virt ~params ~attrs ~loc ~docs
    }
;
%inline and_class_type_declaration:
  AND
  attrs1 = attributes
  virt = virtual_flag
  params = formal_class_parameters
  id = mkrhs(LIDENT)
  EQUAL
  csig = class_signature
  attrs2 = post_item_attributes
    {
      let attrs = attrs1 @ attrs2 in
      let loc = make_loc $sloc in
      let docs = symbol_docs $sloc in
      let text = symbol_text $symbolstartpos in
      Ci.mk id csig ~virt ~params ~attrs ~loc ~text ~docs
    }
;

/* Core expressions */

%inline or_function(EXPR):
  | EXPR
      { $1 }
  | FUNCTION ext_attributes match_cases
      { let loc = make_loc $sloc in
        let cases = $3 in
        mkfunction [] None (Pfunction_cases (cases, loc, []))
          ~loc:$sloc ~attrs:$2
      }
;

(* [fun_seq_expr] (and [fun_expr]) are legal expression bodies of a function.
   [seq_expr] (and [expr]) are expressions that appear in other contexts
   (e.g. subexpressions of the expression body of a function).
   [fun_seq_expr] can't be a bare [function _ -> ...]. [seq_expr] can.
   This distinction exists because [function _ -> ...] is parsed as a *function
   cases* body of a function, not an expression body. This so functions can be
   parsed with the intended arity.
*)
fun_seq_expr:
  | fun_expr    %prec below_SEMI  { $1 }
  | fun_expr SEMI                 { $1 }
  | mkexp(fun_expr SEMI seq_expr
    { Pexp_sequence($1, $3) })
    { $1 }
  | fun_expr SEMI PERCENT attr_id seq_expr
    { let seq = mkexp ~loc:$sloc (Pexp_sequence ($1, $5)) in
      let payload = PStr [mkstrexp seq []] in
      mkexp ~loc:$sloc (Pexp_extension ($4, payload)) }
;
seq_expr:
  | or_function(fun_seq_expr) { $1 }
;

labeled_simple_pattern:
    QUESTION LPAREN modes0=optional_mode_expr_legacy x=label_let_pattern opt_default RPAREN
      { let lbl, pat, cty, modes = x in
        (Optional lbl, $5,
         mkpat_with_modes ~loc:$sloc ~pat ~cty ~modes:(modes0 @ modes))
      }
  | QUESTION label_var
      { (Optional (fst $2), None, snd $2) }
  | OPTLABEL LPAREN modes0=optional_mode_expr_legacy x=let_pattern opt_default RPAREN
      { let pat, cty, modes = x in
        (Optional $1, $5,
         mkpat_with_modes ~loc:$sloc ~pat ~cty ~modes:(modes0 @ modes))
      }
  | OPTLABEL pattern_var
      { (Optional $1, None, $2) }
  | TILDE LPAREN modes0=optional_mode_expr_legacy x=label_let_pattern RPAREN
      { let lbl, pat, cty, modes = x in
        (Labelled lbl, None,
         mkpat_with_modes ~loc:$sloc ~pat ~cty ~modes:(modes0 @ modes))
      }
  | TILDE label_var
      { (Labelled (fst $2), None, snd $2) }
  | LABEL simple_pattern
      { (Labelled $1, None, $2) }
  | LABEL LPAREN modes0=optional_mode_expr_legacy x=let_pattern_required_modes RPAREN
    { let pat, cty, modes = x in
      (Labelled $1, None,
       mkpat_with_modes ~loc:$sloc ~pat ~cty ~modes:(modes0 @ modes))
    }
  | LABEL LPAREN modes=mode_expr_legacy pat=pattern RPAREN
      { (Labelled $1, None,
         mkpat_with_modes ~loc:$sloc ~pat ~cty:None ~modes)
      }
  | simple_pattern
      { (Nolabel, None, $1) }
  | LPAREN modes=mode_expr_legacy x=let_pattern_no_modes RPAREN
      { let pat, cty = x in
        (Nolabel, None,
         mkpat_with_modes ~loc:$sloc ~pat ~cty ~modes)
      }
  | LPAREN modes0=optional_mode_expr_legacy x=let_pattern_required_modes RPAREN
      { let pat, cty, modes = x in
        (Nolabel, None,
        mkpat_with_modes ~loc:$sloc ~pat ~cty ~modes:(modes0 @ modes))
      }
  | LABEL LPAREN x=poly_pattern_no_modes RPAREN
      { let pat, cty = x in
        (Labelled $1, None,
        mkpat_with_modes ~loc:$sloc ~pat ~cty ~modes:[])
      }
  | LABEL LPAREN modes=mode_expr_legacy x=poly_pattern_no_modes RPAREN
      { let pat, cty = x in
        (Labelled $1, None,
         mkpat_with_modes ~loc:$sloc ~pat ~cty ~modes)
      }
  | LPAREN x=poly_pattern_no_modes RPAREN
      { let pat, cty = x in
        (Nolabel, None,
         mkpat_with_modes ~loc:$sloc ~pat ~cty ~modes:[])
      }
;

pattern_var:
  mkpat(
      mkrhs(LIDENT)     { Ppat_var $1 }
    | UNDERSCORE        { Ppat_any }
  ) { $1 }
;

%inline opt_default:
  preceded(EQUAL, seq_expr)?
    { $1 }
;
label_let_pattern:
   x = label_var modes = optional_at_mode_expr
      { let lab, pat = x in
        lab, pat, None, modes
      }
  | x = label_var COLON cty = core_type modes = optional_atat_mode_expr
      { let lab, pat = x in
        lab, pat, Some cty, modes
      }
  | x = label_var COLON
    cty = mktyp_jane_syntax_ltyp (bound_vars = typevar_list
                                  DOT
                                  inner_type = core_type
            { Jane_syntax.Layouts.Ltyp_poly { bound_vars; inner_type } })
    modes = optional_atat_mode_expr
      { let lab, pat = x in
        lab, pat, Some cty, modes
      }
;
%inline label_var:
    mkrhs(LIDENT)
      { ($1.Location.txt, mkpat ~loc:$sloc (Ppat_var $1)) }
;
let_pattern:
    x=let_pattern_awaiting_at_modes modes=optional_at_mode_expr
    { let pat, cty = x in pat, cty, modes }
  | x=let_pattern_awaiting_atat_modes modes=optional_atat_mode_expr
    { let pat, cty = x in pat, cty, modes }
  | LPAREN let_pattern_required_modes RPAREN { $2 }
;

let_pattern_required_modes:
    x=let_pattern_awaiting_at_modes modes=at_mode_expr
    { let pat, cty = x in pat, cty, modes }
  | x=let_pattern_awaiting_atat_modes modes=atat_mode_expr
    { let pat, cty = x in pat, cty, modes }
  | LPAREN let_pattern_required_modes RPAREN { $2 }
;

let_pattern_no_modes:
    x=let_pattern_awaiting_at_modes { x }
  | x=let_pattern_awaiting_atat_modes { x }
;

%inline let_pattern_awaiting_atat_modes:
    pat=pattern COLON cty=core_type
    { pat, Some cty }
  | poly_pattern_no_modes
    { $1 }
;

%inline let_pattern_awaiting_at_modes:
    pat=pattern { pat, None }
;

%inline poly_pattern_no_modes:
   pat = pattern
   COLON
   cty = mktyp_jane_syntax_ltyp(bound_vars = typevar_list
                                DOT
                                inner_type = core_type
         { Jane_syntax.Layouts.Ltyp_poly { bound_vars; inner_type } })
   { pat, Some cty }
;

%inline indexop_expr(dot, index, right):
  | array=simple_expr d=dot LPAREN i=index RPAREN r=right
    { array, d, Paren,   i, r }
  | array=simple_expr d=dot LBRACE i=index RBRACE r=right
    { array, d, Brace,   i, r }
  | array=simple_expr d=dot LBRACKET i=index RBRACKET r=right
    { array, d, Bracket, i, r }
;

%inline indexop_error(dot, index):
  | simple_expr dot _p=LPAREN index  _e=error
    { indexop_unclosed_error $loc(_p)  Paren $loc(_e) }
  | simple_expr dot _p=LBRACE index  _e=error
    { indexop_unclosed_error $loc(_p) Brace $loc(_e) }
  | simple_expr dot _p=LBRACKET index  _e=error
    { indexop_unclosed_error $loc(_p) Bracket $loc(_e) }
;

%inline qualified_dotop: ioption(DOT mod_longident {$2}) DOTOP { $1, $2 };

fun_expr:
    simple_expr %prec below_HASH
      { $1 }
  | expr_attrs
      { let desc, attrs = $1 in
        mkexp_attrs ~loc:$sloc desc attrs }
    /* Cf #5939: we used to accept (fun p when e0 -> e) */
  | FUN ext_attributes fun_params preceded(COLON, atomic_type)?
      MINUSGREATER fun_body
      { let body_constraint =
          Option.map
            (fun x : N_ary.function_constraint ->
              { type_constraint = Pconstraint x
              ; mode_annotations = []
              })
          $4
        in
        mkfunction $3 body_constraint $6 ~loc:$sloc ~attrs:$2
      }
  | expr_
      { $1 }
  | let_bindings(ext) IN seq_expr
      { expr_of_let_bindings ~loc:$sloc $1 $3 }
  | pbop_op = mkrhs(LETOP) bindings = letop_bindings IN body = seq_expr
      { let (pbop_pat, pbop_exp, rev_ands) = bindings in
        let ands = List.rev rev_ands in
        let pbop_loc = make_loc $sloc in
        let let_ = {pbop_op; pbop_pat; pbop_exp; pbop_loc} in
        mkexp ~loc:$sloc (Pexp_letop{ let_; ands; body}) }
  | fun_expr COLONCOLON expr
      { mkexp_cons ~loc:$sloc $loc($2) (ghexp ~loc:$sloc (Pexp_tuple[$1;$3])) }
  | mkrhs(label) LESSMINUS expr
      { mkexp ~loc:$sloc (Pexp_setinstvar($1, $3)) }
  | simple_expr DOT mkrhs(label_longident) LESSMINUS expr
      { mkexp ~loc:$sloc (Pexp_setfield($1, $3, $5)) }
  | indexop_expr(DOT, seq_expr, LESSMINUS v=expr {Some v})
    { mk_indexop_expr builtin_indexing_operators ~loc:$sloc $1 }
  | indexop_expr(qualified_dotop, expr_semi_list, LESSMINUS v=expr {Some v})
    { mk_indexop_expr user_indexing_operators ~loc:$sloc $1 }
  | fun_expr attribute
      { Exp.attr $1 $2 }
/* BEGIN AVOID */
  | UNDERSCORE
     { not_expecting $loc($1) "wildcard \"_\"" }
/* END AVOID */
  | mode=mode_legacy exp=seq_expr
     { add_mode_constraint_to_exp ~loc:$sloc ~exp ~modes:[mode] }
  | EXCLAVE seq_expr
     { mkexp_exclave ~loc:$sloc ~kwd_loc:($loc($1)) $2 }
;
%inline expr:
  | or_function(fun_expr) { $1 }
;
%inline expr_attrs:
  | LET MODULE ext_attributes mkrhs(module_name) module_binding_body IN seq_expr
      { Pexp_letmodule($4, $5, $7), $3 }
  | LET EXCEPTION ext_attributes let_exception_declaration IN seq_expr
      { Pexp_letexception($4, $6), $3 }
  | LET OPEN override_flag ext_attributes module_expr IN seq_expr
      { let open_loc = make_loc ($startpos($2), $endpos($5)) in
        let od = Opn.mk $5 ~override:$3 ~loc:open_loc in
        Pexp_open(od, $7), $4 }
  | MATCH ext_attributes seq_expr WITH match_cases
      { Pexp_match($3, $5), $2 }
  | TRY ext_attributes seq_expr WITH match_cases
      { Pexp_try($3, $5), $2 }
  | TRY ext_attributes seq_expr WITH error
      { syntax_error() }
  | IF ext_attributes seq_expr THEN expr ELSE expr
      { Pexp_ifthenelse($3, $5, Some $7), $2 }
  | IF ext_attributes seq_expr THEN expr
      { Pexp_ifthenelse($3, $5, None), $2 }
  | WHILE ext_attributes seq_expr do_done_expr
      { Pexp_while($3, $4), $2 }
  | FOR ext_attributes pattern EQUAL seq_expr direction_flag seq_expr
    do_done_expr
      { Pexp_for($3, $5, $7, $6, $8), $2 }
  | ASSERT ext_attributes simple_expr %prec below_HASH
      { Pexp_assert $3, $2 }
  | LAZY ext_attributes simple_expr %prec below_HASH
      { Pexp_lazy $3, $2 }
  | subtractive expr %prec prec_unary_minus
      { let desc, attrs = mkuminus ~oploc:$loc($1) $1 $2 in
        desc, (None, attrs) }
  | additive expr %prec prec_unary_plus
      { let desc, attrs = mkuplus ~oploc:$loc($1) $1 $2 in
        desc, (None, attrs) }
;
%inline do_done_expr:
  | DO e = seq_expr DONE
      { e }
  | DO seq_expr error
      { unclosed "do" $loc($1) "done" $loc($2) }
;
%inline expr_:
  | simple_expr nonempty_llist(labeled_simple_expr)
      { mkexp ~loc:$sloc (Pexp_apply($1, $2)) }
  | labeled_tuple %prec below_COMMA
      { pexp_ltuple $sloc $1 }
  | mkrhs(constr_longident) simple_expr %prec below_HASH
      { mkexp ~loc:$sloc (Pexp_construct($1, Some $2)) }
  | name_tag simple_expr %prec below_HASH
      { mkexp ~loc:$sloc (Pexp_variant($1, Some $2)) }
  | e1 = fun_expr op = op(infix_operator) e2 = expr
      { mkexp ~loc:$sloc (mkinfix e1 op e2) }
;

simple_expr:
  | LPAREN seq_expr RPAREN
      { reloc_exp ~loc:$sloc $2 }
  | LPAREN seq_expr error
      { unclosed "(" $loc($1) ")" $loc($3) }
  | LPAREN seq_expr type_constraint_with_modes RPAREN
      { let (t, m) = $3 in
        mkexp_type_constraint ~ghost:true ~loc:$sloc ~modes:m $2 t }
  | indexop_expr(DOT, seq_expr, { None })
      { mk_indexop_expr builtin_indexing_operators ~loc:$sloc $1 }
  (* Immutable array indexing is a regular operator, so it doesn't need its own
     rule and is handled by the next case *)
  | indexop_expr(qualified_dotop, expr_semi_list, { None })
      { mk_indexop_expr user_indexing_operators ~loc:$sloc $1 }
  | indexop_error (DOT, seq_expr) { $1 }
  | indexop_error (qualified_dotop, expr_semi_list) { $1 }
  | simple_expr_attrs
    { let desc, attrs = $1 in
      mkexp_attrs ~loc:$sloc desc attrs }
  | mkexp(simple_expr_)
      { $1 }
  (* Jane Syntax. These rules create [expression] instead of [expression_desc]
     because Jane Syntax can use attributes as part of their encoding.
  *)
  | array_exprs(LBRACKETCOLON, COLONRBRACKET)
      { Generic_array.Expression.to_expression
          "[:" ":]"
          ~loc:$sloc
          (fun ~loc elts ->
             Jane_syntax.Immutable_arrays.expr_of
               ~loc:(make_loc loc)
               (Iaexp_immutable_array elts))
        $1
      }
  | constant { Constant.to_expression ~loc:$sloc $1 }
  | comprehension_expr { $1 }
;
%inline simple_expr_attrs:
  | BEGIN ext = ext attrs = attributes e = seq_expr END
      { e.pexp_desc, (ext, attrs @ e.pexp_attributes) }
  | BEGIN ext_attributes END
      { Pexp_construct (mkloc (Lident "()") (make_loc $sloc), None), $2 }
  | BEGIN ext_attributes seq_expr error
      { unclosed "begin" $loc($1) "end" $loc($4) }
  | NEW ext_attributes mkrhs(class_longident)
      { Pexp_new($3), $2 }
  | LPAREN MODULE ext_attributes module_expr RPAREN
      { Pexp_pack $4, $3 }
  | LPAREN MODULE ext_attributes module_expr COLON package_type RPAREN
      { Pexp_constraint (ghexp ~loc:$sloc (Pexp_pack $4), Some $6, []), $3 }
  | LPAREN MODULE ext_attributes module_expr COLON error
      { unclosed "(" $loc($1) ")" $loc($6) }
  | OBJECT ext_attributes class_structure END
      { Pexp_object $3, $2 }
  | OBJECT ext_attributes class_structure error
      { unclosed "object" $loc($1) "end" $loc($4) }
;

comprehension_iterator:
  | EQUAL expr direction_flag expr
      { Jane_syntax.Comprehensions.Range { start = $2 ; stop = $4 ; direction = $3 } }
  | IN expr
      { Jane_syntax.Comprehensions.In $2 }
;

comprehension_clause_binding:
  | attributes pattern comprehension_iterator
      { Jane_syntax.Comprehensions.{ pattern = $2 ; iterator = $3 ; attributes = $1 } }
  (* We can't write [[e for local_ x = 1 to 10]], because the [local_] has to
     move to the RHS and there's nowhere for it to move to; besides, you never
     want that [int] to be [local_].  But we can parse [[e for local_ x in xs]].
     We have to have that as a separate rule here because it moves the [local_]
     over to the RHS of the binding, so we need everything to be visible. *)
  | attributes mode_legacy pattern IN expr
      { let expr =
          add_mode_constraint_to_exp ~loc:$sloc ~exp:$5 ~modes:[$2]
        in
        Jane_syntax.Comprehensions.
          { pattern    = $3
          ; iterator   = In expr
          ; attributes = $1
          }
      }
;

comprehension_clause:
  | FOR separated_nonempty_llist(AND, comprehension_clause_binding)
      { Jane_syntax.Comprehensions.For $2 }
  | WHEN expr
      { Jane_syntax.Comprehensions.When $2 }

%inline comprehension(lbracket, rbracket):
  lbracket expr nonempty_llist(comprehension_clause) rbracket
    { Jane_syntax.Comprehensions.{ body = $2; clauses = $3 } }
;

%inline comprehension_ext_expr:
  | comprehension(LBRACKET,RBRACKET)
      { Jane_syntax.Comprehensions.Cexp_list_comprehension  $1 }
  | comprehension(LBRACKETBAR,BARRBRACKET)
      { Jane_syntax.Comprehensions.Cexp_array_comprehension (Mutable, $1) }
  | comprehension(LBRACKETCOLON,COLONRBRACKET)
      { Jane_syntax.Comprehensions.Cexp_array_comprehension (Immutable, $1) }
;

%inline comprehension_expr:
  comprehension_ext_expr
    { Jane_syntax.Comprehensions.expr_of ~loc:(make_loc $sloc) $1 }
;

%inline array_simple(ARR_OPEN, ARR_CLOSE, contents_semi_list):
  | ARR_OPEN contents_semi_list ARR_CLOSE
      { Generic_array.Simple.Literal $2 }
  | ARR_OPEN contents_semi_list error
      { Generic_array.Simple.Unclosed($loc($1),$loc($3)) }
  | ARR_OPEN ARR_CLOSE
      { Generic_array.Simple.Literal [] }
;

%inline array_exprs(ARR_OPEN, ARR_CLOSE):
  | array_simple(ARR_OPEN, ARR_CLOSE, expr_semi_list)
      { Generic_array.Expression.Simple $1 }
  | od=open_dot_declaration DOT ARR_OPEN expr_semi_list ARR_CLOSE
      { Generic_array.Expression.Opened_literal(od, $startpos($3), $endpos, $4)
      }
  | od=open_dot_declaration DOT ARR_OPEN ARR_CLOSE
      { (* TODO: review the location of Pexp_array *)
        Generic_array.Expression.Opened_literal(od, $startpos($3), $endpos, [])
      }
  | mod_longident DOT
    ARR_OPEN expr_semi_list error
      { Generic_array.Expression.Simple (Unclosed($loc($3), $loc($5))) }
;

%inline array_patterns(ARR_OPEN, ARR_CLOSE):
  | array_simple(ARR_OPEN, ARR_CLOSE, pattern_semi_list)
      { $1 }
;

%inline hash:
  | HASH { () }
  | HASH_SUFFIX { () }
;

%inline simple_expr_:
  | mkrhs(val_longident)
      { Pexp_ident ($1) }
  | mkrhs(constr_longident) %prec prec_constant_constructor
      { Pexp_construct($1, None) }
  | name_tag %prec prec_constant_constructor
      { Pexp_variant($1, None) }
  | op(PREFIXOP) simple_expr
      { Pexp_apply($1, [Nolabel,$2]) }
  | op(BANG {"!"}) simple_expr
      { Pexp_apply($1, [Nolabel,$2]) }
  | LBRACELESS object_expr_content GREATERRBRACE
      { Pexp_override $2 }
  | LBRACELESS object_expr_content error
      { unclosed "{<" $loc($1) ">}" $loc($3) }
  | LBRACELESS GREATERRBRACE
      { Pexp_override [] }
  | simple_expr DOT mkrhs(label_longident)
      { Pexp_field($1, $3) }
  | od=open_dot_declaration DOT LPAREN seq_expr RPAREN
      { Pexp_open(od, $4) }
  | od=open_dot_declaration DOT LBRACELESS object_expr_content GREATERRBRACE
      { (* TODO: review the location of Pexp_override *)
        Pexp_open(od, mkexp ~loc:$sloc (Pexp_override $4)) }
  | mod_longident DOT LBRACELESS object_expr_content error
      { unclosed "{<" $loc($3) ">}" $loc($5) }
  | simple_expr hash mkrhs(label)
      { Pexp_send($1, $3) }
  | simple_expr op(HASHOP) simple_expr
      { mkinfix $1 $2 $3 }
  | extension
      { Pexp_extension $1 }
  | od=open_dot_declaration DOT mkrhs(LPAREN RPAREN {Lident "()"})
      { Pexp_open(od, mkexp ~loc:($loc($3)) (Pexp_construct($3, None))) }
  | mod_longident DOT LPAREN seq_expr error
      { unclosed "(" $loc($3) ")" $loc($5) }
  | LBRACE record_expr_content RBRACE
      { let (exten, fields) = $2 in
        Pexp_record(fields, exten) }
  | LBRACE record_expr_content error
      { unclosed "{" $loc($1) "}" $loc($3) }
  | od=open_dot_declaration DOT LBRACE record_expr_content RBRACE
      { let (exten, fields) = $4 in
        Pexp_open(od, mkexp ~loc:($startpos($3), $endpos)
                        (Pexp_record(fields, exten))) }
  | mod_longident DOT LBRACE record_expr_content error
      { unclosed "{" $loc($3) "}" $loc($5) }
  | array_exprs(LBRACKETBAR, BARRBRACKET)
      { Generic_array.Expression.to_desc
          "[|" "|]"
          (fun elts -> Pexp_array elts)
          $1
      }
  | LBRACKET expr_semi_list RBRACKET
      { fst (mktailexp $loc($3) $2) }
  | LBRACKET expr_semi_list error
      { unclosed "[" $loc($1) "]" $loc($3) }
  | od=open_dot_declaration DOT comprehension_expr
      { Pexp_open(od, $3) }
  | od=open_dot_declaration DOT LBRACKET expr_semi_list RBRACKET
      { let list_exp =
          (* TODO: review the location of list_exp *)
          let tail_exp, _tail_loc = mktailexp $loc($5) $4 in
          mkexp ~loc:($startpos($3), $endpos) tail_exp in
        Pexp_open(od, list_exp) }
  | od=open_dot_declaration DOT mkrhs(LBRACKET RBRACKET {Lident "[]"})
      { Pexp_open(od, mkexp ~loc:$loc($3) (Pexp_construct($3, None))) }
  | mod_longident DOT
    LBRACKET expr_semi_list error
      { unclosed "[" $loc($3) "]" $loc($5) }
  | od=open_dot_declaration DOT LPAREN MODULE ext_attributes module_expr COLON
    package_type RPAREN
      { let modexp =
          mkexp_attrs ~loc:($startpos($3), $endpos)
            (Pexp_constraint (ghexp ~loc:$sloc (Pexp_pack $6), Some $8, [])) $5 in
        Pexp_open(od, modexp) }
  | mod_longident DOT
    LPAREN MODULE ext_attributes module_expr COLON error
      { unclosed "(" $loc($3) ")" $loc($8) }
;
labeled_simple_expr:
    simple_expr %prec below_HASH
      { (Nolabel, $1) }
  | LABEL simple_expr %prec below_HASH
      { (Labelled $1, $2) }
  | TILDE label = LIDENT
      { let loc = $loc(label) in
        (Labelled label, mkexpvar ~loc label) }
  | TILDE LPAREN label = LIDENT c = type_constraint RPAREN
      { (Labelled label, mkexp_type_constraint ~loc:($startpos($2), $endpos) ~modes:[]
                           (mkexpvar ~loc:$loc(label) label) c) }
  | QUESTION label = LIDENT
      { let loc = $loc(label) in
        (Optional label, mkexpvar ~loc label) }
  | OPTLABEL simple_expr %prec below_HASH
      { (Optional $1, $2) }
;
%inline lident_list:
  xs = mkrhs(LIDENT)+
    { xs }
;
%inline let_ident:
    val_ident { mkpatvar ~loc:$sloc $1 }
;
%inline pvc_modes:
  | at_mode_expr {None, $1}
  | COLON core_type optional_atat_mode_expr {
      Some(Pvc_constraint { locally_abstract_univars=[]; typ=$2 }), $3
    }
;
let_binding_body_no_punning:
    let_ident strict_binding
      { ($1, $2, None, []) }
  | modes0 = optional_mode_expr_legacy let_ident constraint_ EQUAL seq_expr
      (* CR zqian: modes are duplicated, and one of them needs to be made ghost
         to make internal tools happy. We should try to avoid that. *)
      { let v = $2 in (* PR#7344 *)
        let typ, modes1 = $3 in
        let t =
          Option.map (function
          | N_ary.Pconstraint t ->
             Pvc_constraint { locally_abstract_univars = []; typ=t }
          | N_ary.Pcoerce (ground, coercion) -> Pvc_coercion { ground; coercion}
          ) typ
        in
        let modes = modes0 @ modes1 in
        (v, $5, t, modes)
      }
  | modes0 = optional_mode_expr_legacy let_ident COLON poly(core_type) modes1 = optional_atat_mode_expr EQUAL seq_expr
      { let bound_vars, inner_type = $4 in
        let ltyp = Jane_syntax.Layouts.Ltyp_poly { bound_vars; inner_type } in
        let typ_loc = Location.ghostify (make_loc $loc($4)) in
        let typ =
          Jane_syntax.Layouts.type_of ~loc:typ_loc ltyp
        in
        let modes = modes0 @ modes1 in
        ($2, $7, Some (Pvc_constraint { locally_abstract_univars = []; typ }),
         modes)
      }
  | let_ident COLON TYPE newtypes DOT core_type modes=optional_atat_mode_expr EQUAL seq_expr
      (* The code upstream looks like:
         {[
           let constraint' =
             Pvc_constraint { locally_abstract_univars=$4; typ = $6}
           in
           ($1, $8, Some constraint')
         ]}

         But this would require encoding [newtypes] (which, internally, may
         associate a layout with a newtype) in Jane Syntax, which will require
         a small amount of work.

         The [typloc] argument to [wrap_type_annotation] is used to make the
         location on the [core_type] node for the annotation match the upstream
         version, even though we are creating a slightly different [core_type].
      *)
      { let exp, poly =
          wrap_type_annotation ~loc:$sloc ~modes:[] ~typloc:$loc($6) $4 $6 $9
        in
        let loc = ($startpos($1), $endpos($6)) in
        (ghpat ~loc (Ppat_constraint($1, Some poly, [])), exp, None, modes)
       }
  | pattern_no_exn EQUAL seq_expr
      { ($1, $3, None, []) }
  | simple_pattern_not_ident pvc_modes EQUAL seq_expr
      {
        let pvc, modes = $2 in
        ($1, $4, pvc, modes)
      }
  | modes=mode_expr_legacy let_ident strict_binding_modes
      {
        ($2, $3 modes, None, modes)
      }
  | LPAREN let_ident modes=at_mode_expr RPAREN strict_binding_modes
      {
        ($2, $5 modes, None, modes)
      }
;
let_binding_body:
  | let_binding_body_no_punning
      { let p,e,c,modes = $1 in (p,e,c,modes,false) }
/* BEGIN AVOID */
  | val_ident %prec below_HASH
      { (mkpatvar ~loc:$loc $1, ghexpvar ~loc:$loc $1, None, [], true) }
  (* The production that allows puns is marked so that [make list-parse-errors]
     does not attempt to exploit it. That would be problematic because it
     would then generate bindings such as [let x], which are rejected by the
     auxiliary function [addlb] via a call to [syntax_error]. *)
/* END AVOID */
;
(* The formal parameter EXT can be instantiated with ext or no_ext
   so as to indicate whether an extension is allowed or disallowed. *)
let_bindings(EXT):
    let_binding(EXT)                            { $1 }
  | let_bindings(EXT) and_let_binding           { addlb $1 $2 }
;
%inline let_binding(EXT):
  LET
  ext = EXT
  attrs1 = attributes
  rec_flag = rec_flag
  body = let_binding_body
  attrs2 = post_item_attributes
    {
      let attrs = attrs1 @ attrs2 in
      mklbs ext rec_flag (mklb ~loc:$sloc true body attrs)
    }
;
and_let_binding:
  AND
  attrs1 = attributes
  body = let_binding_body
  attrs2 = post_item_attributes
    {
      let attrs = attrs1 @ attrs2 in
      mklb ~loc:$sloc false body attrs
    }
;
letop_binding_body:
    pat = let_ident exp = strict_binding
      { (pat, exp) }
  | val_ident
      (* Let-punning *)
      { (mkpatvar ~loc:$loc $1, ghexpvar ~loc:$loc $1) }
  (* CR zqian: support mode annotation on letop. *)
  | pat = simple_pattern COLON typ = core_type EQUAL exp = seq_expr
      { let loc = ($startpos(pat), $endpos(typ)) in
        (ghpat ~loc (Ppat_constraint(pat, Some typ, [])), exp) }
  | pat = pattern_no_exn EQUAL exp = seq_expr
      { (pat, exp) }
;
letop_bindings:
    body = letop_binding_body
      { let let_pat, let_exp = body in
        let_pat, let_exp, [] }
  | bindings = letop_bindings pbop_op = mkrhs(ANDOP) body = letop_binding_body
      { let let_pat, let_exp, rev_ands = bindings in
        let pbop_pat, pbop_exp = body in
        let pbop_loc = make_loc $sloc in
        let and_ = {pbop_op; pbop_pat; pbop_exp; pbop_loc} in
        let_pat, let_exp, and_ :: rev_ands }
;
strict_binding_modes:
    EQUAL seq_expr
      { fun _ -> $2 }
  | fun_params type_constraint? EQUAL fun_body
  (* CR zqian: The above [type_constraint] should be replaced by [constraint_]
    to support mode annotation *)
    { fun mode_annotations ->
        let constraint_ : N_ary.function_constraint option =
          match $2 with
          | None -> None
          | Some type_constraint -> Some { type_constraint; mode_annotations }
        in
        let exp = mkfunction $1 constraint_ $4 ~loc:$sloc ~attrs:(None, []) in
        { exp with pexp_loc = { exp.pexp_loc with loc_ghost = true } }
    }
;
%inline strict_binding:
  strict_binding_modes
    {$1 []}
;
fun_body:
  | FUNCTION ext_attributes match_cases
      { let ext, attrs = $2 in
        match ext with
        | None -> N_ary.Pfunction_cases ($3, make_loc $sloc, attrs)
        | Some _ ->
          (* function%foo extension nodes interrupt the arity *)
          let cases = N_ary.Pfunction_cases ($3, make_loc $sloc, []) in
          let function_ = mkfunction [] None cases ~loc:$sloc ~attrs:$2 in
          N_ary.Pfunction_body function_
      }
  | fun_seq_expr
      { N_ary.Pfunction_body $1 }
;
%inline match_cases:
  xs = preceded_or_separated_nonempty_llist(BAR, match_case)
    { xs }
;
match_case:
    pattern MINUSGREATER seq_expr
      { Exp.case $1 $3 }
  | pattern WHEN seq_expr MINUSGREATER seq_expr
      { Exp.case $1 ~guard:$3 $5 }
  | pattern MINUSGREATER DOT
      { Exp.case $1 (Exp.unreachable ~loc:(make_loc $loc($3)) ()) }
;
fun_param_as_list:
  | LPAREN TYPE ty_params = newtypes RPAREN
      { (* We desugar (type a b c) to (type a) (type b) (type c).
            If we do this desugaring, the loc for each parameter is a ghost.
        *)
        let loc =
          match ty_params with
          | [] | [_] -> make_loc $sloc
          | _ :: _ :: _ -> ghost_loc $sloc
        in
        List.map
          (fun (newtype, jkind) ->
             { N_ary.pparam_loc = loc;
               pparam_desc = Pparam_newtype (newtype, jkind)
             })
          ty_params
      }
  | LPAREN TYPE mkrhs(LIDENT) COLON jkind_annotation RPAREN
      { [ { N_ary.pparam_loc = make_loc $sloc;
            pparam_desc = Pparam_newtype ($3, Some $5)
          }
        ]
      }
  | labeled_simple_pattern
      { let a, b, c = $1 in
        [ { N_ary.pparam_loc = make_loc $sloc;
            pparam_desc = Pparam_val (a, b, c)
          }
        ]
      }
;
fun_params:
  | nonempty_concat(fun_param_as_list) { $1 }
;

(* Parsing labeled tuple expressions

   The grammar we want to parse is something like:

     labeled_tuple_element := expr | ~x:expr | ~x | ~(x:ty)
     labeled_tuple := lt_element [, lt_element]+

   (The last case of [labeled_tuple_element] is a punned label with a type
   constraint, which is allowed for functions, so we allow it here).

   So you might think [labeled_tuple] could therefore just be:

     labeled_tuple :
       separated_nontrivial_llist(COMMA, labeled_tuple_element)

   But this doesn't work:

   - If we don't mark [labeled_tuple_element] %inline, this causes many
     reduce/reduce conflicts (basically just ambiguities) because
     [labeled_tuple_element] trivially reduces to [expr].

   - If we do mark [labeled_tuple_element] %inline, it is not allowed to have
     %prec annotations.  Menhir doesn't permit these on %inline non-terminals
     that are used in non-tail position.

   To get around this, we do mark it inlined, and then because we can only use
   it in tail position it is _manually_ inlined into the occurrences in
   [separated_nontrivial_llist] where it doesn't appear in tail position.  This
   results in [labeled_tuple] and [reversed_labeled_tuple_body] below.  So the
   latter is just a list of comma-separated labeled tuple elements, with length
   at least two, where the first element in the base case is inlined (resulting
   in one base case for each case of [labeled_tuple_element].  *)
%inline labeled_tuple_element :
  | expr
     { None, $1 }
  | LABEL simple_expr %prec below_HASH
     { Some $1, $2 }
  | TILDE label = LIDENT
     { let loc = $loc(label) in
       Some label, mkexpvar ~loc label }
  | TILDE LPAREN label = LIDENT c = type_constraint RPAREN %prec below_HASH
      { Some label,
        mkexp_type_constraint
          ~loc:($startpos($2), $endpos) ~modes:[] (mkexpvar ~loc:$loc(label) label) c }
;
reversed_labeled_tuple_body:
  (* > 2 elements *)
  xs = reversed_labeled_tuple_body
  COMMA
  x = labeled_tuple_element
    { x :: xs }
  (* base cases (2 elements) *)
| x1 = expr
  COMMA
  x2 = labeled_tuple_element
    { [ x2; None, x1 ] }
| l1 = LABEL x1 = simple_expr
  COMMA
  x2 = labeled_tuple_element
    { [ x2; Some l1, x1 ] }
| TILDE l1 = LIDENT
  COMMA
  x2 = labeled_tuple_element
  { let loc = $loc(l1) in
    [ x2; Some l1, mkexpvar ~loc l1] }
| TILDE LPAREN l1 = LIDENT c = type_constraint RPAREN
  COMMA
  x2 = labeled_tuple_element
  { let x1 =
      mkexp_type_constraint
        ~loc:($startpos($2), $endpos) ~modes:[] (mkexpvar ~loc:$loc(l1) l1) c
    in
    [ x2; Some l1, x1] }
;
%inline labeled_tuple:
  xs = rev(reversed_labeled_tuple_body)
    { xs }
;

record_expr_content:
  eo = ioption(terminated(simple_expr, WITH))
  fields = separated_or_terminated_nonempty_list(SEMI, record_expr_field)
    { eo, fields }
;
%inline record_expr_field:
  | label = mkrhs(label_longident)
    c = type_constraint?
    eo = preceded(EQUAL, expr)?
      { let constraint_loc, label, e =
          match eo with
          | None ->
              (* No pattern; this is a pun. Desugar it. *)
              $sloc, make_ghost label, exp_of_longident label
          | Some e ->
              ($startpos(c), $endpos), label, e
        in
        label, mkexp_opt_type_constraint ~loc:constraint_loc ~modes:[] e c }
;
%inline object_expr_content:
  xs = separated_or_terminated_nonempty_list(SEMI, object_expr_field)
    { xs }
;
%inline object_expr_field:
    label = mkrhs(label)
    oe = preceded(EQUAL, expr)?
      { let label, e =
          match oe with
          | None ->
              (* No expression; this is a pun. Desugar it. *)
              make_ghost label, exp_of_label label
          | Some e ->
              label, e
        in
        label, e }
;
%inline expr_semi_list:
  es = separated_or_terminated_nonempty_list(SEMI, expr)
    { es }
;
type_constraint:
    COLON core_type                             { N_ary.Pconstraint $2 }
  | COLON core_type COLONGREATER core_type      { N_ary.Pcoerce (Some $2, $4) }
  | COLONGREATER core_type                      { N_ary.Pcoerce (None, $2) }
  | COLON error                                 { syntax_error() }
  | COLONGREATER error                          { syntax_error() }
;

%inline type_constraint_with_modes:
  | type_constraint optional_atat_mode_expr
    { $1, $2 }
;

%inline constraint_:
  | type_constraint_with_modes
    { let ty, modes = $1 in
      Some ty, modes }
  | at_mode_expr
    { None, $1 }
;

(* the thing between the [type] and the [.] in
   [let : type <<here>>. 'a -> 'a = ...] *)
newtypes: (* : (string with_loc * jkind_annotation option) list *)
  newtype+
    { $1 }

newtype: (* : string with_loc * jkind_annotation option *)
    mkrhs(LIDENT)                     { $1, None }
  | LPAREN name=mkrhs(LIDENT) COLON jkind=jkind_annotation RPAREN
      { name, Some jkind }

/* Patterns */

(* Whereas [pattern] is an arbitrary pattern, [pattern_no_exn] is a pattern
   that does not begin with the [EXCEPTION] keyword. Thus, [pattern_no_exn]
   is the intersection of the context-free language [pattern] with the
   regular language [^EXCEPTION .*].

   Ideally, we would like to use [pattern] everywhere and check in a later
   phase that EXCEPTION patterns are used only where they are allowed (there
   is code in typing/typecore.ml to this end). Unfortunately, in the
   definition of [let_binding_body], we cannot allow [pattern]. That would
   create a shift/reduce conflict: upon seeing LET EXCEPTION ..., the parser
   wouldn't know whether this is the beginning of a LET EXCEPTION construct or
   the beginning of a LET construct whose pattern happens to begin with
   EXCEPTION. The conflict is avoided there by using [pattern_no_exn] in the
   definition of [let_binding_body].

   In order to avoid duplication between the definitions of [pattern] and
   [pattern_no_exn], we create a parameterized definition [pattern_(self)]
   and instantiate it twice. *)

pattern:
    pattern_(pattern)
      { $1 }
  | EXCEPTION ext_attributes pattern %prec prec_constr_appl
      { mkpat_attrs ~loc:$sloc (Ppat_exception $3) $2}
;

pattern_no_exn:
    pattern_(pattern_no_exn)
      { $1 }
;

%inline pattern_(self):
  | self COLONCOLON pattern
      { mkpat_cons ~loc:$sloc $loc($2) (ghpat ~loc:$sloc (Ppat_tuple[$1;$3])) }
  | self attribute
      { Pat.attr $1 $2 }
  | pattern_gen
      { $1 }
  | mkpat(
      self AS mkrhs(val_ident)
        { Ppat_alias($1, $3) }
    | self AS error
        { expecting $loc($3) "identifier" }
    | self COLONCOLON error
        { expecting $loc($3) "pattern" }
    | self BAR pattern
        { Ppat_or($1, $3) }
    | self BAR error
        { expecting $loc($3) "pattern" }
  ) { $1 }
  | reversed_labeled_tuple_pattern(self)
      { let closed, pats = $1 in
        ppat_ltuple $sloc (List.rev pats) closed
      }
;

(* Parsing labeled tuple patterns

   Here we play essentially the same game we did for expressions - see the
   comment beginning "Parsing labeled tuple expressions".

   One difference is that we would need to manually inline the definition of
   individual elements in two places: Once in the base case for lists 2 or more
   elements, and once in the special case for open patterns with just one
   element (e.g., [~x, ..]).  Rather than manually inlining
   [labeled_tuple_pat_element] twice, we simply define it twice: once with the
   [%prec] annotations needed for its occurrences in tail position, and once
   without them suitable for use in other locations.
*)
%inline labeled_tuple_pat_element(self):
  | self { None, $1 }
  | LABEL simple_pattern %prec COMMA
      { Some $1, $2 }
  | TILDE label = LIDENT
      { let loc = $loc(label) in
        Some label, mkpatvar ~loc label }
  | TILDE LPAREN label = LIDENT COLON cty = core_type RPAREN %prec COMMA
<<<<<<< HEAD
      { let loc = $loc(label) in
        let pat = mkpatvar ~loc label in
        Some label, mkpat_with_modes ~loc ~modes:[] ~pat ~cty:(Some cty) }
=======
      { let lbl_loc = $loc(label) in
        let pat_loc = $startpos($2), $endpos in
        let pat = mkpatvar ~loc:lbl_loc label in
        Some label, mkpat_opt_constraint ~loc:pat_loc pat (Some cty) }
>>>>>>> 6b51233b

(* If changing this, don't forget to change its copy just above. *)
%inline labeled_tuple_pat_element_noprec(self):
  | self { None, $1 }
  | LABEL simple_pattern
      { Some $1, $2 }
  | TILDE label = LIDENT
      { let loc = $loc(label) in
        Some label, mkpatvar ~loc label }
  | TILDE LPAREN label = LIDENT COLON cty = core_type RPAREN
      { let lbl_loc = $loc(label) in
        let pat_loc = $startpos($2), $endpos in
        let pat = mkpatvar ~loc:lbl_loc label in
        Some label, mkpat_with_modes ~loc:pat_loc ~modes:[] ~pat ~cty:(Some cty) }

labeled_tuple_pat_element_list(self):
  | labeled_tuple_pat_element_list(self) COMMA labeled_tuple_pat_element(self)
      { $3 :: $1 }
  | labeled_tuple_pat_element_noprec(self) COMMA labeled_tuple_pat_element(self)
      { [ $3; $1 ] }
  | self COMMA error
      { expecting $loc($3) "pattern" }
;

reversed_labeled_tuple_pattern(self):
  | labeled_tuple_pat_element_list(self) %prec below_COMMA
      { Closed, $1 }
  | labeled_tuple_pat_element_list(self) COMMA DOTDOT
      { Open, $1 }
  | labeled_tuple_pat_element_noprec(self) COMMA DOTDOT
      { Open, [ $1 ] }

pattern_gen:
    simple_pattern
      { $1 }
  | mkpat(
      mkrhs(constr_longident) pattern %prec prec_constr_appl
        { Ppat_construct($1, Some ([], $2)) }
    | constr=mkrhs(constr_longident) LPAREN TYPE newtypes=lident_list RPAREN
        pat=simple_pattern
        { Ppat_construct(constr, Some (newtypes, pat)) }
    | name_tag pattern %prec prec_constr_appl
        { Ppat_variant($1, Some $2) }
    ) { $1 }
  | LAZY ext_attributes simple_pattern
      { mkpat_attrs ~loc:$sloc (Ppat_lazy $3) $2}
;
simple_pattern:
    mkpat(mkrhs(val_ident) %prec below_EQUAL
      { Ppat_var ($1) })
      { $1 }
  | simple_pattern_not_ident { $1 }
;

simple_pattern_not_ident:
  | LPAREN pattern RPAREN
      { reloc_pat ~loc:$sloc $2 }
  | simple_delimited_pattern
      { $1 }
  | LPAREN MODULE ext_attributes mkrhs(module_name) RPAREN
      { mkpat_attrs ~loc:$sloc (Ppat_unpack $4) $3 }
  | LPAREN MODULE ext_attributes mkrhs(module_name) COLON package_type RPAREN
      { mkpat_attrs ~loc:$sloc
          (Ppat_constraint(mkpat ~loc:$loc($4) (Ppat_unpack $4), Some $6, []))
          $3 }
  | simple_pattern_not_ident_
      { $1 }
  | signed_constant { Constant.to_pattern $1 ~loc:$sloc }
;
%inline simple_pattern_not_ident_:
  mkpat(
    UNDERSCORE
      { Ppat_any }
  | signed_value_constant DOTDOT signed_value_constant
      { Ppat_interval ($1, $3) }
  | mkrhs(constr_longident)
      { Ppat_construct($1, None) }
  | name_tag
      { Ppat_variant($1, None) }
  | hash mkrhs(type_longident)
      { Ppat_type ($2) }
  | mkrhs(mod_longident) DOT simple_delimited_pattern
      { Ppat_open($1, $3) }
  | mkrhs(mod_longident) DOT mkrhs(LBRACKET RBRACKET {Lident "[]"})
    { Ppat_open($1, mkpat ~loc:$sloc (Ppat_construct($3, None))) }
  | mkrhs(mod_longident) DOT mkrhs(LPAREN RPAREN {Lident "()"})
    { Ppat_open($1, mkpat ~loc:$sloc (Ppat_construct($3, None))) }
  | mkrhs(mod_longident) DOT LPAREN pattern RPAREN
      { Ppat_open ($1, $4) }
  | mod_longident DOT LPAREN pattern error
      { unclosed "(" $loc($3) ")" $loc($5)  }
  | mod_longident DOT LPAREN error
      { expecting $loc($4) "pattern" }
  | LPAREN pattern error
      { unclosed "(" $loc($1) ")" $loc($3) }
  | LPAREN pattern COLON core_type error
      { unclosed "(" $loc($1) ")" $loc($5) }
  | LPAREN pattern COLON error
      { expecting $loc($4) "type" }
  | LPAREN MODULE ext_attributes module_name COLON package_type
    error
      { unclosed "(" $loc($1) ")" $loc($7) }
  | extension
      { Ppat_extension $1 }
  ) { $1 }
  (* CR modes: when modes on patterns are fully supported, replace the below
     cases with these two *)
  (* | LPAREN pattern modes=at_mode_expr RPAREN
   *     { mkpat ~loc:$sloc (Ppat_constraint($2, None, modes)) }
   * | LPAREN pattern COLON core_type modes=optional_atat_mode_expr RPAREN
   *     { mkpat ~loc:$sloc (Ppat_constraint($2, Some $4, modes)) } *)
  | LPAREN pattern COLON core_type RPAREN
    { mkpat ~loc:$sloc (Ppat_constraint($2, Some $4, [])) }
  (* CR cgunn: figure out how to get these errors to work without reduce/reduce
     conflicts *)
  (* | LPAREN pattern COLON core_type ATAT error
   *   {
   *     raise (Syntaxerr.Error (Syntaxerr.Modes_on_pattern (make_loc $sloc)))
   *   }
   * | LPAREN pattern AT error
   *   {
   *     raise (Syntaxerr.Error (Syntaxerr.Modes_on_pattern (make_loc $sloc)))
   *   } *)
;

simple_delimited_pattern:
  mkpat(
      LBRACE record_pat_content RBRACE
      { let (fields, closed) = $2 in
        Ppat_record(fields, closed) }
    | LBRACE record_pat_content error
      { unclosed "{" $loc($1) "}" $loc($3) }
    | LBRACKET pattern_semi_list RBRACKET
      { fst (mktailpat $loc($3) $2) }
    | LBRACKET pattern_semi_list error
      { unclosed "[" $loc($1) "]" $loc($3) }
    | array_patterns(LBRACKETBAR, BARRBRACKET)
        { Generic_array.Pattern.to_ast
            "[|" "|]"
            (fun elts -> Ppat_array elts)
            $1
        }
  ) { $1 }
  | array_patterns(LBRACKETCOLON, COLONRBRACKET)
      { Generic_array.Pattern.to_ast
          "[:" ":]"
          (ppat_iarray $sloc)
          $1
      }

%inline pattern_semi_list:
  ps = separated_or_terminated_nonempty_list(SEMI, pattern)
    { ps }
;
(* A label-pattern list is a nonempty list of label-pattern pairs, optionally
   followed with an UNDERSCORE, separated-or-terminated with semicolons. *)
%inline record_pat_content:
  listx(SEMI, record_pat_field, UNDERSCORE)
    { let fields, closed = $1 in
      let closed = match closed with Some () -> Open | None -> Closed in
      fields, closed }
;
%inline record_pat_field:
  label = mkrhs(label_longident)
  octy = preceded(COLON, core_type)?
  opat = preceded(EQUAL, pattern)?
    { let constraint_loc, label, pat =
        match opat with
        | None ->
            (* No pattern; this is a pun. Desugar it.
               But that the pattern was there and the label reconstructed (which
               piece of AST is marked as ghost is important for warning
               emission). *)
            $sloc, make_ghost label, pat_of_label label
        | Some pat ->
            ($startpos(octy), $endpos), label, pat
      in
      label, mkpat_with_modes ~loc:constraint_loc ~modes:[] ~pat ~cty:octy
    }
;

/* Value descriptions */

value_description:
  VAL
  ext = ext
  attrs1 = attributes
  id = mkrhs(val_ident)
  COLON
  ty = possibly_poly(core_type)
  modalities = optional_atat_modalities_expr
  attrs2 = post_item_attributes
    { let attrs = attrs1 @ attrs2 in
      let loc = make_loc $sloc in
      let docs = symbol_docs $sloc in
      Val.mk id ty ~modalities ~attrs ~loc ~docs,
      ext }
;

/* Primitive declarations */

primitive_declaration:
  EXTERNAL
  ext = ext
  attrs1 = attributes
  id = mkrhs(val_ident)
  COLON
  ty = possibly_poly(core_type)
  EQUAL
  prim = raw_string+
  attrs2 = post_item_attributes
    { let attrs = attrs1 @ attrs2 in
      let loc = make_loc $sloc in
      let docs = symbol_docs $sloc in
      Val.mk id ty ~prim ~attrs ~loc ~docs,
      ext }
;

(* Type declarations and type substitutions. *)

(* Type declarations [type t = u] and type substitutions [type t := u] are very
   similar, so we view them as instances of [generic_type_declarations]. In the
   case of a type declaration, the use of [nonrec_flag] means that [NONREC] may
   be absent or present, whereas in the case of a type substitution, the use of
   [no_nonrec_flag] means that [NONREC] must be absent. The use of [type_kind]
   versus [type_subst_kind] means that in the first case, we expect an [EQUAL]
   sign, whereas in the second case, we expect [COLONEQUAL]. *)

%inline type_declarations:
  generic_type_declarations(nonrec_flag, type_kind)
    { $1 }
;

%inline type_subst_declarations:
  generic_type_declarations(no_nonrec_flag, type_subst_kind)
    { $1 }
;

(* A set of type declarations or substitutions begins with a
   [generic_type_declaration] and continues with a possibly empty list of
   [generic_and_type_declaration]s. *)

%inline generic_type_declarations(flag, kind):
  xlist(
    generic_type_declaration(flag, kind),
    generic_and_type_declaration(kind)
  )
  { $1 }
;

(* [generic_type_declaration] and [generic_and_type_declaration] look similar,
   but are in reality different enough that it is difficult to share anything
   between them. *)

generic_type_declaration(flag, kind):
  TYPE
  ext = ext
  attrs1 = attributes
  flag = flag
  params = type_parameters
  id = mkrhs(LIDENT)
  jkind = jkind_constraint?
  kind_priv_manifest = kind
  cstrs = constraints
  attrs2 = post_item_attributes
    {
      let (kind, priv, manifest) = kind_priv_manifest in
      let docs = symbol_docs $sloc in
      let attrs = attrs1 @ attrs2 in
      let loc = make_loc $sloc in
      (flag, ext),
      Jane_syntax.Layouts.type_declaration_of
        id ~params ~cstrs ~kind ~priv ~manifest ~attrs ~loc ~docs ~text:None ~jkind
    }
;
%inline generic_and_type_declaration(kind):
  AND
  attrs1 = attributes
  params = type_parameters
  id = mkrhs(LIDENT)
  jkind = jkind_constraint?
  kind_priv_manifest = kind
  cstrs = constraints
  attrs2 = post_item_attributes
    {
      let (kind, priv, manifest) = kind_priv_manifest in
      let docs = symbol_docs $sloc in
      let attrs = attrs1 @ attrs2 in
      let loc = make_loc $sloc in
      let text = symbol_text $symbolstartpos in
      Jane_syntax.Layouts.type_declaration_of
        id ~params ~jkind ~cstrs ~kind ~priv ~manifest ~attrs ~loc ~docs ~text:(Some text)
    }
;
%inline constraints:
  llist(preceded(CONSTRAINT, constrain))
    { $1 }
;
(* Lots of %inline expansion are required for [nonempty_type_kind] to be
   LR(1). At the cost of some manual expansion, it would be possible to give a
   definition that leads to a smaller grammar (after expansion) and therefore
   a smaller automaton. *)
nonempty_type_kind:
  | priv = inline_private_flag
    ty = core_type
      { (Ptype_abstract, priv, Some ty) }
  | oty = type_synonym
    priv = inline_private_flag
    cs = constructor_declarations
      { (Ptype_variant cs, priv, oty) }
  | oty = type_synonym
    priv = inline_private_flag
    DOTDOT
      { (Ptype_open, priv, oty) }
  | oty = type_synonym
    priv = inline_private_flag
    LBRACE ls = label_declarations RBRACE
      { (Ptype_record ls, priv, oty) }
;
%inline type_synonym:
  ioption(terminated(core_type, EQUAL))
    { $1 }
;
type_kind:
    /*empty*/
      { (Ptype_abstract, Public, None) }
  | EQUAL nonempty_type_kind
      { $2 }
;
%inline type_subst_kind:
    COLONEQUAL nonempty_type_kind
      { $2 }
;
type_parameters:
    /* empty */
      { [] }
  | p = type_parameter
      { [p] }
  | LPAREN
    ps = separated_nonempty_llist(COMMA, parenthesized_type_parameter)
    RPAREN
      { ps }
;

jkind:
    jkind MOD mkrhs(LIDENT)+ { (* LIDENTs here are for modes *)
      let modes =
        List.map
          (fun {txt; loc} -> {txt = Mode txt; loc})
          $3
      in
      Jane_syntax.Jkind.Mod ($1, modes)
    }
  | jkind WITH core_type {
      Jane_syntax.Jkind.With ($1, $3)
    }
  | mkrhs(ident) {
      let {txt; loc} = $1 in
      Jane_syntax.Jkind.(Primitive_layout_or_abbreviation
        (Const.mk txt loc))
    }
  | KIND_OF ty=core_type {
      Jane_syntax.Jkind.Kind_of ty
    }
  | UNDERSCORE {
      Jane_syntax.Jkind.Default
    }
;

jkind_annotation: (* : jkind_annotation *)
  mkrhs(jkind) { $1 }
;

jkind_constraint:
  COLON jkind_annotation { $2 }
;

kind_abbreviation_decl:
  KIND_ABBREV abbrev=mkrhs(LIDENT) EQUAL jkind=jkind_annotation {
    (abbrev, jkind)
  }
;

%inline type_param_with_jkind:
  name=tyvar_name_or_underscore
  attrs=attributes
  COLON
  jkind=jkind_annotation
    { Jane_syntax.Core_type.core_type_of ~loc:(make_loc $sloc) ~attrs
        (Jtyp_layout (Ltyp_var { name; jkind })) }
;

parenthesized_type_parameter:
    type_parameter { $1 }
  | type_variance type_param_with_jkind
    { $2, $1 }
;

type_parameter:
    type_variance type_variable attributes
      { {$2 with ptyp_attributes = $3}, $1 }
;

%inline type_variable:
  mktyp(
    QUOTE tyvar = ident
      { Ptyp_var tyvar }
  | UNDERSCORE
      { Ptyp_any }
  ) { $1 }
;

%inline tyvar_name_or_underscore:
    QUOTE ident
      { Some $2 }
  | UNDERSCORE
      { None }
;

type_variance:
    /* empty */                             { NoVariance, NoInjectivity }
  | PLUS                                    { Covariant, NoInjectivity }
  | MINUS                                   { Contravariant, NoInjectivity }
  | BANG                                    { NoVariance, Injective }
  | PLUS BANG | BANG PLUS                   { Covariant, Injective }
  | MINUS BANG | BANG MINUS                 { Contravariant, Injective }
  | INFIXOP2
      { if $1 = "+!" then Covariant, Injective else
        if $1 = "-!" then Contravariant, Injective else
        expecting $loc($1) "type_variance" }
  | PREFIXOP
      { if $1 = "!+" then Covariant, Injective else
        if $1 = "!-" then Contravariant, Injective else
        expecting $loc($1) "type_variance" }
;

(* A sequence of constructor declarations is either a single BAR, which
   means that the list is empty, or a nonempty BAR-separated list of
   declarations, with an optional leading BAR. *)
constructor_declarations:
  | BAR
      { [] }
  | cs = bar_llist(constructor_declaration)
      { cs }
;
(* A constructor declaration begins with an opening symbol, which can
   be either epsilon or BAR. Note that this opening symbol is included
   in the footprint $sloc. *)
(* Because [constructor_declaration] and [extension_constructor_declaration]
   are identical except for their semantic actions, we introduce the symbol
   [generic_constructor_declaration], whose semantic action is neutral -- it
   merely returns a tuple. *)
generic_constructor_declaration(opening):
  opening
  cid = mkrhs(constr_ident)
  vars_args_res = generalized_constructor_arguments
  attrs = attributes
    {
      let vars, args, res = vars_args_res in
      let info = symbol_info $endpos in
      let loc = make_loc $sloc in
      cid, vars, args, res, attrs, loc, info
    }
;
%inline constructor_declaration(opening):
  d = generic_constructor_declaration(opening)
    {
      let cid, vars_jkinds, args, res, attrs, loc, info = d in
      Jane_syntax.Layouts.constructor_declaration_of
        cid ~vars_jkinds ~args ~res ~attrs ~loc ~info
    }
;
str_exception_declaration:
  sig_exception_declaration
    { $1 }
| EXCEPTION
  ext = ext
  attrs1 = attributes
  id = mkrhs(constr_ident)
  EQUAL
  lid = mkrhs(constr_longident)
  attrs2 = attributes
  attrs = post_item_attributes
  { let loc = make_loc $sloc in
    let docs = symbol_docs $sloc in
    Te.mk_exception ~attrs
      (Te.rebind id lid ~attrs:(attrs1 @ attrs2) ~loc ~docs)
    , ext }
;
sig_exception_declaration:
  EXCEPTION
  ext = ext
  attrs1 = attributes
  id = mkrhs(constr_ident)
  vars_args_res = generalized_constructor_arguments
  attrs2 = attributes
  attrs = post_item_attributes
    { let vars_jkinds, args, res = vars_args_res in
      let loc = make_loc ($startpos, $endpos(attrs2)) in
      let docs = symbol_docs $sloc in
      let ext_ctor =
        Jane_syntax.Extension_constructor.extension_constructor_of
          ~loc ~name:id ~attrs:(attrs1 @ attrs2) ~docs
          (Jext_layout (Lext_decl (vars_jkinds, args, res)))
      in
      Te.mk_exception ~attrs ext_ctor, ext }
;
%inline let_exception_declaration:
    mkrhs(constr_ident) generalized_constructor_arguments attributes
      { let vars_jkinds, args, res = $2 in
        Jane_syntax.Extension_constructor.extension_constructor_of
            ~loc:(make_loc $sloc)
            ~name:$1
            ~attrs:$3
            (Jext_layout (Lext_decl (vars_jkinds, args, res))) }
;

generalized_constructor_arguments:
    /*empty*/                     { ([],Pcstr_tuple [],None) }
  | OF constructor_arguments      { ([],$2,None) }
  | COLON constructor_arguments MINUSGREATER atomic_type %prec below_HASH
                                  { ([],$2,Some $4) }
  | COLON typevar_list DOT constructor_arguments MINUSGREATER atomic_type
     %prec below_HASH
                                  { ($2,$4,Some $6) }
  | COLON atomic_type %prec below_HASH
                                  { ([],Pcstr_tuple [],Some $2) }
  | COLON typevar_list DOT atomic_type %prec below_HASH
                                  { ($2,Pcstr_tuple [],Some $4) }
;

%inline constructor_argument:
  gbl=global_flag cty=atomic_type m1=optional_atat_modalities_expr {
    let modalities = gbl @ m1 in
    Type.constructor_arg cty ~modalities ~loc:(make_loc $sloc)
  }
;

constructor_arguments:
  | tys = inline_separated_nonempty_llist(STAR, constructor_argument)
      { Pcstr_tuple tys }
  | LBRACE label_declarations RBRACE
      { Pcstr_record $2 }
;
label_declarations:
    label_declaration                           { [$1] }
  | label_declaration_semi                      { [$1] }
  | label_declaration_semi label_declarations   { $1 :: $2 }
;
label_declaration:
    mutable_or_global_flag mkrhs(label) COLON poly_type_no_attr m1=optional_atat_modalities_expr attrs=attributes
      { let info = symbol_info $endpos in
        let mut, m0 = $1 in
        let modalities = m0 @ m1 in
        Type.field $2 $4 ~mut ~modalities ~attrs ~loc:(make_loc $sloc) ~info}
;
label_declaration_semi:
    mutable_or_global_flag mkrhs(label) COLON poly_type_no_attr m1=optional_atat_modalities_expr attrs0=attributes
      SEMI attrs1=attributes
      { let info =
          match rhs_info $endpos(attrs0) with
          | Some _ as info_before_semi -> info_before_semi
          | None -> symbol_info $endpos
       in
       let mut, m0 = $1 in
       let modalities = m0 @ m1 in
       Type.field $2 $4 ~mut ~modalities ~attrs:(attrs0 @ attrs1) ~loc:(make_loc $sloc) ~info}
;

/* Type Extensions */

%inline str_type_extension:
  type_extension(extension_constructor)
    { $1 }
;
%inline sig_type_extension:
  type_extension(extension_constructor_declaration)
    { $1 }
;
%inline type_extension(declaration):
  TYPE
  ext = ext
  attrs1 = attributes
  no_nonrec_flag
  params = type_parameters
  tid = mkrhs(type_longident)
  PLUSEQ
  priv = private_flag
  cs = bar_llist(declaration)
  attrs2 = post_item_attributes
    { let docs = symbol_docs $sloc in
      let attrs = attrs1 @ attrs2 in
      Te.mk tid cs ~params ~priv ~attrs ~docs,
      ext }
;
%inline extension_constructor(opening):
    extension_constructor_declaration(opening)
      { $1 }
  | extension_constructor_rebind(opening)
      { $1 }
;
%inline extension_constructor_declaration(opening):
  d = generic_constructor_declaration(opening)
    {
      let name, vars_jkinds, args, res, attrs, loc, info = d in
      Jane_syntax.Extension_constructor.extension_constructor_of
        ~loc ~attrs ~info ~name
          (Jext_layout (Lext_decl(vars_jkinds, args, res)))
    }
;
extension_constructor_rebind(opening):
  opening
  cid = mkrhs(constr_ident)
  EQUAL
  lid = mkrhs(constr_longident)
  attrs = attributes
      { let info = symbol_info $endpos in
        Te.rebind cid lid ~attrs ~loc:(make_loc $sloc) ~info }
;

/* "with" constraints (additional type equations over signature components) */

with_constraint:
    TYPE type_parameters mkrhs(label_longident) with_type_binder
    core_type_no_attr constraints
      { let lident = loc_last $3 in
        Pwith_type
          ($3,
           (Type.mk lident
              ~params:$2
              ~cstrs:$6
              ~manifest:$5
              ~priv:$4
              ~loc:(make_loc $sloc))) }
    /* used label_longident instead of type_longident to disallow
       functor applications in type path */
  | TYPE type_parameters mkrhs(label_longident)
    COLONEQUAL core_type_no_attr
      { let lident = loc_last $3 in
        Pwith_typesubst
         ($3,
           (Type.mk lident
              ~params:$2
              ~manifest:$5
              ~loc:(make_loc $sloc))) }
  | MODULE mkrhs(mod_longident) EQUAL mkrhs(mod_ext_longident)
      { Pwith_module ($2, $4) }
  | MODULE mkrhs(mod_longident) COLONEQUAL mkrhs(mod_ext_longident)
      { Pwith_modsubst ($2, $4) }
  | MODULE TYPE l=mkrhs(mty_longident) EQUAL rhs=module_type
      { Pwith_modtype (l, rhs) }
  | MODULE TYPE l=mkrhs(mty_longident) COLONEQUAL rhs=module_type
      { Pwith_modtypesubst (l, rhs) }
;
with_type_binder:
    EQUAL          { Public }
  | EQUAL PRIVATE  { Private }
;

/* Polymorphic types */

%inline typevar: (* : string with_loc * jkind_annotation option *)
    QUOTE mkrhs(ident)
      { ($2, None) }
    | LPAREN QUOTE tyvar=mkrhs(ident) COLON jkind=jkind_annotation RPAREN
      { (tyvar, Some jkind) }
;
%inline typevar_list:
  (* : (string with_loc * jkind_annotation option) list *)
  nonempty_llist(typevar)
    { $1 }
;
%inline poly(X):
  typevar_list DOT X
    { ($1, $3) }
;
possibly_poly(X):
  X
    { $1 }
| poly(X)
    { let bound_vars, inner_type = $1 in
      Jane_syntax.Layouts.type_of ~loc:(make_loc $sloc)
        (Ltyp_poly { bound_vars; inner_type }) }
;
%inline poly_type:
  possibly_poly(core_type)
    { $1 }
;
%inline poly_type_no_attr:
  possibly_poly(core_type_no_attr)
    { $1 }
;

(* -------------------------------------------------------------------------- *)

(* Core language types. *)

(* A core type (core_type) is a core type without attributes (core_type_no_attr)
   followed with a list of attributes. *)
core_type:
    core_type_no_attr
      { $1 }
  | core_type attribute
      { Typ.attr $1 $2 }
;

(* A core type without attributes is currently defined as an alias type, but
   this could change in the future if new forms of types are introduced. From
   the outside, one should use core_type_no_attr. *)
%inline core_type_no_attr:
  alias_type
    { $1 }
;

(* Alias types include:
   - function types (see below);
   - proper alias types:                  'a -> int as 'a
 *)
alias_type:
    function_type
      { $1 }
  | mktyp(
      ty = alias_type AS QUOTE tyvar = ident
        { Ptyp_alias(ty, tyvar) }
   )
   { $1 }
  | aliased_type = alias_type AS
             LPAREN
             name = tyvar_name_or_underscore
             COLON
             jkind = jkind_annotation
             RPAREN
        { Jane_syntax.Layouts.type_of ~loc:(make_loc $sloc)
              (Ltyp_alias { aliased_type; name; jkind }) }
;

(* Function types include:
   - tuple types (see below);
   - proper function types:               int -> int
                                          foo: int -> int
                                          ?foo: int -> int
 *)
function_type:
  | ty = tuple_type
    %prec MINUSGREATER
      { ty }
  | ty = strict_function_or_labeled_tuple_type
      { ty }
;

strict_function_or_labeled_tuple_type:
  | mktyp(
      label = arg_label
      domain_with_modes = with_optional_mode_expr(extra_rhs(param_type))
      MINUSGREATER
      codomain = strict_function_or_labeled_tuple_type
        { let (domain, (_ : Lexing.position * Lexing.position)), arg_modes = domain_with_modes in
          Ptyp_arrow(label, domain , codomain, arg_modes, []) }
    )
    { $1 }
  | mktyp(
      label = arg_label
      domain_with_modes = with_optional_mode_expr(extra_rhs(param_type))
      MINUSGREATER
      codomain_with_modes = with_optional_mode_expr(tuple_type)
      %prec MINUSGREATER
        { let (domain, (_ : Lexing.position * Lexing.position)), arg_modes = domain_with_modes in
          let (codomain, codomain_loc), ret_modes = codomain_with_modes in
          Ptyp_arrow(label,
            domain,
            maybe_curry_typ codomain codomain_loc, arg_modes, ret_modes) }
    )
    { $1 }
  (* These next three cases are for labled tuples - see comment on [tuple_type]
     below.

     The first two cases are present just to resolve a shift reduce conflict
     in a module type [S with t := x:t1 * t2 -> ...] which might be the
     beginning of
       [S with t := x:t1 * t2 -> S']    or    [S with t := x:t1 * t2 -> t3]
     They are the same as the previous two cases, but with [arg_label] replaced
     with the more specific [LIDENT COLON] and [param_type] replaced with the
     more specific [proper_tuple_type].  Apparently, this is sufficient for
     menhir to be able to delay a decision about which of the above module type
     cases we are in.  *)
  | mktyp(
      label = LIDENT COLON
      tuple_with_modes = with_optional_mode_expr(proper_tuple_type)
      MINUSGREATER
      codomain = strict_function_or_labeled_tuple_type
         {
           let (tuple, tuple_loc), arg_modes = tuple_with_modes in
           let ty, ltys = tuple in
           let label = Labelled label in
           let domain = ptyp_ltuple tuple_loc ((None, ty) :: ltys) in
           let domain = extra_rhs_core_type domain ~pos:(snd tuple_loc) in
           Ptyp_arrow(label, domain, codomain, arg_modes, []) }
    )
    { $1 }
  | mktyp(
      label = LIDENT COLON
      tuple_with_modes = with_optional_mode_expr(proper_tuple_type)
      MINUSGREATER
      codomain_with_modes = with_optional_mode_expr(tuple_type)
      %prec MINUSGREATER
         { let (tuple, tuple_loc), arg_modes = tuple_with_modes in
           let (codomain, codomain_loc), ret_modes = codomain_with_modes in
           let ty, ltys = tuple in
           let label = Labelled label in
           let domain = ptyp_ltuple tuple_loc ((None, ty) :: ltys) in
           let domain = extra_rhs_core_type domain ~pos:(snd tuple_loc) in
           Ptyp_arrow(label,
            domain ,
            maybe_curry_typ codomain codomain_loc,
            arg_modes,
            ret_modes)
         }
    )
    { $1 }
  | label = LIDENT COLON proper_tuple_type %prec MINUSGREATER
    { let ty, ltys = $3 in
      ptyp_ltuple $sloc ((Some label, ty) :: ltys)
    }
;

%inline strict_arg_label:
  | label = optlabel
      { Optional label }
  | label = LIDENT COLON
      { Labelled label }
;

%inline arg_label:
  | strict_arg_label
      { $1 }
  | /* empty */
      { Nolabel }
;
/* Legacy mode annotations */
%inline mode_legacy:
   | LOCAL
       { mkloc (Mode "local") (make_loc $sloc) }
   | UNIQUE
       { mkloc (Mode "unique") (make_loc $sloc) }
   | ONCE
       { mkloc (Mode "once") (make_loc $sloc) }
;

%inline mode_expr_legacy:
   | mode_legacy+ { $1 }
;

%inline optional_mode_expr_legacy:
   | { [] }
   | mode_expr_legacy {$1}
;

/* New mode annotation, introduced by AT or ATAT */
%inline mode:
  | LIDENT { mkloc (Mode $1) (make_loc $sloc) }
;

%inline mode_expr:
  | mode+ { $1 }
;

at_mode_expr:
  | AT mode_expr {$2}
  | AT error { expecting $loc($2) "mode expression" }
;

%inline optional_at_mode_expr:
  | { [] }
  | at_mode_expr {$1}
;

%inline with_optional_mode_expr(ty):
  | m0=optional_mode_expr_legacy ty=ty m1=optional_at_mode_expr {
    let m = m0 @ m1 in
    (ty, $loc(ty)), m
  }
;

atat_mode_expr:
  | ATAT mode_expr {$2}
  | ATAT error { expecting $loc($2) "mode expression" }
;

%inline optional_atat_mode_expr:
  | { [] }
  | atat_mode_expr {$1}
;

/* Modalities */

%inline modality:
  | LIDENT { mkloc (Modality $1) (make_loc $sloc) }

%inline modalities:
  | modality+ { $1 }

optional_atat_modalities_expr:
  | %prec below_HASH
    { [] }
  | ATAT modalities { $2 }
  | ATAT error { expecting $loc($2) "modality expression" }
;

%inline param_type:
  | mktyp_jane_syntax_ltyp(
    LPAREN bound_vars = typevar_list DOT inner_type = core_type RPAREN
      { Jane_syntax.Layouts.Ltyp_poly { bound_vars; inner_type } }
    )
    { $1 }
  | ty = tuple_type
    { ty }
;

(* Tuple types include:
   - atomic types (see below);
   - proper tuple types:                  int * int * int list
   A proper tuple type is a star-separated list of at least two atomic types.
   Tuple components can also be labeled, as an [int * int list * y:bool].

   However, the special case of labeled tuples where the first element has a
   label is not parsed as a proper_tuple_type, but rather as a case of
   strict_function_or_labled_tuple_type above.  This helps in dealing with
   ambiguities around [x:t1 * t2 -> t3] which must continue to parse as a
   function with one labeled argument even in the presense of labled tuples.
*)
tuple_type:
  | ty = atomic_type
    %prec below_HASH
      { ty }
  | proper_tuple_type %prec below_FUNCTOR
    { let ty, ltys = $1 in
      ptyp_ltuple $sloc ((None, ty) :: ltys)
    }
;

%inline proper_tuple_type:
  | ty = atomic_type
    STAR
    ltys = separated_nonempty_llist(STAR, labeled_tuple_typ_element)
      { ty, ltys }

%inline labeled_tuple_typ_element :
  | atomic_type %prec STAR
     { None, $1 }
  | label = LIDENT COLON ty = atomic_type %prec STAR
     { Some label, ty }

(* Atomic types are the most basic level in the syntax of types.
   Atomic types include:
   - types between parentheses:           (int -> int)
   - first-class module types:            (module S)
   - type variables:                      'a
   - applications of type constructors:   int, int list, int option list
   - variant types:                       [`A]
 *)
atomic_type:
  | LPAREN core_type RPAREN
      { $2 }
  | LPAREN MODULE ext_attributes package_type RPAREN
      { wrap_typ_attrs ~loc:$sloc (reloc_typ ~loc:$sloc $4) $3 }
  | mktyp( /* begin mktyp group */
      QUOTE ident
        { Ptyp_var $2 }
    | UNDERSCORE
        { Ptyp_any }
    | tys = actual_type_parameters
      tid = mkrhs(type_unboxed_longident)
        { unboxed_type $loc(tid) tid.txt tys }
    | tys = actual_type_parameters
      tid = mkrhs(type_longident)
        { Ptyp_constr(tid, tys) }
    | LESS meth_list GREATER
        { let (f, c) = $2 in Ptyp_object (f, c) }
    | LESS GREATER
        { Ptyp_object ([], Closed) }
    | tys = actual_type_parameters
      HASH
      cid = mkrhs(clty_longident)
        { Ptyp_class(cid, tys) }
    | LBRACKET tag_field RBRACKET
        (* not row_field; see CONFLICTS *)
        { Ptyp_variant([$2], Closed, None) }
    | LBRACKET BAR row_field_list RBRACKET
        { Ptyp_variant($3, Closed, None) }
    | LBRACKET row_field BAR row_field_list RBRACKET
        { Ptyp_variant($2 :: $4, Closed, None) }
    | LBRACKETGREATER BAR? row_field_list RBRACKET
        { Ptyp_variant($3, Open, None) }
    | LBRACKETGREATER RBRACKET
        { Ptyp_variant([], Open, None) }
    | LBRACKETLESS BAR? row_field_list RBRACKET
        { Ptyp_variant($3, Closed, Some []) }
    | LBRACKETLESS BAR? row_field_list GREATER name_tag_list RBRACKET
        { Ptyp_variant($3, Closed, Some $5) }
    | extension
        { Ptyp_extension $1 }
  )
  { $1 } /* end mktyp group */
  | LPAREN QUOTE name=ident COLON jkind=jkind_annotation RPAREN
      { Jane_syntax.Layouts.type_of ~loc:(make_loc $sloc) @@
        Ltyp_var { name = Some name; jkind } }
  | LPAREN UNDERSCORE COLON jkind=jkind_annotation RPAREN
      { Jane_syntax.Layouts.type_of ~loc:(make_loc $sloc) @@
        Ltyp_var { name = None; jkind } }


(* This is the syntax of the actual type parameters in an application of
   a type constructor, such as int, int list, or (int, bool) Hashtbl.t.
   We allow one of the following:
   - zero parameters;
   - one parameter:
     an atomic type;
     among other things, this can be an arbitrary type between parentheses;
   - two or more parameters:
     arbitrary types, between parentheses, separated with commas.
 *)
%inline actual_type_parameters:
  | /* empty */
      { [] }
  | ty = atomic_type
      { [ty] }
  | LPAREN tys = separated_nontrivial_llist(COMMA, core_type) RPAREN
      { tys }

%inline package_type: module_type
      { let (lid, cstrs, attrs) = package_type_of_module_type $1 in
        let descr = Ptyp_package (lid, cstrs) in
        mktyp ~loc:$sloc ~attrs descr }
;
%inline row_field_list:
  separated_nonempty_llist(BAR, row_field)
    { $1 }
;
row_field:
    tag_field
      { $1 }
  | core_type
      { Rf.inherit_ ~loc:(make_loc $sloc) $1 }
;
tag_field:
    mkrhs(name_tag) OF opt_ampersand amper_type_list attributes
      { let info = symbol_info $endpos in
        let attrs = add_info_attrs info $5 in
        Rf.tag ~loc:(make_loc $sloc) ~attrs $1 $3 $4 }
  | mkrhs(name_tag) attributes
      { let info = symbol_info $endpos in
        let attrs = add_info_attrs info $2 in
        Rf.tag ~loc:(make_loc $sloc) ~attrs $1 true [] }
;
opt_ampersand:
    AMPERSAND                                   { true }
  | /* empty */                                 { false }
;
%inline amper_type_list:
  separated_nonempty_llist(AMPERSAND, core_type_no_attr)
    { $1 }
;
%inline name_tag_list:
  nonempty_llist(name_tag)
    { $1 }
;
(* A method list (in an object type). *)
meth_list:
    head = field_semi         tail = meth_list
  | head = inherit_field SEMI tail = meth_list
      { let (f, c) = tail in (head :: f, c) }
  | head = field_semi
  | head = inherit_field SEMI
      { [head], Closed }
  | head = field
  | head = inherit_field
      { [head], Closed }
  | DOTDOT
      { [], Open }
;
%inline field:
  mkrhs(label) COLON poly_type_no_attr attributes
    { let info = symbol_info $endpos in
      let attrs = add_info_attrs info $4 in
      Of.tag ~loc:(make_loc $sloc) ~attrs $1 $3 }
;

%inline field_semi:
  mkrhs(label) COLON poly_type_no_attr attributes SEMI attributes
    { let info =
        match rhs_info $endpos($4) with
        | Some _ as info_before_semi -> info_before_semi
        | None -> symbol_info $endpos
      in
      let attrs = add_info_attrs info ($4 @ $6) in
      Of.tag ~loc:(make_loc $sloc) ~attrs $1 $3 }
;

%inline inherit_field:
  ty = atomic_type
    { Of.inherit_ ~loc:(make_loc $sloc) ty }
;

%inline label:
    LIDENT                                      { $1 }
;

/* Constants */

value_constant:
  | INT               { let (n, m) = $1 in Pconst_integer (n, m) }
  | CHAR              { Pconst_char $1 }
  | STRING            { let (s, strloc, d) = $1 in
                        Pconst_string (s, strloc, d) }
  | FLOAT             { let (f, m) = $1 in Pconst_float (f, m) }
;
unboxed_constant:
  | HASH_INT          { unboxed_int $sloc $sloc Positive $1 }
  | HASH_FLOAT        { unboxed_float Positive $1 }
;
constant:
    value_constant    { Constant.value $1 }
  | unboxed_constant  { $1 }
;
signed_value_constant:
    value_constant    { $1 }
  | MINUS INT         { let (n, m) = $2 in Pconst_integer("-" ^ n, m) }
  | MINUS FLOAT       { let (f, m) = $2 in Pconst_float("-" ^ f, m) }
  | PLUS INT          { let (n, m) = $2 in Pconst_integer (n, m) }
  | PLUS FLOAT        { let (f, m) = $2 in Pconst_float(f, m) }
;
signed_constant:
    signed_value_constant { Constant.value $1 }
  | unboxed_constant      { $1 }
  | MINUS HASH_INT        { unboxed_int $sloc $loc($2) Negative $2 }
  | MINUS HASH_FLOAT      { unboxed_float Negative $2 }
  | PLUS HASH_INT         { unboxed_int $sloc $loc($2) Positive $2 }
  | PLUS HASH_FLOAT       { unboxed_float Positive $2 }
;

/* Identifiers and long identifiers */

ident:
    UIDENT                    { $1 }
  | LIDENT                    { $1 }
;
val_extra_ident:
  | LPAREN operator RPAREN    { $2 }
  | LPAREN operator error     { unclosed "(" $loc($1) ")" $loc($3) }
  | LPAREN error              { expecting $loc($2) "operator" }
  | LPAREN MODULE error       { expecting $loc($3) "module-expr" }
;
val_ident:
    LIDENT                    { $1 }
  | val_extra_ident           { $1 }
;
operator:
    PREFIXOP                                    { $1 }
  | LETOP                                       { $1 }
  | ANDOP                                       { $1 }
  | DOTOP LPAREN index_mod RPAREN               { "."^ $1 ^"(" ^ $3 ^ ")" }
  | DOTOP LPAREN index_mod RPAREN LESSMINUS     { "."^ $1 ^ "(" ^ $3 ^ ")<-" }
  | DOTOP LBRACKET index_mod RBRACKET           { "."^ $1 ^"[" ^ $3 ^ "]" }
  | DOTOP LBRACKET index_mod RBRACKET LESSMINUS { "."^ $1 ^ "[" ^ $3 ^ "]<-" }
  | DOTOP LBRACE index_mod RBRACE               { "."^ $1 ^"{" ^ $3 ^ "}" }
  | DOTOP LBRACE index_mod RBRACE LESSMINUS     { "."^ $1 ^ "{" ^ $3 ^ "}<-" }
  | HASHOP                                      { $1 }
  | BANG                                        { "!" }
  | infix_operator                              { $1 }
;
%inline infixop3:
  | op = INFIXOP3 { op }
  | MOD           { "mod" }
;
%inline infix_operator:
  | op = INFIXOP0 { op }
  /* Still support the two symbols as infix operators */
  | AT             {"@"}
  | ATAT           {"@@"}
  | op = INFIXOP1 { op }
  | op = INFIXOP2 { op }
  | op = infixop3 { op }
  | op = INFIXOP4 { op }
  | PLUS           {"+"}
  | PLUSDOT       {"+."}
  | PLUSEQ        {"+="}
  | MINUS          {"-"}
  | MINUSDOT      {"-."}
  | STAR           {"*"}
  | PERCENT        {"%"}
  | EQUAL          {"="}
  | LESS           {"<"}
  | GREATER        {">"}
  | OR            {"or"}
  | BARBAR        {"||"}
  | AMPERSAND      {"&"}
  | AMPERAMPER    {"&&"}
  | COLONEQUAL    {":="}
;
index_mod:
| { "" }
| SEMI DOTDOT { ";.." }
;

%inline constr_extra_ident:
  | LPAREN COLONCOLON RPAREN                    { "::" }
;
constr_extra_nonprefix_ident:
  | LBRACKET RBRACKET                           { "[]" }
  | LPAREN RPAREN                               { "()" }
  | FALSE                                       { "false" }
  | TRUE                                        { "true" }
;
constr_ident:
    UIDENT                                      { $1 }
  | constr_extra_ident                          { $1 }
  | constr_extra_nonprefix_ident                { $1 }
;
constr_longident:
    mod_longident       %prec below_DOT  { $1 } /* A.B.x vs (A).B.x */
  | mod_longident DOT constr_extra_ident { Ldot($1,$3) }
  | constr_extra_ident                   { Lident $1 }
  | constr_extra_nonprefix_ident         { Lident $1 }
;
mk_longident(prefix,final):
   | final            { Lident $1 }
   | prefix DOT final { Ldot($1,$3) }
;
val_longident:
    mk_longident(mod_longident, val_ident) { $1 }
;
label_longident:
    mk_longident(mod_longident, LIDENT) { $1 }
;
type_trailing_no_hash:
  LIDENT  { $1 } %prec below_HASH
;
type_trailing_hash:
  LIDENT HASH_SUFFIX  { $1 ^ "#" }
;
type_longident:
    mk_longident(mod_ext_longident, type_trailing_no_hash)  { $1 }
;
type_unboxed_longident:
    mk_longident(mod_ext_longident, type_trailing_hash)  { $1 }
;

mod_longident:
    mk_longident(mod_longident, UIDENT)  { $1 }
;
mod_ext_longident:
    mk_longident(mod_ext_longident, UIDENT) { $1 }
  | mod_ext_longident LPAREN mod_ext_longident RPAREN
      { lapply ~loc:$sloc $1 $3 }
  | mod_ext_longident LPAREN error
      { expecting $loc($3) "module path" }
;
mty_longident:
    mk_longident(mod_ext_longident,ident) { $1 }
;
clty_longident:
    mk_longident(mod_ext_longident,LIDENT) { $1 }
;
class_longident:
   mk_longident(mod_longident,LIDENT) { $1 }
;

/* BEGIN AVOID */
/* For compiler-libs: parse all valid longidents and a little more:
   final identifiers which are value specific are accepted even when
   the path prefix is only valid for types: (e.g. F(X).(::)) */
any_longident:
  | mk_longident (mod_ext_longident,
     ident | constr_extra_ident | val_extra_ident { $1 }
    ) { $1 }
  | constr_extra_nonprefix_ident { Lident $1 }
;
/* END AVOID */

/* Toplevel directives */

toplevel_directive:
  hash dir = mkrhs(ident)
  arg = ioption(mk_directive_arg(toplevel_directive_argument))
    { mk_directive ~loc:$sloc dir arg }
;

%inline toplevel_directive_argument:
  | STRING        { let (s, _, _) = $1 in Pdir_string s }
  | INT           { let (n, m) = $1 in Pdir_int (n ,m) }
  | val_longident { Pdir_ident $1 }
  | mod_longident { Pdir_ident $1 }
  | FALSE         { Pdir_bool false }
  | TRUE          { Pdir_bool true }
;

/* Miscellaneous */

(* The symbol epsilon can be used instead of an /* empty */ comment. *)
%inline epsilon:
  /* empty */
    { () }
;

%inline raw_string:
  s = STRING
    { let body, _, _ = s in body }
;

name_tag:
    BACKQUOTE ident                             { $2 }
;
rec_flag:
    /* empty */                                 { Nonrecursive }
  | REC                                         { Recursive }
;
%inline nonrec_flag:
    /* empty */                                 { Recursive }
  | NONREC                                      { Nonrecursive }
;
%inline no_nonrec_flag:
    /* empty */ { Recursive }
/* BEGIN AVOID */
  | NONREC      { not_expecting $loc "nonrec flag" }
/* END AVOID */
;
direction_flag:
    TO                                          { Upto }
  | DOWNTO                                      { Downto }
;
private_flag:
  inline_private_flag
    { $1 }
;
%inline inline_private_flag:
    /* empty */                                 { Public }
  | PRIVATE                                     { Private }
;
mutable_flag:
    /* empty */                                 { Immutable }
  | MUTABLE                                     { Mutable }
;
mutable_or_global_flag:
    /* empty */
    { Immutable, [] }
  | MUTABLE
    { Mutable, [] }
  | GLOBAL
    { Immutable, [ mkloc (Modality "global") (make_loc $sloc)] }
;
%inline global_flag:
           { [] }
  | GLOBAL { [ mkloc (Modality "global") (make_loc $sloc)] }
;
virtual_flag:
    /* empty */                                 { Concrete }
  | VIRTUAL                                     { Virtual }
;
mutable_virtual_flags:
    /* empty */
      { Immutable, Concrete }
  | MUTABLE
      { Mutable, Concrete }
  | VIRTUAL
      { Immutable, Virtual }
  | MUTABLE VIRTUAL
  | VIRTUAL MUTABLE
      { Mutable, Virtual }
;
private_virtual_flags:
    /* empty */  { Public, Concrete }
  | PRIVATE { Private, Concrete }
  | VIRTUAL { Public, Virtual }
  | PRIVATE VIRTUAL { Private, Virtual }
  | VIRTUAL PRIVATE { Private, Virtual }
;
(* This nonterminal symbol indicates the definite presence of a VIRTUAL
   keyword and the possible presence of a MUTABLE keyword. *)
virtual_with_mutable_flag:
  | VIRTUAL { Immutable }
  | MUTABLE VIRTUAL { Mutable }
  | VIRTUAL MUTABLE { Mutable }
;
(* This nonterminal symbol indicates the definite presence of a VIRTUAL
   keyword and the possible presence of a PRIVATE keyword. *)
virtual_with_private_flag:
  | VIRTUAL { Public }
  | PRIVATE VIRTUAL { Private }
  | VIRTUAL PRIVATE { Private }
;
%inline no_override_flag:
    /* empty */                                 { Fresh }
;
%inline override_flag:
    /* empty */                                 { Fresh }
  | BANG                                        { Override }
;
subtractive:
  | MINUS                                       { "-" }
  | MINUSDOT                                    { "-." }
;
additive:
  | PLUS                                        { "+" }
  | PLUSDOT                                     { "+." }
;
optlabel:
   | OPTLABEL                                   { $1 }
   | QUESTION LIDENT COLON                      { $2 }
;

/* Attributes and extensions */

single_attr_id:
    LIDENT { $1 }
  | UIDENT { $1 }
  | AND { "and" }
  | AS { "as" }
  | ASSERT { "assert" }
  | BEGIN { "begin" }
  | CLASS { "class" }
  | CONSTRAINT { "constraint" }
  | DO { "do" }
  | DONE { "done" }
  | DOWNTO { "downto" }
  | ELSE { "else" }
  | END { "end" }
  | EXCEPTION { "exception" }
  | EXTERNAL { "external" }
  | FALSE { "false" }
  | FOR { "for" }
  | FUN { "fun" }
  | FUNCTION { "function" }
  | FUNCTOR { "functor" }
  | IF { "if" }
  | IN { "in" }
  | INCLUDE { "include" }
  | INHERIT { "inherit" }
  | INITIALIZER { "initializer" }
  | LAZY { "lazy" }
  | LET { "let" }
  | LOCAL { "local_" }
  | MATCH { "match" }
  | METHOD { "method" }
  | MODULE { "module" }
  | MUTABLE { "mutable" }
  | NEW { "new" }
  | NONREC { "nonrec" }
  | OBJECT { "object" }
  | OF { "of" }
  | OPEN { "open" }
  | OR { "or" }
  | PRIVATE { "private" }
  | REC { "rec" }
  | SIG { "sig" }
  | STRUCT { "struct" }
  | THEN { "then" }
  | TO { "to" }
  | TRUE { "true" }
  | TRY { "try" }
  | TYPE { "type" }
  | VAL { "val" }
  | VIRTUAL { "virtual" }
  | WHEN { "when" }
  | WHILE { "while" }
  | WITH { "with" }
/* mod/land/lor/lxor/lsl/lsr/asr are not supported for now */
;

attr_id:
  mkloc(
      single_attr_id { $1 }
    | single_attr_id DOT attr_id { $1 ^ "." ^ $3.txt }
  ) { $1 }
;
attribute:
  LBRACKETAT attr_id attr_payload RBRACKET
    { mk_attr ~loc:(make_loc $sloc) $2 $3 }
;
post_item_attribute:
  LBRACKETATAT attr_id attr_payload RBRACKET
    { mk_attr ~loc:(make_loc $sloc) $2 $3 }
;
floating_attribute:
  LBRACKETATATAT attr_id attr_payload RBRACKET
    { mark_symbol_docs $sloc;
      mk_attr ~loc:(make_loc $sloc) $2 $3 }
;
%inline post_item_attributes:
  post_item_attribute*
    { $1 }
;
%inline attributes:
  attribute*
    { $1 }
;
ext:
  | /* empty */     { None }
  | PERCENT attr_id { Some $2 }
;
%inline no_ext:
  | /* empty */     { None }
/* BEGIN AVOID */
  | PERCENT attr_id { not_expecting $loc "extension" }
/* END AVOID */
;
%inline ext_attributes:
  ext attributes    { $1, $2 }
;
extension:
  | LBRACKETPERCENT attr_id payload RBRACKET { ($2, $3) }
  | QUOTED_STRING_EXPR
    { mk_quotedext ~loc:$sloc $1 }
;
item_extension:
  | LBRACKETPERCENTPERCENT attr_id payload RBRACKET { ($2, $3) }
  | QUOTED_STRING_ITEM
    { mk_quotedext ~loc:$sloc $1 }
;
payload:
    structure { PStr $1 }
  | COLON signature { PSig $2 }
  | COLON core_type { PTyp $2 }
  | QUESTION pattern { PPat ($2, None) }
  | QUESTION pattern WHEN seq_expr { PPat ($2, Some $4) }
;
attr_payload:
  payload
    { Builtin_attributes.mark_payload_attrs_used $1;
      $1
    }
;
%%<|MERGE_RESOLUTION|>--- conflicted
+++ resolved
@@ -3523,16 +3523,10 @@
       { let loc = $loc(label) in
         Some label, mkpatvar ~loc label }
   | TILDE LPAREN label = LIDENT COLON cty = core_type RPAREN %prec COMMA
-<<<<<<< HEAD
-      { let loc = $loc(label) in
-        let pat = mkpatvar ~loc label in
-        Some label, mkpat_with_modes ~loc ~modes:[] ~pat ~cty:(Some cty) }
-=======
       { let lbl_loc = $loc(label) in
         let pat_loc = $startpos($2), $endpos in
         let pat = mkpatvar ~loc:lbl_loc label in
-        Some label, mkpat_opt_constraint ~loc:pat_loc pat (Some cty) }
->>>>>>> 6b51233b
+        Some label, mkpat_with_modes ~loc:pat_loc ~modes:[] ~pat ~cty:(Some cty) }
 
 (* If changing this, don't forget to change its copy just above. *)
 %inline labeled_tuple_pat_element_noprec(self):
