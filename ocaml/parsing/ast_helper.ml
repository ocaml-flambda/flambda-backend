--- conflicted
+++ resolved
@@ -412,15 +412,10 @@
 
 module Val = struct
   let mk ?(loc = !default_loc) ?(attrs = []) ?(docs = empty_docs)
-<<<<<<< HEAD
-        ?(prim = []) ?(modalities = []) name typ =
-=======
         ?(prim = []) ?(modalities=[]) name typ =
->>>>>>> b2f73409
     {
      pval_name = name;
      pval_type = typ;
-     pval_modalities = modalities;
      pval_attributes = add_docs_attrs docs attrs;
      pval_modalities = modalities;
      pval_loc = loc;
