--- conflicted
+++ resolved
@@ -338,49 +338,19 @@
   Make_payload_protocol_of_structure_item_encodable
     (Make_structure_item_encodable_of_stringable (Stringable))
 
-<<<<<<< HEAD
+module Arrow_curry = struct
+  let curry_attr_name = "extension.curry"
+
+  let curry_attr loc =
+    Ast_helper.Attr.mk ~loc:Location.none
+      (Location.mkloc curry_attr_name loc)
+      (PStr [])
+end
+
 (* only used for [Jkind] below *)
 module Mode = struct
   module Protocol = Make_payload_protocol_of_stringable (struct
     type t = mode
-=======
-module Arrow_curry = struct
-  let curry_attr_name = "extension.curry"
-
-  let curry_attr loc =
-    Ast_helper.Attr.mk ~loc:Location.none
-      (Location.mkloc curry_attr_name loc)
-      (PStr [])
-end
-
-module Mode_expr = struct
-  module Const : sig
-    type raw = string
-
-    type t = private raw Location.loc
-
-    val mk : string -> Location.t -> t
-
-    val list_as_payload : t list -> payload
-
-    val list_from_payload : loc:Location.t -> payload -> t list
-
-    val ghostify : t -> t
-  end = struct
-    type raw = string
-
-    module Protocol = Make_payload_protocol_of_stringable (struct
-      type t = raw
-
-      let indefinite_article_and_name = "a", "mode"
-
-      let to_string s = s
-
-      let of_string' s = s
-
-      let of_string s = Some (of_string' s)
-    end)
->>>>>>> e60d9f7d
 
     let indefinite_article_and_name = "a", "mode"
 
@@ -431,13 +401,8 @@
 
   type t =
     | Default
-<<<<<<< HEAD
-    | Primitive_layout_or_abbreviation of Const.t
+    | Abbreviation of Const.t
     | Mod of t * modes
-=======
-    | Abbreviation of Const.t
-    | Mod of t * Mode_expr.t
->>>>>>> e60d9f7d
     | With of t * core_type
     | Kind_of of core_type
 
@@ -493,15 +458,9 @@
     let to_structure_item t = to_structure_item (Location.mknoloc t) in
     match t_loc.txt with
     | Default -> struct_item_of_list "default" [] t_loc.loc
-<<<<<<< HEAD
-    | Primitive_layout_or_abbreviation c ->
-      struct_item_of_list "prim" [Const.to_structure_item c] t_loc.loc
-    | Mod (t, modes) ->
-=======
     | Abbreviation c ->
       struct_item_of_list "abbrev" [Const.to_structure_item c] t_loc.loc
-    | Mod (t, mode_list) ->
->>>>>>> e60d9f7d
+    | Mod (t, modes) ->
       let mode_list_item =
         struct_item_of_attr
           { attr_name = Location.mknoloc (prefix ^ "mod");
