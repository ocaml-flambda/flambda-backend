(**************************************************************************)
(*                                                                        *)
(*                                 OCaml                                  *)
(*                                                                        *)
(*                      Pierre Chambart, OCamlPro                         *)
(*                                                                        *)
(*   Copyright 2015 Institut National de Recherche en Informatique et     *)
(*     en Automatique.                                                    *)
(*                                                                        *)
(*   All rights reserved.  This file is distributed under the terms of    *)
(*   the GNU Lesser General Public License version 2.1, with the          *)
(*   special exception on linking described in the file LICENSE.          *)
(*                                                                        *)
(**************************************************************************)

open Typedtree
open Lambda
open Location


let is_inline_attribute =
  [ ["inline"; "ocaml.inline"],true ]

let is_inlined_attribute =
  [ ["inlined"; "ocaml.inlined"], true
  ; ["unrolled"; "ocaml.unrolled"], (Config.flambda || Config.flambda2)
  ]

let is_specialise_attribute =
  [ ["specialise"; "ocaml.specialise"], Config.flambda ]

let is_specialised_attribute =
  [ ["specialised"; "ocaml.specialised"], Config.flambda ]

let is_local_attribute =
  [ ["local"; "ocaml.local"], true ]

let is_tailcall_attribute =
  [ ["tailcall"; "ocaml.tailcall"], true ]

let is_property_attribute = function
  | Noalloc -> [ ["noalloc"; "ocaml.noalloc"], true ]

let is_tmc_attribute =
  [ ["tail_mod_cons"; "ocaml.tail_mod_cons"], true ]

let is_poll_attribute =
  [ ["poll"; "ocaml.poll"], true ]
<<<<<<< HEAD
=======

let is_loop_attribute =
  [ ["loop"; "ocaml.loop"], true ]
>>>>>>> 06c189a4

let find_attribute p attributes =
  let inline_attribute = Builtin_attributes.filter_attributes p attributes in
  let attr =
    match inline_attribute with
    | [] -> None
    | [attr] -> Some attr
    | attr :: {Parsetree.attr_name = {txt;loc}; _} :: _ ->
      Location.prerr_warning loc (Warnings.Duplicated_attribute txt);
      Some attr
  in
  attr

let is_unrolled = function
  | {txt="unrolled"|"ocaml.unrolled"} -> true
  | {txt="inline"|"ocaml.inline"|"inlined"|"ocaml.inlined"} -> false
  | _ -> assert false

let get_payload get_from_exp =
  let open Parsetree in
  function
  | PStr [{pstr_desc = Pstr_eval (exp, [])}] -> get_from_exp exp
  | _ -> Result.Error ()

let get_optional_payload get_from_exp =
  let open Parsetree in
  function
  | PStr [] -> Result.Ok None
  | other -> Result.map Option.some (get_payload get_from_exp other)

let get_id_from_exp =
  let open Parsetree in
  function
  | { pexp_desc = Pexp_ident { txt = Longident.Lident id } } -> Result.Ok id
  | _ -> Result.Error ()

let get_int_from_exp =
  let open Parsetree in
  function
    | { pexp_desc = Pexp_constant (Pconst_integer(s, None)) } ->
        begin match Misc.Int_literal_converter.int s with
        | n -> Result.Ok n
        | exception (Failure _) -> Result.Error ()
        end
    | _ -> Result.Error ()

let get_construct_from_exp =
  let open Parsetree in
  function
    | { pexp_desc =
          Pexp_construct ({ txt = Longident.Lident constr }, None) } ->
        Result.Ok constr
    | _ -> Result.Error ()

let get_bool_from_exp exp =
  Result.bind (get_construct_from_exp exp)
    (function
      | "true" -> Result.Ok true
      | "false" -> Result.Ok false
      | _ -> Result.Error ())

let parse_id_payload txt loc ~default ~empty cases payload =
  let[@local] warn () =
    let ( %> ) f g x = g (f x) in
    let msg =
      cases
      |> List.map (fst %> Printf.sprintf "'%s'")
      |> String.concat ", "
      |> Printf.sprintf "It must be either %s or empty"
    in
    Location.prerr_warning loc (Warnings.Attribute_payload (txt, msg));
    default
  in
  match get_optional_payload get_id_from_exp payload with
  | Error () -> warn ()
  | Ok None -> empty
  | Ok (Some id) ->
      match List.assoc_opt id cases with
      | Some r -> r
      | None -> warn ()

let parse_inline_attribute attr : inline_attribute =
  match attr with
  | None -> Default_inline
  | Some {Parsetree.attr_name = {txt;loc} as id; attr_payload = payload} ->
    if is_unrolled id then begin
      (* the 'unrolled' attributes must be used as [@unrolled n]. *)
      let warning txt = Warnings.Attribute_payload
          (txt, "It must be an integer literal")
      in
      match get_payload get_int_from_exp payload with
      | Ok n -> Unroll n
      | Error () ->
        Location.prerr_warning loc (warning txt);
        Default_inline
    end else
      parse_id_payload txt loc
        ~default:Default_inline
        ~empty:Always_inline
        [
          "never", Never_inline;
          "always", Always_inline;
          "available", Available_inline;
        ]
        payload

let parse_inlined_attribute attr : inlined_attribute =
  match attr with
  | None -> Default_inlined
  | Some {Parsetree.attr_name = {txt;loc} as id; attr_payload = payload} ->
    if is_unrolled id then begin
      (* the 'unrolled' attributes must be used as [@unrolled n]. *)
      let warning txt = Warnings.Attribute_payload
          (txt, "It must be an integer literal")
      in
      match get_payload get_int_from_exp payload with
      | Ok n -> Unroll n
      | Error () ->
        Location.prerr_warning loc (warning txt);
        Default_inlined
    end else
      parse_id_payload txt loc
        ~default:Default_inlined
        ~empty:Always_inlined
        [
          "never", Never_inlined;
          "always", Always_inlined;
          "hint", Hint_inlined;
        ]
        payload

let parse_specialise_attribute attr =
  match attr with
  | None -> Default_specialise
  | Some {Parsetree.attr_name = {txt; loc}; attr_payload = payload} ->
      parse_id_payload txt loc
        ~default:Default_specialise
        ~empty:Always_specialise
        [
          "never", Never_specialise;
          "always", Always_specialise;
        ]
        payload

let parse_local_attribute attr =
  match attr with
  | None -> Default_local
  | Some {Parsetree.attr_name = {txt; loc}; attr_payload = payload} ->
      parse_id_payload txt loc
        ~default:Default_local
        ~empty:Always_local
        [
          "never", Never_local;
          "always", Always_local;
          "maybe", Default_local;
        ]
        payload

let parse_property_attribute attr p =
  match attr with
  | None -> Default_check
  | Some {Parsetree.attr_name = {txt; loc}; attr_payload = payload}->
      parse_id_payload txt loc
        ~default:Default_check
        ~empty:(Assert p)
        [
          "assume", Assume p;
        ]
        payload

let parse_poll_attribute attr =
  match attr with
  | None -> Default_poll
  | Some {Parsetree.attr_name = {txt; loc}; attr_payload = payload} ->
      parse_id_payload txt loc
        ~default:Default_poll
        ~empty:Default_poll
        [
          "error", Error_poll;
        ]
        payload

let parse_loop_attribute attr =
  match attr with
  | None -> Default_loop
  | Some {Parsetree.attr_name = {txt; loc}; attr_payload = payload} ->
      parse_id_payload txt loc
        ~default:Default_loop
        ~empty:Always_loop
        [
          "never", Never_loop;
          "always", Always_loop;
        ]
        payload

let get_inline_attribute l =
  let attr = find_attribute is_inline_attribute l in
  parse_inline_attribute attr

let get_specialise_attribute l =
  let attr = find_attribute is_specialise_attribute l in
  parse_specialise_attribute attr

let get_local_attribute l =
  let attr = find_attribute is_local_attribute l in
  parse_local_attribute attr

let get_property_attribute l p =
  let attr = find_attribute (is_property_attribute p) l in
  parse_property_attribute attr p

let get_check_attribute l =
  List.filter_map (fun p ->
    match get_property_attribute l p with
    | Default_check -> None
    | a -> Some a)
    [Noalloc]

let get_poll_attribute l =
  let attr = find_attribute is_poll_attribute l in
  parse_poll_attribute attr

let get_loop_attribute l =
  let attr = find_attribute is_loop_attribute l in
  parse_loop_attribute attr

let check_local_inline loc attr =
  match attr.local, attr.inline with
  | Always_local, (Always_inline | Available_inline | Unroll _) ->
      Location.prerr_warning loc
        (Warnings.Duplicated_attribute "local/inline")
  | _ ->
      ()

let check_poll_inline loc attr =
  match attr.poll, attr.inline with
  | Error_poll, (Always_inline | Available_inline | Unroll _) ->
      Location.prerr_warning loc
        (Warnings.Inlining_impossible
          "[@poll error] is incompatible with inlining")
  | _ ->
      ()

let check_poll_local loc attr =
  match attr.poll, attr.local with
  | Error_poll, Always_local ->
      Location.prerr_warning loc
        (Warnings.Inlining_impossible
          "[@poll error] is incompatible with local function optimization")
  | _ ->
      ()

let lfunction_with_attr ~attr
  { kind; params; return; body; attr=_; loc; mode; region } =
  lfunction ~kind ~params ~return ~body ~attr ~loc ~mode ~region

let add_inline_attribute expr loc attributes =
  match expr with
  | Lfunction({ attr = { stub = false } as attr } as funct) ->
    begin match get_inline_attribute attributes with
      | Default_inline -> expr
      | (Always_inline | Available_inline | Never_inline | Unroll _)
          as inline ->
        begin match attr.inline with
          | Default_inline -> ()
          | Always_inline | Available_inline | Never_inline | Unroll _ ->
            Location.prerr_warning loc
              (Warnings.Duplicated_attribute "inline")
        end;
        let attr = { attr with inline } in
        check_local_inline loc attr;
        check_poll_inline loc attr;
        lfunction_with_attr ~attr funct
    end
  | _ -> expr

let add_specialise_attribute expr loc attributes =
  match expr with
  | Lfunction({ attr = { stub = false } as attr } as funct) ->
    begin match get_specialise_attribute attributes with
    | Default_specialise -> expr
    | (Always_specialise | Never_specialise) as specialise ->
      begin match attr.specialise with
      | Default_specialise -> ()
      | Always_specialise | Never_specialise ->
          Location.prerr_warning loc
            (Warnings.Duplicated_attribute "specialise")
      end;
      let attr = { attr with specialise } in
      lfunction_with_attr ~attr funct
    end
  | _ -> expr

let add_local_attribute expr loc attributes =
  match expr with
  | Lfunction({ attr = { stub = false } as attr } as funct) ->
    begin match get_local_attribute attributes with
    | Default_local -> expr
    | (Always_local | Never_local) as local ->
      begin match attr.local with
      | Default_local -> ()
      | Always_local | Never_local ->
          Location.prerr_warning loc
            (Warnings.Duplicated_attribute "local")
      end;
      let attr = { attr with local } in
      check_local_inline loc attr;
      check_poll_local loc attr;
      lfunction_with_attr ~attr funct
    end
  | _ -> expr

let add_check_attribute expr loc attributes =
  let to_string = function
    | Noalloc -> "noalloc"
  in
  let to_string = function
    | Assert p -> to_string p
    | Assume p -> Printf.sprintf "%s assume" (to_string p)
    | Default_check -> assert false
  in
  match expr, get_check_attribute attributes with
  | expr, [] -> expr
  | Lfunction({ attr = { stub = false } as attr } as funct), [check] ->
      begin match attr.check with
      | Default_check -> ()
      | Assert Noalloc | Assume Noalloc ->
          Location.prerr_warning loc
            (Warnings.Duplicated_attribute (to_string check))
      end;
      let attr = { attr with check } in
      lfunction_with_attr ~attr funct
  | expr, [check] ->
      Location.prerr_warning loc
        (Warnings.Misplaced_attribute (to_string check));
      expr
  | expr, a::b::_ ->
    Location.prerr_warning loc
      (Warnings.Duplicated_attribute
         (Printf.sprintf "%s/%s"(to_string a) (to_string b)));
    expr

let add_loop_attribute expr loc attributes =
  match expr with
  | Lfunction({ attr = { stub = false } as attr } as funct) ->
    begin match get_loop_attribute attributes with
    | Default_loop -> expr
    | (Always_loop | Never_loop) as loop ->
      begin match attr.loop with
      | Default_loop -> ()
      | Always_loop | Never_loop ->
          Location.prerr_warning loc
            (Warnings.Duplicated_attribute "loop")
      end;
      let attr = { attr with loop } in
      lfunction_with_attr ~attr funct
    end
  | _ -> expr

let add_tmc_attribute expr loc attributes =
  match expr with
  | Lfunction funct ->
     let attr = find_attribute is_tmc_attribute attributes in
     begin match attr with
     | None -> expr
     | Some _ ->
        if funct.attr.tmc_candidate then
            Location.prerr_warning loc
              (Warnings.Duplicated_attribute "tail_mod_cons");
        let attr = { funct.attr with tmc_candidate = true } in
        lfunction_with_attr ~attr funct
     end
  | _ -> expr

let add_poll_attribute expr loc attributes =
  match expr, get_poll_attribute attributes with
  | expr, Default_poll -> expr
  | Lfunction({ attr = { stub = false } as attr } as funct), poll ->
      begin match attr.poll with
      | Default_poll -> ()
      | Error_poll ->
          Location.prerr_warning loc
            (Warnings.Duplicated_attribute "error_poll")
      end;
      let attr = { attr with poll } in
      check_poll_inline loc attr;
      check_poll_local loc attr;
      let attr = { attr with inline = Never_inline; local = Never_local } in
      lfunction_with_attr ~attr funct
  | expr, Error_poll ->
      Location.prerr_warning loc
        (Warnings.Misplaced_attribute "error_poll");
      expr

(* Get the [@inlined] attribute payload (or default if not present). *)
let get_inlined_attribute e =
  let attr = find_attribute is_inlined_attribute e.exp_attributes in
  parse_inlined_attribute attr

let get_inlined_attribute_on_module e =
  let rec get mod_expr =
    let attr = find_attribute is_inlined_attribute mod_expr.mod_attributes in
    let attr = parse_inlined_attribute attr in
    let attr =
      match mod_expr.Typedtree.mod_desc with
      | Tmod_constraint (me, _, _, _) ->
        let inner_attr = get me in
        begin match attr with
        | Always_inlined | Hint_inlined | Never_inlined | Unroll _ -> attr
        | Default_inlined -> inner_attr
        end
      | _ -> attr
    in
    attr
  in
  get e

let get_specialised_attribute e =
  let attr = find_attribute is_specialised_attribute e.exp_attributes in
  parse_specialise_attribute attr

let get_tailcall_attribute e =
  let attr = find_attribute is_tailcall_attribute e.exp_attributes in
  match attr with
  | None -> Default_tailcall
  | Some {Parsetree.attr_name = {txt; loc}; attr_payload = payload} ->
    match get_optional_payload get_bool_from_exp payload with
    | Ok (None | Some true) -> Tailcall_expectation true
    | Ok (Some false) -> Tailcall_expectation false
    | Error () ->
        let msg = "Only an optional boolean literal is supported." in
        Location.prerr_warning loc (Warnings.Attribute_payload (txt, msg));
        Default_tailcall

let add_function_attributes lam loc attr =
  let lam =
    add_inline_attribute lam loc attr
  in
  let lam =
    add_specialise_attribute lam loc attr
  in
  let lam =
    add_local_attribute lam loc attr
  in
  let lam =
    add_check_attribute lam loc attr
  in
  let lam =
    add_loop_attribute lam loc attr
  in
  let lam =
    add_tmc_attribute lam loc attr
  in
  let lam =
    (* last because poll overrides inline and local *)
    add_poll_attribute lam loc attr
  in
  lam<|MERGE_RESOLUTION|>--- conflicted
+++ resolved
@@ -46,12 +46,9 @@
 
 let is_poll_attribute =
   [ ["poll"; "ocaml.poll"], true ]
-<<<<<<< HEAD
-=======
 
 let is_loop_attribute =
   [ ["loop"; "ocaml.loop"], true ]
->>>>>>> 06c189a4
 
 let find_attribute p attributes =
   let inline_attribute = Builtin_attributes.filter_attributes p attributes in
