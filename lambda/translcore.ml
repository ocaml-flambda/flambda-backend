(**************************************************************************)
(*                                                                        *)
(*                                 OCaml                                  *)
(*                                                                        *)
(*             Xavier Leroy, projet Cristal, INRIA Rocquencourt           *)
(*                                                                        *)
(*   Copyright 1996 Institut National de Recherche en Informatique et     *)
(*     en Automatique.                                                    *)
(*                                                                        *)
(*   All rights reserved.  This file is distributed under the terms of    *)
(*   the GNU Lesser General Public License version 2.1, with the          *)
(*   special exception on linking described in the file LICENSE.          *)
(*                                                                        *)
(**************************************************************************)

(* Translation from typed abstract syntax to lambda terms,
   for the core language *)

open Misc
open Asttypes
open Primitive
open Types
open Typedtree
open Typeopt
open Lambda
open Translmode
open Debuginfo.Scoped_location

type error =
    Free_super_var
  | Unreachable_reached
  | Bad_probe_layout of Ident.t
  | Unknown_probe_layout of Ident.t
  | Illegal_void_record_field
  | Illegal_product_record_field of Jkind.Sort.Const.t
  | Void_sort of type_expr
  | Unboxed_vector_in_array_comprehension
  | Unboxed_product_in_array_comprehension

exception Error of Location.t * error

let use_dup_for_constant_mutable_arrays_bigger_than = 4

(* CR layouts v7: In the places where this is used, we will want to allow
   float#, but not void yet (e.g., the left of a semicolon and loop bodies).  we
   still default to value before checking for void, to allow for sort variables
   arising in situations like

     let foo () = raise Foo; ()

   When this sanity check is removed, consider whether we are still defaulting
   appropriately.
*)
let sort_must_not_be_void loc ty sort =
  if Jkind.Sort.Const.(equal void sort) then raise (Error (loc, Void_sort ty))

let layout_exp sort e = layout e.exp_env e.exp_loc sort e.exp_type
let layout_pat sort p = layout p.pat_env p.pat_loc sort p.pat_type

let check_record_field_sort loc : Jkind.Sort.Const.t -> _ = function
<<<<<<< HEAD
  | Base (Value | Float64 | Float32 | Bits32 | Bits64 |
          Vec128 | Vec256 | Vec512 | Word) -> ()
=======
  | Base (Value | Float64 | Float32 | Bits32 | Bits64 | Vec128 | Word)
  | Product _ -> ()
>>>>>>> a9457e87
  | Base Void -> raise (Error (loc, Illegal_void_record_field))

(* Forward declaration -- to be filled in by Translmod.transl_module *)
let transl_module =
  ref((fun ~scopes:_ _cc _rootpath _modl -> assert false) :
      scopes:scopes -> module_coercion -> Longident.t option ->
      module_expr -> lambda)

let transl_object =
  ref (fun ~scopes:_ _id _s _cl -> assert false :
       scopes:scopes -> Ident.t -> string list -> class_expr -> lambda)

(* Probe handlers are generated from %probe as closed functions
   during transl_exp and immediately lifted to top level. *)
let probe_handlers = ref []
let clear_probe_handlers () = probe_handlers := []
let declare_probe_handlers lam =
  List.fold_left (fun acc (funcid, func_duid, func) ->
      Llet(Strict, Lambda.layout_function, funcid, func_duid, func, acc))
    lam
    !probe_handlers

(* Compile an exception/extension definition *)

let prim_fresh_oo_id =
  Pccall
    (Lambda.simple_prim_on_values ~name:"caml_fresh_oo_id" ~arity:1 ~alloc:false)

let transl_extension_constructor ~scopes env path ext =
  let path =
    Printtyp.wrap_printing_env env ~error:true (fun () ->
      Option.map (Printtyp.rewrite_double_underscore_longidents env) path)
  in
  let name =
    match path with
    | None -> Ident.name ext.ext_id
    | Some path -> Format.asprintf "%a" Pprintast.longident path
  in
  let loc = of_location ~scopes ext.ext_loc in
  match ext.ext_kind with
    Text_decl _ ->
      (* Extension constructors are currently always Alloc_heap.
         They could be Alloc_local, but that would require changes
         to pattern typing, as patterns can close over them. *)
      Lprim (Pmakeblock (Obj.object_tag, Immutable_unique, None, alloc_heap),
        [Lconst (Const_base (Const_string (name, ext.ext_loc, None)));
         Lprim (prim_fresh_oo_id, [Lconst (const_int 0)], loc)],
        loc)
  | Text_rebind(path, _lid) ->
      transl_extension_path loc env path

(* To propagate structured constants *)

exception Not_constant

let extract_constant = function
    Lconst sc -> sc
  | _ -> raise Not_constant

let extract_float = function
    Const_base(Const_float f) -> f
  | _ -> fatal_error "Translcore.extract_float"

let transl_apply_position position =
  match position with
  | Default -> Rc_normal
  | Nontail -> Rc_nontail
  | Tail ->
    if Config.stack_allocation then Rc_close_at_apply
    else Rc_normal

let maybe_region get_layout lam =
  let rec remove_tail_markers_and_exclave = function
    | Lapply ({ap_region_close = Rc_close_at_apply} as ap) ->
       Lapply ({ap with ap_region_close = Rc_normal})
    | Lsend (k, lmet, lobj, largs, Rc_close_at_apply, mode, loc, layout) ->
       Lsend (k, lmet, lobj, largs, Rc_normal, mode, loc, layout)
    | Lregion _ as lam -> lam
    | Lexclave lam -> lam
    | lam ->
       Lambda.shallow_map ~tail:remove_tail_markers_and_exclave ~non_tail:Fun.id lam
  in
  if not Config.stack_allocation then lam
  else if may_allocate_in_region lam then Lregion (lam, get_layout ())
  else remove_tail_markers_and_exclave lam

let maybe_region_layout layout lam =
  maybe_region (fun () -> layout) lam

let maybe_region_exp sort exp lam =
  maybe_region (fun () -> layout_exp sort exp) lam

let is_alloc_heap = function Alloc_heap -> true | Alloc_local -> false

(* In cases where we're careful to preserve syntactic arity, we disable
   the arity fusion attempted by simplif.ml *)
let function_attribute_disallowing_arity_fusion =
  { default_function_attribute with may_fuse_arity = false }

(** [curried_function_kind p] checks the well-formedness of the list and returns
  the corresponding [curried_function_kind]. *)
let curried_function_kind
    : (function_curry * Mode.Alloc.l) list
      -> return_mode:locality_mode
      -> mode:locality_mode
      -> curried_function_kind
  =
  let rec loop params ~return_mode ~mode ~running_count
      ~found_local_already
    =
    match params with
    | [] -> Misc.fatal_error "Expected to find [Final_arg] at end of list"
    | [ Final_arg, final_arg_mode ] ->
        let nlocal =
          if running_count = 0
             && is_alloc_heap return_mode
             && is_alloc_heap mode
             && is_alloc_heap (transl_alloc_mode_l final_arg_mode)
          then 0
          else running_count + 1
        in
        { nlocal }
    | (Final_arg, _) :: _ -> Misc.fatal_error "Found [Final_arg] too early"
    | (More_args { partial_mode }, _) :: params ->
        match transl_alloc_mode_l partial_mode with
        | Alloc_heap when not found_local_already ->
            loop params ~return_mode ~mode
              ~running_count:0 ~found_local_already
        | Alloc_local ->
            loop params ~return_mode ~mode
              ~running_count:(running_count + 1) ~found_local_already:true
        | Alloc_heap ->
            Misc.fatal_error
              "A function argument with a Global partial_mode unexpectedly \
              found following a function argument with a Local partial_mode"
  in
  fun params ~return_mode ~mode ->
    loop params ~return_mode ~mode ~running_count:0
      ~found_local_already:false

(* Insertion of debugging events *)

let event_before ~scopes exp lam =
  Translprim.event_before (of_location ~scopes exp.exp_loc) exp lam

let event_after ~scopes exp lam =
  Translprim.event_after (of_location ~scopes exp.exp_loc) exp lam

let event_function ~scopes exp lam =
  if !Clflags.debug && not !Clflags.native_code then
    let repr = Some (ref 0) in
    let (info, body) = lam repr in
    (info,
     Levent(body, {lev_loc = of_location ~scopes exp.exp_loc;
                   lev_kind = Lev_function;
                   lev_repr = repr;
                   lev_env = exp.exp_env}))
  else
    lam None

(* Assertions *)

let assert_failed loc ~scopes exp =
  let slot =
    transl_extension_path Loc_unknown
      (Lazy.force Env.initial) Predef.path_assert_failure
  in
  let (fname, line, char) =
    Location.get_pos_info loc.Location.loc_start
  in
  let loc = of_location ~scopes exp.exp_loc in
  Lprim(Praise Raise_regular, [event_after ~scopes exp
    (Lprim(Pmakeblock(0, Immutable, None, alloc_heap),
          [slot;
           Lconst(Const_block(0,
              [Const_base(Const_string (fname, exp.exp_loc, None));
               Const_base(Const_int line);
               Const_base(Const_int char)]))], loc))], loc)

type fusable_function =
  { params : function_param list
  ; body : function_body
  ; return_sort : Jkind.Sort.Const.t
  ; return_mode : locality_mode
  ; region : bool
  }

(* [fuse_method_arity] is what ensures that a n-ary method is compiled as a
   (n+1)-ary function, where the first parameter is self. It fuses together the
   self and method parameters.

   Input:  fun self -> fun method_param_1 ... method_param_n -> body
   Output: fun self method_param_1 ... method_param_n -> body

   It detects whether the AST is a method by the presence of [Texp_poly] on the
   inner function. This is only ever added to methods.
*)
let fuse_method_arity (parent : fusable_function) : fusable_function =
  match parent with
  | { params = [ self_param ];
      return_mode = Alloc_heap;
      body =
        Tfunction_body { exp_desc = Texp_function method_; exp_extra; }
    }
    when
      List.exists
        (function (Texp_poly _, _, _) -> true | _ -> false)
        exp_extra
    ->
      begin match transl_alloc_mode method_.alloc_mode with
      | Alloc_heap -> ()
      | Alloc_local ->
          (* If we support locally-allocated objects, we'll also have to
             pass the new mode back to the caller.
          *)
          Misc.fatal_error "Locally-allocated method body!"
      end;
      let self_param =
        { self_param
          with fp_curry = More_args
            { partial_mode =
              Mode.Alloc.disallow_right Mode.Alloc.legacy }
        }
      in
      let return_sort = Jkind.Sort.default_for_transl_and_get method_.ret_sort in
      { params = self_param :: method_.params;
        body = method_.body;
        return_mode = transl_alloc_mode_l method_.ret_mode;
        return_sort;
        region = true;
      }
  | _ -> parent

(* Translation of expressions *)

let rec iter_exn_names f pat =
  match pat.pat_desc with
  | Tpat_var (id, _, _, _) -> f id
  | Tpat_alias (p, id, _, _, _, _) ->
      f id;
      iter_exn_names f p
  | _ -> ()

let transl_ident loc env ty path desc kind =
  match desc.val_kind, kind with
  | Val_prim p, Id_prim (poly_mode, poly_sort) ->
      Translprim.transl_primitive loc p env ty ~poly_mode ~poly_sort (Some path)
  | Val_anc _, Id_value ->
      raise(Error(to_location loc, Free_super_var))
  | (Val_reg | Val_self _), Id_value ->
      transl_value_path loc env path
  |  _ -> fatal_error "Translcore.transl_exp: bad Texp_ident"

let can_apply_primitive p pmode pos args =
  let is_omitted = function
    | Arg _ -> false
    | Omitted _ -> true
  in
  if List.exists (fun (_, arg) -> is_omitted arg) args then false
  else begin
    let nargs = List.length args in
    if nargs = p.prim_arity then true
    else if nargs < p.prim_arity then false
    else if pos <> Typedtree.Tail then true
    else begin
      let return_mode = Ctype.prim_mode pmode p.prim_native_repr_res in
      is_heap_mode (transl_locality_mode_l return_mode)
    end
  end

let zero_alloc_of_application
      ~num_args (annotation : Zero_alloc.assume option) funct =
  match annotation, funct.exp_desc with
  | Some assume, _ ->
    (* The user wrote a zero_alloc attribute on the application - keep it. *)
    Builtin_attributes.assume_zero_alloc ~inferred:false assume
  | None, Texp_ident (_, _, { val_zero_alloc; _ }, _, _) ->
    (* We assume the call is zero_alloc if the function is known to be
       zero_alloc. If the function is zero_alloc opt, then we need to be sure
       that the opt checks were run to license this assumption. We judge
       whether the opt checks were run based on the argument to the
       [-zero-alloc-check] command line flag. *)
    let use_opt =
      match !Clflags.zero_alloc_check with
      | Check_default | No_check -> false
      | Check_all | Check_opt_only -> true
    in
    begin match Zero_alloc.get val_zero_alloc with
    | Check c when c.arity = num_args && (use_opt || not c.opt) ->
      let assume : Zero_alloc.assume =
        { strict = c.strict;
          never_returns_normally = false;
          never_raises = false;
          arity = c.arity;
          loc = c.loc }
      in
      Builtin_attributes.assume_zero_alloc ~inferred:true assume
    | Check _ | Default_zero_alloc | Ignore_assert_all | Assume _ ->
      Zero_alloc_utils.Assume_info.none
    end
  | None, _ -> Zero_alloc_utils.Assume_info.none

let rec transl_exp ~scopes sort e =
  transl_exp1 ~scopes ~in_new_scope:false sort e

(* ~in_new_scope tracks whether we just opened a new scope.

   When we just opened a new scope, we avoid introducing an extraneous anonymous
   function scope and instead inherit the new scope. E.g., [let f x = ...] is
   parsed as a let-bound Pexp_function node [let f = fun x -> ...].
   We give it f's scope.
*)
and transl_exp1 ~scopes ~in_new_scope sort e =
  let eval_once =
    (* Whether classes for immediate objects must be cached *)
    match e.exp_desc with
      Texp_function _ | Texp_for _ | Texp_while _ -> false
    | _ -> true
  in
  if eval_once then transl_exp0 ~scopes ~in_new_scope sort e else
  Translobj.oo_wrap e.exp_env true (transl_exp0 ~scopes ~in_new_scope sort) e

and transl_exp0 ~in_new_scope ~scopes sort e =
  match e.exp_desc with
  | Texp_ident(path, _, desc, kind, _) ->
      transl_ident (of_location ~scopes e.exp_loc)
        e.exp_env e.exp_type path desc kind
  | Texp_constant cst -> Lconst (Const_base cst)
  | Texp_let(rec_flag, pat_expr_list, body) ->
      let return_layout = layout_exp sort body in
      transl_let ~scopes ~return_layout rec_flag pat_expr_list
        (event_before ~scopes body (transl_exp ~scopes sort body))
  | Texp_function { params; body; ret_sort; ret_mode; alloc_mode;
                    zero_alloc } ->
      let ret_sort = Jkind.Sort.default_for_transl_and_get ret_sort in
      transl_function ~in_new_scope ~scopes e params body
        ~alloc_mode ~ret_mode ~ret_sort ~region:true ~zero_alloc
  | Texp_apply({ exp_desc = Texp_ident(path, _, {val_kind = Val_prim p},
                                       Id_prim (pmode, psort), _);
                 exp_type = prim_type; } as funct,
               oargs, pos, ap_mode, zero_alloc)
    when can_apply_primitive p pmode pos oargs ->
      let rec cut_args prim_repr oargs =
        match prim_repr, oargs with
        | [], _ -> [], oargs
        | _, [] -> failwith "Translcore cut_args"
        | ((_, arg_repr) :: prim_repr), ((_, Arg (x, _)) :: oargs) ->
          let arg_exps, extra_args = cut_args prim_repr oargs in
          let arg_sort =
              Translprim.sort_of_native_repr arg_repr ~poly_sort:psort
          in
          (x, arg_sort) :: arg_exps, extra_args
        | _, ((_, Omitted _) :: _) -> assert false
      in
      let arg_exps, extra_args = cut_args p.prim_native_repr_args oargs in
      let args = transl_list ~scopes arg_exps in
      let prim_exp = if extra_args = [] then Some e else None in
      let position =
        if extra_args = [] then transl_apply_position pos
        else Rc_normal
      in
      let assume_zero_alloc =
        match zero_alloc with
        | None -> Zero_alloc_utils.Assume_info.none
        | Some assume -> Builtin_attributes.assume_zero_alloc ~inferred:false assume
      in
      let stack =
        List.exists (function (Texp_stack, _, _) -> true | _ -> false) e.exp_extra
      in
      let lam =
        let loc =
          map_scopes (update_assume_zero_alloc ~assume_zero_alloc)
            (of_location ~scopes e.exp_loc)
        in
        Translprim.transl_primitive_application
          loc p e.exp_env prim_type
          ~poly_mode:pmode ~poly_sort:psort ~stack
          path prim_exp args (List.map fst arg_exps) position
      in
      if extra_args = [] then lam
      else begin
        let tailcall = Translattribute.get_tailcall_attribute funct in
        let inlined = Translattribute.get_inlined_attribute funct in
        let specialised = Translattribute.get_specialised_attribute funct in
        let position = transl_apply_position pos in
        let mode = transl_locality_mode_l ap_mode in
        let result_layout = layout_exp sort e in
        event_after ~scopes e
          (transl_apply ~scopes ~tailcall ~inlined ~specialised
             ~assume_zero_alloc
             ~position ~mode
             ~result_layout lam extra_args (of_location ~scopes e.exp_loc))
      end
  | Texp_apply(funct, oargs, position, ap_mode, zero_alloc)
    ->
      let tailcall = Translattribute.get_tailcall_attribute funct in
      let inlined = Translattribute.get_inlined_attribute funct in
      let specialised = Translattribute.get_specialised_attribute funct in
      let result_layout = layout_exp sort e in
      let position = transl_apply_position position in
      let mode = transl_locality_mode_l ap_mode in
      let assume_zero_alloc =
        zero_alloc_of_application ~num_args:(List.length oargs) zero_alloc funct
      in
      event_after ~scopes e
        (transl_apply ~scopes ~tailcall ~inlined ~specialised
           ~assume_zero_alloc
           ~result_layout
           ~position ~mode (transl_exp ~scopes Jkind.Sort.Const.for_function funct)
           oargs (of_location ~scopes e.exp_loc))
  | Texp_match(arg, arg_sort, pat_expr_list, partial) ->
      let arg_sort = Jkind.Sort.default_for_transl_and_get arg_sort in
      transl_match ~scopes ~arg_sort ~return_sort:sort e arg pat_expr_list
        partial
  | Texp_try(body, pat_expr_list) ->
      let id, id_duid = Typecore.name_cases "exn" pat_expr_list in
      let return_layout = layout_exp sort e in
      Ltrywith(transl_exp ~scopes sort body, id, id_duid,
               Matching.for_trywith ~scopes ~return_layout e.exp_loc (Lvar id)
                 (transl_cases_try ~scopes sort pat_expr_list),
               return_layout)
  | Texp_tuple (el, alloc_mode) ->
      let ll, shape =
        transl_value_list_with_shape ~scopes
          (List.map (fun (_, a) -> (a, Jkind.Sort.Const.for_tuple_element)) el)
      in
      begin try
        Lconst(Const_block(0, List.map extract_constant ll))
      with Not_constant ->
        Lprim(Pmakeblock(0, Immutable, Some shape,
                         transl_alloc_mode alloc_mode),
              ll,
              (of_location ~scopes e.exp_loc))
      end
  | Texp_unboxed_tuple el ->
      let el =
        List.map (fun (l, e, s) ->
            (l, e, Jkind.Sort.default_for_transl_and_get s)) el
      in
      let shape = List.map (fun (_, e, s) -> layout_exp s e) el in
      let ll = List.map (fun (_, e, s) -> transl_exp ~scopes s e) el in
      Lprim(Pmake_unboxed_product shape,
            ll,
            of_location ~scopes e.exp_loc)
  | Texp_construct(_, cstr, args, alloc_mode) ->
      let args_with_sorts =
        List.map2 (fun { ca_sort } e -> e, ca_sort) cstr.cstr_args args
      in
      let ll =
        List.map (fun (e, sort) -> transl_exp ~scopes sort e) args_with_sorts
      in
      if cstr.cstr_inlined <> None then begin match ll with
        | [x] -> x
        | _ -> assert false
      end else begin match cstr.cstr_tag, cstr.cstr_repr with
      | Null, Variant_with_null -> Lconst Const_null
      | Null, (Variant_boxed _ | Variant_unboxed | Variant_extensible) ->
        assert false
      | Ordinary {runtime_tag}, _ when cstr.cstr_constant ->
          assert (args_with_sorts = []);
          (* CR layouts v5: This could have void args, but for now we've ruled
             that out by checking that the sort list is empty *)
          Lconst(const_int runtime_tag)
      | Ordinary _, (Variant_unboxed | Variant_with_null) ->
          (match ll with [v] -> v | _ -> assert false)
      | Ordinary {runtime_tag}, Variant_boxed _ ->
          let constant =
            match List.map extract_constant ll with
            | exception Not_constant -> None
            | constants -> (
              match cstr.cstr_shape with
              | Constructor_mixed shape ->
                  if !Clflags.native_code then
                    let shape =
                      Lambda.transl_mixed_product_shape
                        ~get_value_kind:(fun _i -> Lambda.generic_value)
                        shape
                    in
                    Some (Const_mixed_block(runtime_tag, shape, constants))
                  else
                    (* CR layouts v5.9: Structured constants for mixed blocks should
                       be supported in bytecode. See symtable.ml for the difficulty.
                    *)
                    None
              | Constructor_uniform_value ->
                  Some (Const_block(runtime_tag, constants)))
          in
          begin match constant with
          | Some constant -> Lconst constant
          | None ->
              let alloc_mode = transl_alloc_mode (Option.get alloc_mode) in
              let makeblock =
                match cstr.cstr_shape with
                | Constructor_uniform_value ->
                    let shape =
                      List.map (fun (e, sort) ->
                          Lambda.must_be_value (layout_exp sort e))
                        args_with_sorts
                    in
                    Pmakeblock(runtime_tag, Immutable, Some shape, alloc_mode)
                | Constructor_mixed shape ->
                    let shape =
                      Lambda.transl_mixed_product_shape
                        ~get_value_kind:(fun _i -> Lambda.generic_value)
                        shape
                    in
                    Pmakemixedblock(runtime_tag, Immutable, shape, alloc_mode)
              in
              Lprim (makeblock, ll, of_location ~scopes e.exp_loc)
          end
      | Extension path, Variant_extensible ->
          let lam = transl_extension_path
                      (of_location ~scopes e.exp_loc) e.exp_env path in
          if cstr.cstr_constant
          then (
            assert (args_with_sorts = []);
            (* CR layouts v5: This could have void args, but for now we've ruled
               that out by checking that the sort list is empty *)
            lam)
          else
            let alloc_mode = transl_alloc_mode (Option.get alloc_mode) in
            (* CR mshinwell: why are we using generic_value and not an immediate
               value kind for the poly variant hash? *)
            let makeblock =
              match cstr.cstr_shape with
              | Constructor_uniform_value ->
                  let shape =
                    List.map (fun (e, sort) ->
                        Lambda.must_be_value (layout_exp sort e))
                      args_with_sorts
                  in
                  Pmakeblock(0, Immutable, Some (Lambda.generic_value :: shape),
                            alloc_mode)
              | Constructor_mixed shape ->
                  let shape =
                    Lambda.transl_mixed_product_shape
                      ~get_value_kind:(fun _i -> Lambda.generic_value)
                      shape
                  in
                  let shape =
                    (* This corresponds to the poly variant hash.  This will
                       always stay in the same place because the reordering
                       sorting is stable and immediates are always put in the
                       value prefix of a mixed block. *)
                    Array.append [| Lambda.Value Lambda.generic_value |] shape
                  in
                  Pmakemixedblock(0, Immutable, shape, alloc_mode)
            in
            Lprim (makeblock, lam :: ll, of_location ~scopes e.exp_loc)
      | Extension _, (Variant_boxed _ | Variant_unboxed | Variant_with_null)
      | Ordinary _, Variant_extensible -> assert false
      end
  | Texp_extension_constructor (_, path) ->
      transl_extension_path (of_location ~scopes e.exp_loc) e.exp_env path
  | Texp_variant(l, arg) ->
      let tag = Btype.hash_variant l in
      begin match arg with
        None -> Lconst(const_int tag)
      | Some (arg, alloc_mode) ->
          let lam = transl_exp ~scopes Jkind.Sort.Const.for_poly_variant arg in
          try
            Lconst(Const_block(0, [const_int tag;
                                   extract_constant lam]))
          with Not_constant ->
            Lprim(Pmakeblock(0, Immutable, None,
                             transl_alloc_mode alloc_mode),
                  [Lconst(const_int tag); lam],
                  of_location ~scopes e.exp_loc)
      end
  | Texp_record {fields; representation; extended_expression; alloc_mode} ->
      transl_record ~scopes e.exp_loc e.exp_env
        (Option.map transl_alloc_mode alloc_mode)
        fields representation extended_expression
  | Texp_record_unboxed_product
        {fields; representation; extended_expression } ->
      transl_record_unboxed_product ~scopes e.exp_loc e.exp_env
        fields representation extended_expression
  | Texp_field(arg, arg_sort, id, lbl, float, ubr) ->
      let arg_sort = Jkind.Sort.default_for_transl_and_get arg_sort in
      let targ = transl_exp ~scopes arg_sort arg in
      let sem =
        if Types.is_mutable lbl.lbl_mut then Reads_vary else Reads_agree
      in
      let sem = add_barrier_to_read (transl_unique_barrier ubr) sem in
      check_record_field_sort id.loc lbl.lbl_sort;
      begin match lbl.lbl_repres with
          Record_boxed _
        | Record_inlined (_, Constructor_uniform_value, Variant_boxed _) ->
          let ptr_or_imm, _ = maybe_pointer e in
          Lprim (Pfield (lbl.lbl_pos, ptr_or_imm, sem), [targ],
                 of_location ~scopes e.exp_loc)
        | Record_unboxed | Record_inlined (_, _, Variant_unboxed) -> targ
        | Record_float ->
          let alloc_mode =
            match float with
            | Boxing (alloc_mode, _) -> alloc_mode
            | Non_boxing _ -> assert false
          in
          let mode = transl_alloc_mode alloc_mode in
          Lprim (Pfloatfield (lbl.lbl_pos, sem, mode), [targ],
                 of_location ~scopes e.exp_loc)
        | Record_ufloat ->
          Lprim (Pufloatfield (lbl.lbl_pos, sem), [targ],
                 of_location ~scopes e.exp_loc)
        | Record_inlined (_, Constructor_uniform_value, Variant_extensible) ->
          let ptr_or_imm, _ = maybe_pointer e in
          Lprim (Pfield (lbl.lbl_pos + 1, ptr_or_imm, sem), [targ],
                 of_location ~scopes e.exp_loc)
        | Record_inlined (_, Constructor_mixed _, Variant_extensible) ->
            (* CR layouts v5.9: support this *)
            fatal_error
              "Mixed inlined records not supported for extensible variants"
        | Record_inlined (_, Constructor_mixed shape, Variant_boxed _)
        | Record_mixed shape ->
          let shape =
            Lambda.transl_mixed_product_shape_for_read
              ~get_value_kind:(fun i ->
                if i <> lbl.lbl_num then Lambda.generic_value
                else
                  let pointerness, nullable = maybe_pointer e in
                  let raw_kind = match pointerness with
                    | Pointer -> Pgenval
                    | Immediate -> Pintval
                  in
                  Lambda.{ raw_kind; nullable })
              ~get_mode:(fun i ->
                if i <> lbl.lbl_num then Lambda.alloc_heap
                else
                  match float with
                    | Boxing (mode, _) -> transl_alloc_mode mode
                    | Non_boxing _ ->
                        Misc.fatal_error
                          "expected typechecking to make [float] boxing mode\
                          \ present for float field read")
              shape
          in
          Lprim (Pmixedfield ([lbl.lbl_pos], shape, sem), [targ],
                  of_location ~scopes e.exp_loc)
        | Record_inlined (_, _, Variant_with_null) -> assert false
      end
  | Texp_unboxed_field(arg, arg_sort, _id, lbl, _) ->
    begin match lbl.lbl_repres with
    | Record_unboxed_product ->
      let lbl_layout l = layout e.exp_env l.lbl_loc l.lbl_sort l.lbl_arg in
      let layouts = Array.to_list (Array.map lbl_layout lbl.lbl_all) in
      let arg_sort = Jkind.Sort.default_for_transl_and_get arg_sort in
      let targ = transl_exp ~scopes arg_sort arg in
      if Array.length lbl.lbl_all == 1 then
        (* erase singleton unboxed records before lambda *)
        targ
      else
        Lprim (Punboxed_product_field (lbl.lbl_num, layouts), [targ],
               of_location ~scopes e.exp_loc)
    end
  | Texp_setfield(arg, arg_mode, id, lbl, newval) ->
      (* CR layouts v2.5: When we allow `any` in record fields and check
         representability on construction, [sort_of_jkind] will be unsafe here.
         Probably we should add a sort to `Texp_setfield` in the typed tree,
         then. *)
      check_record_field_sort id.loc lbl.lbl_sort;
      let mode =
        Assignment (transl_modify_mode arg_mode)
      in
      let access =
        match lbl.lbl_repres with
          Record_boxed _
        | Record_inlined (_, Constructor_uniform_value, Variant_boxed _) ->
          let ptr_or_imm, _ = maybe_pointer newval in
          Psetfield(lbl.lbl_pos, ptr_or_imm, mode)
        | Record_unboxed | Record_inlined (_, _, Variant_unboxed) ->
          assert false
        | Record_float -> Psetfloatfield (lbl.lbl_pos, mode)
        | Record_ufloat -> Psetufloatfield (lbl.lbl_pos, mode)
        | Record_inlined (_, Constructor_uniform_value, Variant_extensible) ->
          let ptr_or_imm, _ = maybe_pointer newval in
          Psetfield (lbl.lbl_pos + 1, ptr_or_imm, mode)
        | Record_inlined (_, Constructor_mixed _, Variant_extensible) ->
            (* CR layouts v5.9: support this *)
            fatal_error
              "Mixed inlined records not supported for extensible variants"
        | Record_inlined (_, Constructor_mixed shape, Variant_boxed _)
        | Record_mixed shape ->
          let shape =
            Lambda.transl_mixed_product_shape
              ~get_value_kind:(fun i ->
                if i <> lbl.lbl_num then Lambda.generic_value
                else
                  let pointerness, nullable =
                    maybe_pointer newval
                  in
                  let raw_kind = match pointerness with
                    | Pointer -> Pgenval
                    | Immediate -> Pintval
                  in
                  Lambda.{ raw_kind; nullable })
              shape
            in
            Psetmixedfield([lbl.lbl_pos], shape, mode)
        | Record_inlined (_, _, Variant_with_null) -> assert false
      in
      let sort_arg =
        (* We know the record is boxed because [@@unboxed] records don't have
           mutable fields, and this is double checked by the assert in [access]
           above. *)
        Jkind.Sort.Const.for_boxed_record
      in
      Lprim(access, [transl_exp ~scopes sort_arg arg;
                     transl_exp ~scopes lbl.lbl_sort newval],
            of_location ~scopes e.exp_loc)
  | Texp_array (amut, element_sort, expr_list, alloc_mode) ->
      let mode = transl_alloc_mode alloc_mode in
      let element_sort = Jkind.Sort.default_for_transl_and_get element_sort in
      let kind = array_kind e element_sort in
      let ll =
        transl_list ~scopes
          (List.map (fun e -> (e, element_sort)) expr_list)
      in
      let loc = of_location ~scopes e.exp_loc in
      let makearray mutability =
        Lprim (Pmakearray (kind, mutability, mode), ll, loc)
      in
      let duparray_to_mutable array =
        Lprim (Pduparray (kind, Mutable), [array], loc)
      in
      let imm_array = makearray Immutable in
      let lambda_arr_mut : Lambda.mutable_flag =
        if Types.is_mutable amut then Mutable else Immutable
      in
      begin try
        (* For native code the decision as to which compilation strategy to
           use is made later.  This enables the Flambda passes to lift certain
           kinds of array definitions to symbols. *)
        (* Deactivate constant optimization if array is small enough *)
        if Types.is_mutable amut &&
           List.length ll <= use_dup_for_constant_mutable_arrays_bigger_than
        then begin
          raise Not_constant
        end;
        (* Pduparray only works in Alloc_heap mode *)
        if is_local_mode mode then raise Not_constant;
        begin match List.map extract_constant ll with
        | exception Not_constant
          when kind = Pfloatarray && Types.is_mutable amut ->
            (* We cannot currently lift mutable [Pintarray] arrays safely in
               Flambda because [caml_modify] might be called upon them
               (e.g. from code operating on polymorphic arrays, or functions
               such as [caml_array_blit].
               To avoid having different Lambda code for bytecode/Closure
               vs. Flambda, we always generate [Pduparray] for mutable arrays
               here, and deal with it in [Bytegen] (or in the case of Closure,
               in [Cmmgen], which already has to handle [Pduparray Pmakearray
               Pfloatarray] in the case where the array turned out to be
               inconstant).
               When not [Pfloatarray], the exception propagates to the handler
               below. *)
            duparray_to_mutable imm_array
        | cl ->
            let const =
              if Config.flambda2 then
                imm_array
              else
                match kind with
                | Paddrarray | Pintarray ->
                  Lconst(Const_block(0, cl))
                | Pfloatarray ->
                  Lconst(Const_float_array(List.map extract_float cl))
                | Pgenarray ->
                  raise Not_constant    (* can this really happen? *)
                | Punboxedfloatarray _ | Punboxedintarray _
                | Punboxedvectorarray _
                | Pgcscannableproductarray _ | Pgcignorableproductarray _ ->
                  Misc.fatal_error "Use flambda2 for unboxed arrays"
            in
            if Types.is_mutable amut then duparray_to_mutable const else const
        end
      with Not_constant ->
        makearray lambda_arr_mut
      end
  | Texp_list_comprehension comp ->
      let loc = of_location ~scopes e.exp_loc in
      Transl_list_comprehension.comprehension
        ~transl_exp ~scopes ~loc comp
  | Texp_array_comprehension (_amut, elt_sort, comp) ->
      (* We can ignore mutability here since we've already checked in in the
         type checker; both mutable and immutable arrays are created the same
         way *)
      let loc = of_location ~scopes e.exp_loc in
      let elt_sort = Jkind.Sort.default_for_transl_and_get elt_sort in
      let array_kind = Typeopt.array_kind e elt_sort in
      begin match array_kind with
      | Pgenarray | Paddrarray | Pintarray | Pfloatarray
      | Punboxedfloatarray _ | Punboxedintarray _ -> ()
      | Punboxedvectorarray _ ->
        raise (Error(e.exp_loc, Unboxed_vector_in_array_comprehension))
      | Pgcscannableproductarray _ | Pgcignorableproductarray _ ->
        raise (Error(e.exp_loc, Unboxed_product_in_array_comprehension))
      end;
      Transl_array_comprehension.comprehension
        ~transl_exp ~scopes ~loc ~array_kind comp
  | Texp_ifthenelse(cond, ifso, Some ifnot) ->
      Lifthenelse(transl_exp ~scopes Jkind.Sort.Const.for_predef_value cond,
                  event_before ~scopes ifso (transl_exp ~scopes sort ifso),
                  event_before ~scopes ifnot (transl_exp ~scopes sort ifnot),
                  layout_exp sort e)
  | Texp_ifthenelse(cond, ifso, None) ->
      Lifthenelse(transl_exp ~scopes Jkind.Sort.Const.for_predef_value cond,
                  event_before ~scopes ifso (transl_exp ~scopes sort ifso),
                  lambda_unit,
                  Lambda.layout_unit)
  | Texp_sequence(expr1, sort', expr2) ->
      let sort' = Jkind.Sort.default_for_transl_and_get sort' in
      sort_must_not_be_void expr1.exp_loc expr1.exp_type sort';
      Lsequence(transl_exp ~scopes sort' expr1,
                event_before ~scopes expr2 (transl_exp ~scopes sort expr2))
  | Texp_while {wh_body; wh_body_sort; wh_cond} ->
      let wh_body_sort = Jkind.Sort.default_for_transl_and_get wh_body_sort in
      sort_must_not_be_void wh_body.exp_loc wh_body.exp_type wh_body_sort;
      let cond = transl_exp ~scopes Jkind.Sort.Const.for_predef_value wh_cond in
      let body = transl_exp ~scopes wh_body_sort wh_body in
      Lwhile {
        wh_cond = maybe_region_layout layout_int cond;
        wh_body = event_before ~scopes wh_body
                    (maybe_region_layout layout_unit body);
      }
  | Texp_for {for_id; for_debug_uid; for_from; for_to; for_dir; for_body;
              for_body_sort} ->
      let for_body_sort = Jkind.Sort.default_for_transl_and_get for_body_sort in
      sort_must_not_be_void for_body.exp_loc for_body.exp_type for_body_sort;
      let body = transl_exp ~scopes for_body_sort for_body in
      Lfor {
        for_id;
        for_debug_uid;
        for_loc = of_location ~scopes e.exp_loc;
        for_from = transl_exp ~scopes Jkind.Sort.Const.for_predef_value for_from;
        for_to = transl_exp ~scopes Jkind.Sort.Const.for_predef_value for_to;
        for_dir;
        for_body = event_before ~scopes for_body
                     (maybe_region_layout layout_unit body);
      }
  | Texp_send(expr, met, pos) ->
      let lam =
        let pos = transl_apply_position pos in
        let mode = Lambda.alloc_heap in
        let loc = of_location ~scopes e.exp_loc in
        let layout = layout_exp sort e in
        match met with
        | Tmeth_val id ->
            let obj = transl_exp ~scopes Jkind.Sort.Const.for_object expr in
            Lsend (Self, Lvar id, obj, [], pos, mode, loc, layout)
        | Tmeth_name nm ->
            let obj = transl_exp ~scopes Jkind.Sort.Const.for_object expr in
            let (tag, cache) = Translobj.meth obj nm in
            let kind = if cache = [] then Public else Cached in
            Lsend (kind, tag, obj, cache, pos, mode, loc, layout)
        | Tmeth_ancestor(meth, path_self) ->
            let self = transl_value_path loc e.exp_env path_self in
            Lapply {ap_loc = loc;
                    ap_func = Lvar meth;
                    ap_args = [self];
                    ap_result_layout = layout;
                    ap_mode = mode;
                    ap_region_close = pos;
                    ap_probe = None;
                    ap_tailcall = Default_tailcall;
                    ap_inlined = Default_inlined;
                    ap_specialised = Default_specialise}
      in
      event_after ~scopes e lam
  | Texp_new (cl, {Location.loc=loc}, _, pos) ->
      let loc = of_location ~scopes loc in
      let pos = transl_apply_position pos in
      Lapply{
        ap_loc=loc;
        ap_func=
          Lprim(Pfield (0, Pointer, Reads_vary),
              [transl_class_path loc e.exp_env cl], loc);
        ap_args=[lambda_unit];
        ap_result_layout=layout_exp sort e;
        ap_region_close=pos;
        ap_mode=alloc_heap;
        ap_tailcall=Default_tailcall;
        ap_inlined=Default_inlined;
        ap_specialised=Default_specialise;
        ap_probe=None;
      }
  | Texp_instvar(path_self, path, _) ->
      let loc = of_location ~scopes e.exp_loc in
      let self = transl_value_path loc e.exp_env path_self in
      let var = transl_value_path loc e.exp_env path in
      Lprim(Pfield_computed Reads_vary, [self; var], loc)
  | Texp_setinstvar(path_self, path, _, expr) ->
      let loc = of_location ~scopes e.exp_loc in
      let self = transl_value_path loc e.exp_env path_self in
      let var = transl_value_path loc e.exp_env path in
      transl_setinstvar ~scopes loc self var expr
  | Texp_override(path_self, modifs) ->
      let loc = of_location ~scopes e.exp_loc in
      let self = transl_value_path loc e.exp_env path_self in
      let cpy = Ident.create_local "copy" in
      let cpy_duid = Lambda.debug_uid_none in
      Llet(Strict, Lambda.layout_object, cpy, cpy_duid,
           Lapply{
             ap_loc=Loc_unknown;
             ap_func=Translobj.oo_prim "copy";
             ap_args=[self];
             ap_result_layout=Lambda.layout_object;
             ap_region_close=Rc_normal;
             ap_mode=alloc_heap;
             ap_tailcall=Default_tailcall;
             ap_inlined=Default_inlined;
             ap_specialised=Default_specialise;
             ap_probe=None;
           },
           List.fold_right
             (fun (id, _, expr) rem ->
                Lsequence(transl_setinstvar ~scopes Loc_unknown
                            (Lvar cpy) (Lvar id) expr, rem))
             modifs
             (Lvar cpy))
  | Texp_letmodule(None, loc, Mp_present, modl, body) ->
      let lam = !transl_module ~scopes Tcoerce_none None modl in
      Lsequence(Lprim(Pignore, [lam], of_location ~scopes loc.loc),
                transl_exp ~scopes sort body)
  | Texp_letmodule(Some id, _loc, Mp_present, modl, body) ->
      let defining_expr =
        let mod_scopes = enter_module_definition ~scopes id in
        !transl_module ~scopes:mod_scopes Tcoerce_none None modl
      in
      (* CR sspies: Add a debug uid to [Texp_letmodule] for the binder. *)
      Llet(Strict, Lambda.layout_module, id, Lambda.debug_uid_none,
          defining_expr, transl_exp ~scopes sort body)
  | Texp_letmodule(_, _, Mp_absent, _, body) ->
      transl_exp ~scopes sort body
  | Texp_letexception(cd, body) ->
      Llet(Strict, Lambda.layout_block,
           cd.ext_id,  Lambda.debug_uid_none,
           transl_extension_constructor ~scopes e.exp_env None cd,
           transl_exp ~scopes sort body)
  | Texp_pack modl ->
      !transl_module ~scopes Tcoerce_none None modl
  | Texp_assert ({exp_desc=Texp_construct(_, {cstr_name="false"}, _, _)}, loc) ->
      assert_failed loc ~scopes e
  | Texp_assert (cond, loc) ->
      if !Clflags.noassert
      then lambda_unit
      else begin
        Lifthenelse
          (transl_exp ~scopes Jkind.Sort.Const.for_predef_value cond,
           lambda_unit,
           assert_failed loc ~scopes e,
           Lambda.layout_unit)
      end
  | Texp_lazy e ->
      (* when e needs no computation (constants, identifiers, ...), we
         optimize the translation just as Lazy.lazy_from_val would
         do *)
      begin match Typeopt.classify_lazy_argument e with
      | `Constant_or_function ->
        (* A constant expr (of type <> float if [Config.flat_float_array] is
           true) gets compiled as itself. *)
         transl_exp ~scopes Jkind.Sort.Const.for_lazy_body e
      | `Float_that_cannot_be_shortcut ->
          (* We don't need to wrap with Popaque: this forward
             block will never be shortcutted since it points to a float
             and Config.flat_float_array is true. *)
         Lprim(Pmakelazyblock Forward_tag,
                [transl_exp ~scopes Jkind.Sort.Const.for_lazy_body e],
               of_location ~scopes e.exp_loc)
      | `Identifier `Forward_value ->
         (* CR-someday mshinwell: Consider adding a new primitive
            that expresses the construction of forward_tag blocks.
            We need to use [Popaque] here to prevent unsound
            optimisation in Flambda, but the concept of a mutable
            block doesn't really match what is going on here.  This
            value may subsequently turn into an immediate... *)
         Lprim(Pmakelazyblock Forward_tag,
                [transl_exp ~scopes Jkind.Sort.Const.for_lazy_body e],
                of_location ~scopes e.exp_loc)
      | `Identifier `Other ->
         transl_exp ~scopes Jkind.Sort.Const.for_lazy_body e
      | `Other ->
         (* other cases compile to a lazy block holding a function.  The
            typechecker enforces that e has jkind value.  *)
         let scopes = enter_lazy ~scopes in
         let fn = lfunction ~kind:(Curried {nlocal=0})
                            ~params:[{ name = Ident.create_local "param";
                                       debug_uid = Lambda.debug_uid_none;
                                       layout = Lambda.layout_unit;
                                       attributes = Lambda.default_param_attribute;
                                       mode = alloc_heap}]
                            ~return:Lambda.layout_lazy_contents
                            (* The translation of [e] may be a function, in
                               which case disallowing arity fusion gives a very
                               small performance improvement.
                            *)
                            ~attr:function_attribute_disallowing_arity_fusion
                            ~loc:(of_location ~scopes e.exp_loc)
                            ~mode:alloc_heap
                            ~ret_mode:alloc_heap
                            ~body:(maybe_region_layout
                                     Lambda.layout_lazy_contents
                                     (transl_exp ~scopes Jkind.Sort.Const.for_lazy_body e))
         in
          Lprim(Pmakelazyblock Lazy_tag, [fn],
                of_location ~scopes e.exp_loc)
      end
  | Texp_object (cs, meths) ->
      let cty = cs.cstr_type in
      let cl = Ident.create_local "object" in
      !transl_object ~scopes cl meths
        { cl_desc = Tcl_structure cs;
          cl_loc = e.exp_loc;
          cl_type = Cty_signature cty;
          cl_env = e.exp_env;
          cl_attributes = [];
         }
  | Texp_letop{let_; ands; param; param_debug_uid; param_sort; body; body_sort;
               partial} ->
      let body_sort = Jkind.Sort.default_for_transl_and_get body_sort in
      event_after ~scopes e
        (transl_letop ~scopes e.exp_loc e.exp_env let_ ands
           param param_debug_uid param_sort body body_sort partial)
  | Texp_unreachable ->
      raise (Error (e.exp_loc, Unreachable_reached))
  | Texp_open (od, e) ->
      let pure = pure_module od.open_expr in
      (* this optimization shouldn't be needed because Simplif would
          actually remove the [Llet] when it's not used.
          But since [scan_used_globals] runs before Simplif, we need to
          do it. *)
      begin match od.open_bound_items with
      | [] when pure = Alias -> transl_exp ~scopes sort e
      | _ ->
          let oid = Ident.create_local "open" in
          let oid_duid = Lambda.debug_uid_none in
          let body, _ =
            (* CR layouts v5: Currently we only allow values at the top of a
               module.  When that changes, some adjustments may be needed
               here. *)
            List.fold_left (fun (body, pos) id ->
              Llet(Alias, Lambda.layout_module_field, id,
                   Lambda.debug_uid_none,
                   Lprim(mod_field pos, [Lvar oid],
                         of_location ~scopes od.open_loc), body),
              pos + 1
            ) (transl_exp ~scopes sort e, 0)
              (bound_value_identifiers od.open_bound_items)
          in
          Llet(pure, Lambda.layout_module, oid, oid_duid,
               !transl_module ~scopes Tcoerce_none None od.open_expr, body)
      end
  | Texp_probe {name; handler=exp; enabled_at_init} ->
    if !Clflags.native_code && !Clflags.probes then begin
      let lam = transl_exp ~scopes Jkind.Sort.Const.for_probe_body exp in
      let map =
        Ident.Set.fold (fun v acc -> Ident.Map.add v (Ident.rename v) acc)
          (free_variables lam)
          Ident.Map.empty
      in
      let arg_idents, param_idents = Ident.Map.bindings map |> List.split in
      List.iter (fun id ->
        (* CR layouts: The probe hack.

           The lambda translation wants to know the jkinds of all function
           parameters.  Here we're building a function whose arguments are all
           the free variables in a probe handler.  At the moment, we just check
           that they are all values.

           It's really hacky to be doing this kind of jkind check this late.
           The middle-end folks have plans to eliminate the need for it by
           reworking the way probes are compiled.

           (We could probably calculate the jkinds of these variables here
           rather than requiring them all to be value, but that would be even
           more hacky.) *)
        (* CR layouts v2.5: if we get close to releasing other jkind somebody
           actually might put in a probe, check with the middle-end team about
           the status of fixing this. *)
        let path = Path.Pident id in
        match
          Subst.Lazy.force_value_description (Env.find_value path e.exp_env)
        with
        | {val_type; _} -> begin
            match
              Ctype.check_type_jkind
                e.exp_env (Ctype.correct_levels val_type)
              (* CR layouts v3: here we allow [value_or_null] because this check
                 happens too late for the typecheker to infer [non_null]. Test that
                 nothing breaks once we have null pointers. *)
                (Jkind.Builtin.value_or_null ~why:Probe)
            with
            | Ok _ -> ()
            | Error _ -> raise (Error (e.exp_loc, Bad_probe_layout id))
          end
        | exception Not_found -> begin
            (* Might be a module, which are all values.  Otherwise raise. *)
            match Env.find_module_lazy path e.exp_env with
            | _ -> ()
            | exception Not_found ->
                (* Might still be a module if it's bound to a runtime parameter. *)
                if not (Env.is_bound_to_runtime_parameter id) then
                  raise (Error (e.exp_loc, Unknown_probe_layout id))
          end
      ) arg_idents;
      let make_param name = {
        name;
        debug_uid = Lambda.debug_uid_none;
        (* For probes, we currently do not track [debug_uid] values. *)
        layout = layout_probe_arg;
        attributes = Lambda.default_param_attribute;
        mode = alloc_local }
      in
      let params, ap_args =
        match param_idents with
        | [] ->
            [make_param (Ident.create_local "unit")]
          , [lambda_unit]
        | _ :: _ ->
            List.map make_param param_idents
          , List.map (fun id -> Lvar id) arg_idents
      in
      let body = Lambda.rename map lam in
      let attr =
        { inline = Never_inline;
          specialise = Always_specialise;
          local = Never_local;
          zero_alloc = Default_zero_alloc;
          loop = Never_loop;
          is_a_functor = false;
          is_opaque = false;
          stub = false;
          poll = Default_poll;
          tmc_candidate = false;
          unbox_return = false;
          may_fuse_arity = false;
        } in
      let funcid = Ident.create_local ("probe_handler_" ^ name) in
      let funcid_duid = Lambda.debug_uid_none in
      let return_layout = layout_unit (* Probe bodies have type unit. *) in
      let handler =
        let assume_zero_alloc = get_assume_zero_alloc ~scopes in
        let scopes = enter_value_definition ~scopes ~assume_zero_alloc funcid in
        lfunction
          (* We conservatively assume that all arguments are local. This doesn't
             hurt performance as probe handlers are always applied fully. *)
          ~kind:(Curried {nlocal=List.length params})
          (* CR layouts: Adjust param layouts when we allow other things in
             probes. *)
          ~params
          ~return:return_layout
          ~body:body
          ~loc:(of_location ~scopes exp.exp_loc)
          ~attr
          ~mode:alloc_heap
          ~ret_mode:alloc_local
          (* CR zqian: the handler function doesn't have a region. However, the
             [region] field is currently broken. *)
      in
      let app =
        { ap_func = Lvar funcid;
          ap_args;
          ap_result_layout = return_layout;
          ap_region_close = Rc_normal;
          ap_mode = alloc_local;
          ap_loc = of_location e.exp_loc ~scopes;
          ap_tailcall = Default_tailcall;
          ap_inlined = Never_inlined;
          ap_specialised = Always_specialise;
          ap_probe = Some {name; enabled_at_init};
        }
      in
      begin match Config.flambda || Config.flambda2 with
      | true ->
          Llet(Strict, Lambda.layout_function, funcid, funcid_duid, handler,
               Lapply app)
      | false ->
        (* Needs to be lifted to top level manually here,
           because functions that contain other function declarations
           are not inlined by Closure. For example, adding a probe into
           the body of function foo will prevent foo from being inlined
           into another function. *)
        probe_handlers := (funcid, funcid_duid, handler)::!probe_handlers;
        Lapply app
      end
    end else begin
      lambda_unit
    end
  | Texp_probe_is_enabled {name} ->
    if !Clflags.native_code && !Clflags.probes then
      Lprim(Pprobe_is_enabled {name}, [], of_location ~scopes e.exp_loc)
    else
      lambda_unit
  | Texp_exclave e ->
    let l = transl_exp ~scopes sort e in
    if Config.stack_allocation then Lexclave l
    else l
  | Texp_src_pos ->
      let pos = e.exp_loc.loc_start in
      let pos_fname = Clflags.prepend_directory pos.pos_fname in
      let cl =
        [ Const_base (Const_string (pos_fname, e.exp_loc, None))
        ; Const_base (Const_int pos.pos_lnum)
        ; Const_base (Const_int pos.pos_bol)
        ; Const_base (Const_int pos.pos_cnum)
        ]
      in
      Lconst(Const_block(0, cl))
  | Texp_overwrite (_, _) ->
      Location.todo_overwrite_not_implemented ~kind:"Translcore" e.exp_loc
  | Texp_hole _ ->
      Location.todo_overwrite_not_implemented ~kind:"Translcore" e.exp_loc

and pure_module m =
  match m.mod_desc with
    Tmod_ident _ -> Alias
  | Tmod_constraint (m,_,_,_) -> pure_module m
  | _ -> Strict

and transl_list ~scopes expr_list =
  List.map (fun (exp, sort) -> transl_exp ~scopes sort exp) expr_list

and transl_list_with_layout ~scopes expr_list =
  List.map (fun (exp, sort) -> transl_exp ~scopes sort exp,
                               sort,
                               layout_exp sort exp)
    expr_list

(* Will raise if a list element has a non-value layout. *)
and transl_value_list_with_shape ~scopes expr_list =
  let transl_with_shape (e, sort) =
    let shape = Lambda.must_be_value (layout_exp sort e) in
    transl_exp ~scopes sort e, shape
  in
  List.split (List.map transl_with_shape expr_list)

and transl_guard ~scopes guard rhs_sort rhs =
  let layout = layout_exp rhs_sort rhs in
  let expr = event_before ~scopes rhs (transl_exp ~scopes rhs_sort rhs) in
  match guard with
  | None -> expr
  | Some cond ->
      event_before ~scopes cond
        (Lifthenelse(transl_exp ~scopes Jkind.Sort.Const.for_predef_value cond,
                     expr, staticfail, layout))

and transl_case ~scopes rhs_sort {c_lhs; c_guard; c_rhs} =
  (c_lhs, transl_guard ~scopes c_guard rhs_sort c_rhs)

and transl_cases ~scopes rhs_sort cases =
  let cases =
    List.filter (fun c -> c.c_rhs.exp_desc <> Texp_unreachable) cases in
  List.map (transl_case ~scopes rhs_sort) cases

and transl_case_try ~scopes rhs_sort {c_lhs; c_guard; c_rhs} =
  iter_exn_names Translprim.add_exception_ident c_lhs;
  Misc.try_finally
    (fun () -> c_lhs, transl_guard ~scopes c_guard rhs_sort c_rhs)
    ~always:(fun () ->
        iter_exn_names Translprim.remove_exception_ident c_lhs)

and transl_cases_try ~scopes rhs_sort cases =
  let cases =
    List.filter (fun c -> c.c_rhs.exp_desc <> Texp_unreachable) cases in
  List.map (transl_case_try ~scopes rhs_sort) cases

and transl_tupled_cases ~scopes rhs_sort patl_expr_list =
  let patl_expr_list =
    List.filter (fun (_,_,e) -> e.exp_desc <> Texp_unreachable)
      patl_expr_list in
  List.map
    (fun (patl, guard, expr) ->
       (patl, transl_guard ~scopes guard rhs_sort expr))
    patl_expr_list

and transl_apply ~scopes
      ?(tailcall=Default_tailcall)
      ?(inlined = Default_inlined)
      ?(specialised = Default_specialise)
      ?(assume_zero_alloc = Zero_alloc_utils.Assume_info.none)
      ?(position=Rc_normal)
      ?(mode=alloc_heap)
      ~result_layout
      lam sargs loc
  =
  let lapply funct args loc pos mode result_layout =
    match funct, pos with
    | Lsend((Self | Public) as k, lmet, lobj, [], _, _, _, _), _ ->
        Lsend(k, lmet, lobj, args, pos, mode, loc, result_layout)
    | Lsend(Cached, lmet, lobj, ([_; _] as largs), _, _, _, _), _ ->
        Lsend(Cached, lmet, lobj, largs @ args, pos, mode, loc, result_layout)
    | Lsend(k, lmet, lobj, largs, (Rc_normal | Rc_nontail), _, _, _),
      (Rc_normal | Rc_nontail) ->
        Lsend(k, lmet, lobj, largs @ args, pos, mode, loc, result_layout)
    | Levent(
      Lsend((Self | Public) as k, lmet, lobj, [], _, _, _, _), _), _ ->
        Lsend(k, lmet, lobj, args, pos, mode, loc, result_layout)
    | Levent(
      Lsend(Cached, lmet, lobj, ([_; _] as largs), _, _, _, _), _), _ ->
        Lsend(Cached, lmet, lobj, largs @ args, pos, mode, loc, result_layout)
    | Levent(
      Lsend(k, lmet, lobj, largs, (Rc_normal | Rc_nontail), _, _, _), _),
      (Rc_normal | Rc_nontail) ->
        Lsend(k, lmet, lobj, largs @ args, pos, mode, loc, result_layout)
    | Lapply ({ ap_region_close = (Rc_normal | Rc_nontail) } as ap),
      (Rc_normal | Rc_nontail) ->
        Lapply
          {ap with ap_args = ap.ap_args @ args; ap_loc = loc;
                   ap_region_close = pos; ap_mode = mode; ap_result_layout = result_layout }
    | lexp, _ ->
      (* [assume_zero_alloc] is not used in the cases above but
         Misplaced_attribute won't be reported for it.
         Same for [@inlined] [@specialized] and tailcall.
         It's fine for [Lsend] cases because [assume_zero_alloc] is
         always false currently for them. *)
        let loc =
          map_scopes (update_assume_zero_alloc ~assume_zero_alloc) loc
        in
        Lapply {
          ap_loc=loc;
          ap_func=lexp;
          ap_args=args;
          ap_result_layout=result_layout;
          ap_region_close=pos;
          ap_mode=mode;
          ap_tailcall=tailcall;
          ap_inlined=inlined;
          ap_specialised=specialised;
          ap_probe=None;
        }
  in
  (* Build a function application.
     Particular care is required for out-of-order partial applications.
     The following code guarantees that:
     * arguments are evaluated right-to-left according to their order in
       the type of the function, before the function is called;
     * side-effects occurring after receiving a parameter
       will occur exactly when all the arguments up to this parameter
       have been received.
  *)
  let rec build_apply lam args loc pos ap_mode result_layout = function
    | Omitted { mode_closure; mode_arg; mode_ret; sort_arg; sort_ret } :: l ->
        (* Out-of-order partial application; we will need to build a closure *)
        assert (pos = Rc_normal);
        let defs = ref [] in
        let protect name (lam, layout) =
          match lam with
            Lvar _ | Lconst _ -> (lam, layout)
          | _ ->
              let id = Ident.create_local name in
              defs := (id, layout, lam) :: !defs;
              (Lvar id, layout)
        in
        let lam =
          if args = [] then
            lam
          else
            lapply lam (List.rev args) loc pos ap_mode layout_function
        in
        (* Evaluate the function, applied to the arguments in [args] *)
        let handle, _ = protect "func" (lam, layout_function) in
        (* Evaluate the remaining arguments;
           if we already passed here this is a no-op. *)
        let l =
          List.map
            (fun arg ->
               match arg with
               | Omitted _ -> arg
               | Arg arg -> Arg (protect "arg" arg))
            l
        in
        let id_arg = Ident.create_local "param" in
        let id_arg_duid = Lambda.debug_uid_none in
        (* Process remaining arguments and build closure *)
        let body =
          let loc = map_scopes enter_partial_or_eta_wrapper loc in
          let mode = transl_alloc_mode_r mode_closure in
          let arg_mode = transl_alloc_mode_l mode_arg in
          let ret_mode = transl_alloc_mode_l mode_ret in
          let sort_arg = Jkind.Sort.default_for_transl_and_get sort_arg in
          let sort_ret = Jkind.Sort.default_for_transl_and_get sort_ret in
          let result_layout = layout_of_sort (to_location loc) sort_ret in
          let body =
            build_apply handle [Lvar id_arg] loc Rc_normal ret_mode
              result_layout l
          in
          let nlocal =
            match join_locality_mode mode (join_locality_mode arg_mode ret_mode) with
            | Alloc_local -> 1
            | Alloc_heap -> 0
          in
          let layout_arg = layout_of_sort (to_location loc) sort_arg in
          let params = [{
              name = id_arg;
              debug_uid = id_arg_duid;
              layout = layout_arg;
              attributes = Lambda.default_param_attribute;
              mode = arg_mode
            }] in
          lfunction ~kind:(Curried {nlocal}) ~params
                    ~return:result_layout ~body ~mode ~ret_mode
                    ~attr:{ default_stub_attribute with may_fuse_arity = false } ~loc
        in
        (* Wrap "protected" definitions, starting from the left,
           so that evaluation is right-to-left. *)
        List.fold_right
          (fun (id, layout, lam) body ->
          Llet(Strict, layout, id, Lambda.debug_uid_none, lam, body))
          !defs body
    | Arg (arg, _) :: l ->
      build_apply lam (arg :: args) loc pos ap_mode result_layout l
    | [] -> lapply lam (List.rev args) loc pos ap_mode result_layout
  in
  let args =
    List.map
      (fun (_, arg) ->
         match arg with
         | Omitted _ as arg -> arg
         | Arg (exp, sort_arg) ->
           let sort_arg = Jkind.Sort.default_for_transl_and_get sort_arg in
           Arg (transl_exp ~scopes sort_arg exp, layout_exp sort_arg exp))
      sargs
  in
  build_apply lam [] loc position mode result_layout args

(* There are two cases in function translation:
    - [Tupled]. It takes a tupled argument, and we can flatten it.
    - [Curried]. It takes each argument individually.

   We first try treating the function as taking a flattened tupled argument (in
   [trans_tupled_function]) and, if that doesn't work, we fall back to treating
   the function as taking each argument individually (in
   [trans_curried_function]).
*)
and transl_function_without_attributes
    ~scopes ~return_sort ~return_mode ~mode ~region loc repr params body =
  let return_layout =
    match body with
    | Tfunction_body exp ->
        layout_exp return_sort exp
    | Tfunction_cases cases ->
        layout cases.fc_env cases.fc_loc return_sort cases.fc_ret_type

  in
  match
    transl_tupled_function ~scopes loc params body
      ~return_sort ~return_mode ~return_layout ~mode ~region
  with
  | Some result -> result
  | None ->
      transl_curried_function ~scopes loc repr params body
        ~return_sort ~return_mode ~return_layout ~mode ~region

and transl_tupled_function
      ~scopes ~return_sort ~return_mode ~return_layout ~mode ~region loc params body
  =
  let eligible_cases =
    match params, body with
    | [],
      Tfunction_cases
        { fc_cases = { c_lhs; _ } :: _ as cases;
          fc_partial; fc_arg_mode; fc_arg_sort } ->
        let fc_arg_sort = Jkind.Sort.default_for_transl_and_get fc_arg_sort in
        Some (cases, fc_partial, c_lhs, fc_arg_mode, fc_arg_sort)
    | [{ fp_kind = Tparam_pat pat; fp_partial; fp_mode; fp_sort }],
      Tfunction_body body ->
        let fp_sort = Jkind.Sort.default_for_transl_and_get fp_sort in
        let case = { c_lhs = pat; c_guard = None; c_rhs = body } in
        Some ([ case ], fp_partial, pat, fp_mode, fp_sort)
    | _ -> None
  in
  (* Cases can be eligible for flattening if they belong to the only param
     (whose alloc mode must be global) and the function itself is global. It may
     actually be sound to tuplify locally-allocated functions, but we haven't
     thought it through. *)
  match eligible_cases with
  | Some
      (cases, partial,
       ({ pat_desc = Tpat_tuple pl } as arg_pat), arg_mode, arg_sort)
    when is_alloc_heap mode
      && is_alloc_heap (transl_alloc_mode_l arg_mode)
      && !Clflags.native_code
      && List.length pl <= (Lambda.max_arity ()) ->
      begin try
        let arg_layout = layout_pat arg_sort arg_pat in
        let size = List.length pl in
        let pats_expr_list =
          List.map
            (fun {c_lhs; c_guard; c_rhs} ->
              (Matching.flatten_pattern size c_lhs, c_guard, c_rhs))
            cases in
        let kinds =
          match arg_layout with
          | Pvalue {
              nullable = Non_nullable;
              raw_kind = Pvariant { consts = [];
                               non_consts = [0, Constructor_uniform kinds] }} ->
              (* CR layouts v5: to change when we have non-value tuple
                 elements. *)
              List.map (fun vk -> Pvalue vk) kinds
          | _ ->
              Misc.fatal_error
                "Translcore.transl_tupled_function: \
                 Argument should be a tuple, but couldn't get the kinds"
        in
        let tparams =
          List.map (fun kind -> {
                name = Ident.create_local "param";
                debug_uid = Lambda.debug_uid_none;
                layout = kind;
                attributes = Lambda.default_param_attribute;
                mode = alloc_heap
              }) kinds
        in
        let params = List.map (fun p -> p.name) tparams in
        let body =
          Matching.for_tupled_function ~scopes ~return_layout loc params
            (transl_tupled_cases ~scopes return_sort pats_expr_list) partial
        in
        let region = region || not (may_allocate_in_region body) in
        Some
          ((Tupled, tparams, return_layout, region, return_mode), body)
    with Matching.Cannot_flatten -> None
      end
  | _ -> None

and transl_curried_function ~scopes loc repr params body
    ~return_sort ~return_layout ~return_mode ~region ~mode
  =
  let { nlocal } =
    let param_curries = List.map (fun fp -> fp.fp_curry, fp.fp_mode) params in
    curried_function_kind
      ~return_mode
      ~mode
      (match body with
       | Tfunction_body _ -> param_curries
       | Tfunction_cases fc -> param_curries @ [ Final_arg, fc.fc_arg_mode ])
  in
  let cases_param, body =
    match body with
    | Tfunction_body body ->
        None, event_before ~scopes body (transl_exp ~scopes return_sort body)
    | Tfunction_cases
        { fc_cases; fc_partial; fc_param; fc_param_debug_uid;
          fc_loc; fc_arg_sort; fc_arg_mode }
      ->
        let fc_arg_sort = Jkind.Sort.default_for_transl_and_get fc_arg_sort in
        let arg_layout =
          match fc_cases with
          | { c_lhs } :: _ -> layout_pat fc_arg_sort c_lhs
          | [] ->
              (* ppxes can generate empty function cases, which compiles to
                 a function that always raises Match_failure. We try less
                 hard to calculate a detailed layout that the middle-end can
                 use for optimizations. *)
              layout_of_sort fc_loc fc_arg_sort
        in
        let arg_mode = transl_alloc_mode_l fc_arg_mode in
        let attributes =
          match fc_cases with
          | [ { c_lhs }] -> Translattribute.transl_param_attributes c_lhs
          | [] | _ :: _ :: _ -> Lambda.default_param_attribute
        in
        let param =
          { name = fc_param;
            debug_uid = fc_param_debug_uid;
            layout = arg_layout;
            attributes;
            mode = arg_mode;
          }
        in
        let body =
          Matching.for_function ~scopes fc_loc repr (Lvar fc_param)
            ~arg_sort:fc_arg_sort ~arg_layout ~return_layout
            (transl_cases ~scopes return_sort fc_cases) fc_partial
        in
        Some param, body
  in
  let body, params =
    List.fold_right
      (fun fp (body, params) ->
        let { fp_param; fp_param_debug_uid; fp_kind; fp_mode; fp_sort;
              fp_partial; fp_loc } = fp in
        let arg_env, arg_type, attributes =
          match fp_kind with
          | Tparam_pat pat ->
              pat.pat_env, pat.pat_type, Translattribute.transl_param_attributes pat
          | Tparam_optional_default (pat, expr, _) ->
              expr.exp_env, Predef.type_option expr.exp_type, Translattribute.transl_param_attributes pat
        in
        let fp_sort = Jkind.Sort.default_for_transl_and_get fp_sort in
        let arg_layout = layout arg_env fp_loc fp_sort arg_type in
        let arg_mode = transl_alloc_mode_l fp_mode in
        let param =
          { name = fp_param;
            debug_uid = fp_param_debug_uid;
            layout = arg_layout;
            attributes;
            mode = arg_mode;
          }
        in
        let body =
          match fp_kind with
          | Tparam_pat pat ->
              Matching.for_function ~scopes fp_loc None (Lvar fp_param)
                [ pat, body ]
                fp_partial
                ~arg_sort:fp_sort ~arg_layout
                ~return_layout
          | Tparam_optional_default (pat, default_arg, default_arg_sort) ->
              let default_arg_sort = Jkind.Sort.default_for_transl_and_get default_arg_sort in
              let default_arg =
                event_before ~scopes default_arg
                  (transl_exp ~scopes default_arg_sort default_arg)
              in
              Matching.for_optional_arg_default ~return_layout
                ~scopes fp_loc pat body ~default_arg ~default_arg_sort
                ~param:fp_param
        in
        body, param :: params)
      params
      (body, Option.to_list cases_param)
    in
    (* chunk params according to Lambda.max_arity. If Lambda.max_arity = n and
      N>n, then the translation of an N-ary typedtree function is an n-ary lambda
      function returning the translation of an (N-n)-ary typedtree function.
    *)
    let module Chunk = struct
      (* An [acc] is defined in respect to a "chunk" of params. This chunk
         of params together with the [body] field form a function.
      *)
      type acc =
        { body : lambda; (* The function body of those params *)
          return_layout : layout; (* The layout of [body] *)
          return_mode : locality_mode; (* The mode of [body]. *)
          region : bool; (* Whether the function has its own region *)
          nlocal : int;
          (* An upper bound on the [nlocal] field for the function. If [nlocal]
             exceeds the length of the chunk of params, the difference will
             become the nlocal field with respect to the *enclosing* chunk
             of params.
          *)
        }

      (* Meant to be used with a [fold_right]. The returned [acc] is in
         respect to the enclosing chunk.
      *)
      let process_inner_chunk
          chunk { body; return_layout; return_mode; nlocal; region }
        =
        let chunk_length = List.length chunk in
        let loc = of_location ~scopes loc in
        (* The current function is locally-allocated (and thus its
           enclosing chunk doesn't have a region) when nlocal isn't
           yet exhausted in the current chunk.
        *)
        let current_nlocal, current_mode, enclosing_region =
          if nlocal > chunk_length
          then chunk_length, alloc_local, false
          else nlocal, mode, true
        in
        let enclosing_nlocal = nlocal - current_nlocal in
        let body =
          if region then maybe_region_layout return_layout body else body
        in
        let body =
          lfunction
            ~kind:
              (Curried { nlocal=current_nlocal })
            ~params:chunk ~mode:current_mode
            ~return:return_layout ~ret_mode:return_mode ~body
            ~attr:function_attribute_disallowing_arity_fusion
            ~loc
        in
        (* we return Pgenval (for a function) after the rightmost chunk *)
        { body;
          return_layout = Lambda.layout_function;
          return_mode = if enclosing_region then alloc_heap else alloc_local;
          nlocal = enclosing_nlocal;
          region = enclosing_region;
        }
    end
    in
    (* The Chunk.acc is in respect to the [params] chunk. *)
    let params,
        ({ body; return_layout; return_mode; region; nlocal } : Chunk.acc) =
      match Misc.Stdlib.List.chunks_of (Lambda.max_arity ()) params with
      | [] ->
          Misc.fatal_error
            "attempted to translate a function with zero arguments"
      | first_chunk :: rest_of_chunks ->
        let region = region || not (may_allocate_in_region body) in
        let acc =
          List.fold_right
            Chunk.process_inner_chunk
            rest_of_chunks
            ({ body; return_layout; return_mode; nlocal; region } : Chunk.acc)
        in
        first_chunk, acc
    in
    ((Curried { nlocal }, params, return_layout, region, return_mode ), body)

and transl_function ~in_new_scope ~scopes e params body
      ~alloc_mode ~ret_mode:sreturn_mode ~ret_sort:sreturn_sort ~region:sregion
      ~zero_alloc =
  let attrs = e.exp_attributes in
  let mode = transl_alloc_mode alloc_mode in
  let zero_alloc = Zero_alloc.get zero_alloc in
  let assume_zero_alloc =
    match zero_alloc with
    | Default_zero_alloc | Check _ | Ignore_assert_all ->
      Zero_alloc_utils.Assume_info.none
    | Assume assume ->
      Builtin_attributes.assume_zero_alloc ~inferred:false assume
  in
  let scopes =
    if in_new_scope then
      update_assume_zero_alloc ~scopes ~assume_zero_alloc
    else enter_anonymous_function ~scopes ~assume_zero_alloc
  in
  let sreturn_mode = transl_alloc_mode_l sreturn_mode in
  let { params; body; return_sort; return_mode; region } =
    fuse_method_arity
      { params; body;
        return_sort = sreturn_sort;
        return_mode = sreturn_mode;
        region = sregion;
      }
  in
  (* [ret_mode] may differ from [sreturn_mode] if:
       - [e] is a method. (See [fuse_method_arity].)
       - [e] is a function whose arity exceeds [Lambda.max_arity].
         (See the chunking code in [transl_curried_function].)
  *)
  let ((kind, params, return, region, ret_mode), body) =
    event_function ~scopes e
      (function repr ->
         transl_function_without_attributes
           ~mode ~return_sort ~return_mode
           ~scopes e.exp_loc repr ~region params body)
  in
  let zero_alloc : Lambda.zero_alloc_attribute =
    match (zero_alloc : Builtin_attributes.zero_alloc_attribute) with
    | Default_zero_alloc ->
      (match !Clflags.zero_alloc_assert with
       | Assert_default -> Default_zero_alloc
       | Assert_all ->
         if Builtin_attributes.is_zero_alloc_check_enabled ~opt:false
         then Check { strict = false; loc = e.exp_loc; custom_error_msg = None; }
         else Default_zero_alloc
       | Assert_all_opt ->
         if Builtin_attributes.is_zero_alloc_check_enabled ~opt:true
         then Check { strict = false; loc = e.exp_loc; custom_error_msg = None; }
         else Default_zero_alloc)
    | Check { strict; opt; arity = _; loc; custom_error_msg; } ->
      if Builtin_attributes.is_zero_alloc_check_enabled ~opt
      then Check { strict; loc; custom_error_msg }
      else Default_zero_alloc
    | Assume { strict; never_returns_normally; never_raises; loc; arity = _; } ->
      Assume { strict; never_returns_normally; never_raises; loc }
    | Ignore_assert_all -> Default_zero_alloc
  in
  let attr =
    { function_attribute_disallowing_arity_fusion with zero_alloc }
  in
  let loc = of_location ~scopes e.exp_loc in
  let body = if region then maybe_region_layout return body else body in
  let lam = lfunction ~kind ~params ~return ~body ~attr ~loc ~mode ~ret_mode in
  Translattribute.add_function_attributes lam e.exp_loc attrs

(* Like transl_exp, but used when a new scope was just introduced. *)
and transl_scoped_exp ~scopes sort expr =
  transl_exp1 ~scopes ~in_new_scope:true sort expr

(* Decides whether a pattern binding should introduce a new scope. *)
and transl_bound_exp ~scopes ~in_structure pat sort expr loc attrs =
  let should_introduce_scope =
    match expr.exp_desc with
    | Texp_function _ -> true
    | _ when in_structure -> true
    | _ -> false in
  let lam =
    match pat_bound_idents pat with
    | (id :: _) when should_introduce_scope ->
      let assume_zero_alloc = Zero_alloc_utils.Assume_info.none in
      (* If this is a let-binding of a function, the scope will be updated
         with zero_alloc info in [transl_function]. *)
      let scopes = enter_value_definition ~scopes ~assume_zero_alloc id in
      transl_scoped_exp ~scopes sort expr
    | _ -> transl_exp ~scopes sort expr
  in
  Translattribute.add_function_attributes lam loc attrs

(*
  Notice: transl_let consumes (ie compiles) its pat_expr_list argument,
  and returns a function that will take the body of the lambda-let construct.
  This complication allows choosing any compilation order for the
  bindings and body of let constructs.
*)
and transl_let ~scopes ~return_layout ?(add_regions=false) ?(in_structure=false)
               rec_flag pat_expr_list =
  match rec_flag with
    Nonrecursive ->
      let rec transl = function
        [] ->
          fun body -> body
      | {vb_pat=pat; vb_expr=expr; vb_sort=sort; vb_rec_kind=_; vb_attributes; vb_loc}
        :: rem ->
          let sort = Jkind.Sort.default_for_transl_and_get sort in
          let lam =
            transl_bound_exp ~scopes ~in_structure pat sort expr vb_loc vb_attributes
          in
          let lam =
            if add_regions then maybe_region_exp sort expr lam else lam
          in
          let mk_body = transl rem in
          fun body ->
            Matching.for_let ~scopes ~arg_sort:sort ~return_layout pat.pat_loc
              lam pat (mk_body body)
      in
      transl pat_expr_list
  | Recursive ->
      let idlist =
        List.map
          (fun {vb_pat=pat} -> match pat.pat_desc with
              Tpat_var (id,_,uid,_) -> id, uid
            | _ -> assert false)
        pat_expr_list in
      let transl_case
            {vb_expr=expr; vb_sort; vb_attributes; vb_rec_kind = rkind;
             vb_loc; vb_pat} (id, id_duid) =
        let vb_sort = Jkind.Sort.default_for_transl_and_get vb_sort in
        let def =
          transl_bound_exp ~scopes ~in_structure vb_pat vb_sort expr vb_loc vb_attributes
        in
        let def =
          if add_regions then maybe_region_exp vb_sort expr def else def
        in
        ( id, id_duid, rkind, def ) in
      let lam_bds = List.map2 transl_case pat_expr_list idlist in
      fun body -> Value_rec_compiler.compile_letrec lam_bds body

and transl_setinstvar ~scopes loc self var expr =
  let ptr_or_imm, _ = maybe_pointer expr in
  Lprim(Psetfield_computed (ptr_or_imm, Assignment modify_heap),
    [self; var; transl_exp ~scopes Jkind.Sort.Const.for_instance_var expr], loc)

(* CR layouts v5: Invariant - this is only called on values.  Relax that. *)
and transl_record ~scopes loc env mode fields repres opt_init_expr =
  (* Determine if there are "enough" fields (only relevant if this is a
     functional-style record update *)
  let size = Array.length fields in
  let on_heap = match mode with
    | None -> false (* unboxed is not on heap *)
    | Some m -> is_heap_mode m
  in
  match opt_init_expr with
  | Some (init_expr, init_expr_sort, _)
    when on_heap && size >= Config.max_young_wosize ->
    (* Take a shallow copy of the init record, then mutate the fields
       of the copy *)
    let copy_id = Ident.create_local "newrecord" in
    let copy_id_duid = Lambda.debug_uid_none in
    let update_field cont (lbl, definition) =
      (* CR layouts v5: allow more unboxed types here. *)
      check_record_field_sort lbl.lbl_loc lbl.lbl_sort;
      match definition with
      | Kept _ -> cont
      | Overridden (_lid, expr) ->
          let upd =
            match repres with
              Record_boxed _
            | Record_inlined (_, Constructor_uniform_value, Variant_boxed _) ->
                let ptr, _ = maybe_pointer expr in
                Psetfield(lbl.lbl_pos, ptr, Assignment modify_heap)
            | Record_unboxed | Record_inlined (_, _, Variant_unboxed) ->
                assert false
            | Record_float ->
                Psetfloatfield (lbl.lbl_pos, Assignment modify_heap)
            | Record_ufloat ->
                Psetufloatfield (lbl.lbl_pos, Assignment modify_heap)
            | Record_inlined (_, Constructor_uniform_value, Variant_extensible) ->
                let pos = lbl.lbl_pos + 1 in
                let ptr, _ = maybe_pointer expr in
                Psetfield(pos, ptr, Assignment modify_heap)
            | Record_inlined (_, Constructor_mixed _, Variant_extensible) ->
                (* CR layouts v5.9: support this *)
                fatal_error
                  "Mixed inlined records not supported for extensible variants"
            | Record_inlined (_, Constructor_mixed shape, Variant_boxed _)
            | Record_mixed shape ->
                let shape =
                  Lambda.transl_mixed_product_shape
                    ~get_value_kind:(fun i ->
                      if i <> lbl.lbl_num then Lambda.generic_value
                      else
                        let pointerness, nullable =
                          maybe_pointer expr
                        in
                        let raw_kind = match pointerness with
                          | Pointer -> Pgenval
                          | Immediate -> Pintval
                        in
                        Lambda.{ raw_kind; nullable })
                    shape
                  in


                Psetmixedfield
                  ([lbl.lbl_pos], shape, Assignment modify_heap)
            | Record_inlined (_, _, Variant_with_null) -> assert false
          in
          Lsequence(Lprim(upd, [Lvar copy_id;
                                transl_exp ~scopes lbl.lbl_sort expr],
                          of_location ~scopes loc),
                    cont)
    in
    let init_expr_sort =
      Jkind.Sort.default_for_transl_and_get init_expr_sort
    in
    assert (is_heap_mode (Option.get mode)); (* Pduprecord must be Alloc_heap and not unboxed *)
    Llet(Strict, Lambda.layout_block, copy_id, copy_id_duid,
         Lprim(Pduprecord (repres, size),
               [transl_exp ~scopes init_expr_sort init_expr],
               of_location ~scopes loc),
         Array.fold_left update_field (Lvar copy_id) fields)
  | Some _ | None ->
    (* Allocate new record with given fields (and remaining fields
       taken from init_expr if any *)
    (* CR layouts v5: allow non-value fields beyond just float# *)
    let init_id = Ident.create_local "init" in
    let init_id_duid = Lambda.debug_uid_none in
    let lv =
      Array.mapi
        (fun i (lbl, definition) ->
           match definition with
           | Kept (typ, mut, _) ->
               let field_layout = layout env lbl.lbl_loc lbl.lbl_sort typ in
               let sem =
                 if Types.is_mutable mut then Reads_vary else Reads_agree
               in
               let unique_barrier = match opt_init_expr with
                 | Some (_, _, ubr) -> Translmode.transl_unique_barrier ubr
                 | None -> assert false (* Kept fields only exist on extended records *)
               in
               let sem = add_barrier_to_read unique_barrier sem in
               let access =
                 match repres with
                   Record_boxed _
                 | Record_inlined (_, Constructor_uniform_value, Variant_boxed _) ->
                   let ptr, _ = maybe_pointer_type env typ in
                   Pfield (i, ptr, sem)
                 | Record_unboxed | Record_inlined (_, _, Variant_unboxed) ->
                   assert false
                 | Record_inlined (_, Constructor_uniform_value, Variant_extensible) ->
                   let ptr, _ = maybe_pointer_type env typ in
                   Pfield (i + 1, ptr, sem)
                 | Record_inlined (_, Constructor_mixed _, Variant_extensible) ->
                     (* CR layouts v5.9: support this *)
                     fatal_error
                       "Mixed inlined records not supported for extensible variants"
                 | Record_float ->
                    (* This allocation is always deleted,
                       so it's simpler to leave it Alloc_heap *)
                    Pfloatfield (i, sem, alloc_heap)
                 | Record_ufloat -> Pufloatfield (i, sem)
                 | Record_inlined (_, Constructor_mixed shape, Variant_boxed _)
                 | Record_mixed shape ->
                   let shape =
                     Lambda.transl_mixed_product_shape_for_read
                       ~get_value_kind:(fun i ->
                         if i <> lbl.lbl_num then Lambda.generic_value
                         else
                           let pointerness, nullable =
                             maybe_pointer_type env typ
                           in
                           let raw_kind = match pointerness with
                             | Pointer -> Pgenval
                             | Immediate -> Pintval
                           in
                           Lambda.{ raw_kind; nullable })
                       ~get_mode:(fun _i ->
                          (* See the handling of [Record_float] above for
                             why we choose Alloc_heap. *)
                         Lambda.alloc_heap)
                      shape
                   in
                   Pmixedfield ([i], shape, sem)
                 | Record_inlined (_, _, Variant_with_null) -> assert false
               in
               Lprim(access, [Lvar init_id],
                     of_location ~scopes loc),
               field_layout
           | Overridden (_lid, expr) ->
               let field_layout = layout_exp lbl.lbl_sort expr in
               transl_exp ~scopes lbl.lbl_sort expr, field_layout)
        fields
    in
    let ll, shape = List.split (Array.to_list lv) in
    let mut : Lambda.mutable_flag =
      if Array.exists (fun (lbl, _) -> Types.is_mutable lbl.lbl_mut) fields
      then Mutable
      else Immutable in
    let lam =
      try
        if mut = Mutable then raise Not_constant;
        let cl = List.map extract_constant ll in
        match repres with
        | Record_boxed _ -> Lconst(Const_block(0, cl))
        | Record_inlined (Ordinary {runtime_tag},
                          Constructor_uniform_value, Variant_boxed _) ->
            Lconst(Const_block(runtime_tag, cl))
        | Record_unboxed | Record_inlined (_, _, Variant_unboxed) ->
            Lconst(match cl with [v] -> v | _ -> assert false)
        | Record_float ->
            Lconst(Const_float_block(List.map extract_float cl))
        | Record_mixed shape ->
            if !Clflags.native_code then
              let shape =
                Lambda.transl_mixed_product_shape
                  ~get_value_kind:(fun _i -> Lambda.generic_value)
                  shape
              in
              Lconst(Const_mixed_block(0, shape, cl))
            else
              (* CR layouts v5.9: Structured constants for mixed blocks should
                 be supported in bytecode. See symtable.ml for the difficulty.
              *)
              raise Not_constant
        | Record_inlined (_, Constructor_mixed _, Variant_boxed _)
        | Record_ufloat ->
            (* CR layouts v5.1: We should support structured constants for
               blocks containing unboxed float literals.
            *)
            raise Not_constant
        | Record_inlined (_, _, (Variant_extensible | Variant_with_null))
        | Record_inlined ((Extension _ | Null), _, _) ->
            raise Not_constant
      with Not_constant ->
        let loc = of_location ~scopes loc in
        match repres with
          Record_boxed _ ->
            let shape = List.map must_be_value shape in
            Lprim(Pmakeblock(0, mut, Some shape, Option.get mode), ll, loc)
        | Record_inlined (Ordinary {runtime_tag},
                          Constructor_uniform_value, Variant_boxed _) ->
            let shape = List.map must_be_value shape in
            Lprim(Pmakeblock(runtime_tag, mut, Some shape, Option.get mode),
                  ll, loc)
        | Record_unboxed | Record_inlined (Ordinary _, _, Variant_unboxed) ->
            (match ll with [v] -> v | _ -> assert false)
        | Record_float ->
            Lprim(Pmakefloatblock (mut, Option.get mode), ll, loc)
        | Record_ufloat ->
            Lprim(Pmakeufloatblock (mut, Option.get mode), ll, loc)
        | Record_inlined (Extension _,
                          Constructor_mixed _, Variant_extensible) ->
            (* CR layouts v5.9: support this *)
            fatal_error
              "Mixed inlined records not supported for extensible variants"
        | Record_inlined (Extension path,
                          Constructor_uniform_value, Variant_extensible) ->
            let shape = List.map must_be_value shape in
            let slot = transl_extension_path loc env path in
            Lprim(Pmakeblock(0,
                             mut,
                             Some (Lambda.generic_value :: shape),
                             Option.get mode),
                  slot :: ll, loc)
        | Record_inlined (Extension _, _, (Variant_unboxed | Variant_boxed _))
        | Record_inlined (Ordinary _, _, Variant_extensible) ->
            assert false
        | Record_mixed shape ->
            let shape =
              Lambda.transl_mixed_product_shape
                ~get_value_kind:(fun _i -> Lambda.generic_value)
                shape
            in
            Lprim (Pmakemixedblock (0, mut, shape, Option.get mode), ll, loc)
        | Record_inlined (Ordinary { runtime_tag },
                          Constructor_mixed shape, Variant_boxed _) ->
            let shape =
              Lambda.transl_mixed_product_shape
                ~get_value_kind:(fun _i -> Lambda.generic_value)
                shape
            in
            Lprim (Pmakemixedblock (runtime_tag, mut, shape, Option.get mode),
                   ll, loc)
        | Record_inlined (_, _, Variant_with_null) -> assert false
        | Record_inlined (Null, _, _) -> assert false
    in
    begin match opt_init_expr with
      None -> lam
    | Some (init_expr, init_expr_sort, _) ->
        let init_expr_sort =
          Jkind.Sort.default_for_transl_and_get init_expr_sort
        in
        Llet(Strict, Lambda.layout_block, init_id, init_id_duid,
             transl_exp ~scopes init_expr_sort init_expr, lam)
    end

and transl_record_unboxed_product ~scopes loc env fields repres opt_init_expr =
  match repres with
  | Record_unboxed_product ->
    let init_id = Ident.create_local "init" in
    let init_id_duid = Lambda.debug_uid_none in
    let shape =
      Array.map
        (fun (lbl, definition) ->
            match definition with
            | Kept (typ, _mut, _) -> layout env lbl.lbl_loc lbl.lbl_sort typ
            | Overridden (_lid, expr) -> layout_exp lbl.lbl_sort expr)
        fields
      |> Array.to_list
    in
    let ll =
      Array.mapi
        (fun i (lbl, definition) ->
            match definition with
            | Kept (_typ, _mut, _) ->
              let access = Punboxed_product_field (i, shape) in
              Lprim (access, [Lvar init_id], of_location ~scopes loc)
            | Overridden (_lid, expr) ->
              transl_exp ~scopes lbl.lbl_sort expr)
        fields
      |> Array.to_list
    in
    let lam = match ll with
      | [l] -> l (* erase singleton unboxed records before lambda *)
      | _ -> Lprim(Pmake_unboxed_product shape, ll, of_location ~scopes loc)
    in
    match opt_init_expr with
    | None -> lam
    | Some (init_expr, init_expr_sort) ->
      let init_expr_sort =
        Jkind.Sort.default_for_transl_and_get init_expr_sort
      in
      let layout = layout_exp init_expr_sort init_expr in
      let exp = transl_exp ~scopes init_expr_sort init_expr in
      Llet(Strict, layout, init_id, init_id_duid, exp, lam)

and transl_match ~scopes ~arg_sort ~return_sort e arg pat_expr_list partial =
  let return_layout = layout_exp return_sort e in
  let rewrite_case (val_cases, exn_cases, static_handlers as acc)
        ({ c_lhs; c_guard; c_rhs } as case) =
    if c_rhs.exp_desc = Texp_unreachable then acc else
    let val_pat, exn_pat = split_pattern c_lhs in
    match val_pat, exn_pat with
    | None, None -> assert false
    | Some pv, None ->
        let val_case =
          transl_case ~scopes return_sort { case with c_lhs = pv }
        in
        val_case :: val_cases, exn_cases, static_handlers
    | None, Some pe ->
        let exn_case =
          transl_case_try ~scopes return_sort { case with c_lhs = pe }
        in
        val_cases, exn_case :: exn_cases, static_handlers
    | Some pv, Some pe ->
        assert (c_guard = None);
        let lbl  = next_raise_count () in
        let static_raise ids =
          Lstaticraise (lbl, List.map (fun id -> Lvar id) ids)
        in
        (* Simplif doesn't like it if binders are not uniq, so we make sure to
           use different names in the value and the exception branches. *)
        let ids_full = Typedtree.pat_bound_idents_full arg_sort pv in
        let ids = List.map (fun (id, _, _, _, _) -> id) ids_full in
        let ids_kinds =
          List.map (fun (id, {Location.loc; _}, ty, duid, s) ->
            id, duid, Typeopt.layout pv.pat_env loc s ty)
            ids_full
        in
        let vids = List.map Ident.rename ids in
        let pv = alpha_pat (List.combine ids vids) pv in
        (* Also register the names of the exception so Re-raise happens. *)
        iter_exn_names Translprim.add_exception_ident pe;
        let rhs =
          Misc.try_finally
            (fun () -> event_before ~scopes c_rhs
                         (transl_exp ~scopes return_sort c_rhs))
            ~always:(fun () ->
                iter_exn_names Translprim.remove_exception_ident pe)
        in
        (pv, static_raise vids) :: val_cases,
        (pe, static_raise ids) :: exn_cases,
        (lbl, ids_kinds, rhs) :: static_handlers
  in
  let val_cases, exn_cases, static_handlers =
    let x, y, z = List.fold_left rewrite_case ([], [], []) pat_expr_list in
    List.rev x, List.rev y, List.rev z
  in
  (* In presence of exception patterns, the code we generate for

       match <scrutinees> with
       | <val-patterns> -> <val-actions>
       | <exn-patterns> -> <exn-actions>

     looks like

       staticcatch
         (try (exit <val-exit> <scrutinees>)
          with <exn-patterns> -> <exn-actions>)
       with <val-exit> <val-ids> ->
          match <val-ids> with <val-patterns> -> <val-actions>

     In particular, the 'exit' in the value case ensures that the
     value actions run outside the try..with exception handler.
  *)
  let static_catch scrutinees val_ids handler =
    let id, id_duid = Typecore.name_pattern "exn" (List.map fst exn_cases) in
    let static_exception_id = next_raise_count () in
    Lstaticcatch
      (Ltrywith (Lstaticraise (static_exception_id, scrutinees), id, id_duid,
                 Matching.for_trywith ~scopes ~return_layout e.exp_loc (Lvar id)
                   exn_cases,
                 return_layout),
       (static_exception_id, val_ids),
       handler,
      Same_region, return_layout)
  in
  let classic =
    match arg, exn_cases with
    | {exp_desc = Texp_tuple (argl, alloc_mode)}, [] ->
      (* CR layouts v7.1: This case and the one below it give special treatment
         to matching on literal tuples. This optimization is irrelevant for
         unboxed tuples in native code, but not doing it for unboxed tuples in
         bytecode means unboxed tuple are slightly worse than normal tuples
         there. Consider adding it for unboxed tuples. *)
      assert (static_handlers = []);
      let mode = transl_alloc_mode alloc_mode in
      let argl =
        List.map (fun (_, a) -> (a, Jkind.Sort.Const.for_tuple_element)) argl
      in
      Matching.for_multiple_match ~scopes ~return_layout e.exp_loc
        (transl_list_with_layout ~scopes argl) mode val_cases partial
    | {exp_desc = Texp_tuple (argl, alloc_mode)}, _ :: _ ->
        let argl =
          List.map (fun (_, a) -> (a, Jkind.Sort.Const.for_tuple_element)) argl
        in
        let val_ids, lvars =
          List.map
            (fun (arg,s) ->
               let layout = layout_exp s arg in
               let id, id_duid = Typecore.name_pattern "val" [] in
               (id, id_duid, layout), (Lvar id, s, layout))
            argl
          |> List.split
        in
        let mode = transl_alloc_mode alloc_mode in
        static_catch (transl_list ~scopes argl) val_ids
          (Matching.for_multiple_match ~scopes ~return_layout e.exp_loc
             lvars mode val_cases partial)
    | arg, [] ->
      assert (static_handlers = []);
      let arg_layout = layout_exp arg_sort arg in
      Matching.for_function ~scopes ~arg_sort ~arg_layout ~return_layout
        e.exp_loc None (transl_exp ~scopes arg_sort arg) val_cases partial
    | arg, _ :: _ ->
        let val_id, val_id_duid =
          Typecore.name_pattern "val" (List.map fst val_cases)
        in
        let arg_layout = layout_exp arg_sort arg in
        static_catch
          [transl_exp ~scopes arg_sort arg]
          [val_id, val_id_duid, arg_layout]
          (Matching.for_function ~scopes ~arg_sort ~arg_layout ~return_layout
             e.exp_loc None (Lvar val_id) val_cases partial)
  in
  List.fold_left (fun body (static_exception_id, val_ids, handler) ->
    Lstaticcatch
      (body, (static_exception_id, val_ids),
       handler, Same_region, return_layout)
  ) classic static_handlers

and transl_letop ~scopes loc env let_ ands param param_debug_uid param_sort case
      case_sort partial =
  let rec loop prev_layout prev_lam = function
    | [] -> prev_lam
    | and_ :: rest ->
        let left_id = Ident.create_local "left" in
        let left_id_duid = Lambda.debug_uid_none in
        let right_id = Ident.create_local "right" in
        let right_id_duid = Lambda.debug_uid_none in
        let op =
          transl_ident (of_location ~scopes and_.bop_op_name.loc) env
            and_.bop_op_type and_.bop_op_path and_.bop_op_val Id_value
        in
        let and_bop_exp_sort =
          Jkind.Sort.default_for_transl_and_get and_.bop_exp_sort
        in
        let and_bop_op_return_sort =
          Jkind.Sort.default_for_transl_and_get and_.bop_op_return_sort
        in
        let exp = transl_exp ~scopes and_bop_exp_sort and_.bop_exp in
        let right_layout = layout_exp and_bop_exp_sort and_.bop_exp in
        let result_layout =
          function2_return_layout env and_.bop_loc and_bop_op_return_sort
            and_.bop_op_type
        in
        let lam =
          bind_with_layout Strict (right_id, right_id_duid, right_layout) exp
            (Lapply{
               ap_loc = of_location ~scopes and_.bop_loc;
               ap_func = op;
               ap_args=[Lvar left_id; Lvar right_id];
               ap_result_layout = result_layout;
               ap_region_close=Rc_normal;
               ap_mode=alloc_heap;
               ap_tailcall = Default_tailcall;
               ap_inlined = Default_inlined;
               ap_specialised = Default_specialise;
               ap_probe=None;
             })
        in
        bind_with_layout Strict (left_id, left_id_duid, prev_layout) prev_lam
            (loop result_layout lam rest)
  in
  let op =
    transl_ident (of_location ~scopes let_.bop_op_name.loc) env
      let_.bop_op_type let_.bop_op_path let_.bop_op_val Id_value
  in
  let let_bop_exp_sort =
    Jkind.Sort.default_for_transl_and_get let_.bop_exp_sort
  in
  let let_bop_op_return_sort =
    Jkind.Sort.default_for_transl_and_get let_.bop_op_return_sort
  in
  let exp =
    loop (layout_exp let_bop_exp_sort let_.bop_exp)
      (transl_exp ~scopes let_bop_exp_sort let_.bop_exp) ands
  in
  let func =
    let return_mode = alloc_heap (* XXX fixme: use result of is_function_type *) in
    let (kind, params, return, _region, ret_mode), body =
      event_function ~scopes case.c_rhs
        (function repr ->
           let loc = case.c_rhs.exp_loc in
           let ghost_loc = { loc with loc_ghost = true } in
           transl_function_without_attributes ~scopes ~region:true
             ~return_sort:case_sort ~mode:alloc_heap ~return_mode
             loc repr []
             (Tfunction_cases
                { fc_cases = [case]; fc_param = param;
                  fc_param_debug_uid = param_debug_uid; fc_partial = partial;
                  fc_loc = ghost_loc; fc_exp_extra = None; fc_attributes = [];
                  fc_arg_mode = Mode.Alloc.disallow_right Mode.Alloc.legacy;
                  fc_arg_sort = param_sort; fc_env = env;
                  fc_ret_type = case.c_rhs.exp_type;
                }))
    in
    let attr = function_attribute_disallowing_arity_fusion in
    let loc = of_location ~scopes case.c_rhs.exp_loc in
    let body = maybe_region_layout return body in
    lfunction ~kind ~params ~return ~body ~attr ~loc
              ~mode:alloc_heap ~ret_mode
  in
  Lapply{
    ap_loc = of_location ~scopes loc;
    ap_func = op;
    ap_args=[exp; func];
    ap_result_layout=
      function2_return_layout env let_.bop_loc let_bop_op_return_sort
        let_.bop_op_type;
    ap_region_close=Rc_normal;
    ap_mode=alloc_heap;
    ap_tailcall = Default_tailcall;
    ap_inlined = Default_inlined;
    ap_specialised = Default_specialise;
    ap_probe=None;
  }

(* Wrapper for class/module compilation,
   that can only return global values *)

let transl_exp ~scopes sort exp =
  maybe_region_exp sort exp (transl_exp ~scopes sort exp)

let transl_let ~scopes ~return_layout ?in_structure rec_flag pat_expr_list =
  transl_let ~scopes ~return_layout ~add_regions:true ?in_structure rec_flag
    pat_expr_list

let transl_scoped_exp ~scopes sort exp =
  maybe_region_exp sort exp (transl_scoped_exp ~scopes sort exp)

let transl_apply
      ~scopes ?tailcall ?inlined ?specialised ?position ?mode ~result_layout fn
      args loc =
  maybe_region_layout result_layout
    (transl_apply
       ~scopes ?tailcall ?inlined ?specialised
       ~assume_zero_alloc:Zero_alloc_utils.Assume_info.none ?position ?mode
       ~result_layout fn args loc)

(* Error report *)

open Format

let report_error ppf = function
  | Free_super_var ->
      fprintf ppf
        "Ancestor names can only be used to select inherited methods"
  | Unreachable_reached ->
      fprintf ppf "Unreachable expression was reached"
  | Bad_probe_layout id ->
      fprintf ppf "Variables in probe handlers must have jkind value, \
                   but %s in this handler does not." (Ident.name id)
  | Unknown_probe_layout id ->
      fprintf ppf
        "Unknown variable %a appearing in probe:@ Please \
         report this error to the Jane Street compilers team."
        Ident.print id
  | Illegal_void_record_field ->
      fprintf ppf
        "Void sort detected where value was expected in a record field:@ Please \
         report this error to the Jane Street compilers team."
  | Illegal_product_record_field c ->
      fprintf ppf
        "Product sort %a detected in a record field:@ Please \
         report this error to the Jane Street compilers team."
        Jkind.Sort.Const.format c
  | Void_sort ty ->
      fprintf ppf
        "Void detected in translation for type %a:@ Please report this error \
         to the Jane Street compilers team."
        Printtyp.type_expr ty
  | Unboxed_vector_in_array_comprehension ->
      fprintf ppf
        "Array comprehensions are not yet supported for arrays of unboxed \
         vectors."
  | Unboxed_product_in_array_comprehension ->
      fprintf ppf
        "Array comprehensions are not yet supported for arrays of unboxed \
         products."

let () =
  Location.register_error_of_exn
    (function
      | Error (loc, err) ->
          Some (Location.error_of_printer ~loc report_error err)
      | _ ->
        None
    )<|MERGE_RESOLUTION|>--- conflicted
+++ resolved
@@ -58,13 +58,9 @@
 let layout_pat sort p = layout p.pat_env p.pat_loc sort p.pat_type
 
 let check_record_field_sort loc : Jkind.Sort.Const.t -> _ = function
-<<<<<<< HEAD
   | Base (Value | Float64 | Float32 | Bits32 | Bits64 |
-          Vec128 | Vec256 | Vec512 | Word) -> ()
-=======
-  | Base (Value | Float64 | Float32 | Bits32 | Bits64 | Vec128 | Word)
+          Vec128 | Vec256 | Vec512 | Word)
   | Product _ -> ()
->>>>>>> a9457e87
   | Base Void -> raise (Error (loc, Illegal_void_record_field))
 
 (* Forward declaration -- to be filled in by Translmod.transl_module *)
