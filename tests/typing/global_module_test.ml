--- conflicted
+++ resolved
@@ -2,15 +2,11 @@
   open Global_module
 
   open struct
-<<<<<<< HEAD
-    let n ?(args = []) head : Name.t = Name.create_exn head args
-=======
     let n ?(args = []) head : Name.t =
       let args =
         List.map (fun (param, value) : Name.argument -> { param; value }) args
       in
-      Name.create head args
->>>>>>> 3d0b5d1f
+      Name.create_exn head args
 
     let g ?(vis = []) ?(hid = []) head = create_exn head vis ~hidden_args:hid
   end
@@ -19,10 +15,10 @@
     (* This [let] is only here so that ocamlformat lets us add line breaks in
        the following. Note that, despite being disabled, ocamlformat insists on
        adding whitespace errors by indenting empty lines. *)
-  
+
     (* Here we imagine the following modules and parameters, with their
        parameters given in square brackets:
-  
+
        {v
          - X (parameter)
          - Y[X] (parameter)
@@ -37,7 +33,7 @@
          - Opaque[I] : Conv[I][O:String]
          - Print[I][Conv[I][O:String]] (regular module)
        v}
-  
+
        Each [*_p] is an [I.param] and an untagged identifier is an [I.t].
        *)
     ()
