open Stdlib

let failmsg = ref (fun () -> ())

let eq lv hv l h =
    if l <> lv then Printf.printf "%016Lx <> %016Lx\n" lv l;
    if h <> hv then Printf.printf "%016Lx <> %016Lx\n" hv h;
    if l <> lv || h <> hv then !failmsg ()
;;

let eql lv hv l h =
    if l <> lv then Printf.printf "%016lx <> %016lx\n" lv l;
    if h <> hv then Printf.printf "%016lx <> %016lx\n" hv h;
    if l <> lv || h <> hv then !failmsg ()
;;

let eqi lv hv l h =
    if l <> lv then Printf.printf "%016x <> %016x\n" lv l;
    if h <> hv then Printf.printf "%016x <> %016x\n" hv h;
    if l <> lv || h <> hv then !failmsg ()
;;

let eqf lv hv l h =
    let open Float in
    if l <> lv then Printf.printf "%f <> %f\n" l lv;
    if h <> hv then Printf.printf "%f <> %f\n" h hv;
    if l <> lv || h <> hv then !failmsg ()
;;

external int64x2_of_int64s : int64 -> int64 -> int64x2 = "caml_vec128_unreachable" "vec128_of_int64s" [@@noalloc] [@@unboxed]
external int64x2_low_int64 : int64x2 -> int64 = "caml_vec128_unreachable" "vec128_low_int64" [@@noalloc] [@@unboxed]
external int64x2_high_int64 : int64x2 -> int64 = "caml_vec128_unreachable" "vec128_high_int64" [@@noalloc] [@@unboxed]

external int32x4_of_int64s : int64 -> int64 -> int32x4 = "caml_vec128_unreachable" "vec128_of_int64s" [@@noalloc] [@@unboxed]
external int32x4_low_int64 : int32x4 -> int64 = "caml_vec128_unreachable" "vec128_low_int64" [@@noalloc] [@@unboxed]
external int32x4_high_int64 : int32x4 -> int64 = "caml_vec128_unreachable" "vec128_high_int64" [@@noalloc] [@@unboxed]

external int16x8_of_int64s : int64 -> int64 -> int16x8 = "caml_vec128_unreachable" "vec128_of_int64s" [@@noalloc] [@@unboxed]
external int16x8_low_int64 : int16x8 -> int64 = "caml_vec128_unreachable" "vec128_low_int64" [@@noalloc] [@@unboxed]
external int16x8_high_int64 : int16x8 -> int64 = "caml_vec128_unreachable" "vec128_high_int64" [@@noalloc] [@@unboxed]

external int8x16_of_int64s : int64 -> int64 -> int8x16 = "caml_vec128_unreachable" "vec128_of_int64s" [@@noalloc] [@@unboxed]
external int8x16_low_int64 : int8x16 -> int64 = "caml_vec128_unreachable" "vec128_low_int64" [@@noalloc] [@@unboxed]
external int8x16_high_int64 : int8x16 -> int64 = "caml_vec128_unreachable" "vec128_high_int64" [@@noalloc] [@@unboxed]

external float32x4_of_int64s : int64 -> int64 -> float32x4 = "caml_vec128_unreachable" "vec128_of_int64s" [@@noalloc] [@@unboxed]
external float32x4_low_int64 : float32x4 -> int64 = "caml_vec128_unreachable" "vec128_low_int64" [@@noalloc] [@@unboxed]
external float32x4_high_int64 : float32x4 -> int64 = "caml_vec128_unreachable" "vec128_high_int64" [@@noalloc] [@@unboxed]

external float64x2_of_int64s : int64 -> int64 -> float64x2 = "caml_vec128_unreachable" "vec128_of_int64s" [@@noalloc] [@@unboxed]
external float64x2_low_int64 : float64x2 -> int64 = "caml_vec128_unreachable" "vec128_low_int64" [@@noalloc] [@@unboxed]
external float64x2_high_int64 : float64x2 -> int64 = "caml_vec128_unreachable" "vec128_high_int64" [@@noalloc] [@@unboxed]

let () =
    let a : int8x16 = int8x16_of_int64s 1L 2L in
    let b : int16x8 = int16x8_of_int64s 3L 4L in
    let c : int32x4 = int32x4_of_int64s 5L 6L in
    let d : int64x2 = int64x2_of_int64s 7L 8L in
    let e : float32x4 = float32x4_of_int64s 9L 10L in
    let f : float64x2 = float64x2_of_int64s 11L 12L in
    let al, ah = int8x16_low_int64 a, int8x16_high_int64 a in
    eq al ah 1L 2L;
    let bl, bh = int16x8_low_int64 b, int16x8_high_int64 b in
    eq bl bh 3L 4L;
    let cl, ch = int32x4_low_int64 c, int32x4_high_int64 c in
    eq cl ch 5L 6L;
    let dl, dh = int64x2_low_int64 d, int64x2_high_int64 d in
    eq dl dh 7L 8L;
    let el, eh = float32x4_low_int64 e, float32x4_high_int64 e in
    eq el eh 9L 10L;
    let fl, fh = float64x2_low_int64 f, float64x2_high_int64 f in
    eq fl fh 11L 12L
;;

module Vector_casts = struct

    external int64x2_of_int32x4 : int32x4 -> int64x2 = "caml_vec128_unreachable" "caml_vec128_cast"
        [@@noalloc] [@@unboxed] [@@builtin]
    external int64x2_of_int16x8 : int16x8 -> int64x2 = "caml_vec128_unreachable" "caml_vec128_cast"
        [@@noalloc] [@@unboxed] [@@builtin]
    external int64x2_of_int8x16 : int8x16 -> int64x2 = "caml_vec128_unreachable" "caml_vec128_cast"
        [@@noalloc] [@@unboxed] [@@builtin]
    external int64x2_of_float32x4 : float32x4 -> int64x2 = "caml_vec128_unreachable" "caml_vec128_cast"
        [@@noalloc] [@@unboxed] [@@builtin]
    external int64x2_of_float64x2 : float64x2 -> int64x2 = "caml_vec128_unreachable" "caml_vec128_cast"
        [@@noalloc] [@@unboxed] [@@builtin]

    let () =
        let _0 = int32x4_of_int64s   1L 2L in
        let _1 = int16x8_of_int64s   3L 4L in
        let _2 = int8x16_of_int64s   5L 6L in
        let _3 = float32x4_of_int64s 7L 8L in
        let _4 = float64x2_of_int64s 9L 10L in
        let _0 = int64x2_of_int32x4   (Sys.opaque_identity _0) in
        let _1 = int64x2_of_int16x8   (Sys.opaque_identity _1) in
        let _2 = int64x2_of_int8x16   (Sys.opaque_identity _2) in
        let _3 = int64x2_of_float32x4 (Sys.opaque_identity _3) in
        let _4 = int64x2_of_float64x2 (Sys.opaque_identity _4) in
        let a, b = int64x2_low_int64 _0, int64x2_high_int64 _0 in
        eq a b 1L 2L;
        let a, b = int64x2_low_int64 _1, int64x2_high_int64 _1 in
        eq a b 3L 4L;
        let a, b = int64x2_low_int64 _2, int64x2_high_int64 _2 in
        eq a b 5L 6L;
        let a, b = int64x2_low_int64 _3, int64x2_high_int64 _3 in
        eq a b 7L 8L;
        let a, b = int64x2_low_int64 _4, int64x2_high_int64 _4 in
        eq a b 9L 10L
    ;;

    external int32x4_of_int64x2 : int64x2 -> int32x4 = "caml_vec128_unreachable" "caml_vec128_cast"
        [@@noalloc] [@@unboxed] [@@builtin]
    external int32x4_of_int16x8 : int16x8 -> int32x4 = "caml_vec128_unreachable" "caml_vec128_cast"
        [@@noalloc] [@@unboxed] [@@builtin]
    external int32x4_of_int8x16 : int8x16 -> int32x4 = "caml_vec128_unreachable" "caml_vec128_cast"
        [@@noalloc] [@@unboxed] [@@builtin]
    external int32x4_of_float32x4 : float32x4 -> int32x4 = "caml_vec128_unreachable" "caml_vec128_cast"
        [@@noalloc] [@@unboxed] [@@builtin]
    external int32x4_of_float64x2 : float64x2 -> int32x4 = "caml_vec128_unreachable" "caml_vec128_cast"
        [@@noalloc] [@@unboxed] [@@builtin]

    let () =
        let _0 = int64x2_of_int64s   1L 2L in
        let _1 = int16x8_of_int64s   3L 4L in
        let _2 = int8x16_of_int64s   5L 6L in
        let _3 = float32x4_of_int64s 7L 8L in
        let _4 = float64x2_of_int64s 9L 10L in
        let _0 = int32x4_of_int64x2   (Sys.opaque_identity _0) in
        let _1 = int32x4_of_int16x8   (Sys.opaque_identity _1) in
        let _2 = int32x4_of_int8x16   (Sys.opaque_identity _2) in
        let _3 = int32x4_of_float32x4 (Sys.opaque_identity _3) in
        let _4 = int32x4_of_float64x2 (Sys.opaque_identity _4) in
        let a, b = int32x4_low_int64 _0, int32x4_high_int64 _0 in
        eq a b 1L 2L;
        let a, b = int32x4_low_int64 _1, int32x4_high_int64 _1 in
        eq a b 3L 4L;
        let a, b = int32x4_low_int64 _2, int32x4_high_int64 _2 in
        eq a b 5L 6L;
        let a, b = int32x4_low_int64 _3, int32x4_high_int64 _3 in
        eq a b 7L 8L;
        let a, b = int32x4_low_int64 _4, int32x4_high_int64 _4 in
        eq a b 9L 10L
    ;;

    external int16x8_of_int64x2 : int64x2 -> int16x8 = "caml_vec128_unreachable" "caml_vec128_cast"
        [@@noalloc] [@@unboxed] [@@builtin]
    external int16x8_of_int32x4 : int32x4 -> int16x8 = "caml_vec128_unreachable" "caml_vec128_cast"
        [@@noalloc] [@@unboxed] [@@builtin]
    external int16x8_of_int8x16 : int8x16 -> int16x8 = "caml_vec128_unreachable" "caml_vec128_cast"
        [@@noalloc] [@@unboxed] [@@builtin]
    external int16x8_of_float32x4 : float32x4 -> int16x8 = "caml_vec128_unreachable" "caml_vec128_cast"
        [@@noalloc] [@@unboxed] [@@builtin]
    external int16x8_of_float64x2 : float64x2 -> int16x8 = "caml_vec128_unreachable" "caml_vec128_cast"
        [@@noalloc] [@@unboxed] [@@builtin]

    let () =
        let _0 = int64x2_of_int64s   1L 2L in
        let _1 = int32x4_of_int64s   3L 4L in
        let _2 = int8x16_of_int64s   5L 6L in
        let _3 = float32x4_of_int64s 7L 8L in
        let _4 = float64x2_of_int64s 9L 10L in
        let _0 = int16x8_of_int64x2   (Sys.opaque_identity _0) in
        let _1 = int16x8_of_int32x4   (Sys.opaque_identity _1) in
        let _2 = int16x8_of_int8x16   (Sys.opaque_identity _2) in
        let _3 = int16x8_of_float32x4 (Sys.opaque_identity _3) in
        let _4 = int16x8_of_float64x2 (Sys.opaque_identity _4) in
        let a, b = int16x8_low_int64 _0, int16x8_high_int64 _0 in
        eq a b 1L 2L;
        let a, b = int16x8_low_int64 _1, int16x8_high_int64 _1 in
        eq a b 3L 4L;
        let a, b = int16x8_low_int64 _2, int16x8_high_int64 _2 in
        eq a b 5L 6L;
        let a, b = int16x8_low_int64 _3, int16x8_high_int64 _3 in
        eq a b 7L 8L;
        let a, b = int16x8_low_int64 _4, int16x8_high_int64 _4 in
        eq a b 9L 10L
    ;;

    external int8x16_of_int64x2 : int64x2 -> int8x16 = "caml_vec128_unreachable" "caml_vec128_cast"
        [@@noalloc] [@@unboxed] [@@builtin]
    external int8x16_of_int32x4 : int32x4 -> int8x16 = "caml_vec128_unreachable" "caml_vec128_cast"
        [@@noalloc] [@@unboxed] [@@builtin]
    external int8x16_of_int16x8 : int16x8 -> int8x16 = "caml_vec128_unreachable" "caml_vec128_cast"
        [@@noalloc] [@@unboxed] [@@builtin]
    external int8x16_of_float32x4 : float32x4 -> int8x16 = "caml_vec128_unreachable" "caml_vec128_cast"
        [@@noalloc] [@@unboxed] [@@builtin]
    external int8x16_of_float64x2 : float64x2 -> int8x16 = "caml_vec128_unreachable" "caml_vec128_cast"
        [@@noalloc] [@@unboxed] [@@builtin]

    let () =
        let _0 = int64x2_of_int64s   1L 2L in
        let _1 = int32x4_of_int64s   3L 4L in
        let _2 = int16x8_of_int64s   5L 6L in
        let _3 = float32x4_of_int64s 7L 8L in
        let _4 = float64x2_of_int64s 9L 10L in
        let _0 = int8x16_of_int64x2   (Sys.opaque_identity _0) in
        let _1 = int8x16_of_int32x4   (Sys.opaque_identity _1) in
        let _2 = int8x16_of_int16x8   (Sys.opaque_identity _2) in
        let _3 = int8x16_of_float32x4 (Sys.opaque_identity _3) in
        let _4 = int8x16_of_float64x2 (Sys.opaque_identity _4) in
        let a, b = int8x16_low_int64 _0, int8x16_high_int64 _0 in
        eq a b 1L 2L;
        let a, b = int8x16_low_int64 _1, int8x16_high_int64 _1 in
        eq a b 3L 4L;
        let a, b = int8x16_low_int64 _2, int8x16_high_int64 _2 in
        eq a b 5L 6L;
        let a, b = int8x16_low_int64 _3, int8x16_high_int64 _3 in
        eq a b 7L 8L;
        let a, b = int8x16_low_int64 _4, int8x16_high_int64 _4 in
        eq a b 9L 10L
    ;;

    external float32x4_of_int64x2 : int64x2 -> float32x4 = "caml_vec128_unreachable" "caml_vec128_cast"
        [@@noalloc] [@@unboxed] [@@builtin]
    external float32x4_of_int32x4 : int32x4 -> float32x4 = "caml_vec128_unreachable" "caml_vec128_cast"
        [@@noalloc] [@@unboxed] [@@builtin]
    external float32x4_of_int16x8 : int16x8 -> float32x4 = "caml_vec128_unreachable" "caml_vec128_cast"
        [@@noalloc] [@@unboxed] [@@builtin]
    external float32x4_of_int8x16 : int8x16 -> float32x4 = "caml_vec128_unreachable" "caml_vec128_cast"
        [@@noalloc] [@@unboxed] [@@builtin]
    external float32x4_of_float64x2 : float64x2 -> float32x4 = "caml_vec128_unreachable" "caml_vec128_cast"
        [@@noalloc] [@@unboxed] [@@builtin]

    let () =
        let _0 = int64x2_of_int64s   1L 2L in
        let _1 = int32x4_of_int64s   3L 4L in
        let _2 = int16x8_of_int64s   5L 6L in
        let _3 = int8x16_of_int64s   7L 8L in
        let _4 = float64x2_of_int64s 9L 10L in
        let _0 = float32x4_of_int64x2   (Sys.opaque_identity _0) in
        let _1 = float32x4_of_int32x4   (Sys.opaque_identity _1) in
        let _2 = float32x4_of_int16x8   (Sys.opaque_identity _2) in
        let _3 = float32x4_of_int8x16   (Sys.opaque_identity _3) in
        let _4 = float32x4_of_float64x2 (Sys.opaque_identity _4) in
        let a, b = float32x4_low_int64 _0, float32x4_high_int64 _0 in
        eq a b 1L 2L;
        let a, b = float32x4_low_int64 _1, float32x4_high_int64 _1 in
        eq a b 3L 4L;
        let a, b = float32x4_low_int64 _2, float32x4_high_int64 _2 in
        eq a b 5L 6L;
        let a, b = float32x4_low_int64 _3, float32x4_high_int64 _3 in
        eq a b 7L 8L;
        let a, b = float32x4_low_int64 _4, float32x4_high_int64 _4 in
        eq a b 9L 10L
    ;;

    external float64x2_of_int64x2 : int64x2 -> float64x2 = "caml_vec128_unreachable" "caml_vec128_cast"
        [@@noalloc] [@@unboxed] [@@builtin]
    external float64x2_of_int32x4 : int32x4 -> float64x2 = "caml_vec128_unreachable" "caml_vec128_cast"
        [@@noalloc] [@@unboxed] [@@builtin]
    external float64x2_of_int16x8 : int16x8 -> float64x2 = "caml_vec128_unreachable" "caml_vec128_cast"
        [@@noalloc] [@@unboxed] [@@builtin]
    external float64x2_of_int8x16 : int8x16 -> float64x2 = "caml_vec128_unreachable" "caml_vec128_cast"
        [@@noalloc] [@@unboxed] [@@builtin]
    external float64x2_of_float32x4 : float32x4 -> float64x2 = "caml_vec128_unreachable" "caml_vec128_cast"
        [@@noalloc] [@@unboxed] [@@builtin]

    let () =
        let _0 = int64x2_of_int64s   1L 2L in
        let _1 = int32x4_of_int64s   3L 4L in
        let _2 = int16x8_of_int64s   5L 6L in
        let _3 = int8x16_of_int64s   7L 8L in
        let _4 = float32x4_of_int64s 9L 10L in
        let _0 = float64x2_of_int64x2   (Sys.opaque_identity _0) in
        let _1 = float64x2_of_int32x4   (Sys.opaque_identity _1) in
        let _2 = float64x2_of_int16x8   (Sys.opaque_identity _2) in
        let _3 = float64x2_of_int8x16   (Sys.opaque_identity _3) in
        let _4 = float64x2_of_float32x4 (Sys.opaque_identity _4) in
        let a, b = float64x2_low_int64 _0, float64x2_high_int64 _0 in
        eq a b 1L 2L;
        let a, b = float64x2_low_int64 _1, float64x2_high_int64 _1 in
        eq a b 3L 4L;
        let a, b = float64x2_low_int64 _2, float64x2_high_int64 _2 in
        eq a b 5L 6L;
        let a, b = float64x2_low_int64 _3, float64x2_high_int64 _3 in
        eq a b 7L 8L;
        let a, b = float64x2_low_int64 _4, float64x2_high_int64 _4 in
        eq a b 9L 10L
    ;;
end

(* For testing *)
module Float32 = struct
    type t = int32

    let of_float f = Int32.bits_of_float f
    let to_float i = Int32.float_of_bits i

    external zero : unit -> (t [@unboxed]) = "caml_vec128_unreachable" "float32_zero" [@@noalloc]
    external neg_zero : unit -> (t [@unboxed]) = "caml_vec128_unreachable" "float32_neg_zero" [@@noalloc]
    external one : unit -> (t [@unboxed]) = "caml_vec128_unreachable" "float32_one" [@@noalloc]
    external neg_one : unit -> (t [@unboxed]) = "caml_vec128_unreachable" "float32_neg_one" [@@noalloc]
    external nan : unit -> (t [@unboxed]) = "caml_vec128_unreachable" "float32_nan" [@@noalloc]
    external neg_infinity : unit -> (t [@unboxed]) = "caml_vec128_unreachable" "float32_neg_infinity" [@@noalloc]
    external infinity : unit -> (t [@unboxed]) = "caml_vec128_unreachable" "float32_infinity" [@@noalloc]
    external maxv : unit -> (t [@unboxed]) = "caml_vec128_unreachable" "float32_maxv" [@@noalloc]
    external minv : unit -> (t [@unboxed]) = "caml_vec128_unreachable" "float32_minv" [@@noalloc]

    let zero = zero ()
    let neg_zero = neg_zero ()
    let one = one ()
    let nan = nan ()
    let neg_infinity = neg_infinity ()
    let infinity = infinity ()
    let neg_one = neg_one ()
    let maxv = maxv ()
    let minv = minv ()

    let to_float32x4 t0 t1 t2 t3 =
        let i0 = Int64.of_int32 t0 |> Int64.logand 0xffffffffL in
        let i1 = Int64.of_int32 t1 |> Int64.logand 0xffffffffL in
        let i2 = Int64.of_int32 t2 |> Int64.logand 0xffffffffL in
        let i3 = Int64.of_int32 t3 |> Int64.logand 0xffffffffL in
        let i0 = Int64.logor (Int64.shift_left i1 32) i0 in
        let i1 = Int64.logor (Int64.shift_left i3 32) i2 in
        float32x4_of_int64s i0 i1
    ;;

    external cvt_i32 : (t [@unboxed]) -> (t [@unboxed]) = "caml_vec128_unreachable" "float32_cvt_i32" [@@noalloc]
    external round : (t [@unboxed]) -> (t [@unboxed]) = "caml_vec128_unreachable" "float32_round" [@@noalloc]

    external eq : (t [@unboxed]) -> (t [@unboxed]) -> bool = "caml_vec128_unreachable" "float32_eq" [@@noalloc]
    external lt : (t [@unboxed]) -> (t [@unboxed]) -> bool = "caml_vec128_unreachable" "float32_lt" [@@noalloc]
    external le : (t [@unboxed]) -> (t [@unboxed]) -> bool = "caml_vec128_unreachable" "float32_le" [@@noalloc]
    external neq : (t [@unboxed]) -> (t [@unboxed]) -> bool = "caml_vec128_unreachable" "float32_ne" [@@noalloc]
    external nle : (t [@unboxed]) -> (t [@unboxed]) -> bool = "caml_vec128_unreachable" "float32_nle" [@@noalloc]
    external nlt : (t [@unboxed]) -> (t [@unboxed]) -> bool = "caml_vec128_unreachable" "float32_nlt" [@@noalloc]
    external ord : (t [@unboxed]) -> (t [@unboxed]) -> bool = "caml_vec128_unreachable" "float32_ord" [@@noalloc]
    external uord : (t [@unboxed]) -> (t [@unboxed]) -> bool = "caml_vec128_unreachable" "float32_uord" [@@noalloc]

    external add : (t [@unboxed]) -> (t [@unboxed]) -> (t [@unboxed]) = "caml_vec128_unreachable" "float32_add" [@@noalloc]
    external sub : (t [@unboxed]) -> (t [@unboxed]) -> (t [@unboxed]) = "caml_vec128_unreachable" "float32_sub" [@@noalloc]
    external mul : (t [@unboxed]) -> (t [@unboxed]) -> (t [@unboxed]) = "caml_vec128_unreachable" "float32_mul" [@@noalloc]
    external div : (t [@unboxed]) -> (t [@unboxed]) -> (t [@unboxed]) = "caml_vec128_unreachable" "float32_div" [@@noalloc]
    external min : (t [@unboxed]) -> (t [@unboxed]) -> (t [@unboxed]) = "caml_vec128_unreachable" "float32_min" [@@noalloc]
    external max : (t [@unboxed]) -> (t [@unboxed]) -> (t [@unboxed]) = "caml_vec128_unreachable" "float32_max" [@@noalloc]

    external rcp : (t [@unboxed]) -> (t [@unboxed]) = "caml_vec128_unreachable" "float32_rcp" [@@noalloc]
    external sqrt : (t [@unboxed]) -> (t [@unboxed]) = "caml_vec128_unreachable" "float32_sqrt" [@@noalloc]
    external rsqrt : (t [@unboxed]) -> (t [@unboxed]) = "caml_vec128_unreachable" "float32_rsqrt" [@@noalloc]

    let check_floats f =
        Random.set_state (Random.State.make [|1234567890|]);
        f zero zero;
        f zero one;
        f one one;
        f zero neg_one;
        f neg_one neg_one;
        f one neg_one;
        f zero neg_zero;
        f nan zero;
        f infinity zero;
        f neg_infinity zero;
        f nan nan;
        f infinity infinity;
        f neg_infinity neg_infinity;
        f neg_infinity infinity;
        f infinity nan;
        f neg_infinity nan;
        f maxv infinity;
        f maxv neg_infinity;
        f minv infinity;
        f minv neg_infinity;
        f maxv maxv;
        f minv minv;
        f maxv minv;
        for i = 0 to 100_000 do
            let f0 = Random.int32 Int32.max_int in
            let f1 = Random.int32 Int32.max_int in
            f (if Random.bool () then f0 else Int32.neg f0)
              (if Random.bool () then f1 else Int32.neg f1)
        done
    ;;
end

module Float64 = struct

    type t = float

<<<<<<< HEAD
    external c_round : (t [@unboxed]) -> (t [@unboxed]) = "" "float64_round" [@@noalloc]
    external c_min : (t [@unboxed]) -> (t [@unboxed]) -> (t [@unboxed]) = "" "float64_min" [@@noalloc]
    external c_max : (t [@unboxed]) -> (t [@unboxed]) -> (t [@unboxed]) = "" "float64_max" [@@noalloc]
    external c_sqrt : (t [@unboxed]) -> (t [@unboxed]) = "" "float64_sqrt" [@@noalloc]
=======
    external round : (t [@unboxed]) -> (t [@unboxed]) = "caml_vec128_unreachable" "float64_round" [@@noalloc]
>>>>>>> 29c8d36e

    let check_floats f =
        let open Float in
        Random.set_state (Random.State.make [|1234567890|]);
        f zero zero;
        f zero one;
        f one one;
        f zero minus_one;
        f minus_one minus_one;
        f one minus_one;
        f zero (-0.0);
        f nan zero;
        f infinity zero;
        f neg_infinity zero;
        f nan nan;
        f infinity infinity;
        f neg_infinity neg_infinity;
        f neg_infinity infinity;
        f infinity nan;
        f neg_infinity nan;
        f max_float infinity;
        f max_float neg_infinity;
        f min_float infinity;
        f min_float neg_infinity;
        f max_float max_float;
        f min_float min_float;
        f max_float min_float;
        for i = 0 to 100_000 do
            let f0 = Random.int64 Int64.max_int in
            let f1 = Random.int64 Int64.max_int in
            f (if Random.bool () then Int64.float_of_bits f0 else Int64.(neg f0 |> float_of_bits))
              (if Random.bool () then Int64.float_of_bits f1 else Int64.(neg f1 |> float_of_bits))
        done
    ;;

    module Tests = struct
        external max : t -> t -> t = "" "caml_sse2_float64_max" [@@noalloc] [@@builtin] [@@unboxed]
        external min : t -> t -> t = "" "caml_sse2_float64_min" [@@noalloc] [@@builtin] [@@unboxed]
        external sqrt : t -> t = "" "caml_sse2_float64_sqrt" [@@noalloc] [@@builtin] [@@unboxed]
        external round : (int [@untagged]) -> (t [@unboxed]) -> (t [@unboxed]) = "" "caml_sse41_float64_round"
            [@@noalloc] [@@builtin]

        let () =
            check_floats (fun l r -> eqf (max l r) (c_max l r));
            check_floats (fun l r -> eqf (min l r) (c_min l r));
            check_floats (fun l _ -> eqf (sqrt l) (c_sqrt l));
            check_floats (fun l _ -> eqf (round 0x8 l) (c_round l))
        ;;
    end
end

module Int64s = struct
    let check_ints f =
        let open Int64 in
        Random.set_state (Random.State.make [|1234567890|]);
        f zero zero;
        f zero one;
        f one one;
        f zero minus_one;
        f minus_one minus_one;
        f one minus_one;
        f max_int zero;
        f min_int zero;
        f max_int one;
        f min_int one;
        f max_int max_int;
        f min_int min_int;
        f max_int min_int;
        for i = 0 to 100_000 do
            let i0 = Random.int64 Int64.max_int in
            let i1 = Random.int64 Int64.max_int in
            f (if Random.bool () then i0 else Int64.neg i0)
              (if Random.bool () then i1 else Int64.neg i1)
        done
    ;;
end

module Int32s = struct

    type t = int32

    external max_unsigned : t -> t -> t = "caml_vec128_unreachable" "uint32_max" [@@noalloc] [@@unboxed]
    external min_unsigned : t -> t -> t = "caml_vec128_unreachable" "uint32_min" [@@noalloc] [@@unboxed]

    external cvt_si16 : (t [@unboxed]) -> (int [@untagged]) = "caml_vec128_unreachable" "int32_si16" [@@noalloc]
    external cvt_su16 : (t [@unboxed]) -> (int [@untagged]) = "caml_vec128_unreachable" "int32_su16" [@@noalloc]

    let of_int32s a b c d =
        let a = Int64.of_int32 a |> Int64.logand 0xffffffffL in
        let b = Int64.of_int32 b |> Int64.logand 0xffffffffL in
        let c = Int64.of_int32 c |> Int64.logand 0xffffffffL in
        let d = Int64.of_int32 d |> Int64.logand 0xffffffffL in
        int32x4_of_int64s (Int64.(logor (shift_left b 32) a)) (Int64.(logor (shift_left d 32) c))
    ;;

    let check_ints f =
        let open Int32 in
        Random.set_state (Random.State.make [|1234567890|]);
        f zero zero;
        f zero one;
        f one one;
        f zero minus_one;
        f minus_one minus_one;
        f one minus_one;
        f max_int zero;
        f min_int zero;
        f max_int one;
        f min_int one;
        f max_int max_int;
        f min_int min_int;
        f max_int min_int;
        for i = 0 to 100_000 do
            let i0 = Random.int32 Int32.max_int in
            let i1 = Random.int32 Int32.max_int in
            f (if Random.bool () then i0 else Int32.neg i0)
              (if Random.bool () then i1 else Int32.neg i1)
        done
    ;;
end

module Int16 = struct

    type t = int

    external abs : t -> t = "caml_vec128_unreachable" "int16_abs"
        [@@noalloc] [@@untagged]
    external add : t -> t -> t = "caml_vec128_unreachable" "int16_add"
        [@@noalloc] [@@untagged]
    external sub : t -> t -> t = "caml_vec128_unreachable" "int16_sub"
        [@@noalloc] [@@untagged]
    external adds : t -> t -> t = "caml_vec128_unreachable" "int16_adds"
        [@@noalloc] [@@untagged]
    external subs : t -> t -> t = "caml_vec128_unreachable" "int16_subs"
        [@@noalloc] [@@untagged]
    external mulsign : t -> t -> t = "caml_vec128_unreachable" "int16_mulsign"
        [@@noalloc] [@@untagged]
    external addsu : t -> t -> t = "caml_vec128_unreachable" "int16_addsu"
        [@@noalloc] [@@untagged]
    external subsu : t -> t -> t = "caml_vec128_unreachable" "int16_subsu"
        [@@noalloc] [@@untagged]
    external min : t -> t -> t = "caml_vec128_unreachable" "int16_min"
        [@@noalloc] [@@untagged]
    external max : t -> t -> t = "caml_vec128_unreachable" "int16_max"
        [@@noalloc] [@@untagged]
    external minu : t -> t -> t = "caml_vec128_unreachable" "int16_minu"
        [@@noalloc] [@@untagged]
    external maxu : t -> t -> t = "caml_vec128_unreachable" "int16_maxu"
        [@@noalloc] [@@untagged]
    external cmpeq : t -> t -> t = "caml_vec128_unreachable" "int16_cmpeq"
        [@@noalloc] [@@untagged]
    external cmpgt : t -> t -> t = "caml_vec128_unreachable" "int16_cmpgt"
        [@@noalloc] [@@untagged]
    external avgu : t -> t -> t = "caml_vec128_unreachable" "int16_avgu"
        [@@noalloc] [@@untagged]
    external shift_left : t -> int -> t = "caml_vec128_unreachable" "int16_shift_left"
        [@@noalloc] [@@untagged]
    external shift_right : t -> int -> t = "caml_vec128_unreachable" "int16_shift_right"
        [@@noalloc] [@@untagged]
    external shift_right_logical : t -> int -> t = "caml_vec128_unreachable" "int16_shift_right_logical"
        [@@noalloc] [@@untagged]

    external logand : t -> t -> t = "caml_vec128_unreachable" "int16_logand"
        [@@noalloc] [@@untagged]

    external cvtsx_i32 : (t [@untagged]) -> (int32 [@unboxed]) = "caml_vec128_unreachable" "int16_sxi32" [@@noalloc]
    external cvtzx_i32 : (t [@untagged]) -> (int32 [@unboxed]) = "caml_vec128_unreachable" "int16_zxi32" [@@noalloc]
    external cvtsx_i64 : (t [@untagged]) -> (int64 [@unboxed]) = "caml_vec128_unreachable" "int16_sxi64" [@@noalloc]
    external cvtzx_i64 : (t [@untagged]) -> (int64 [@unboxed]) = "caml_vec128_unreachable" "int16_zxi64" [@@noalloc]

    external cvt_si8 : (t [@untagged]) -> (int [@untagged]) = "caml_vec128_unreachable" "int16_si8" [@@noalloc]
    external cvt_su8 : (t [@untagged]) -> (int [@untagged]) = "caml_vec128_unreachable" "int16_su8" [@@noalloc]

    let of_ints a b c d e f g h =
        let a = Int64.of_int a |> Int64.logand 0xffffL in
        let b = Int64.of_int b |> Int64.logand 0xffffL in
        let c = Int64.of_int c |> Int64.logand 0xffffL in
        let d = Int64.of_int d |> Int64.logand 0xffffL in
        let e = Int64.of_int e |> Int64.logand 0xffffL in
        let f = Int64.of_int f |> Int64.logand 0xffffL in
        let g = Int64.of_int g |> Int64.logand 0xffffL in
        let h = Int64.of_int h |> Int64.logand 0xffffL in
        let low = Int64.(logor (shift_left b 16) a) in
        let high = Int64.(logor (shift_left d 16) c) in
        let _low = Int64.(logor (shift_left high 32) low) in
        let low = Int64.(logor (shift_left f 16) e) in
        let high = Int64.(logor (shift_left h 16) g) in
        let _high = Int64.(logor (shift_left high 32) low) in
        int16x8_of_int64s _low _high
    ;;

    let max_int = 0x7fff
    let min_int = 0x8000

    let check_ints f =
        Random.set_state (Random.State.make [|1234567890|]);
        f 0 0;
        f 0 1;
        f 1 1;
        f 0 (-1);
        f (-1) (-1);
        f 1 (-1);
        f max_int 0;
        f min_int 0;
        f max_int 1;
        f min_int 1;
        f max_int max_int;
        f min_int min_int;
        f max_int min_int;
        for i = 0 to 100_000 do
            let i0 = Random.int 0x10000 in
            let i1 = Random.int 0x10000 in
            f (if Random.bool () then i0 else (-i0))
              (if Random.bool () then i1 else (-i1))
        done
    ;;
end

module Int8 = struct

    type t = int

    external abs : t -> t = "caml_vec128_unreachable" "int8_abs"
        [@@noalloc] [@@untagged]
    external add : t -> t -> t = "caml_vec128_unreachable" "int8_add"
        [@@noalloc] [@@untagged]
    external sub : t -> t -> t = "caml_vec128_unreachable" "int8_sub"
        [@@noalloc] [@@untagged]
    external adds : t -> t -> t = "caml_vec128_unreachable" "int8_adds"
        [@@noalloc] [@@untagged]
    external subs : t -> t -> t = "caml_vec128_unreachable" "int8_subs"
        [@@noalloc] [@@untagged]
    external mulsign : t -> t -> t = "caml_vec128_unreachable" "int8_mulsign"
        [@@noalloc] [@@untagged]
    external addsu : t -> t -> t = "caml_vec128_unreachable" "int8_addsu"
        [@@noalloc] [@@untagged]
    external subsu : t -> t -> t = "caml_vec128_unreachable" "int8_subsu"
        [@@noalloc] [@@untagged]
    external min : t -> t -> t = "caml_vec128_unreachable" "int8_min"
        [@@noalloc] [@@untagged]
    external max : t -> t -> t = "caml_vec128_unreachable" "int8_max"
        [@@noalloc] [@@untagged]
    external minu : t -> t -> t = "caml_vec128_unreachable" "int8_minu"
        [@@noalloc] [@@untagged]
    external maxu : t -> t -> t = "caml_vec128_unreachable" "int8_maxu"
        [@@noalloc] [@@untagged]
    external cmpeq : t -> t -> t = "caml_vec128_unreachable" "int8_cmpeq"
        [@@noalloc] [@@untagged]
    external cmpgt : t -> t -> t = "caml_vec128_unreachable" "int8_cmpgt"
        [@@noalloc] [@@untagged]

    external avgu : t -> t -> t = "caml_vec128_unreachable" "int8_avgu"
        [@@noalloc] [@@untagged]
    external diffu : t -> t -> t = "caml_vec128_unreachable" "int8_diffu"
        [@@noalloc] [@@untagged]
    external cvtzx_i16 : (t [@untagged]) -> (Int16.t [@untagged]) = "caml_vec128_unreachable" "int8_zxi16" [@@noalloc]
    external cvtsx_i16 : (t [@untagged]) -> (Int16.t [@untagged]) = "caml_vec128_unreachable" "int8_sxi16" [@@noalloc]
    external cvtsx_i32 : (t [@untagged]) -> (int32 [@unboxed]) = "caml_vec128_unreachable" "int8_sxi32" [@@noalloc]
    external cvtzx_i32 : (t [@untagged]) -> (int32 [@unboxed]) = "caml_vec128_unreachable" "int8_zxi32" [@@noalloc]
    external cvtsx_i64 : (t [@untagged]) -> (int64 [@unboxed]) = "caml_vec128_unreachable" "int8_sxi64" [@@noalloc]
    external cvtzx_i64 : (t [@untagged]) -> (int64 [@unboxed]) = "caml_vec128_unreachable" "int8_zxi64" [@@noalloc]

    let of_ints a b c d e f g h =
        let a = Int64.of_int a |> Int64.logand 0xffL in
        let b = Int64.of_int b |> Int64.logand 0xffL in
        let c = Int64.of_int c |> Int64.logand 0xffL in
        let d = Int64.of_int d |> Int64.logand 0xffL in
        let e = Int64.of_int e |> Int64.logand 0xffL in
        let f = Int64.of_int f |> Int64.logand 0xffL in
        let g = Int64.of_int g |> Int64.logand 0xffL in
        let h = Int64.of_int h |> Int64.logand 0xffL in
        let ba = Int64.(logor (shift_left b 8) a) in
        let dc = Int64.(logor (shift_left d 8) c) in
        let fe = Int64.(logor (shift_left f 8) e) in
        let hg = Int64.(logor (shift_left h 8) g) in
        let dcba = Int64.(logor (shift_left dc 16) ba) in
        let hgfe = Int64.(logor (shift_left hg 16) fe) in
        let i = Int64.(logor (shift_left hgfe 32) dcba) in
        int8x16_of_int64s i i
    ;;

    let check_ints f =
        Random.set_state (Random.State.make [|1234567890|]);
        for i = 0 to 0xff do
            for j = 0 to 0xff do
                f i j
            done
        done
    ;;
end

module Float32x4 = struct

    type t = float32x4

    (* Creation / Destruction

       These are sufficient to implement set1/set4/get1/get4 etc in the user-level library.
       At least in the initial version, we will not provide set1/set4 intrinsics that
       produce constants when given constant args. Instead we provide explicit const intrinsics. *)

    external low_of : float -> t = "caml_vec128_unreachable" "caml_float32x4_low_of_float"
        [@@noalloc] [@@unboxed] [@@builtin]
    external low_to : t -> float = "caml_vec128_unreachable" "caml_float32x4_low_to_float"
        [@@noalloc] [@@unboxed] [@@builtin]

    let () =
        let v1 = low_of 1. in
        let v2 = low_of 2. in
        let i1 = Int64.logand (float32x4_low_int64 v1) 0xffffffffL in
        let i2 = Int64.logand (float32x4_low_int64 v2) 0xffffffffL in
        eq i1 i2 0x3f800000L 0x40000000L;
        let f1 = low_to v1 in
        let f2 = low_to v2 in
        eqf f1 f2 1. 2.
    ;;

    (* Math *)

    external cmp : (int [@untagged]) -> (t [@unboxed]) -> (t [@unboxed]) -> (int32x4 [@unboxed]) = "caml_vec128_unreachable" "caml_sse_float32x4_cmp"
        [@@noalloc] [@@builtin]

    external movemask_32 : (int32x4 [@unboxed]) -> (int [@untagged]) = "caml_vec128_unreachable" "caml_sse_vec128_movemask_32"
        [@@noalloc] [@@builtin]

    let check_cmp scalar vector f0 f1 =
        let expect, expect_mask =
            let r0, m0 = if scalar f0 f1 then 0xffffffffl, 1 else 0l, 0 in
            let r1, m1 = if scalar f1 f0 then 0xffffffffl, 1 else 0l, 0 in
            Float32.to_float32x4 r0 r1 r0 r1 |> Vector_casts.int32x4_of_float32x4, m0 lor (m1 lsl 1) lor (m0 lsl 2) lor (m1 lsl 3)
        in
        let v1 = Float32.to_float32x4 f0 f1 f0 f1 in
        let v2 = Float32.to_float32x4 f1 f0 f1 f0 in
        let result = vector v1 v2 in
        let mask = movemask_32 result in
        eqi mask mask expect_mask (movemask_32 expect);
        eq (int32x4_low_int64 result) (int32x4_high_int64 result)
           (int32x4_low_int64 expect) (int32x4_high_int64 expect)
    ;;
    let () =
        Float32.check_floats (check_cmp Float32.eq (fun l r -> cmp 0 l r));
        Float32.check_floats (check_cmp Float32.lt (fun l r -> cmp 1 l r));
        Float32.check_floats (check_cmp Float32.le (fun l r -> cmp 2 l r));
        Float32.check_floats (check_cmp Float32.uord (fun l r -> cmp 3 l r));
        Float32.check_floats (check_cmp Float32.neq (fun l r -> cmp 4 l r));
        Float32.check_floats (check_cmp Float32.nlt (fun l r -> cmp 5 l r));
        Float32.check_floats (check_cmp Float32.nle (fun l r -> cmp 6 l r));
        Float32.check_floats (check_cmp Float32.ord (fun l r -> cmp 7 l r))
    ;;

    external add : t -> t -> t = "caml_vec128_unreachable" "caml_sse_float32x4_add"
        [@@noalloc] [@@unboxed] [@@builtin]
    external sub : t -> t -> t = "caml_vec128_unreachable" "caml_sse_float32x4_sub"
        [@@noalloc] [@@unboxed] [@@builtin]
    external mul : t -> t -> t = "caml_vec128_unreachable" "caml_sse_float32x4_mul"
        [@@noalloc] [@@unboxed] [@@builtin]
    external div : t -> t -> t = "caml_vec128_unreachable" "caml_sse_float32x4_div"
        [@@noalloc] [@@unboxed] [@@builtin]
    external max : t -> t -> t = "caml_vec128_unreachable" "caml_sse_float32x4_max"
        [@@noalloc] [@@unboxed] [@@builtin]
    external min : t -> t -> t = "caml_vec128_unreachable" "caml_sse_float32x4_min"
        [@@noalloc] [@@unboxed] [@@builtin]

    let check_binop scalar vector f0 f1 =
        let r0 = scalar f0 f1 in
        let r1 = scalar f1 f0 in
        let expect = Float32.to_float32x4 r0 r1 r0 r1 in
        let v1 = Float32.to_float32x4 f0 f1 f0 f1 in
        let v2 = Float32.to_float32x4 f1 f0 f1 f0 in
        let result = vector v1 v2 in
        eq (float32x4_low_int64 result) (float32x4_high_int64 result)
           (float32x4_low_int64 expect) (float32x4_high_int64 expect)
    ;;
    let () =
        Float32.check_floats (check_binop Float32.add add);
        Float32.check_floats (check_binop Float32.sub sub);
        Float32.check_floats (check_binop Float32.mul mul);
        Float32.check_floats (check_binop Float32.div div);
        Float32.check_floats (check_binop Float32.max max);
        Float32.check_floats (check_binop Float32.min min)
    ;;

    external rcp : t -> t = "caml_vec128_unreachable" "caml_sse_float32x4_rcp"
        [@@noalloc] [@@unboxed] [@@builtin]
    external rsqrt : t -> t = "caml_vec128_unreachable" "caml_sse_float32x4_rsqrt"
        [@@noalloc] [@@unboxed] [@@builtin]
    external sqrt : t -> t = "caml_vec128_unreachable" "caml_sse_float32x4_sqrt"
        [@@noalloc] [@@unboxed] [@@builtin]

    let check_unop scalar vector f =
        let r = scalar f in
        let expect = Float32.to_float32x4 r r r r in
        let v = Float32.to_float32x4 f f f f in
        let result = vector v in
        eq (float32x4_low_int64 result) (float32x4_high_int64 result)
           (float32x4_low_int64 expect) (float32x4_high_int64 expect)
    ;;
    let () =
        Float32.check_floats (fun f _ -> check_unop Float32.rcp rcp f);
        Float32.check_floats (fun f _ -> check_unop Float32.sqrt sqrt f);
        Float32.check_floats (fun f _ -> check_unop Float32.rsqrt rsqrt f)
    ;;


    external cvt_int32x4 : t -> int32x4 = "caml_vec128_unreachable" "caml_sse2_cvt_float32x4_int32x4"
        [@@noalloc] [@@unboxed] [@@builtin]
    external cvt_float64x2 : t -> float64x2 = "caml_vec128_unreachable" "caml_sse2_cvt_float32x4_float64x2"
        [@@noalloc] [@@unboxed] [@@builtin]

    let () =
        Float32.check_floats (fun f0 f1 ->
            failmsg := (fun () -> Printf.printf "%f | %f\n%!" (Int32.float_of_bits f0) (Int32.float_of_bits f1));
            let i0 = Float32.cvt_i32 f0 |> Int64.of_int32 |> Int64.logand 0xffffffffL in
            let i1 = Float32.cvt_i32 f1 |> Int64.of_int32 |> Int64.logand 0xffffffffL in
            let ii = Int64.(logor (shift_left i1 32) i0) in
            let iv = int32x4_of_int64s ii ii in
            let fv = Float32.to_float32x4 f0 f1 f0 f1 in
            let res = cvt_int32x4 fv in
            eq (int32x4_low_int64 res) (int32x4_high_int64 res)
               (int32x4_low_int64 iv) (int32x4_high_int64 iv)
        );
        Float32.check_floats (fun f0 f1 ->
            failmsg := (fun () -> Printf.printf "%f | %f\n%!" (Int32.float_of_bits f0) (Int32.float_of_bits f1));
            let i0 = Int32.float_of_bits f0 |> Int64.bits_of_float in
            let i1 = Int32.float_of_bits f1 |> Int64.bits_of_float in
            let iv = float64x2_of_int64s i0 i1 in
            let fv = Float32.to_float32x4 f0 f1 0l 0l in
            let res = cvt_float64x2 fv in
            eq (float64x2_low_int64 res) (float64x2_high_int64 res)
               (float64x2_low_int64 iv) (float64x2_high_int64 iv)
        )
    ;;

    external addsub : t -> t -> t = "caml_vec128_unreachable" "caml_sse3_float32x4_addsub"
        [@@noalloc] [@@unboxed] [@@builtin]
    external hadd : t -> t -> t = "caml_vec128_unreachable" "caml_sse3_float32x4_hadd"
        [@@noalloc] [@@unboxed] [@@builtin]
    external hsub : t -> t -> t = "caml_vec128_unreachable" "caml_sse3_float32x4_hsub"
        [@@noalloc] [@@unboxed] [@@builtin]

    let () =
        Float32.check_floats (fun f0 f1 ->
            failmsg := (fun () -> Printf.printf "%f | %f\n%!" (Int32.float_of_bits f0) (Int32.float_of_bits f1));
            let fv0 = Float32.to_float32x4 f0 f0 f1 f1 in
            let fv1 = Float32.to_float32x4 f1 f1 f0 f0 in
            let result = addsub fv0 fv1 in
            let expect = Float32.to_float32x4 (Float32.sub f0 f1) (Float32.add f0 f1) (Float32.sub f1 f0) (Float32.add f1 f0) in
            eq (float32x4_low_int64 result) (float32x4_high_int64 result)
               (float32x4_low_int64 expect) (float32x4_high_int64 expect)
        );
        Float32.check_floats (fun f0 f1 ->
            failmsg := (fun () -> Printf.printf "%f | %f\n%!" (Int32.float_of_bits f0) (Int32.float_of_bits f1));
            let fv0 = Float32.to_float32x4 f0 f0 f1 f1 in
            let fv1 = Float32.to_float32x4 f1 f1 f0 f0 in
            let result = hadd fv0 fv1 in
            let expect = Float32.to_float32x4 (Float32.add f0 f0) (Float32.add f1 f1) (Float32.add f1 f1) (Float32.add f0 f0) in
            eq (float32x4_low_int64 result) (float32x4_high_int64 result)
               (float32x4_low_int64 expect) (float32x4_high_int64 expect)
        );
        Float32.check_floats (fun f0 f1 ->
            failmsg := (fun () -> Printf.printf "%f | %f\n%!" (Int32.float_of_bits f0) (Int32.float_of_bits f1));
            let fv0 = Float32.to_float32x4 f0 f1 f0 f1 in
            let fv1 = Float32.to_float32x4 f1 f0 f1 f0 in
            let result = hsub fv0 fv1 in
            let expect = Float32.to_float32x4 (Float32.sub f0 f1) (Float32.sub f0 f1) (Float32.sub f1 f0) (Float32.sub f1 f0) in
            eq (float32x4_low_int64 result) (float32x4_high_int64 result)
               (float32x4_low_int64 expect) (float32x4_high_int64 expect)
        );
    ;;

    external dp : (int [@untagged]) -> (t [@unboxed]) -> (t [@unboxed]) -> (t [@unboxed]) = "caml_vec128_unreachable" "caml_sse41_float32x4_dp"
        [@@noalloc] [@@builtin]
    external round : (int [@untagged]) -> (t [@unboxed]) -> (t [@unboxed]) = "caml_vec128_unreachable" "caml_sse41_float32x4_round"
        [@@noalloc] [@@builtin]

    let () =
        Float32.check_floats (fun f0 f1 ->
            failmsg := (fun () -> Printf.printf "dpf32 %f %f\n%!" (Int32.float_of_bits f0) (Int32.float_of_bits f1));
            let fv0 = Float32.to_float32x4 f0 f1 f0 f1 in
            let fv1 = Float32.to_float32x4 f1 f0 f1 f0 in
            let result = dp 0b1111_0001 fv0 fv1 in
            let expect = Float32.to_float32x4 (Float32.add (Float32.add (Float32.mul f0 f1) (Float32.mul f1 f0)) (Float32.add (Float32.mul f0 f1) (Float32.mul f1 f0))) 0l 0l 0l in
            (* When both are NaN, AMD returns the first argument and Intel returns the second argument.
               Hence we do not test this case. *)
            if f0 |> Int32.float_of_bits |> Float.is_nan && f1 |> Int32.float_of_bits |> Float.is_nan then () else
            eq (float32x4_low_int64 result) (float32x4_high_int64 result)
            (float32x4_low_int64 expect) (float32x4_high_int64 expect)
        );
        Float32.check_floats (fun f0 f1 ->
            failmsg := (fun () -> Printf.printf "roundf32 %f %f\n%!" (Int32.float_of_bits f0) (Int32.float_of_bits f1));
            let fv = Float32.to_float32x4 f0 f1 f0 f1 in
            let result = round 0x8 fv in
            let expect = Float32.to_float32x4 (Float32.round f0) (Float32.round f1) (Float32.round f0) (Float32.round f1) in
            eq (float32x4_low_int64 result) (float32x4_high_int64 result)
            (float32x4_low_int64 expect) (float32x4_high_int64 expect)
        )
    ;;
end

module Float64x2 = struct

    type t = float64x2

    (* Creation / Destruction *)

    external low_of : float -> t = "caml_vec128_unreachable" "caml_float64x2_low_of_float"
        [@@noalloc] [@@unboxed] [@@builtin]
    external low_to : t -> float = "caml_vec128_unreachable" "caml_float64x2_low_to_float"
        [@@noalloc] [@@unboxed] [@@builtin]

    let () =
        let v1 = low_of 1. in
        let v2 = low_of 2. in
        let i1 = float64x2_low_int64 v1 in
        let i2 = float64x2_low_int64 v2 in
        eq i1 i2 0x3ff0000000000000L 0x4000000000000000L;
        let f1 = low_to v1 in
        let f2 = low_to v2 in
        eqf f1 f2 1. 2.
    ;;

    let to_float64x2 f0 f1 =
        let v0, v1 = Int64.bits_of_float f0, Int64.bits_of_float f1 in
        float64x2_of_int64s v0 v1
    ;;

    (* Math *)

    external cmp : (int [@untagged]) -> (t [@unboxed]) -> (t [@unboxed]) -> (int64x2 [@unboxed]) = "caml_vec128_unreachable" "caml_sse2_float64x2_cmp"
        [@@noalloc] [@@builtin]

    external movemask_64 : (int64x2 [@unboxed]) -> (int [@untagged]) = "caml_vec128_unreachable" "caml_sse2_vec128_movemask_64"
        [@@noalloc] [@@builtin]

    let check_cmp scalar vector f0 f1 =
        failmsg := (fun () -> Printf.printf "%f | %f\n%!" f0 f1);
        let expect, expect_mask =
            let r0, m0 = if scalar f0 f1 then 0xffffffffffffffffL, 1 else 0L, 0 in
            let r1, m1 = if scalar f1 f0 then 0xffffffffffffffffL, 1 else 0L, 0 in
            int64x2_of_int64s r0 r1, m0 lor (m1 lsl 1)
        in
        let v1 = to_float64x2 f0 f1 in
        let v2 = to_float64x2 f1 f0 in
        let result = vector v1 v2 in
        let mask = movemask_64 result in
        eqi mask mask expect_mask (movemask_64 expect);
        eq (int64x2_low_int64 result) (int64x2_high_int64 result)
           (int64x2_low_int64 expect) (int64x2_high_int64 expect)
    ;;
    let () =
        let remove_nan p l r = p l r && not (Float.is_nan l || Float.is_nan r) in
        let add_nan p l r = p l r || (Float.is_nan l || Float.is_nan r) in
        Float64.check_floats (check_cmp (remove_nan Float.equal) (fun l r -> cmp 0 l r));
        Float64.check_floats (check_cmp (remove_nan (fun l r -> Float.compare l r = -1)) (fun l r -> cmp 1 l r));
        Float64.check_floats (check_cmp (remove_nan (fun l r -> Float.compare l r <= 0)) (fun l r -> cmp 2 l r));
        Float64.check_floats (check_cmp (fun l r -> (Float.is_nan l) || (Float.is_nan r)) (fun l r -> cmp 3 l r));
        Float64.check_floats (check_cmp (fun l r -> not (Float.equal l r) || (Float.is_nan l && Float.is_nan r)) (fun l r -> cmp 4 l r));
        Float64.check_floats (check_cmp (add_nan (fun l r -> Float.compare l r >= 0)) (fun l r -> cmp 5 l r));
        Float64.check_floats (check_cmp (add_nan (fun l r -> Float.compare l r = 1)) (fun l r -> cmp 6 l r));
        Float64.check_floats (check_cmp (fun l r -> not (Float.is_nan l) && (not (Float.is_nan r))) (fun l r -> cmp 7 l r))
    ;;

    external add : t -> t -> t = "caml_vec128_unreachable" "caml_sse2_float64x2_add"
        [@@noalloc] [@@unboxed] [@@builtin]
    external sub : t -> t -> t = "caml_vec128_unreachable" "caml_sse2_float64x2_sub"
        [@@noalloc] [@@unboxed] [@@builtin]
    external mul : t -> t -> t = "caml_vec128_unreachable" "caml_sse2_float64x2_mul"
        [@@noalloc] [@@unboxed] [@@builtin]
    external div : t -> t -> t = "caml_vec128_unreachable" "caml_sse2_float64x2_div"
        [@@noalloc] [@@unboxed] [@@builtin]
    external max : t -> t -> t = "caml_vec128_unreachable" "caml_sse2_float64x2_max"
        [@@noalloc] [@@unboxed] [@@builtin]
    external min : t -> t -> t = "caml_vec128_unreachable" "caml_sse2_float64x2_min"
        [@@noalloc] [@@unboxed] [@@builtin]

    let check_binop scalar vector f0 f1 =
        failmsg := (fun () -> Printf.printf "%f | %f\n%!" f0 f1);
        let r0 = scalar f0 f1 in
        let r1 = scalar f1 f0 in
        let expect = to_float64x2 r0 r1 in
        let v1 = to_float64x2 f0 f1 in
        let v2 = to_float64x2 f1 f0 in
        let result = vector v1 v2 in
        eq (float64x2_low_int64 result) (float64x2_high_int64 result)
           (float64x2_low_int64 expect) (float64x2_high_int64 expect)
    ;;
    let () =
        let preserve_nan p l r = if Float.is_nan r then r else if Float.is_nan l then r else p l r in
        let preserve_zero p l r = if (l = 0.0 || l = -0.0) && (r = 0.0 || r = -0.0) then r else p l r in
        Float64.check_floats (check_binop Float.add add);
        Float64.check_floats (check_binop Float.sub sub);
        Float64.check_floats (check_binop Float.mul mul);
        Float64.check_floats (check_binop Float.div div);
        Float64.check_floats (check_binop (Float.max |> preserve_nan |> preserve_zero) max);
        Float64.check_floats (check_binop (Float.min |> preserve_nan |> preserve_zero) min)
    ;;

    external cvt_int32x4 : t -> int32x4 = "caml_vec128_unreachable" "caml_sse2_cvt_float64x2_int32x4"
        [@@noalloc] [@@unboxed] [@@builtin]
    external cvt_float32x4 : t -> float32x4 = "caml_vec128_unreachable" "caml_sse2_cvt_float64x2_float32x4"
        [@@noalloc] [@@unboxed] [@@builtin]

    let () =
        Float64.check_floats (fun f0 f1 ->
            failmsg := (fun () -> Printf.printf "cvti32 %f | %f\n%!" f0 f1);
            let i0 = Int32.of_float (Float.round f0) |> Int64.of_int32 |> Int64.logand 0xffffffffL in
            let i1 = Int32.of_float (Float.round f1) |> Int64.of_int32 |> Int64.logand 0xffffffffL in
            let ii = Int64.(logor (shift_left i1 32) i0) in
            let iv = int32x4_of_int64s ii 0L in
            let fv = to_float64x2 f0 f1 in
            let res = cvt_int32x4 fv in
            eq (int32x4_low_int64 res) (int32x4_high_int64 res)
               (int32x4_low_int64 iv) (int32x4_high_int64 iv)
        );
        Float64.check_floats (fun f0 f1 ->
            failmsg := (fun () -> Printf.printf "cvtf32 %f %f\n%!" f0 f1);
            let i0 = Int32.bits_of_float f0 |> Int64.of_int32 |> Int64.logand 0xffffffffL in
            let i1 = Int32.bits_of_float f1 |> Int64.of_int32 |> Int64.logand 0xffffffffL in
            let ii = Int64.(logor (shift_left i1 32) i0) in
            let iv = float32x4_of_int64s ii 0L in
            let fv = to_float64x2 f0 f1 in
            let res = cvt_float32x4 fv in
            eq (float32x4_low_int64 res) (float32x4_high_int64 res)
               (float32x4_low_int64 iv) (float32x4_high_int64 iv)
        )
    ;;

    external addsub : t -> t -> t = "caml_vec128_unreachable" "caml_sse3_float64x2_addsub"
        [@@noalloc] [@@unboxed] [@@builtin]
    external hadd : t -> t -> t = "caml_vec128_unreachable" "caml_sse3_float64x2_hadd"
        [@@noalloc] [@@unboxed] [@@builtin]
    external hsub : t -> t -> t = "caml_vec128_unreachable" "caml_sse3_float64x2_hsub"
        [@@noalloc] [@@unboxed] [@@builtin]

    let () =
        Float64.check_floats (fun f0 f1 ->
            failmsg := (fun () -> Printf.printf "%f | %f\n%!" f0 f1);
            let fv0 = to_float64x2 f0 f0 in
            let fv1 = to_float64x2 f1 f1 in
            let result = addsub fv0 fv1 in
            let expect = to_float64x2 (f0 -. f1) (f0 +. f1) in
            eq (float64x2_low_int64 result) (float64x2_high_int64 result)
               (float64x2_low_int64 expect) (float64x2_high_int64 expect)
        );
        Float64.check_floats (fun f0 f1 ->
            failmsg := (fun () -> Printf.printf "%f | %f\n%!" f0 f1);
            let fv0 = to_float64x2 f0 f0 in
            let fv1 = to_float64x2 f1 f1 in
            let result = hadd fv0 fv1 in
            let expect = to_float64x2 (f0 +. f0) (f1 +. f1) in
            eq (float64x2_low_int64 result) (float64x2_high_int64 result)
               (float64x2_low_int64 expect) (float64x2_high_int64 expect)
        );
        Float64.check_floats (fun f0 f1 ->
            failmsg := (fun () -> Printf.printf "%f | %f\n%!" f0 f1);
            let fv0 = to_float64x2 f0 f1 in
            let fv1 = to_float64x2 f1 f0 in
            let result = hsub fv0 fv1 in
            let expect = to_float64x2 (f0 -. f1) (f1 -. f0) in
            eq (float64x2_low_int64 result) (float64x2_high_int64 result)
               (float64x2_low_int64 expect) (float64x2_high_int64 expect)
        );
    ;;

    external dp : (int [@untagged]) -> (t [@unboxed]) -> (t [@unboxed]) -> (t [@unboxed]) = "caml_vec128_unreachable" "caml_sse41_float64x2_dp"
        [@@noalloc] [@@builtin]
    external round : (int [@untagged]) -> (t [@unboxed]) -> (t [@unboxed]) = "caml_vec128_unreachable" "caml_sse41_float64x2_round"
        [@@noalloc] [@@builtin]

    let () =
        Float64.check_floats (fun f0 f1 ->
            failmsg := (fun () -> Printf.printf "%f dp %f\n%!" f0 f1);
            let fv0 = to_float64x2 f0 f1 in
            let fv1 = to_float64x2 f1 f0 in
            let result = dp 0b0011_0001 fv0 fv1 in
            let expect = to_float64x2 (f0 *. f1 +. f1 *. f0) 0.0 in
            eq (float64x2_low_int64 result) (float64x2_high_int64 result)
            (float64x2_low_int64 expect) (float64x2_high_int64 expect)
        );
        Float64.check_floats (fun f0 f1 ->
            failmsg := (fun () -> Printf.printf "roundf64 %f %f\n%!" f0 f1);
            let fv = to_float64x2 f0 f1 in
            let result = round 0x8 fv in
            let expect = to_float64x2 (Float64.c_round f0) (Float64.c_round f1) in
            eq (float64x2_low_int64 result) (float64x2_high_int64 result)
            (float64x2_low_int64 expect) (float64x2_high_int64 expect)
        )
    ;;
end

module Int64x2 = struct

    type t = int64x2

    (* Creation / Destruction *)

    external low_of : int64 -> t = "caml_vec128_unreachable" "caml_int64x2_low_of_int64"
        [@@noalloc] [@@unboxed] [@@builtin]
    external low_to : t -> int64 = "caml_vec128_unreachable" "caml_int64x2_low_to_int64"
        [@@noalloc] [@@unboxed] [@@builtin]

    let () =
        let v1 = low_of 1L in
        let v2 = low_of 2L in
        let i1 = int64x2_low_int64 v1 in
        let i2 = int64x2_low_int64 v2 in
        eq i1 i2 1L 2L;
        let i1 = low_to v1 in
        let i2 = low_to v2 in
        eq i1 i2 1L 2L
    ;;

    (* Math *)

    external add : t -> t -> t = "caml_vec128_unreachable" "caml_sse2_int64x2_add"
        [@@noalloc] [@@unboxed] [@@builtin]
    external sub : t -> t -> t = "caml_vec128_unreachable" "caml_sse2_int64x2_sub"
        [@@noalloc] [@@unboxed] [@@builtin]

    external cmpeq : t -> t -> t = "caml_vec128_unreachable" "caml_sse41_int64x2_cmpeq"
        [@@noalloc] [@@unboxed] [@@builtin]
    external cmpgt : t -> t -> t = "caml_vec128_unreachable" "caml_sse42_int64x2_cmpgt"
        [@@noalloc] [@@unboxed] [@@builtin]

    external sll : t -> t -> t = "caml_vec128_unreachable" "caml_sse2_int64x2_sll"
        [@@noalloc] [@@unboxed] [@@builtin]
    external srl : t -> t -> t = "caml_vec128_unreachable" "caml_sse2_int64x2_srl"
        [@@noalloc] [@@unboxed] [@@builtin]

    external slli : (int [@untagged]) -> (t [@unboxed]) -> (t [@unboxed]) = "caml_vec128_unreachable" "caml_sse2_int64x2_slli"
        [@@noalloc] [@@builtin]
    external srli : (int [@untagged]) -> (t [@unboxed]) -> (t [@unboxed]) = "caml_vec128_unreachable" "caml_sse2_int64x2_srli"
        [@@noalloc] [@@builtin]

    let check_binop scalar vector i0 i1 =
        failmsg := (fun () -> Printf.printf "%016Lx | %016Lx\n%!" i0 i1);
        let r0 = scalar i0 i1 in
        let r1 = scalar i1 i0 in
        let expect = int64x2_of_int64s r0 r1 in
        let v1 = int64x2_of_int64s i0 i1 in
        let v2 = int64x2_of_int64s i1 i0 in
        let result = vector v1 v2 in
        eq (int64x2_low_int64 result) (int64x2_high_int64 result)
           (int64x2_low_int64 expect) (int64x2_high_int64 expect)
    ;;
    let () =
        Int64s.check_ints (check_binop Int64.add add);
        Int64s.check_ints (check_binop Int64.sub sub);
        Int64s.check_ints (check_binop (fun l r -> if Int64.equal l r then 0xffffffffffffffffL else 0L) cmpeq);
        Int64s.check_ints (check_binop (fun l r -> if Int64.compare l r = 1 then 0xffffffffffffffffL else 0L) cmpgt);
        Int64s.check_ints (fun l r ->
            failmsg := (fun () -> Printf.printf "%016Lx << %016Lx\n%!" l r);
            let v = int64x2_of_int64s l r in
            let shift = Int64.logand r 0x3fL in
            let result = sll v (int64x2_of_int64s shift 0L) in
            let expectl = Int64.shift_left l (Int64.to_int shift) in
            let expectr = Int64.shift_left r (Int64.to_int shift) in
            eq (int64x2_low_int64 result) (int64x2_high_int64 result)
               expectl expectr
        );
        Int64s.check_ints (fun l r ->
            failmsg := (fun () -> Printf.printf "%016Lx >> %016Lx\n%!" l r);
            let v = int64x2_of_int64s l r in
            let shift = Int64.logand r 0x3fL in
            let result = srl v (int64x2_of_int64s shift 0L) in
            let expectl = Int64.shift_right_logical l (Int64.to_int shift) in
            let expectr = Int64.shift_right_logical r (Int64.to_int shift) in
            eq (int64x2_low_int64 result) (int64x2_high_int64 result)
               expectl expectr
        );
        Int64s.check_ints (fun l r ->
            failmsg := (fun () -> Printf.printf "%016Lx|%016Lx << 7\n%!" l r);
            let v = int64x2_of_int64s l r in
            let result = slli 7 v in
            let expectl = Int64.shift_left l 7 in
            let expectr = Int64.shift_left r 7 in
            eq (int64x2_low_int64 result) (int64x2_high_int64 result)
               expectl expectr
        );
        Int64s.check_ints (fun l r ->
            failmsg := (fun () -> Printf.printf "%016Lx|%016Lx >> 7\n%!" l r);
            let v = int64x2_of_int64s l r in
            let result = srli 7 v in
            let expectl = Int64.shift_right_logical l 7 in
            let expectr = Int64.shift_right_logical r 7 in
            eq (int64x2_low_int64 result) (int64x2_high_int64 result)
               expectl expectr
        )
    ;;

    external extract : (int [@untagged]) -> (t [@unboxed]) -> (int64 [@unboxed]) = "caml_vec128_unreachable" "caml_sse41_int64x2_extract"
        [@@noalloc] [@@builtin]
    external insert : (int [@untagged]) ->  (t [@unboxed]) -> (int64 [@unboxed]) -> (t [@unboxed]) = "caml_vec128_unreachable" "caml_sse41_int64x2_insert"
        [@@noalloc] [@@builtin]

    let () =
        let v0 = low_of 0L in
        let v1 = insert 0 v0 1L in
        let v2 = insert 1 v1 2L in
        let i0 = extract 0 v0 in
        let i1 = extract 0 v1 in
        let i2 = extract 0 v2 in
        let i3 = extract 1 v2 in
        eq i0 i1 0L 1L;
        eq i2 i3 1L 2L
    ;;
end

module Int32x4 = struct

    type t = int32x4

    (* Creation / Destruction *)

    external low_of : int32 -> t = "caml_vec128_unreachable" "caml_int32x4_low_of_int32"
        [@@noalloc] [@@unboxed] [@@builtin]
    external low_to : t -> int32 = "caml_vec128_unreachable" "caml_int32x4_low_to_int32"
        [@@noalloc] [@@unboxed] [@@builtin]

    let () =
        let v1 = low_of 1l in
        let v2 = low_of 2l in
        let i1 = int32x4_low_int64 v1 |> Int64.logand 0xffffffffL in
        let i2 = int32x4_low_int64 v2 |> Int64.logand 0xffffffffL in
        eq i1 i2 1L 2L;
        let i1 = low_to v1 in
        let i2 = low_to v2 in
        eql i1 i2 1l 2l
    ;;

    (* Math *)

    external add : t -> t -> t = "caml_vec128_unreachable" "caml_sse2_int32x4_add"
        [@@noalloc] [@@unboxed] [@@builtin]
    external sub : t -> t -> t = "caml_vec128_unreachable" "caml_sse2_int32x4_sub"
        [@@noalloc] [@@unboxed] [@@builtin]

    external cmpeq : t -> t -> t = "caml_vec128_unreachable" "caml_sse2_int32x4_cmpeq"
        [@@noalloc] [@@unboxed] [@@builtin]
    external cmpgt : t -> t -> t = "caml_vec128_unreachable" "caml_sse2_int32x4_cmpgt"
        [@@noalloc] [@@unboxed] [@@builtin]

    external sll : t -> t -> t = "caml_vec128_unreachable" "caml_sse2_int32x4_sll"
        [@@noalloc] [@@unboxed] [@@builtin]
    external srl : t -> t -> t = "caml_vec128_unreachable" "caml_sse2_int32x4_srl"
        [@@noalloc] [@@unboxed] [@@builtin]
    external sra : t -> t -> t = "caml_vec128_unreachable" "caml_sse2_int32x4_sra"
        [@@noalloc] [@@unboxed] [@@builtin]

    external slli : (int [@untagged]) -> (t [@unboxed]) -> (t [@unboxed]) = "caml_vec128_unreachable" "caml_sse2_int32x4_slli"
        [@@noalloc] [@@builtin]
    external srli : (int [@untagged]) -> (t [@unboxed]) -> (t [@unboxed]) = "caml_vec128_unreachable" "caml_sse2_int32x4_srli"
        [@@noalloc] [@@builtin]
    external srai : (int [@untagged]) -> (t [@unboxed]) -> (t [@unboxed]) = "caml_vec128_unreachable" "caml_sse2_int32x4_srai"
        [@@noalloc] [@@builtin]

    external cvt_f64 : t -> float64x2 = "caml_vec128_unreachable" "caml_sse2_cvt_int32x4_float64x2"
        [@@noalloc] [@@unboxed] [@@builtin]
    external cvt_f32 : t -> float32x4 = "caml_vec128_unreachable" "caml_sse2_cvt_int32x4_float32x4"
        [@@noalloc] [@@unboxed] [@@builtin]

    external abs : t -> t = "caml_vec128_unreachable" "caml_ssse3_int32x4_abs"
        [@@noalloc] [@@unboxed] [@@builtin]
    external hadd : t -> t -> t = "caml_vec128_unreachable" "caml_ssse3_int32x4_hadd"
        [@@noalloc] [@@unboxed] [@@builtin]
    external hsub : t -> t -> t = "caml_vec128_unreachable" "caml_ssse3_int32x4_hsub"
        [@@noalloc] [@@unboxed] [@@builtin]
    external mulsign : t -> t -> t = "caml_vec128_unreachable" "caml_ssse3_int32x4_mulsign"
        [@@noalloc] [@@unboxed] [@@builtin]

    external max : t -> t -> t = "caml_vec128_unreachable" "caml_sse41_int32x4_max"
        [@@noalloc] [@@unboxed] [@@builtin]
    external max_unsigned : t -> t -> t = "caml_vec128_unreachable" "caml_sse41_int32x4_max_unsigned"
        [@@noalloc] [@@unboxed] [@@builtin]
    external min : t -> t -> t = "caml_vec128_unreachable" "caml_sse41_int32x4_min"
        [@@noalloc] [@@unboxed] [@@builtin]
    external min_unsigned : t -> t -> t = "caml_vec128_unreachable" "caml_sse41_int32x4_min_unsigned"
        [@@noalloc] [@@unboxed] [@@builtin]

    external cvtsx_i64 : t -> int64x2 = "caml_vec128_unreachable" "caml_sse41_cvtsx_int32x4_int64x2"
        [@@noalloc] [@@unboxed] [@@builtin]
    external cvtzx_i64 : t -> int64x2 = "caml_vec128_unreachable" "caml_sse41_cvtzx_int32x4_int64x2"
        [@@noalloc] [@@unboxed] [@@builtin]

    external cvt_si16 : t -> t -> int16x8 = "caml_vec128_unreachable" "caml_sse2_cvt_int32x4_int16x8_saturating"
        [@@noalloc] [@@unboxed] [@@builtin]

    external cvt_su16 : t -> t -> int16x8 = "caml_vec128_unreachable" "caml_sse2_cvt_int32x4_int16x8_saturating_unsigned"
        [@@noalloc] [@@unboxed] [@@builtin]

    let check_binop scalar vector i0 i1 =
        failmsg := (fun () -> Printf.printf "%08lx | %08lx\n%!" i0 i1);
        let r0 = scalar i0 i1 in
        let r1 = scalar i1 i0 in
        let expect = Int32s.of_int32s r0 r1 r0 r1 in
        let v1 = Int32s.of_int32s i0 i1 i0 i1 in
        let v2 = Int32s.of_int32s i1 i0 i1 i0 in
        let result = vector v1 v2 in
        eq (int32x4_low_int64 result) (int32x4_high_int64 result)
           (int32x4_low_int64 expect) (int32x4_high_int64 expect)
    ;;
    let () =
        Int32s.check_ints (check_binop Int32.add add);
        Int32s.check_ints (check_binop Int32.sub sub);
        Int32s.check_ints (check_binop (fun l r -> if Int32.equal l r then 0xffffffffl else 0l) cmpeq);
        Int32s.check_ints (check_binop (fun l r -> if Int32.compare l r = 1 then 0xffffffffl else 0l) cmpgt);
        Int32s.check_ints (check_binop Int32.max max);
        Int32s.check_ints (check_binop Int32.min min);
        Int32s.check_ints (check_binop Int32s.max_unsigned max_unsigned);
        Int32s.check_ints (check_binop Int32s.min_unsigned min_unsigned);
        Int32s.check_ints (fun l r ->
            failmsg := (fun () -> Printf.printf "%08lx << %08lx\n%!" l r);
            let v = Int32s.of_int32s l r l r in
            let shift = Int32.logand r 0x1fl in
            let result = sll v (Int32s.of_int32s shift 0l 0l 0l) in
            let expectl = Int32.shift_left l (Int32.to_int shift) in
            let expectr = Int32.shift_left r (Int32.to_int shift) in
            let expect = Int32s.of_int32s expectl expectr expectl expectr in
            eq (int32x4_low_int64 result) (int32x4_high_int64 result)
            (int32x4_low_int64 expect) (int32x4_high_int64 expect)
        );
        Int32s.check_ints (fun l r ->
            failmsg := (fun () -> Printf.printf "%08lx >> %08lx\n%!" l r);
            let v = Int32s.of_int32s l r l r in
            let shift = Int32.logand r 0x1fl in
            let result = srl v (Int32s.of_int32s shift 0l 0l 0l) in
            let expectl = Int32.shift_right_logical l (Int32.to_int shift) in
            let expectr = Int32.shift_right_logical r (Int32.to_int shift) in
            let expect = Int32s.of_int32s expectl expectr expectl expectr in
            eq (int32x4_low_int64 result) (int32x4_high_int64 result)
            (int32x4_low_int64 expect) (int32x4_high_int64 expect)
        );
        Int32s.check_ints (fun l r ->
            failmsg := (fun () -> Printf.printf "%08lx >>a %08lx\n%!" l r);
            let v = Int32s.of_int32s l r l r in
            let shift = Int32.logand r 0x1fl in
            let result = sra v (Int32s.of_int32s shift 0l 0l 0l) in
            let expectl = Int32.shift_right l (Int32.to_int shift) in
            let expectr = Int32.shift_right r (Int32.to_int shift) in
            let expect = Int32s.of_int32s expectl expectr expectl expectr in
            eq (int32x4_low_int64 result) (int32x4_high_int64 result)
            (int32x4_low_int64 expect) (int32x4_high_int64 expect)
        );
        Int32s.check_ints (fun l r ->
            failmsg := (fun () -> Printf.printf "%08lx|%08lx << 7\n%!" l r);
            let v = Int32s.of_int32s l r l r in
            let result = slli 7 v in
            let expectl = Int32.shift_left l 7 in
            let expectr = Int32.shift_left r 7 in
            let expect = Int32s.of_int32s expectl expectr expectl expectr in
            eq (int32x4_low_int64 result) (int32x4_high_int64 result)
               (int32x4_low_int64 expect) (int32x4_high_int64 expect)
        );
        Int32s.check_ints (fun l r ->
            failmsg := (fun () -> Printf.printf "%08lx|%08lx >> 7\n%!" l r);
            let v = Int32s.of_int32s l r l r in
            let result = srli 7 v in
            let expectl = Int32.shift_right_logical l 7 in
            let expectr = Int32.shift_right_logical r 7 in
            let expect = Int32s.of_int32s expectl expectr expectl expectr in
            eq (int32x4_low_int64 result) (int32x4_high_int64 result)
               (int32x4_low_int64 expect) (int32x4_high_int64 expect)
        );
        Int32s.check_ints (fun l r ->
            failmsg := (fun () -> Printf.printf "%08lx|%08lx >>a 7\n%!" l r);
            let v = Int32s.of_int32s l r l r in
            let result = srai 7 v in
            let expectl = Int32.shift_right l 7 in
            let expectr = Int32.shift_right r 7 in
            let expect = Int32s.of_int32s expectl expectr expectl expectr in
            eq (int32x4_low_int64 result) (int32x4_high_int64 result)
               (int32x4_low_int64 expect) (int32x4_high_int64 expect)
        );
        Int32s.check_ints (fun l r ->
            failmsg := (fun () -> Printf.printf "%08lx|%08lx cvt_f32\n%!" l r);
            let v = Int32s.of_int32s l r l r in
            let result = cvt_f32 v in
            let expectl = Int32.to_float l |> Int32.bits_of_float in
            let expectr = Int32.to_float r |> Int32.bits_of_float in
            let expect = Float32.to_float32x4 expectl expectr expectl expectr in
            eq (float32x4_low_int64 result) (float32x4_high_int64 result)
            (float32x4_low_int64 expect) (float32x4_high_int64 expect)
        );
        Int32s.check_ints (fun l r ->
            failmsg := (fun () -> Printf.printf "%08lx|%08lx cvt_f64\n%!" l r);
            let v = Int32s.of_int32s l r 0l 0l in
            let result = cvt_f64 v in
            let expectl = Int32.to_float l |> Int64.bits_of_float in
            let expectr = Int32.to_float r |> Int64.bits_of_float in
            eq (float64x2_low_int64 result) (float64x2_high_int64 result)
            expectl expectr
        );
        Int32s.check_ints (fun l r ->
            failmsg := (fun () -> Printf.printf "%08lx|%08lx abs\n%!" l r);
            let v = Int32s.of_int32s l r l r in
            let result = abs v in
            let expectl = Int32.abs l in
            let expectr = Int32.abs r in
            let expect = Int32s.of_int32s expectl expectr expectl expectr in
            eq (int32x4_low_int64 result) (int32x4_high_int64 result)
            (int32x4_low_int64 expect) (int32x4_high_int64 expect)
        );
        Int32s.check_ints (fun l r ->
            failmsg := (fun () -> Printf.printf "%08lx|%08lx hadd\n%!" l r);
            let v0 = Int32s.of_int32s l l r r in
            let v1 = Int32s.of_int32s r r l l in
            let result = hadd v0 v1 in
            let expect = Int32s.of_int32s (Int32.add l l) (Int32.add r r) (Int32.add r r) (Int32.add l l) in
            eq (int32x4_low_int64 result) (int32x4_high_int64 result)
            (int32x4_low_int64 expect) (int32x4_high_int64 expect)
        );
        Int32s.check_ints (fun l r ->
            failmsg := (fun () -> Printf.printf "%08lx|%08lx hsub\n%!" l r);
            let v0 = Int32s.of_int32s l r r l in
            let v1 = Int32s.of_int32s r l l r in
            let result = hsub v0 v1 in
            let expect = Int32s.of_int32s (Int32.sub l r) (Int32.sub r l) (Int32.sub r l) (Int32.sub l r) in
            eq (int32x4_low_int64 result) (int32x4_high_int64 result)
            (int32x4_low_int64 expect) (int32x4_high_int64 expect)
        );
        Int32s.check_ints (fun l r ->
            failmsg := (fun () -> Printf.printf "%08lx|%08lx mulsign\n%!" l r);
            let v0 = Int32s.of_int32s l l r r in
            let v1 = Int32s.of_int32s l r l r in
            let result = mulsign v0 v1 in
            let mulsign x y = Int32.mul (Int32.compare y 0l |> Int32.of_int) x in
            let expect = Int32s.of_int32s (mulsign l l) (mulsign l r) (mulsign r l) (mulsign r r) in
            eq (int32x4_low_int64 result) (int32x4_high_int64 result)
            (int32x4_low_int64 expect) (int32x4_high_int64 expect)
        );
        Int32s.check_ints (fun l r ->
            failmsg := (fun () -> Printf.printf "%08lx|%08lx cvt_sx_i64\n%!" l r);
            let v = Int32s.of_int32s l r 0l 0l in
            let result = cvtsx_i64 v in
            let expectl = Int64.of_int32 l in
            let expectr = Int64.of_int32 r in
            eq (int64x2_low_int64 result) (int64x2_high_int64 result)
            expectl expectr
        );
        Int32s.check_ints (fun l r ->
            failmsg := (fun () -> Printf.printf "%08lx|%08lx cvt_zx_i64\n%!" l r);
            let v = Int32s.of_int32s l r 0l 0l in
            let result = cvtzx_i64 v in
            let expectl = Int64.of_int32 l |> Int64.logand 0xffffffffL in
            let expectr = Int64.of_int32 r |> Int64.logand 0xffffffffL in
            eq (int64x2_low_int64 result) (int64x2_high_int64 result)
            expectl expectr
        );
        Int32s.check_ints (fun l r ->
            failmsg := (fun () -> Printf.printf "%08lx|%08lx cvt_si16\n%!" l r);
            let v = Int32s.of_int32s l r l r in
            let result = cvt_si16 v v in
            let expectl = Int32s.cvt_si16 l in
            let expectr = Int32s.cvt_si16 r in
            let expect = Int16.of_ints expectl expectr expectl expectr expectl expectr expectl expectr in
            eq (int16x8_low_int64 result) (int16x8_high_int64 result)
            (int16x8_low_int64 expect) (int16x8_high_int64 expect)
        );
        Int32s.check_ints (fun l r ->
            failmsg := (fun () -> Printf.printf "%08lx|%08lx cvt_su16\n%!" l r);
            let v = Int32s.of_int32s l r l r in
            let result = cvt_su16 v v in
            let expectl = Int32s.cvt_su16 l in
            let expectr = Int32s.cvt_su16 r in
            let expect = Int16.of_ints expectl expectr expectl expectr expectl expectr expectl expectr in
            eq (int16x8_low_int64 result) (int16x8_high_int64 result)
            (int16x8_low_int64 expect) (int16x8_high_int64 expect)
        );
    ;;

    external extract : (int [@untagged]) -> (t [@unboxed]) -> (int32 [@unboxed]) = "caml_vec128_unreachable" "caml_sse41_int32x4_extract"
        [@@noalloc] [@@builtin]
    external insert : (int [@untagged]) ->  (t [@unboxed]) -> (int32 [@unboxed]) -> (t [@unboxed]) = "caml_vec128_unreachable" "caml_sse41_int32x4_insert"
        [@@noalloc] [@@builtin]

    let () =
        let v0 = low_of 0l in
        let v1 = insert 0 v0 1l in
        let v2 = insert 1 v1 2l in
        let v3 = insert 2 v2 3l in
        let v4 = insert 3 v3 4l in
        let i0 = extract 0 v0 in
        let i1 = extract 0 v1 in
        let i2 = extract 0 v2 in
        let i3 = extract 1 v2 in
        let i4 = extract 0 v3 in
        let i5 = extract 1 v3 in
        let i6 = extract 2 v3 in
        let i7 = extract 0 v4 in
        let i8 = extract 1 v4 in
        let i9 = extract 2 v4 in
        let i10 = extract 3 v4 in
        eql i0 i1 0l 1l;
        eql i2 i3 1l 2l;
        eql i4 i5 1l 2l;
        eql i6 i7 3l 1l;
        eql i8 i9 2l 3l;
        eql i10 0l 4l 0l;
    ;;
end

module Int16x8 = struct

    type t = int16x8

    (* Creation / Destruction *)

    external low_of : (int [@untagged]) -> (t [@unboxed]) = "caml_vec128_unreachable" "caml_int16x8_low_of_int"
        [@@noalloc] [@@builtin]
    external low_to : (t [@unboxed]) -> (int [@untagged]) = "caml_vec128_unreachable" "caml_int16x8_low_to_int"
        [@@noalloc] [@@builtin]

    let () =
        let v1 = low_of 1 in
        let v2 = low_of 2 in
        let i1 = int16x8_low_int64 v1 |> Int64.logand 0xffffL in
        let i2 = int16x8_low_int64 v2 |> Int64.logand 0xffffL in
        eq i1 i2 1L 2L;
        let i1 = low_to v1 in
        let i2 = low_to v2 in
        eqi i1 i2 1 2
    ;;

    external add : t -> t -> t = "caml_vec128_unreachable" "caml_sse2_int16x8_add"
        [@@noalloc] [@@unboxed] [@@builtin]

    external add_saturating : t -> t -> t = "caml_vec128_unreachable" "caml_sse2_int16x8_add_saturating"
        [@@noalloc] [@@unboxed] [@@builtin]

    external add_saturating_unsigned : t -> t -> t = "caml_vec128_unreachable" "caml_sse2_int16x8_add_saturating_unsigned"
        [@@noalloc] [@@unboxed] [@@builtin]

    external sub : t -> t -> t = "caml_vec128_unreachable" "caml_sse2_int16x8_sub"
        [@@noalloc] [@@unboxed] [@@builtin]

    external sub_saturating : t -> t -> t = "caml_vec128_unreachable" "caml_sse2_int16x8_sub_saturating"
        [@@noalloc] [@@unboxed] [@@builtin]

    external sub_saturating_unsigned : t -> t -> t = "caml_vec128_unreachable" "caml_sse2_int16x8_sub_saturating_unsigned"
        [@@noalloc] [@@unboxed] [@@builtin]

    external max : t -> t -> t = "caml_vec128_unreachable" "caml_sse2_int16x8_max"
        [@@noalloc] [@@unboxed] [@@builtin]

    external min : t -> t -> t = "caml_vec128_unreachable" "caml_sse2_int16x8_min"
        [@@noalloc] [@@unboxed] [@@builtin]

    external maxu : t -> t -> t = "caml_vec128_unreachable" "caml_sse41_int16x8_max_unsigned"
        [@@noalloc] [@@unboxed] [@@builtin]

    external minu : t -> t -> t = "caml_vec128_unreachable" "caml_sse41_int16x8_min_unsigned"
        [@@noalloc] [@@unboxed] [@@builtin]

    external cmpeq : t -> t -> t = "caml_vec128_unreachable" "caml_sse2_int16x8_cmpeq"
        [@@noalloc] [@@unboxed] [@@builtin]

    external cmpgt : t -> t -> t = "caml_vec128_unreachable" "caml_sse2_int16x8_cmpgt"
        [@@noalloc] [@@unboxed] [@@builtin]

    external cvt_si8 : t -> t -> int8x16 = "caml_vec128_unreachable" "caml_sse2_cvt_int16x8_int8x16_saturating"
        [@@noalloc] [@@unboxed] [@@builtin]

    external cvt_su8 : t -> t -> int8x16 = "caml_vec128_unreachable" "caml_sse2_cvt_int16x8_int8x16_saturating_unsigned"
        [@@noalloc] [@@unboxed] [@@builtin]

    external cvtsx_i32 : t -> int32x4 = "caml_vec128_unreachable" "caml_sse41_cvtsx_int16x8_int32x4"
        [@@noalloc] [@@unboxed] [@@builtin]

    external cvtsx_i64 : t -> int64x2 = "caml_vec128_unreachable" "caml_sse41_cvtsx_int16x8_int64x2"
        [@@noalloc] [@@unboxed] [@@builtin]

    external cvtzx_i32 : t -> int32x4 = "caml_vec128_unreachable" "caml_sse41_cvtzx_int16x8_int32x4"
        [@@noalloc] [@@unboxed] [@@builtin]

    external cvtzx_i64 : t -> int64x2 = "caml_vec128_unreachable" "caml_sse41_cvtzx_int16x8_int64x2"
        [@@noalloc] [@@unboxed] [@@builtin]

    external abs : t -> t = "caml_vec128_unreachable" "caml_ssse3_int16x8_abs"
        [@@noalloc] [@@unboxed] [@@builtin]

    external hadd : t -> t -> t = "caml_vec128_unreachable" "caml_ssse3_int16x8_hadd"
        [@@noalloc] [@@unboxed] [@@builtin]

    external hadd_saturating : t -> t -> t = "caml_vec128_unreachable" "caml_ssse3_int16x8_hadd_saturating"
        [@@noalloc] [@@unboxed] [@@builtin]

    external hsub : t -> t -> t = "caml_vec128_unreachable" "caml_ssse3_int16x8_hsub"
        [@@noalloc] [@@unboxed] [@@builtin]

    external hsub_saturating : t -> t -> t = "caml_vec128_unreachable" "caml_ssse3_int16x8_hsub_saturating"
        [@@noalloc] [@@unboxed] [@@builtin]

    external mulsign : t -> t -> t = "caml_vec128_unreachable" "caml_ssse3_int16x8_mulsign"
        [@@noalloc] [@@unboxed] [@@builtin]

    external avgu : t -> t -> t  = "caml_vec128_unreachable" "caml_sse2_int16x8_avg_unsigned"
        [@@noalloc] [@@unboxed] [@@builtin]

    external minposu : t -> t = "caml_vec128_unreachable" "caml_sse41_int16x8_minpos_unsigned"
        [@@noalloc] [@@unboxed] [@@builtin]

    let check_binop scalar vector i0 i1 =
        failmsg := (fun () -> Printf.printf "%04x | %04x\n%!" i0 i1);
        let r0 = scalar i0 i1 in
        let r1 = scalar i1 i0 in
        let expect = Int16.of_ints r0 r1 r0 r1 r0 r1 r0 r1 in
        let v1 = Int16.of_ints i0 i1 i0 i1 i0 i1 i0 i1 in
        let v2 = Int16.of_ints i1 i0 i1 i0 i1 i0 i1 i0 in
        let result = vector v1 v2 in
        eq (int16x8_low_int64 result) (int16x8_high_int64 result)
            (int16x8_low_int64 expect) (int16x8_high_int64 expect)
    ;;
    let () =
        Int16.check_ints (check_binop Int16.add add);
        Int16.check_ints (check_binop Int16.sub sub);
        Int16.check_ints (check_binop Int16.adds add_saturating);
        Int16.check_ints (check_binop Int16.subs sub_saturating);
        Int16.check_ints (check_binop Int16.addsu add_saturating_unsigned);
        Int16.check_ints (check_binop Int16.subsu sub_saturating_unsigned);
        Int16.check_ints (check_binop Int16.max max);
        Int16.check_ints (check_binop Int16.min min);
        Int16.check_ints (check_binop Int16.maxu maxu);
        Int16.check_ints (check_binop Int16.minu minu);
        Int16.check_ints (check_binop Int16.cmpeq cmpeq);
        Int16.check_ints (check_binop Int16.cmpgt cmpgt);
        Int16.check_ints (fun l r ->
            failmsg := (fun () -> Printf.printf "%04x|%04x cvt_sx_i64\n%!" l r);
            let v = Int16.of_ints l r 0 0 0 0 0 0 in
            let result = cvtsx_i64 v in
            let expectl = Int16.cvtsx_i64 l in
            let expectr = Int16.cvtsx_i64 r in
            eq (int64x2_low_int64 result) (int64x2_high_int64 result)
            expectl expectr
        );
        Int16.check_ints (fun l r ->
            failmsg := (fun () -> Printf.printf "%04x|%04x cvt_zx_i64\n%!" l r);
            let v = Int16.of_ints l r 0 0 0 0 0 0 in
            let result = cvtzx_i64 v in
            let expectl = Int16.cvtzx_i64 l in
            let expectr = Int16.cvtzx_i64 r in
            eq (int64x2_low_int64 result) (int64x2_high_int64 result)
            expectl expectr
        );
        Int16.check_ints (fun l r ->
            failmsg := (fun () -> Printf.printf "%04x|%04x cvt_si8\n%!" l r);
            let v = Int16.of_ints l r l r l r l r in
            let result = cvt_si8 v v in
            let expectl = Int16.cvt_si8 l in
            let expectr = Int16.cvt_si8 r in
            let expect = Int8.of_ints expectl expectr expectl expectr expectl expectr expectl expectr in
            eq (int8x16_low_int64 result) (int8x16_high_int64 result)
            (int8x16_low_int64 expect) (int8x16_high_int64 expect)
        );
        Int16.check_ints (fun l r ->
            failmsg := (fun () -> Printf.printf "%04x|%04x cvt_su8\n%!" l r);
            let v = Int16.of_ints l r l r l r l r in
            let result = cvt_su8 v v in
            let expectl = Int16.cvt_su8 l in
            let expectr = Int16.cvt_su8 r in
            let expect = Int8.of_ints expectl expectr expectl expectr expectl expectr expectl expectr in
            eq (int8x16_low_int64 result) (int8x16_high_int64 result)
            (int8x16_low_int64 expect) (int8x16_high_int64 expect)
        );
        Int16.check_ints (fun l r ->
            failmsg := (fun () -> Printf.printf "%04x|%04x cvt_sx_i32\n%!" l r);
            let v = Int16.of_ints l r l r 0 0 0 0 in
            let result = cvtsx_i32 v in
            let expectl = Int16.cvtsx_i32 l in
            let expectr = Int16.cvtsx_i32 r in
            let expect = Int32s.of_int32s expectl expectr expectl expectr in
            eq (int32x4_low_int64 result) (int32x4_high_int64 result)
            (int32x4_low_int64 expect) (int32x4_high_int64 expect)
        );
        Int16.check_ints (fun l r ->
            failmsg := (fun () -> Printf.printf "%04x|%04x cvt_zx_i32\n%!" l r);
            let v = Int16.of_ints l r l r 0 0 0 0 in
            let result = cvtzx_i32 v in
            let expectl = Int16.cvtzx_i32 l in
            let expectr = Int16.cvtzx_i32 r in
            let expect = Int32s.of_int32s expectl expectr expectl expectr in
            eq (int32x4_low_int64 result) (int32x4_high_int64 result)
            (int32x4_low_int64 expect) (int32x4_high_int64 expect)
        );
        Int16.check_ints (fun l r ->
            failmsg := (fun () -> Printf.printf "%04x|%04x abs\n%!" l r);
            let v = Int16.of_ints l r l r l r l r in
            let result = abs v in
            let expectl = Int16.abs l in
            let expectr = Int16.abs r in
            let expect = Int16.of_ints expectl expectr expectl expectr expectl expectr expectl expectr in
            eq (int16x8_low_int64 result) (int16x8_high_int64 result)
            (int16x8_low_int64 expect) (int16x8_high_int64 expect)
        );
        Int16.check_ints (fun l r ->
            failmsg := (fun () -> Printf.printf "%04x|%04x hadd\n%!" l r);
            let v0 = Int16.of_ints l l r r l l r r in
            let v1 = Int16.of_ints r r l l r r l l in
            let result = hadd v0 v1 in
            let expect = Int16.of_ints (Int16.add l l) (Int16.add r r) (Int16.add l l) (Int16.add r r) (Int16.add r r) (Int16.add l l) (Int16.add r r) (Int16.add l l) in
            eq (int16x8_low_int64 result) (int16x8_high_int64 result)
            (int16x8_low_int64 expect) (int16x8_high_int64 expect)
        );
        Int16.check_ints (fun l r ->
            failmsg := (fun () -> Printf.printf "%04x|%04x hsub\n%!" l r);
            let v0 = Int16.of_ints l l r r l l r r in
            let v1 = Int16.of_ints r r l l r r l l in
            let result = hsub v0 v1 in
            let expect = Int16.of_ints (Int16.sub l l) (Int16.sub r r) (Int16.sub l l) (Int16.sub r r) (Int16.sub r r) (Int16.sub l l) (Int16.sub r r) (Int16.sub l l) in
            eq (int16x8_low_int64 result) (int16x8_high_int64 result)
            (int16x8_low_int64 expect) (int16x8_high_int64 expect)
        );
        Int16.check_ints (fun l r ->
            failmsg := (fun () -> Printf.printf "%04x|%04x hadds\n%!" l r);
            let v0 = Int16.of_ints l l r r l l r r in
            let v1 = Int16.of_ints r r l l r r l l in
            let result = hadd_saturating v0 v1 in
            let expect = Int16.of_ints (Int16.adds l l) (Int16.adds r r) (Int16.adds l l) (Int16.adds r r) (Int16.adds r r) (Int16.adds l l) (Int16.adds r r) (Int16.adds l l) in
            eq (int16x8_low_int64 result) (int16x8_high_int64 result)
            (int16x8_low_int64 expect) (int16x8_high_int64 expect)
        );
        Int16.check_ints (fun l r ->
            failmsg := (fun () -> Printf.printf "%04x|%04x hsubs\n%!" l r);
            let v0 = Int16.of_ints l l r r l l r r in
            let v1 = Int16.of_ints r r l l r r l l in
            let result = hsub_saturating v0 v1 in
            let expect = Int16.of_ints (Int16.subs l l) (Int16.subs r r) (Int16.subs l l) (Int16.subs r r) (Int16.subs r r) (Int16.subs l l) (Int16.subs r r) (Int16.subs l l) in
            eq (int16x8_low_int64 result) (int16x8_high_int64 result)
            (int16x8_low_int64 expect) (int16x8_high_int64 expect)
        );
        Int16.check_ints (fun l r ->
            failmsg := (fun () -> Printf.printf "%04x|%04x mulsign\n%!" l r);
            let v0 = Int16.of_ints l l r r l l r r in
            let v1 = Int16.of_ints l r l r l r l r in
            let result = mulsign v0 v1 in
            let mulsign x y = Int16.mulsign x y in
            let expect = Int16.of_ints (mulsign l l) (mulsign l r) (mulsign r l) (mulsign r r) (mulsign l l) (mulsign l r) (mulsign r l) (mulsign r r) in
            eq (int16x8_low_int64 result) (int16x8_high_int64 result)
            (int16x8_low_int64 expect) (int16x8_high_int64 expect)
        );
        Int16.check_ints (fun l r ->
            failmsg := (fun () -> Printf.printf "%04x|%04x avgu\n%!" l r);
            let v0 = Int16.of_ints l l r r l l r r in
            let v1 = Int16.of_ints l r l r l r l r in
            let result = avgu v0 v1 in
            let lr = Int16.avgu l r in
            let expect = Int16.of_ints l lr lr r l lr lr r in
            eq (int16x8_low_int64 result) (int16x8_high_int64 result)
            (int16x8_low_int64 expect) (int16x8_high_int64 expect)
        );
        Int16.check_ints (fun l r ->
            failmsg := (fun () -> Printf.printf "%04x|%04x minposu\n%!" l r);
            let v0 = Int16.of_ints l r l r l r l r in
            let result = minposu v0 in
            let min_v = Int16.minu l r in
            let idx = if min_v = l then 0 else 1 in
            let expect = Int64.(logor (shift_left (of_int idx |> logand 0x3L) 16) (of_int min_v |> logand 0xffffL)) in
            eq (int16x8_low_int64 result) (int16x8_high_int64 result)
            expect 0L
        );
    ;;

    external extract : (int [@untagged]) -> (t [@unboxed]) -> (int [@untagged]) = "caml_vec128_unreachable" "caml_sse41_int16x8_extract"
        [@@noalloc] [@@builtin]
    external insert : (int [@untagged]) ->  (t [@unboxed]) -> (int [@untagged]) -> (t [@unboxed]) = "caml_vec128_unreachable" "caml_sse41_int16x8_insert"
        [@@noalloc] [@@builtin]

    let () =
        let v0 = low_of 0 in
        let v1 = insert 0 v0 1 in
        let v2 = insert 1 v1 2 in
        let v3 = insert 2 v2 3 in
        let v4 = insert 3 v3 4 in
        let v5 = insert 4 v4 5 in
        let v6 = insert 5 v5 6 in
        let v7 = insert 6 v6 7 in
        let v8 = insert 7 v7 8 in
        let i0 = extract 0 v8 in
        let i1 = extract 1 v8 in
        let i2 = extract 2 v8 in
        let i3 = extract 3 v8 in
        let i4 = extract 4 v8 in
        let i5 = extract 5 v8 in
        let i6 = extract 6 v8 in
        let i7 = extract 7 v8 in
        eqi i0 i1 1 2;
        eqi i2 i3 3 4;
        eqi i4 i5 5 6;
        eqi i6 i7 7 8
    ;;

    external sll : t -> t -> t = "caml_vec128_unreachable" "caml_sse2_int16x8_sll"
        [@@noalloc] [@@unboxed] [@@builtin]
    external srl : t -> t -> t = "caml_vec128_unreachable" "caml_sse2_int16x8_srl"
        [@@noalloc] [@@unboxed] [@@builtin]
    external sra : t -> t -> t = "caml_vec128_unreachable" "caml_sse2_int16x8_sra"
        [@@noalloc] [@@unboxed] [@@builtin]

    external slli : (int [@untagged]) -> (t [@unboxed]) -> (t [@unboxed]) = "caml_vec128_unreachable" "caml_sse2_int16x8_slli"
        [@@noalloc] [@@builtin]
    external srli : (int [@untagged]) -> (t [@unboxed]) -> (t [@unboxed]) = "caml_vec128_unreachable" "caml_sse2_int16x8_srli"
        [@@noalloc] [@@builtin]
    external srai : (int [@untagged]) -> (t [@unboxed]) -> (t [@unboxed]) = "caml_vec128_unreachable" "caml_sse2_int16x8_srai"
        [@@noalloc] [@@builtin]


    let () =
        Int16.check_ints (fun l r ->
            failmsg := (fun () -> Printf.printf "%08x << %08x\n%!" l r);
            let v = Int16.of_ints l r l r l r l r in
            let shift = Int16.logand r 0xf in
            let result = sll v (Int16.of_ints shift 0 0 0 0 0 0 0) in
            let expectl = Int16.shift_left l shift in
            let expectr = Int16.shift_left r shift in
            let expect = Int16.of_ints expectl expectr expectl expectr expectl expectr expectl expectr in
            eq (int16x8_low_int64 result) (int16x8_high_int64 result)
            (int16x8_low_int64 expect) (int16x8_high_int64 expect)
        );
        Int16.check_ints (fun l r ->
            failmsg := (fun () -> Printf.printf "%08x >> %08x\n%!" l r);
            let v = Int16.of_ints l r l r l r l r in
            let shift = Int16.logand r 0xf in
            let result = srl v (Int16.of_ints shift 0 0 0 0 0 0 0) in
            let expectl = Int16.shift_right_logical l shift in
            let expectr = Int16.shift_right_logical r shift in
            let expect = Int16.of_ints expectl expectr expectl expectr expectl expectr expectl expectr in
            eq (int16x8_low_int64 result) (int16x8_high_int64 result)
            (int16x8_low_int64 expect) (int16x8_high_int64 expect)
        );
        Int16.check_ints (fun l r ->
            failmsg := (fun () -> Printf.printf "%08x >>a %08x\n%!" l r);
            let v = Int16.of_ints l r l r l r l r in
            let shift = Int16.logand r 0xf in
            let result = sra v (Int16.of_ints shift 0 0 0 0 0 0 0) in
            let expectl = Int16.shift_right l shift in
            let expectr = Int16.shift_right r shift in
            let expect = Int16.of_ints expectl expectr expectl expectr expectl expectr expectl expectr in
            eq (int16x8_low_int64 result) (int16x8_high_int64 result)
            (int16x8_low_int64 expect) (int16x8_high_int64 expect)
        );
        Int16.check_ints (fun l r ->
            failmsg := (fun () -> Printf.printf "%08x|%08x << 7\n%!" l r);
            let v = Int16.of_ints l r l r l r l r in
            let result = slli 7 v in
            let expectl = Int16.shift_left l 7 in
            let expectr = Int16.shift_left r 7 in
            let expect = Int16.of_ints expectl expectr expectl expectr expectl expectr expectl expectr in
            eq (int16x8_low_int64 result) (int16x8_high_int64 result)
            (int16x8_low_int64 expect) (int16x8_high_int64 expect)
        );
        Int16.check_ints (fun l r ->
            failmsg := (fun () -> Printf.printf "%08x|%08x >> 7\n%!" l r);
            let v = Int16.of_ints l r l r l r l r in
            let result = srli 7 v in
            let expectl = Int16.shift_right_logical l 7 in
            let expectr = Int16.shift_right_logical r 7 in
            let expect = Int16.of_ints expectl expectr expectl expectr expectl expectr expectl expectr in
            eq (int16x8_low_int64 result) (int16x8_high_int64 result)
            (int16x8_low_int64 expect) (int16x8_high_int64 expect)
        );
        Int16.check_ints (fun l r ->
            failmsg := (fun () -> Printf.printf "%08x|%08x >>a 7\n%!" l r);
            let v = Int16.of_ints l r l r l r l r in
            let result = srai 7 v in
            let expectl = Int16.shift_right l 7 in
            let expectr = Int16.shift_right r 7 in
            let expect = Int16.of_ints expectl expectr expectl expectr expectl expectr expectl expectr in
            eq (int16x8_low_int64 result) (int16x8_high_int64 result)
            (int16x8_low_int64 expect) (int16x8_high_int64 expect)
        )
    ;;
end

module Int8x16 = struct

    type t = int8x16

    (* Creation / Destruction *)

    external low_of : (int [@untagged]) -> (t [@unboxed]) = "caml_vec128_unreachable" "caml_int8x16_low_of_int"
        [@@noalloc] [@@builtin]
    external low_to : (t [@unboxed]) -> (int [@untagged]) = "caml_vec128_unreachable" "caml_int8x16_low_to_int"
        [@@noalloc] [@@builtin]

    let () =
        let v1 = low_of 1 in
        let v2 = low_of 2 in
        let i1 = int8x16_low_int64 v1 |> Int64.logand 0xffL in
        let i2 = int8x16_low_int64 v2 |> Int64.logand 0xffL in
        eq i1 i2 1L 2L;
        let i1 = low_to v1 in
        let i2 = low_to v2 in
        eqi i1 i2 1 2
    ;;


    external add : t -> t -> t = "caml_vec128_unreachable" "caml_sse2_int8x16_add"
        [@@noalloc] [@@unboxed] [@@builtin]

    external add_saturating : t -> t -> t = "caml_vec128_unreachable" "caml_sse2_int8x16_add_saturating"
        [@@noalloc] [@@unboxed] [@@builtin]

    external add_saturating_unsigned : t -> t -> t = "caml_vec128_unreachable" "caml_sse2_int8x16_add_saturating_unsigned"
        [@@noalloc] [@@unboxed] [@@builtin]

    external sub : t -> t -> t = "caml_vec128_unreachable" "caml_sse2_int8x16_sub"
        [@@noalloc] [@@unboxed] [@@builtin]

    external sub_saturating : t -> t -> t = "caml_vec128_unreachable" "caml_sse2_int8x16_sub_saturating"
        [@@noalloc] [@@unboxed] [@@builtin]

    external sub_saturating_unsigned : t -> t -> t = "caml_vec128_unreachable" "caml_sse2_int8x16_sub_saturating_unsigned"
        [@@noalloc] [@@unboxed] [@@builtin]

    external max : t -> t -> t = "caml_vec128_unreachable" "caml_sse41_int8x16_max"
        [@@noalloc] [@@unboxed] [@@builtin]

    external min : t -> t -> t = "caml_vec128_unreachable" "caml_sse41_int8x16_min"
        [@@noalloc] [@@unboxed] [@@builtin]

    external maxu : t -> t -> t = "caml_vec128_unreachable" "caml_sse2_int8x16_max_unsigned"
        [@@noalloc] [@@unboxed] [@@builtin]

    external minu : t -> t -> t = "caml_vec128_unreachable" "caml_sse2_int8x16_min_unsigned"
        [@@noalloc] [@@unboxed] [@@builtin]

    external cmpeq : t -> t -> t = "caml_vec128_unreachable" "caml_sse2_int8x16_cmpeq"
        [@@noalloc] [@@unboxed] [@@builtin]

    external cmpgt : t -> t -> t = "caml_vec128_unreachable" "caml_sse2_int8x16_cmpgt"
        [@@noalloc] [@@unboxed] [@@builtin]

    external cvtsx_i16 : t -> int16x8 = "caml_vec128_unreachable" "caml_sse41_cvtsx_int8x16_int16x8"
        [@@noalloc] [@@unboxed] [@@builtin]

    external cvtsx_i32 : t -> int32x4 = "caml_vec128_unreachable" "caml_sse41_cvtsx_int8x16_int32x4"
        [@@noalloc] [@@unboxed] [@@builtin]

    external cvtsx_i64 : t -> int64x2 = "caml_vec128_unreachable" "caml_sse41_cvtsx_int8x16_int64x2"
        [@@noalloc] [@@unboxed] [@@builtin]

    external cvtzx_i16 : t -> int16x8 = "caml_vec128_unreachable" "caml_sse41_cvtzx_int8x16_int16x8"
        [@@noalloc] [@@unboxed] [@@builtin]

    external cvtzx_i32 : t -> int32x4 = "caml_vec128_unreachable" "caml_sse41_cvtzx_int8x16_int32x4"
        [@@noalloc] [@@unboxed] [@@builtin]

    external cvtzx_i64 : t -> int64x2 = "caml_vec128_unreachable" "caml_sse41_cvtzx_int8x16_int64x2"
        [@@noalloc] [@@unboxed] [@@builtin]

    external abs : t -> t = "caml_vec128_unreachable" "caml_ssse3_int8x16_abs"
        [@@noalloc] [@@unboxed] [@@builtin]

    external mulsign : t -> t -> t = "caml_vec128_unreachable" "caml_ssse3_int8x16_mulsign"
        [@@noalloc] [@@unboxed] [@@builtin]

    external avgu : t -> t -> t  = "caml_vec128_unreachable" "caml_sse2_int8x16_avg_unsigned"
        [@@noalloc] [@@unboxed] [@@builtin]

    external sadu : t -> t -> int64x2  = "caml_vec128_unreachable" "caml_sse2_int8x16_sad_unsigned"
        [@@noalloc] [@@unboxed] [@@builtin]

    external msadu : (int [@untagged]) -> (t [@unboxed]) -> (t [@unboxed]) -> (int16x8 [@unboxed])  = "caml_vec128_unreachable" "caml_sse41_int8x16_multi_sad_unsigned"
        [@@noalloc] [@@builtin]

    let check_binop scalar vector i0 i1 =
        failmsg := (fun () -> Printf.printf "%02x | %02x\n%!" i0 i1);
        let r0 = scalar i0 i1 in
        let r1 = scalar i1 i0 in
        let expect = Int8.of_ints r0 r1 r0 r1 r0 r1 r0 r1 in
        let v1 = Int8.of_ints i0 i1 i0 i1 i0 i1 i0 i1 in
        let v2 = Int8.of_ints i1 i0 i1 i0 i1 i0 i1 i0 in
        let result = vector v1 v2 in
        eq (int8x16_low_int64 result) (int8x16_high_int64 result)
            (int8x16_low_int64 expect) (int8x16_high_int64 expect)
    ;;
    let () =
        Int8.check_ints (check_binop Int8.add add);
        Int8.check_ints (check_binop Int8.sub sub);
        Int8.check_ints (check_binop Int8.adds add_saturating);
        Int8.check_ints (check_binop Int8.subs sub_saturating);
        Int8.check_ints (check_binop Int8.addsu add_saturating_unsigned);
        Int8.check_ints (check_binop Int8.subsu sub_saturating_unsigned);
        Int8.check_ints (check_binop Int8.max max);
        Int8.check_ints (check_binop Int8.min min);
        Int8.check_ints (check_binop Int8.maxu maxu);
        Int8.check_ints (check_binop Int8.minu minu);
        Int8.check_ints (check_binop Int8.cmpeq cmpeq);
        Int8.check_ints (check_binop Int8.cmpgt cmpgt);
        Int8.check_ints (fun l r ->
            failmsg := (fun () -> Printf.printf "%02x|%02x cvt_sx_i64\n%!" l r);
            let v = Int8.of_ints l r 0 0 0 0 0 0 in
            let result = cvtsx_i64 v in
            let expectl = Int8.cvtsx_i64 l in
            let expectr = Int8.cvtsx_i64 r in
            eq (int64x2_low_int64 result) (int64x2_high_int64 result)
            expectl expectr
        );
        Int8.check_ints (fun l r ->
            failmsg := (fun () -> Printf.printf "%02x|%02x cvt_zx_i64\n%!" l r);
            let v = Int8.of_ints l r 0 0 0 0 0 0 in
            let result = cvtzx_i64 v in
            let expectl = Int8.cvtzx_i64 l in
            let expectr = Int8.cvtzx_i64 r in
            eq (int64x2_low_int64 result) (int64x2_high_int64 result)
            expectl expectr
        );
        Int8.check_ints (fun l r ->
            failmsg := (fun () -> Printf.printf "%02x|%02x cvt_sx_i32\n%!" l r);
            let v = Int8.of_ints l r l r 0 0 0 0 in
            let result = cvtsx_i32 v in
            let expectl = Int8.cvtsx_i32 l in
            let expectr = Int8.cvtsx_i32 r in
            let expect = Int32s.of_int32s expectl expectr expectl expectr in
            eq (int32x4_low_int64 result) (int32x4_high_int64 result)
            (int32x4_low_int64 expect) (int32x4_high_int64 expect)
        );
        Int8.check_ints (fun l r ->
            failmsg := (fun () -> Printf.printf "%02x|%02x cvt_zx_i32\n%!" l r);
            let v = Int8.of_ints l r l r 0 0 0 0 in
            let result = cvtzx_i32 v in
            let expectl = Int8.cvtzx_i32 l in
            let expectr = Int8.cvtzx_i32 r in
            let expect = Int32s.of_int32s expectl expectr expectl expectr in
            eq (int32x4_low_int64 result) (int32x4_high_int64 result)
            (int32x4_low_int64 expect) (int32x4_high_int64 expect)
        );
        Int8.check_ints (fun l r ->
            failmsg := (fun () -> Printf.printf "%02x|%02x cvt_sx_i16\n%!" l r);
            let v = Int8.of_ints l r l r l r l r in
            let result = cvtsx_i16 v in
            let expectl = Int8.cvtsx_i16 l in
            let expectr = Int8.cvtsx_i16 r in
            let expect = Int16.of_ints expectl expectr expectl expectr expectl expectr expectl expectr in
            eq (int16x8_low_int64 result) (int16x8_high_int64 result)
            (int16x8_low_int64 expect) (int16x8_high_int64 expect)
        );
        Int8.check_ints (fun l r ->
            failmsg := (fun () -> Printf.printf "%02x|%02x cvt_zx_i16\n%!" l r);
            let v = Int8.of_ints l r l r l r l r in
            let result = cvtzx_i16 v in
            let expectl = Int8.cvtzx_i16 l in
            let expectr = Int8.cvtzx_i16 r in
            let expect = Int16.of_ints expectl expectr expectl expectr expectl expectr expectl expectr in
            eq (int16x8_low_int64 result) (int16x8_high_int64 result)
            (int16x8_low_int64 expect) (int16x8_high_int64 expect)
        );
        Int8.check_ints (fun l r ->
            failmsg := (fun () -> Printf.printf "%02x|%02x abs\n%!" l r);
            let v = Int8.of_ints l r l r l r l r in
            let result = abs v in
            let expectl = Int8.abs l in
            let expectr = Int8.abs r in
            let expect = Int8.of_ints expectl expectr expectl expectr expectl expectr expectl expectr in
            eq (int8x16_low_int64 result) (int8x16_high_int64 result)
            (int8x16_low_int64 expect) (int8x16_high_int64 expect)
        );
        Int8.check_ints (fun l r ->
            failmsg := (fun () -> Printf.printf "%02x|%02x mulsign\n%!" l r);
            let v0 = Int8.of_ints l l r r l l r r in
            let v1 = Int8.of_ints l r l r l r l r in
            let result = mulsign v0 v1 in
            let mulsign x y = Int8.mulsign x y in
            let expect = Int8.of_ints (mulsign l l) (mulsign l r) (mulsign r l) (mulsign r r) (mulsign l l) (mulsign l r) (mulsign r l) (mulsign r r) in
            eq (int8x16_low_int64 result) (int8x16_high_int64 result)
            (int8x16_low_int64 expect) (int8x16_high_int64 expect)
        );
        Int8.check_ints (fun l r ->
            failmsg := (fun () -> Printf.printf "%02x|%02x avgu\n%!" l r);
            let v0 = Int8.of_ints l l r r l l r r in
            let v1 = Int8.of_ints l r l r l r l r in
            let result = avgu v0 v1 in
            let lr = Int8.avgu l r in
            let expect = Int8.of_ints l lr lr r l lr lr r in
            eq (int8x16_low_int64 result) (int8x16_high_int64 result)
            (int8x16_low_int64 expect) (int8x16_high_int64 expect)
        );
        Int8.check_ints (fun l r ->
            failmsg := (fun () -> Printf.printf "%02x|%02x sadu\n%!" l r);
            let v0 = Int8.of_ints l l r r l l r r in
            let v1 = Int8.of_ints l r l r l r l r in
            let result = sadu v0 v1 in
            let lr = Int8.diffu l r in
            let expect = Int64.of_int (4 * lr) in
            eq (int64x2_low_int64 result) (int64x2_high_int64 result)
            expect expect
        );
        Int8.check_ints (fun l r ->
            failmsg := (fun () -> Printf.printf "%02x|%02x msadu\n%!" l r);
            let v0 = Int8.of_ints l l r r l l r r in
            let v1 = Int8.of_ints l r l r l r l r in
            let result = msadu 0 v0 v1 in
            let lr = 2 * Int8.diffu l r in
            let expect = Int16.of_ints lr lr lr lr lr lr lr lr in
            eq (int16x8_low_int64 result) (int16x8_low_int64 result)
            (int16x8_low_int64 expect) (int16x8_high_int64 expect)
        );
    ;;

    external extract : (int [@untagged]) -> (t [@unboxed]) -> (int [@untagged]) = "caml_vec128_unreachable" "caml_sse41_int8x16_extract"
        [@@noalloc] [@@builtin]
    external insert : (int [@untagged]) ->  (t [@unboxed]) -> (int [@untagged]) -> (t [@unboxed]) = "caml_vec128_unreachable" "caml_sse41_int8x16_insert"
        [@@noalloc] [@@builtin]

    let () =
        let v0 = low_of 0 in
        let v1 = insert 0 v0 1 in
        let v2 = insert 1 v1 2 in
        let v3 = insert 2 v2 3 in
        let v4 = insert 3 v3 4 in
        let v5 = insert 4 v4 5 in
        let v6 = insert 5 v5 6 in
        let v7 = insert 6 v6 7 in
        let v8 = insert 7 v7 8 in
        let v9 = insert 8 v8 9 in
        let v10 = insert 9 v9 10 in
        let v11 = insert 10 v10 11 in
        let v12 = insert 11 v11 12 in
        let v13 = insert 12 v12 13 in
        let v14 = insert 13 v13 14 in
        let v15 = insert 14 v14 15 in
        let v16 = insert 15 v15 16 in
        let i1 = extract 0 v16 in
        let i2 = extract 1 v16 in
        let i3 = extract 2 v16 in
        let i4 = extract 3 v16 in
        let i5 = extract 4 v16 in
        let i6 = extract 5 v16 in
        let i7 = extract 6 v16 in
        let i8 = extract 7 v16 in
        let i9 = extract 8 v16 in
        let i10 = extract 9 v16 in
        let i11 = extract 10 v16 in
        let i12 = extract 11 v16 in
        let i13 = extract 12 v16 in
        let i14 = extract 13 v16 in
        let i15 = extract 14 v16 in
        let i16 = extract 15 v16 in
        eqi i1  i2  1 2;
        eqi i3  i4  3 4;
        eqi i5  i6  5 6;
        eqi i7  i8  7 8;
        eqi i9  i10 9 10;
        eqi i11 i12 11 12;
        eqi i13 i14 13 14;
        eqi i15 i16 15 16;
    ;;
end

module SSE_Util = struct

    type t = int32x4

    external high_64_to_low_64 : t -> t -> t = "caml_vec128_unreachable" "caml_sse_vec128_high_64_to_low_64"
        [@@noalloc] [@@unboxed] [@@builtin]
    external low_64_to_high_64 : t -> t -> t = "caml_vec128_unreachable" "caml_sse_vec128_low_64_to_high_64"
        [@@noalloc] [@@unboxed] [@@builtin]
    external interleave_high_32 : t -> t -> t = "caml_vec128_unreachable" "caml_sse_vec128_interleave_high_32"
        [@@noalloc] [@@unboxed] [@@builtin]
    external interleave_low_32 : t -> t -> t = "caml_vec128_unreachable" "caml_sse_vec128_interleave_low_32"
        [@@noalloc] [@@unboxed] [@@builtin]
    external shuffle_32 : (int [@untagged]) -> (t [@unboxed]) -> (t [@unboxed]) -> (t [@unboxed]) = "caml_vec128_unreachable" "caml_sse_vec128_shuffle_32"
        [@@noalloc] [@@builtin]
    external movemask_32 : (t [@unboxed]) -> (int [@untagged]) = "caml_vec128_unreachable" "caml_sse_vec128_movemask_32"
        [@@noalloc] [@@builtin]

    let make a b c d =
        Float32.to_float32x4 a b c d |> Vector_casts.int32x4_of_float32x4
    ;;

    let zero = 0l
    let one = 1l
    let low = int32x4_low_int64
    let high = int32x4_high_int64

    let () =
        let eql = eq in
        let open Float32 in
        let _0011 = make zero zero one one in
        let _1100 = make one one zero zero in
        let _0101 = make zero one zero one in
        let _1010 = make one zero one zero in
        let _1111 = make one one one one in
        let _0000 = make zero zero zero zero in
        let res = high_64_to_low_64 _1100 _1100 in
        eql (low _0000) (high _0000)
            (low res) (high res);
        let res = low_64_to_high_64 _1100 _1100 in
        eql (low _1111) (high _1111)
            (low res) (high res);
        let res = interleave_high_32 _1100 _0011 in
        eql (low _0101) (high _0101)
            (low res) (high res);
        let res = interleave_low_32 _1100 _0011 in
        eql (low _1010) (high _1010)
            (low res) (high res)
    ;;
    let () =
        let eql = eq in
        let open Float32 in
        let two = add one one in
        let three = add two one in
        let _0123 = make zero one two three in
        let _0000 = make zero zero zero zero in
        let _1111 = make one one one one in
        let _2222 = make two two two two in
        let _3333 = make three three three three in
        let _r0000 = shuffle_32 0b00000000 _0123 _0123 in
        let _r1111 = shuffle_32 0b01010101 _0123 _0123 in
        let _r2222 = shuffle_32 0b10101010 _0123 _0123 in
        let _r3333 = shuffle_32 0b11111111 _0123 _0123 in
        eql (low _0000) (high _0000)
            (low _r0000) (high _r0000);
        eql (low _1111) (high _1111)
            (low _r1111) (high _r1111);
        eql (low _2222) (high _2222)
            (low _r2222) (high _r2222);
        eql (low _3333) (high _3333)
            (low _r3333) (high _r3333);
        let _1010 = make one zero one zero in
        let _0101 = make zero one zero one in
        let _r0101 = shuffle_32 0b01000100 _0123 _0123 in
        let _r1010 = shuffle_32 0b00010001 _0123 _0123 in
        let _r1111 = shuffle_32 0b11010010 _r1010 _r0101 in
        eql (low _0101) (high _0101)
            (low _r0101) (high _r0101);
        eql (low _1010) (high _1010)
            (low _r1010) (high _r1010);
        eql (low _1111) (high _1111)
            (low _r1111) (high _r1111);
    ;;
    let () =
        let v = Int32s.of_int32s 0xffffffffl 0x80000000l 0x7fffffffl 0x0l in
        let i = movemask_32 v in
        eqi i 0 0b0011 0
    ;;
end

module SSE2_Util = struct

    external _and : int64x2 -> int64x2 -> int64x2 = "caml_vec128_unreachable" "caml_sse2_vec128_and"
        [@@noalloc] [@@unboxed] [@@builtin]
    external andnot : int64x2 -> int64x2 -> int64x2 = "caml_vec128_unreachable" "caml_sse2_vec128_andnot"
        [@@noalloc] [@@unboxed] [@@builtin]
    external _or : int64x2 -> int64x2 -> int64x2 = "caml_vec128_unreachable" "caml_sse2_vec128_or"
        [@@noalloc] [@@unboxed] [@@builtin]
    external xor : int64x2 -> int64x2 -> int64x2 = "caml_vec128_unreachable" "caml_sse2_vec128_xor"
        [@@noalloc] [@@unboxed] [@@builtin]


    let check_binop scalar vector i0 i1 =
        failmsg := (fun () -> Printf.printf "%016Lx | %016Lx\n%!" i0 i1);
        let r0 = scalar i0 i1 in
        let r1 = scalar i1 i0 in
        let expect = int64x2_of_int64s r0 r1 in
        let v1 = int64x2_of_int64s i0 i1 in
        let v2 = int64x2_of_int64s i1 i0 in
        let result = vector v1 v2 in
        eq (int64x2_low_int64 result) (int64x2_high_int64 result)
            (int64x2_low_int64 expect) (int64x2_high_int64 expect)
    ;;
    let () =
        Int64s.check_ints (check_binop Int64.logand _and);
        Int64s.check_ints (check_binop (fun l r -> Int64.(logand (lognot l) r)) andnot);
        Int64s.check_ints (check_binop Int64.logor _or);
        Int64s.check_ints (check_binop Int64.logxor xor);
    ;;

    external movemask_8 : (int8x16 [@unboxed]) -> (int [@untagged]) = "caml_vec128_unreachable" "caml_sse2_vec128_movemask_8"
        [@@noalloc] [@@builtin]
    external movemask_64 : (int64x2 [@unboxed]) -> (int [@untagged]) = "caml_vec128_unreachable" "caml_sse2_vec128_movemask_64"
        [@@noalloc] [@@builtin]

    let () =
        let v0 = int64x2_of_int64s 0xffffffffffffffffL 0x8000000000000000L in
        let v1 = int64x2_of_int64s 0x7fffffffffffffffL 0x0L in
        let i0 = movemask_64 v0 in
        let i1 = movemask_64 v1 in
        eqi i0 i1 0b11 0b00;
        let v0 = Int8.of_ints 0xff 0x7f 0x80 0x0 0x1 0xcc 0x33 0x55 in
        let i0 = movemask_8 v0 in
        eqi i0 0 0b0010_0101_0010_0101 0
    ;;

    external shift_left_bytes : (int [@untagged]) -> (int8x16 [@unboxed]) -> (int8x16 [@unboxed]) = "caml_vec128_unreachable" "caml_sse2_vec128_shift_left_bytes"
        [@@noalloc] [@@builtin]
    external shift_right_bytes : (int [@untagged]) -> (int8x16 [@unboxed]) -> (int8x16 [@unboxed]) = "caml_vec128_unreachable" "caml_sse2_vec128_shift_right_bytes"
        [@@noalloc] [@@builtin]

    let () =
        let v0 = Int8.of_ints 0x0 0x1 0x2 0x3 0x4 0x5 0x6 0x7 in
        let v1 = shift_left_bytes 1 v0 in
        let v2 = shift_right_bytes 1 v0 in
        eq (int8x16_low_int64 v1) (int8x16_high_int64 v1)
        0x0605040302010000L 0x0605040302010007L;
        eq (int8x16_low_int64 v2) (int8x16_high_int64 v2)
        0x07060504030201L 0x0007060504030201L;
    ;;

    external shuffle_64 : (int [@untagged]) -> (int64x2 [@unboxed]) -> (int64x2 [@unboxed]) -> (int64x2 [@unboxed]) = "caml_vec128_unreachable" "caml_sse2_vec128_shuffle_64"
        [@@noalloc] [@@builtin]

    external shuffle_high_16 : (int [@untagged]) -> (int16x8 [@unboxed]) -> (int16x8 [@unboxed]) = "caml_vec128_unreachable" "caml_sse2_vec128_shuffle_high_16"
        [@@noalloc] [@@builtin]

    external shuffle_low_16 : (int [@untagged]) -> (int16x8 [@unboxed]) -> (int16x8 [@unboxed]) = "caml_vec128_unreachable" "caml_sse2_vec128_shuffle_low_16"
        [@@noalloc] [@@builtin]

    let () =
        let _12 = int64x2_of_int64s 1L 2L in
        let _34 = int64x2_of_int64s 3L 4L in
        let v0 = shuffle_64 0b00 _12 _34 in
        let v1 = shuffle_64 0b01 _12 _34 in
        let v2 = shuffle_64 0b10 _12 _34 in
        let v3 = shuffle_64 0b11 _12 _34 in
        eq (int64x2_low_int64 v0) (int64x2_high_int64 v0) 1L 3L;
        eq (int64x2_low_int64 v1) (int64x2_high_int64 v1) 2L 3L;
        eq (int64x2_low_int64 v2) (int64x2_high_int64 v2) 1L 4L;
        eq (int64x2_low_int64 v3) (int64x2_high_int64 v3) 2L 4L
    ;;
    let () =
        let v0 = Int16.of_ints 1 2 3 4 5 6 7 8 in
        let s0 = shuffle_high_16 0 v0 in
        let s1 = shuffle_high_16 0b01010101 v0 in
        let s2 = shuffle_high_16 0b10101010 v0 in
        let s3 = shuffle_high_16 0b11111111 v0 in
        eq (int16x8_low_int64 s0) (int16x8_high_int64 s0) 0x0004000300020001L 0x0005000500050005L;
        eq (int16x8_low_int64 s1) (int16x8_high_int64 s1) 0x0004000300020001L 0x0006000600060006L;
        eq (int16x8_low_int64 s2) (int16x8_high_int64 s2) 0x0004000300020001L 0x0007000700070007L;
        eq (int16x8_low_int64 s3) (int16x8_high_int64 s3) 0x0004000300020001L 0x0008000800080008L;
        let s0 = shuffle_low_16 0 v0 in
        let s1 = shuffle_low_16 0b01010101 v0 in
        let s2 = shuffle_low_16 0b10101010 v0 in
        let s3 = shuffle_low_16 0b11111111 v0 in
        eq (int16x8_low_int64 s0) (int16x8_high_int64 s0) 0x0001000100010001L 0x0008000700060005L;
        eq (int16x8_low_int64 s1) (int16x8_high_int64 s1) 0x0002000200020002L 0x0008000700060005L;
        eq (int16x8_low_int64 s2) (int16x8_high_int64 s2) 0x0003000300030003L 0x0008000700060005L;
        eq (int16x8_low_int64 s3) (int16x8_high_int64 s3) 0x0004000400040004L 0x0008000700060005L;
    ;;

    external interleave_high_8 : int8x16 -> int8x16 -> int8x16 = "caml_vec128_unreachable" "caml_sse2_vec128_interleave_high_8"
        [@@noalloc] [@@unboxed] [@@builtin]
    external interleave_low_8 : int8x16 -> int8x16 -> int8x16 = "caml_vec128_unreachable" "caml_sse2_vec128_interleave_low_8"
        [@@noalloc] [@@unboxed] [@@builtin]
    external interleave_high_16 : int16x8 -> int16x8 -> int16x8 = "caml_vec128_unreachable" "caml_sse2_vec128_interleave_high_16"
        [@@noalloc] [@@unboxed] [@@builtin]
    external interleave_low_16 : int16x8 -> int16x8 -> int16x8 = "caml_vec128_unreachable" "caml_sse2_vec128_interleave_low_16"
        [@@noalloc] [@@unboxed] [@@builtin]
    external interleave_high_64 : int64x2 -> int64x2 -> int64x2 = "caml_vec128_unreachable" "caml_sse2_vec128_interleave_high_64"
        [@@noalloc] [@@unboxed] [@@builtin]
    external interleave_low_64 : int64x2 -> int64x2 -> int64x2 = "caml_vec128_unreachable" "caml_sse2_vec128_interleave_low_64"
        [@@noalloc] [@@unboxed] [@@builtin]

    let () =
        let v0 = Int8.of_ints 0 1 2 3 4 5 6 7 in
        let v1 = Int8.of_ints 8 9 0xa 0xb 0xc 0xd 0xe 0xf in
        let i0 = interleave_high_8 v0 v1 in
        let i1 = interleave_low_8 v0 v1 in
        eq (int8x16_low_int64 i0) (int8x16_high_int64 i0)
        0x0b030a0209010800L 0x0f070e060d050c04L;
        eq (int8x16_low_int64 i1) (int8x16_high_int64 i1)
        0x0b030a0209010800L 0x0f070e060d050c04L;
        let v0 = Int16.of_ints 0 1 2 3 4 5 6 7 in
        let v1 = Int16.of_ints 8 9 0xa 0xb 0xc 0xd 0xe 0xf in
        let i0 = interleave_high_16 v0 v1 in
        let i1 = interleave_low_16 v0 v1 in
        eq (int16x8_low_int64 i0) (int16x8_high_int64 i0)
        0x000d_0005_000c_0004L 0x000f_0007_000e_0006L;
        eq (int16x8_low_int64 i1) (int16x8_high_int64 i1)
        0x0009_0001_0008_0000L 0x000b_0003_000a_0002L;
        let v0 = int64x2_of_int64s 0L 1L in
        let v1 = int64x2_of_int64s 2L 3L in
        let i0 = interleave_high_64 v0 v1 in
        let i1 = interleave_low_64 v0 v1 in
        eq (int64x2_low_int64 i0) (int64x2_high_int64 i0)
        1L 3L;
        eq (int64x2_low_int64 i1) (int64x2_high_int64 i1)
        0L 2L
    ;;
end

module SSE3_Util = struct

    external dup_low_64 : int64x2 -> int64x2 = "caml_vec128_unreachable" "caml_sse3_vec128_dup_low_64"
        [@@noalloc] [@@unboxed] [@@builtin]
    external dup_odd_32 : int32x4 -> int32x4 = "caml_vec128_unreachable" "caml_sse3_vec128_dup_odd_32"
        [@@noalloc] [@@unboxed] [@@builtin]
    external dup_even_32 : int32x4 -> int32x4 = "caml_vec128_unreachable" "caml_sse3_vec128_dup_even_32"
        [@@noalloc] [@@unboxed] [@@builtin]

    let () =
        let v0 = int64x2_of_int64s 1L 2L in
        let d0 = dup_low_64 v0 in
        eq (int64x2_low_int64 d0) (int64x2_high_int64 d0) 1L 1L;
        let v0 = Int32s.of_int32s 1l 2l 3l 4l in
        let d0 = dup_odd_32 v0 in
        let d1 = dup_even_32 v0 in
        eq (int32x4_low_int64 d0) (int32x4_high_int64 d0) 0x0000000200000002L 0x0000000400000004L;
        eq (int32x4_low_int64 d1) (int32x4_high_int64 d1) 0x0000000100000001L 0x0000000300000003L
    ;;
end

module SSSE3_Util = struct

    external shuffle_8 : int8x16 -> int8x16 -> int8x16 = "caml_vec128_unreachable" "caml_ssse3_vec128_shuffle_8"
        [@@noalloc] [@@unboxed] [@@builtin]

    external align_right_bytes : (int [@untagged]) -> (int8x16 [@unboxed]) -> (int8x16 [@unboxed]) -> (int8x16 [@unboxed]) = "caml_vec128_unreachable" "caml_ssse3_vec128_align_right_bytes"
        [@@noalloc] [@@builtin]

    let () =
        let v0 = Int8.of_ints 0 1 2 3 4 5 6 7 in
        let sel0 = Int8.of_ints 0 0 0 0 0 0 0 0 in
        let sel1 = Int8.of_ints 0 1 2 3 4 5 6 7 in
        let sel2 = Int8.of_ints 15 15 15 15 15 15 15 15  in
        let s0 = shuffle_8 v0 sel0 in
        let s1 = shuffle_8 v0 sel1 in
        let s2 = shuffle_8 v0 sel2 in
        eq (int8x16_low_int64 s0) (int8x16_high_int64 s0) 0L 0L;
        eq (int8x16_low_int64 s1) (int8x16_high_int64 s1) 0x0706050403020100L 0x0706050403020100L;
        eq (int8x16_low_int64 s2) (int8x16_high_int64 s2) 0x0707070707070707L 0x0707070707070707L
    ;;

    let () =
        let v0 = Int8.of_ints 0x0 0x1 0x2 0x3 0x4 0x5 0x6 0x7 in
        let v1 = Int8.of_ints 0x8 0x9 0xa 0xb 0xc 0xd 0xe 0xf in
        let v2 = align_right_bytes 3 v1 v0 in
        eq (int8x16_low_int64 v2) (int8x16_high_int64 v2)
        0x0201000706050403L 0x0a09080706050403L;
    ;;
end

module SSE41_Util = struct

    external blend_16 : (int [@untagged]) -> (int16x8 [@unboxed]) -> (int16x8 [@unboxed]) -> (int16x8 [@unboxed]) = "caml_vec128_unreachable" "caml_sse41_vec128_blend_16"
        [@@noalloc] [@@builtin]
    external blend_32 : (int [@untagged]) -> (int32x4 [@unboxed]) -> (int32x4 [@unboxed]) -> (int32x4 [@unboxed]) = "caml_vec128_unreachable" "caml_sse41_vec128_blend_32"
        [@@noalloc] [@@builtin]
    external blend_64 : (int [@untagged]) -> (int64x2 [@unboxed]) -> (int64x2 [@unboxed]) -> (int64x2 [@unboxed]) = "caml_vec128_unreachable" "caml_sse41_vec128_blend_64"
        [@@noalloc] [@@builtin]

    external blendv_8 : int8x16 -> int8x16 -> int8x16 -> int8x16 = "caml_vec128_unreachable" "caml_sse41_vec128_blendv_8"
        [@@noalloc] [@@unboxed] [@@builtin]
    external blendv_32 : int32x4 -> int32x4 -> int32x4 -> int32x4 = "caml_vec128_unreachable" "caml_sse41_vec128_blendv_32"
        [@@noalloc] [@@unboxed] [@@builtin]
    external blendv_64 : int64x2 -> int64x2 -> int64x2 -> int64x2 = "caml_vec128_unreachable" "caml_sse41_vec128_blendv_64"
        [@@noalloc] [@@unboxed] [@@builtin]

    let () =
        let v0 = Int16.of_ints 0 1 2 3 4 5 6 7 in
        let v1 = Int16.of_ints 8 9 0xa 0xb 0xc 0xd 0xe 0xf in
        let b0 = blend_16 0b01010101 v0 v1 in
        eq (int16x8_low_int64 b0) (int16x8_high_int64 b0)
        0x0003_000a_0001_0008L 0x0007_000e_0005_000cL;
        let v0 = Int32s.of_int32s 0l 1l 2l 3l in
        let v1 = Int32s.of_int32s 4l 5l 6l 7l in
        let b0 = blend_32 0b0101 v0 v1 in
        eq (int32x4_low_int64 b0) (int32x4_high_int64 b0)
        0x00000001_00000004L 0x00000003_00000006L;
        let v0 = int64x2_of_int64s 0L 1L in
        let v1 = int64x2_of_int64s 2L 3L in
        let b0 = blend_64 0b01 v0 v1 in
        eq (int64x2_low_int64 b0) (int64x2_high_int64 b0)
        2L 1L
    ;;

    let () =
        let v0 = Int8.of_ints 0 1   2   3   4   5   6   7 in
        let v1 = Int8.of_ints 8 9 0xa 0xb 0xc 0xd 0xe 0xf in
        let b0 = blendv_8 v0 v1 (Int8.of_ints 0xff 0x00 0xff 0x00 0xff 0x00 0xff 0x00) in
        eq (int8x16_low_int64 b0) (int8x16_high_int64 b0)
        0x07_0e_05_0c_03_0a_01_08L 0x07_0e_05_0c_03_0a_01_08L;
        let v0 = Int32s.of_int32s 0l 1l 2l 3l in
        let v1 = Int32s.of_int32s 4l 5l 6l 7l in
        let b0 = blendv_32 v0 v1 (Int32s.of_int32s 0xffffffffl 0x0l 0xffffffffl 0x0l) in
        eq (int32x4_low_int64 b0) (int32x4_high_int64 b0)
        0x00000001_00000004L 0x00000003_00000006L;
        let v0 = int64x2_of_int64s 0L 1L in
        let v1 = int64x2_of_int64s 2L 3L in
        let b0 = blendv_64 v0 v1 (int64x2_of_int64s 0xffffffffffffffffL 0x0L) in
        eq (int64x2_low_int64 b0) (int64x2_high_int64 b0)
        2L 1L
    ;;
end

module SSE42_String = struct

    (* These also work with int16x8s, given the 16-bit char encoding immediate bit *)

    external cmpestrm : (int [@untagged]) -> (int8x16 [@unboxed]) -> (int8x16 [@unboxed]) -> (int [@untagged]) -> (int [@untagged]) -> (int8x16 [@unboxed]) = "caml_vec128_unreachable" "caml_sse42_vec128_cmpestrm"
        [@@noalloc] [@@builtin]
    external cmpestra : (int [@untagged]) -> (int8x16 [@unboxed]) -> (int8x16 [@unboxed]) -> (int [@untagged]) -> (int [@untagged]) -> (int [@untagged]) = "caml_vec128_unreachable" "caml_sse42_vec128_cmpestra"
        [@@noalloc] [@@builtin]
    external cmpestrc : (int [@untagged]) -> (int8x16 [@unboxed]) -> (int8x16 [@unboxed]) -> (int [@untagged]) -> (int [@untagged]) -> (int [@untagged]) = "caml_vec128_unreachable" "caml_sse42_vec128_cmpestrc"
        [@@noalloc] [@@builtin]
    external cmpestri : (int [@untagged]) -> (int8x16 [@unboxed]) -> (int8x16 [@unboxed]) -> (int [@untagged]) -> (int [@untagged]) -> (int [@untagged]) = "caml_vec128_unreachable" "caml_sse42_vec128_cmpestri"
        [@@noalloc] [@@builtin]
    external cmpestro : (int [@untagged]) -> (int8x16 [@unboxed]) -> (int8x16 [@unboxed]) -> (int [@untagged]) -> (int [@untagged]) -> (int [@untagged]) = "caml_vec128_unreachable" "caml_sse42_vec128_cmpestro"
        [@@noalloc] [@@builtin]
    external cmpestrs : (int [@untagged]) -> (int8x16 [@unboxed]) -> (int8x16 [@unboxed]) -> (int [@untagged]) -> (int [@untagged]) -> (int [@untagged]) = "caml_vec128_unreachable" "caml_sse42_vec128_cmpestrs"
        [@@noalloc] [@@builtin]
    external cmpestrz : (int [@untagged]) -> (int8x16 [@unboxed]) -> (int8x16 [@unboxed]) -> (int [@untagged]) -> (int [@untagged]) -> (int [@untagged]) = "caml_vec128_unreachable" "caml_sse42_vec128_cmpestrz"
        [@@noalloc] [@@builtin]

    external cmpistrm : (int [@untagged]) -> (int8x16 [@unboxed]) -> (int8x16 [@unboxed]) -> (int8x16 [@unboxed]) = "caml_vec128_unreachable" "caml_sse42_vec128_cmpistrm"
        [@@noalloc] [@@builtin]
    external cmpistra : (int [@untagged]) -> (int8x16 [@unboxed]) -> (int8x16 [@unboxed]) -> (int [@untagged]) = "caml_vec128_unreachable" "caml_sse42_vec128_cmpistra"
        [@@noalloc] [@@builtin]
    external cmpistrc : (int [@untagged]) -> (int8x16 [@unboxed]) -> (int8x16 [@unboxed]) -> (int [@untagged]) = "caml_vec128_unreachable" "caml_sse42_vec128_cmpistrc"
        [@@noalloc] [@@builtin]
    external cmpistri : (int [@untagged]) -> (int8x16 [@unboxed]) -> (int8x16 [@unboxed]) -> (int [@untagged]) = "caml_vec128_unreachable" "caml_sse42_vec128_cmpistri"
        [@@noalloc] [@@builtin]
    external cmpistro : (int [@untagged]) -> (int8x16 [@unboxed]) -> (int8x16 [@unboxed]) -> (int [@untagged]) = "caml_vec128_unreachable" "caml_sse42_vec128_cmpistro"
        [@@noalloc] [@@builtin]
    external cmpistrs : (int [@untagged]) -> (int8x16 [@unboxed]) -> (int8x16 [@unboxed]) -> (int [@untagged]) = "caml_vec128_unreachable" "caml_sse42_vec128_cmpistrs"
        [@@noalloc] [@@builtin]
    external cmpistrz : (int [@untagged]) -> (int8x16 [@unboxed]) -> (int8x16 [@unboxed]) -> (int [@untagged]) = "caml_vec128_unreachable" "caml_sse42_vec128_cmpistrz"
        [@@noalloc] [@@builtin]

    let vec_of_string str =
        assert (String.length str = 16);
        let i0 = ref 0L in
        for i = 7 downto 0 do
            i0 := Int64.shift_left !i0 8;
            i0 := Int64.logor !i0 (Char.code str.[i] |> Int64.of_int);
        done;
        let i1 = ref 0L in
        for i = 15 downto 8 do
            i1 := Int64.shift_left !i1 8;
            i1 := Int64.logor !i1 (Char.code str.[i] |> Int64.of_int);
        done;
        int8x16_of_int64s !i0 !i1
    ;;

    let sbyte = 0b0000_0010
    let cmp_eq_each = 0b0000_1000
    let negate = 0b0001_0000
    let msk_negate = 0b0011_0000
    let lst_sig = 0b0000_0000
    let mst_sig = 0b0100_0000
    let bit_msk = 0b0000_0000
    let byte_mask = 0b0100_0000


    let () =
        let v0 = vec_of_string "abcdefghijklmnop" in
        let v1 = vec_of_string "abcdefgh\000\000\000\000\000\000\000\000" in
        let s0 = cmpistra (sbyte lor cmp_eq_each lor negate) v0 v0 in
        let s1 = cmpistrc (sbyte lor cmp_eq_each) v0 v1 in
        let s2 = cmpistri (sbyte lor cmp_eq_each lor lst_sig) v0 v1 in
        let s3 = cmpistri (sbyte lor cmp_eq_each lor mst_sig) v0 v1 in
        let s4 = cmpistro (sbyte lor cmp_eq_each) v0 v1 in
        let s5 = cmpistrs (sbyte lor cmp_eq_each) v0 v1 in
        let s6 = cmpistrs (sbyte lor cmp_eq_each) v1 v0 in
        let s7 = cmpistrz (sbyte lor cmp_eq_each) v0 v1 in
        let s8 = cmpistrz (sbyte lor cmp_eq_each) v1 v0 in
        eqi s0 s1 1 1;
        eqi s2 s3 0 7;
        eqi s4 s5 1 0;
        eqi s6 s7 1 1;
        eqi s8 0 0 0;
        let m = cmpistrm (sbyte lor cmp_eq_each lor bit_msk) v0 v1 in
        eq (int8x16_low_int64 m) (int8x16_high_int64 m)
            0xffL 0L;
        let m = cmpistrm (sbyte lor cmp_eq_each lor bit_msk) v0 v0 in
        eq (int8x16_low_int64 m) (int8x16_high_int64 m)
            0xffffL 0L;
        let m = cmpistrm (sbyte lor cmp_eq_each lor byte_mask) v0 v1 in
        eq (int8x16_low_int64 m) (int8x16_high_int64 m)
            0xffffffffffffffffL 0L;
        let m = cmpistrm (sbyte lor cmp_eq_each lor byte_mask) v0 v0 in
        eq (int8x16_low_int64 m) (int8x16_high_int64 m)
            0xffffffffffffffffL 0xffffffffffffffffL;
    ;;

    let () =
        let v0 = vec_of_string "abcdefghijklmnop" in
        let v1 = vec_of_string "abcdefgh\000\000\000\000\000\000\000\000" in
        let s0 = cmpestra (sbyte lor cmp_eq_each lor negate) v0 v0 16 16 in
        let s1 = cmpestrc (sbyte lor cmp_eq_each) v0 v1 16 8 in
        let s2 = cmpestri (sbyte lor cmp_eq_each lor lst_sig) v0 v1 16 8 in
        let s3 = cmpestri (sbyte lor cmp_eq_each lor mst_sig) v0 v1 16 8 in
        let s4 = cmpestro (sbyte lor cmp_eq_each) v0 v1 16 8 in
        let s5 = cmpestrs (sbyte lor cmp_eq_each) v0 v1 16 8 in
        let s6 = cmpestrs (sbyte lor cmp_eq_each) v1 v0 8 16 in
        let s7 = cmpestrz (sbyte lor cmp_eq_each) v0 v1 16 8 in
        let s8 = cmpestrz (sbyte lor cmp_eq_each) v1 v0 8 16 in
        eqi s0 s1 1 1;
        eqi s2 s3 0 7;
        eqi s4 s5 1 0;
        eqi s6 s7 1 1;
        eqi s8 0 0 0;
        let m = cmpestrm (sbyte lor cmp_eq_each lor bit_msk) v0 v1 16 8 in
        eq (int8x16_low_int64 m) (int8x16_high_int64 m)
            0xffL 0L;
        let m = cmpestrm (sbyte lor cmp_eq_each lor bit_msk) v0 v0 16 16 in
        eq (int8x16_low_int64 m) (int8x16_high_int64 m)
            0xffffL 0L;
        let m = cmpestrm (sbyte lor cmp_eq_each lor byte_mask) v0 v1 16 8 in
        eq (int8x16_low_int64 m) (int8x16_high_int64 m)
            0xffffffffffffffffL 0L;
        let m = cmpestrm (sbyte lor cmp_eq_each lor byte_mask) v0 v0 16 16 in
        eq (int8x16_low_int64 m) (int8x16_high_int64 m)
            0xffffffffffffffffL 0xffffffffffffffffL;
    ;;
end<|MERGE_RESOLUTION|>--- conflicted
+++ resolved
@@ -377,14 +377,10 @@
 
     type t = float
 
-<<<<<<< HEAD
-    external c_round : (t [@unboxed]) -> (t [@unboxed]) = "" "float64_round" [@@noalloc]
-    external c_min : (t [@unboxed]) -> (t [@unboxed]) -> (t [@unboxed]) = "" "float64_min" [@@noalloc]
-    external c_max : (t [@unboxed]) -> (t [@unboxed]) -> (t [@unboxed]) = "" "float64_max" [@@noalloc]
-    external c_sqrt : (t [@unboxed]) -> (t [@unboxed]) = "" "float64_sqrt" [@@noalloc]
-=======
-    external round : (t [@unboxed]) -> (t [@unboxed]) = "caml_vec128_unreachable" "float64_round" [@@noalloc]
->>>>>>> 29c8d36e
+    external c_round : (t [@unboxed]) -> (t [@unboxed]) = "caml_vec128_unreachable" "float64_round" [@@noalloc]
+    external c_min : (t [@unboxed]) -> (t [@unboxed]) -> (t [@unboxed]) = "caml_vec128_unreachable" "float64_min" [@@noalloc]
+    external c_max : (t [@unboxed]) -> (t [@unboxed]) -> (t [@unboxed]) = "caml_vec128_unreachable" "float64_max" [@@noalloc]
+    external c_sqrt : (t [@unboxed]) -> (t [@unboxed]) = "caml_vec128_unreachable" "float64_sqrt" [@@noalloc]
 
     let check_floats f =
         let open Float in
