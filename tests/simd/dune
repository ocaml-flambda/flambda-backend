--- conflicted
+++ resolved
@@ -22,23 +22,15 @@
  (names basic)
  (modules basic)
  (foreign_archives stubs)
-<<<<<<< HEAD
  (ocamlopt_flags
-  (:standard -fsimd)))
-=======
- (ocamlopt_flags (:standard -extension simd)))
->>>>>>> 7cdea06f
+  (:standard -extension simd)))
 
 (executables
  (names basic_internal)
  (modules basic_internal)
  (foreign_archives stubs)
-<<<<<<< HEAD
  (ocamlopt_flags
-  (:standard -fsimd -internal-assembler)))
-=======
- (ocamlopt_flags (:standard -extension simd)))
->>>>>>> 7cdea06f
+  (:standard -extension simd -internal-assembler)))
 
 (rule
  (enabled_if
@@ -72,7 +64,7 @@
   (<> %{system} macosx))
  (foreign_archives stubs)
  (ocamlopt_flags
-  (:standard -fsimd)))
+  (:standard -extension simd)))
 
 (rule
  (enabled_if
