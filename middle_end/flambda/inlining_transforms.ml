(**************************************************************************)
(*                                                                        *)
(*                                 OCaml                                  *)
(*                                                                        *)
(*                       Pierre Chambart, OCamlPro                        *)
(*           Mark Shinwell and Leo White, Jane Street Europe              *)
(*                                                                        *)
(*   Copyright 2013--2016 OCamlPro SAS                                    *)
(*   Copyright 2014--2016 Jane Street Group LLC                           *)
(*                                                                        *)
(*   All rights reserved.  This file is distributed under the terms of    *)
(*   the GNU Lesser General Public License version 2.1, with the          *)
(*   special exception on linking described in the file LICENSE.          *)
(*                                                                        *)
(**************************************************************************)

[@@@ocaml.warning "+a-4-9-30-40-41-42-66"]
open! Int_replace_polymorphic_compare

module B = Inlining_cost.Benefit
module E = Inline_and_simplify_aux.Env
module R = Inline_and_simplify_aux.Result
module A = Simple_value_approx

let new_var name =
  Variable.create name
    ~current_compilation_unit:(Compilation_unit.get_current_exn ())

(** Fold over all variables bound by the given closure, which is bound to the
    variable [lhs_of_application], and corresponds to the given
    [function_decls].  Each variable bound by the closure is passed to the
    user-specified function as an [Flambda.named] value that projects the
    variable from its closure. *)
let fold_over_projections_of_vars_bound_by_closure ~closure_id_being_applied
      ~lhs_of_application ~bound_variables ~init ~f =
  Variable.Set.fold (fun var acc ->
      let expr : Flambda.named =
        Project_var {
          closure = lhs_of_application;
          closure_id = closure_id_being_applied;
          var = Var_within_closure.wrap var;
        }
      in
      f ~acc ~var ~expr)
    bound_variables
    init

let set_inlined_attribute_on_all_apply body inlined specialise probe =
  Flambda_iterators.map_toplevel_expr (function
    | Apply apply -> Apply { apply with inlined; specialise; probe }
    | expr -> expr)
    body

(** Assign fresh names for a function's parameters and rewrite the body to
    use these new names. *)
let copy_of_function's_body_with_freshened_params env
      ~(function_decl : A.function_declaration)
      ~(function_body : A.function_body) =
  let params = function_decl.params in
  let param_vars = Parameter.List.vars params in
  (* We cannot avoid the substitution in the case where we are inlining
     inside the function itself.  This can happen in two ways: either
     (a) we are inlining the function itself directly inside its declaration;
     or (b) we are inlining the function into an already-inlined copy.
     For (a) we cannot short-cut the substitution by freshening since the
     original [params] may still be referenced; for (b) we cannot do it
     either since the freshening may already be renaming the parameters for
     the first inlining of the function. *)
  if E.does_not_bind env param_vars
    && E.does_not_freshen env param_vars
  then
    params, function_body.body
  else
    let freshened_params = List.map (fun p -> Parameter.rename p) params in
    let subst =
      Variable.Map.of_list
        (List.combine param_vars (Parameter.List.vars freshened_params))
    in
    let body = Flambda_utils.toplevel_substitution subst function_body.body in
    freshened_params, body

(* CR-soon mshinwell: Add a note somewhere to explain why "bound by the closure"
   does not include the function identifiers for other functions in the same
   set of closures.
   mshinwell: The terminology may be used inconsistently. *)

(** Inline a function by copying its body into a context where it becomes
    closed.  That is to say, we bind the free variables of the body
    (= "variables bound by the closure"), and any function identifiers
    introduced by the corresponding set of closures. *)
let inline_by_copying_function_body ~env ~r
      ~lhs_of_application
      ~(inlined_requested : Lambda.inlined_attribute)
      ~(specialise_requested : Lambda.specialise_attribute)
      ~(probe_requested : Lambda.probe)
      ~closure_id_being_applied
      ~(function_decl : A.function_declaration)
      ~(function_body : A.function_body)
      ~fun_vars
      ~args ~dbg ~position ~mode:_ ~simplify =
  assert (E.mem env lhs_of_application);
  assert (List.for_all (E.mem env) args);
  let r =
    if function_body.stub then r
    else R.map_benefit r B.remove_call
  in
  let freshened_params, body =
    copy_of_function's_body_with_freshened_params env
      ~function_decl ~function_body
  in
  let body =
    let default_inline =
      Lambda.equal_inlined_attribute inlined_requested Default_inlined
    in
    let default_specialise =
      Lambda.equal_specialise_attribute specialise_requested Default_specialise
    in
    if function_body.stub
    && ((not default_inline) || (not default_specialise) ||
        Option.is_some probe_requested) then
      (* When the function inlined function is a stub, the annotation
         is reported to the function applications inside the stub.
         This allows reporting the annotation to the application the
         original programmer really intended: the stub is not visible
         in the source. *)
      set_inlined_attribute_on_all_apply body
        inlined_requested specialise_requested probe_requested
    else
      body
  in
  let body =
    match position with
    | Lambda.Apply_tail -> Flambda.Tail body
    | Lambda.Apply_nontail -> body
  in
  let bindings_for_params_to_args =
    (* Bind the function's parameters to the arguments from the call site. *)
    let args = List.map (fun arg -> Flambda.Expr (Var arg)) args in
    Flambda_utils.bind ~body
      ~bindings:(List.combine (Parameter.List.vars freshened_params) args)
  in
  (* Add bindings for the variables bound by the closure. *)
  let bindings_for_vars_bound_by_closure_and_params_to_args =
    let bound_variables =
      let params = Parameter.Set.vars function_decl.params in
      Variable.Set.diff
        (Variable.Set.diff function_body.free_variables params)
        fun_vars
    in
    fold_over_projections_of_vars_bound_by_closure ~closure_id_being_applied
      ~lhs_of_application ~bound_variables ~init:bindings_for_params_to_args
      ~f:(fun ~acc:body ~var ~expr -> Flambda.create_let var expr body)
  in
  (* Add bindings for variables corresponding to the functions introduced by
     the whole set of closures.  Each such variable will be bound to a closure;
     each such closure is in turn produced by moving from the closure being
     applied to another closure in the same set.
  *)
  let expr =
    Variable.Set.fold (fun another_closure_in_the_same_set expr ->
      let used =
        Variable.Set.mem another_closure_in_the_same_set
           function_body.free_variables
      in
      if used then
        Flambda.create_let another_closure_in_the_same_set
          (Move_within_set_of_closures {
            closure = lhs_of_application;
            start_from = closure_id_being_applied;
            move_to = Closure_id.wrap another_closure_in_the_same_set;
          })
          expr
      else expr)
      fun_vars
      bindings_for_vars_bound_by_closure_and_params_to_args
  in
  let env = E.set_never_inline env in
  let env = E.activate_freshening env in
  let env = E.set_inline_debuginfo ~dbg env in
  simplify env r expr

type state = {
  old_inside_to_new_inside : Variable.t Variable.Map.t;
    (* Map from old inner vars to new inner vars *)
  old_outside_to_new_outside : Variable.t Variable.Map.t;
    (* Map from old outer vars to new outer vars *)
  old_params_to_new_outside : Variable.t Variable.Map.t;
    (* Map from old parameters to new outer vars. These are params
       that should be specialised if they are copied to the new set of
       closures. *)
  old_fun_var_to_new_fun_var : Variable.t Variable.Map.t;
    (* Map from old fun vars to new fun vars. These are the functions
       that will be copied into the new set of closures *)
  let_bindings : (Variable.t * Flambda.named) list;
    (* Let bindings that will surround the definition of the new set
       of closures *)
  to_copy : Variable.t list;
    (* List of functions that still need to be copied to the new set
       of closures *)
  new_funs : Flambda.function_declaration Variable.Map.t;
    (* The function declarations for the new set of closures *)
  new_free_vars_with_old_projections : Flambda.specialised_to Variable.Map.t;
    (* The free variables for the new set of closures, but the projection
       fields still point to old free variables. *)
  new_specialised_args_with_old_projections :
    Flambda.specialised_to Variable.Map.t;
    (* The specialised parameters for the new set of closures, but the
       projection fields still point to old specialised parameters. *)
}

let empty_state =
  { to_copy = [];
    old_inside_to_new_inside   = Variable.Map.empty;
    old_outside_to_new_outside = Variable.Map.empty;
    old_params_to_new_outside = Variable.Map.empty;
    old_fun_var_to_new_fun_var = Variable.Map.empty;
    let_bindings = [];
    new_funs = Variable.Map.empty;
    new_free_vars_with_old_projections = Variable.Map.empty;
    new_specialised_args_with_old_projections = Variable.Map.empty; }

(* Add let bindings for the free vars in the set_of_closures and
   add them to [old_outside_to_new_outside] *)
let bind_free_vars ~lhs_of_application ~closure_id_being_applied
      ~state ~free_vars =
  Variable.Map.fold
    (fun free_var (spec : Flambda.specialised_to) state ->
       let var_clos = new_var Internal_variable_names.from_closure in
       let expr : Flambda.named =
         Project_var {
           closure = lhs_of_application;
           closure_id = closure_id_being_applied;
           var = Var_within_closure.wrap free_var;
         }
       in
       let let_bindings = (var_clos, expr) :: state.let_bindings in
       let old_outside_to_new_outside =
         Variable.Map.add spec.var var_clos state.old_outside_to_new_outside
       in
       { state with let_bindings; old_outside_to_new_outside })
    free_vars state

(* For arguments of specialised parameters:
   - Add them to [old_outside_to_new_outside]
   - Add them and their invariant aliases to [old_params_to_new_outside]
   For other arguments that are also worth specialising:
   - Add them and their invariant aliases to [old_params_to_new_outside] *)
let register_arguments ~specialised_args ~invariant_params
      ~state ~params ~args ~args_approxs =
  let rec loop ~state ~params ~args ~args_approxs =
    match params, args, args_approxs with
    | [], [], [] -> state
    | param :: params, arg :: args, arg_approx :: args_approxs -> begin
        let param = Parameter.var param in
        let worth_specialising, old_outside_to_new_outside =
          match Variable.Map.find_opt param specialised_args with
          | Some (spec : Flambda.specialised_to) ->
              let old_outside_to_new_outside =
                Variable.Map.add spec.var arg state.old_outside_to_new_outside
              in
              true, old_outside_to_new_outside
          | None ->
              let worth_specialising =
                A.useful arg_approx
                && Variable.Map.mem param (Lazy.force invariant_params)
              in
              worth_specialising, state.old_outside_to_new_outside
        in
        let old_params_to_new_outside =
          if worth_specialising then begin
            let old_params_to_new_outside =
              Variable.Map.add param arg state.old_params_to_new_outside
            in
            match Variable.Map.find_opt param (Lazy.force invariant_params) with
            | Some set ->
                Variable.Set.fold
                  (fun elem acc -> Variable.Map.add elem arg acc)
                  set old_params_to_new_outside
            | None ->
                old_params_to_new_outside
          end else begin
            state.old_params_to_new_outside
          end
        in
        let state =
          { state with old_outside_to_new_outside; old_params_to_new_outside }
        in
        loop ~state ~params ~args ~args_approxs
      end
    | _, _, _ -> assert false
  in
  loop ~state ~params ~args ~args_approxs

(* Add an old parameter to [old_inside_to_new_inside]. If it appears in
   [old_params_to_new_outside] then also add it to the new specialised args. *)
let add_param ~specialised_args ~state ~param =
  let alloc_mode = Parameter.alloc_mode param in
  let param = Parameter.var param in
  let new_param = Variable.rename param in
  let old_inside_to_new_inside =
    Variable.Map.add param new_param state.old_inside_to_new_inside
  in
  let new_specialised_args_with_old_projections =
    match Variable.Map.find_opt param specialised_args with
    | Some (spec : Flambda.specialised_to) ->
        let new_outside_var =
          Variable.Map.find spec.var state.old_outside_to_new_outside
        in
        let new_spec : Flambda.specialised_to =
          { spec with var = new_outside_var }
        in
        Variable.Map.add new_param new_spec
          state.new_specialised_args_with_old_projections
    | None -> begin
        match Variable.Map.find_opt param state.old_params_to_new_outside with
        | None -> state.new_specialised_args_with_old_projections
        | Some new_outside_var ->
            let new_spec : Flambda.specialised_to =
              { var = new_outside_var; projection = None }
            in
            Variable.Map.add new_param new_spec
              state.new_specialised_args_with_old_projections
      end
  in
  let state =
    { state with old_inside_to_new_inside;
                 new_specialised_args_with_old_projections }
  in
  state, Parameter.wrap new_param alloc_mode

(* Add a let binding for an old fun_var, add it to the new free variables, and
   add it to [old_inside_to_new_inside] *)
let add_fun_var ~lhs_of_application ~closure_id_being_applied ~state ~fun_var =
  if Variable.Map.mem fun_var state.old_inside_to_new_inside then state
  else begin
    let inside_var = Variable.rename fun_var in
    let outside_var = Variable.create Internal_variable_names.closure in
    let expr =
      Flambda.Move_within_set_of_closures
        { closure    = lhs_of_application;
          start_from = closure_id_being_applied;
          move_to    = Closure_id.wrap fun_var; }
    in
    let let_bindings = (outside_var, expr) :: state.let_bindings in
    let spec : Flambda.specialised_to =
      { var = outside_var; projection = None; }
    in
    let new_free_vars_with_old_projections =
      Variable.Map.add inside_var spec state.new_free_vars_with_old_projections
    in
    let old_inside_to_new_inside =
      Variable.Map.add fun_var inside_var state.old_inside_to_new_inside
    in
    { state with
        old_inside_to_new_inside; let_bindings;
        new_free_vars_with_old_projections }
  end

(* Add an old free_var to the new free variables and add it to
   [old_inside_to_new_inside]. *)
let add_free_var ~free_vars ~state ~free_var =
  if Variable.Map.mem free_var state.old_inside_to_new_inside then state
  else begin
    let spec : Flambda.specialised_to = Variable.Map.find free_var free_vars in
    let outside_var = spec.var in
    let new_outside_var =
      Variable.Map.find outside_var state.old_outside_to_new_outside
    in
    let new_spec : Flambda.specialised_to =
      { spec with var = new_outside_var }
    in
    let new_inside_var = Variable.rename free_var in
    let new_free_vars_with_old_projections =
      Variable.Map.add new_inside_var new_spec
        state.new_free_vars_with_old_projections
    in
    let old_inside_to_new_inside =
      Variable.Map.add free_var new_inside_var state.old_inside_to_new_inside
    in
    { state with old_inside_to_new_inside; new_free_vars_with_old_projections }
  end

(* Add a function to the new set of closures iff:
   1) All it's specialised parameters are available in
      [old_outside_to_new_outside]
   2) At least one more parameter will become specialised *)
let add_function ~specialised_args ~state ~fun_var ~function_decl =
  match function_decl.A.function_body with
  | None -> None
  | Some _ -> begin
    let rec loop worth_specialising = function
      | [] -> worth_specialising
      | param :: params -> begin
          let param = Parameter.var param in
          match Variable.Map.find_opt param specialised_args with
          | Some (spec : Flambda.specialised_to) ->
              Variable.Map.mem spec.var state.old_outside_to_new_outside
              && loop worth_specialising params
          | None ->
              let worth_specialising =
                worth_specialising
                || Variable.Map.mem param state.old_params_to_new_outside
              in
              loop worth_specialising params
        end
    in
    let worth_specialising = loop false function_decl.A.params in
    if not worth_specialising then None
    else begin
      let new_fun_var = Variable.rename fun_var in
      let old_fun_var_to_new_fun_var =
        Variable.Map.add fun_var new_fun_var state.old_fun_var_to_new_fun_var
      in
      let to_copy = fun_var :: state.to_copy in
      let state = { state with old_fun_var_to_new_fun_var; to_copy } in
      Some (state, new_fun_var)
    end
  end

(* Lookup a function in the new set of closures, trying to add it if
   necessary. *)
let lookup_function ~specialised_args ~state ~fun_var ~function_decl =
  match Variable.Map.find_opt fun_var state.old_fun_var_to_new_fun_var with
  | Some new_fun_var -> Some (state, new_fun_var)
  | None -> add_function ~specialised_args ~state ~fun_var ~function_decl

(* A direct call to a function in the new set of closures can be specialised
   if all the function's newly specialised parameters are passed arguments
   that are specialised to the same outside variable *)
let specialisable_call ~specialised_args ~state ~args ~params =
  List.for_all2
    (fun arg param ->
       let param = Parameter.var param in
       if Variable.Map.mem param specialised_args then true
       else begin
         let old_params_to_new_outside = state.old_params_to_new_outside in
         match Variable.Map.find_opt param old_params_to_new_outside with
         | None -> true
         | Some outside_var -> begin
             match Variable.Map.find_opt arg old_params_to_new_outside with
             | Some outside_var' ->
               Variable.equal outside_var outside_var'
             | None -> false
           end
       end)
    args params

(* Rewrite a call iff:
   1) It is to a function in the old set of closures that can be specialised
   2) All the newly specialised parameters of that function are passed values
      known to be equal to their new specialisation. *)
let rec rewrite_direct_call ~specialised_args ~funs ~direct_call_surrogates
      ~state ~closure_id ~(apply : Flambda.apply) =
  match Closure_id.Map.find_opt closure_id direct_call_surrogates with
  | Some closure_id ->
      rewrite_direct_call ~specialised_args ~funs ~direct_call_surrogates
        ~state ~closure_id ~apply
  | None -> begin
      let fun_var = Closure_id.unwrap closure_id in
      match Variable.Map.find_opt fun_var funs with
      | None -> None
      | Some function_decl -> begin
          match
            lookup_function ~specialised_args ~state ~fun_var ~function_decl
          with
          | None -> None
          | Some (state, new_fun_var) -> begin
              let args = apply.args in
              let params = function_decl.A.params in
              let specialisable =
                specialisable_call ~specialised_args ~state ~args ~params
              in
              if not specialisable then None
              else begin
                let kind = Flambda.Direct (Closure_id.wrap new_fun_var) in
                let apply = { apply with func = new_fun_var; kind } in
                Some (state, Flambda.Apply apply)
              end
            end
        end
    end

(* Rewrite the body a function declaration for use in the new set of
   closures. *)
let rewrite_function ~lhs_of_application ~closure_id_being_applied
      ~direct_call_surrogates ~specialised_args ~free_vars ~funs
      ~state fun_var =
  let function_decl : A.function_declaration =
    Variable.Map.find fun_var funs
  in
  let function_body =
    match function_decl.function_body with
    | None -> assert false
    | Some function_body -> function_body
  in
  let new_fun_var =
    Variable.Map.find fun_var state.old_fun_var_to_new_fun_var
  in
  let state, params =
    List.fold_right
      (fun param (state, params) ->
         let state, param = add_param ~specialised_args ~state ~param in
         (state, param :: params))
      function_decl.params (state, [])
  in
  let state =
    Variable.Set.fold
      (fun var state ->
         if Variable.Map.mem var funs then
           add_fun_var ~lhs_of_application ~closure_id_being_applied
             ~state ~fun_var:var
         else if Variable.Map.mem var free_vars then
           add_free_var ~free_vars ~state ~free_var:var
         else
           state)
      function_body.free_variables state
  in
  let state_ref = ref state in
  let body =
    Flambda_iterators.map_toplevel_expr
      (fun (expr : Flambda.t) ->
         match expr with
         | Apply ({ kind = Direct closure_id } as apply) -> begin
             match
               rewrite_direct_call ~specialised_args ~funs
                 ~direct_call_surrogates ~state:!state_ref ~closure_id ~apply
             with
             | None -> expr
             | Some (state, expr) ->
                 state_ref := state;
                 expr
           end
         | _ -> expr)
      function_body.body
  in
  let body =
    Flambda_utils.toplevel_substitution state.old_inside_to_new_inside body
  in
  let new_function_decl =
    Flambda.create_function_declaration
      ~params ~alloc_mode:function_decl.alloc_mode ~region:function_decl.region
      ~body
      ~stub:function_body.stub
      ~dbg:function_body.dbg
      ~inline:function_body.inline
      ~specialise:function_body.specialise
      ~is_a_functor:function_body.is_a_functor
      ~closure_origin:(Closure_origin.create (Closure_id.wrap new_fun_var))
  in
  let new_funs =
    Variable.Map.add new_fun_var new_function_decl state.new_funs
  in
  let state = { !state_ref with new_funs } in
  state

let update_projections ~state projections =
  let old_to_new = state.old_inside_to_new_inside in
  Variable.Map.map
    (fun (spec_to : Flambda.specialised_to) ->
       let projection : Projection.t option =
         match spec_to.projection with
         | None -> None
         | Some (Project_var proj) -> begin
             match Variable.Map.find_opt proj.closure old_to_new with
             | None -> None
             | Some closure ->
                 let proj = { proj with closure } in
                 Some (Projection.Project_var proj)
           end
         | Some (Project_closure proj) -> begin
             match Variable.Map.find_opt proj.set_of_closures old_to_new with
             | None -> None
             | Some set_of_closures ->
                 let proj = { proj with set_of_closures } in
                 Some (Projection.Project_closure proj)
           end
         | Some (Move_within_set_of_closures proj) -> begin
             match Variable.Map.find_opt proj.closure old_to_new with
             | None -> None
             | Some closure ->
                 let proj = { proj with closure } in
                 Some (Projection.Move_within_set_of_closures proj)
           end
         | Some (Field (index, var)) -> begin
             match Variable.Map.find_opt var old_to_new with
             | None -> None
             | Some var -> Some (Projection.Field(index, var))
           end
      in
      { spec_to with projection })
    projections

(* CR-soon mshinwell: Somewhere there should be a description about
   the specialisation of probe handlers.  This file is probably a
   reasonable place, with a short comment citing this file to be added
   in [Translcore] where [Always_specialise] is set. *)

let inline_by_copying_function_declaration
    ~(env : Inline_and_simplify_aux.Env.t)
    ~(r : Inline_and_simplify_aux.Result.t)
    ~(function_decls : A.function_declarations)
    ~(lhs_of_application : Variable.t)
    ~(inlined_requested : Lambda.inlined_attribute)
    ~(probe_requested: Lambda.probe)
    ~(closure_id_being_applied : Closure_id.t)
    ~(function_decl : A.function_declaration)
    ~(args : Variable.t list)
    ~(args_approxs : A.t list)
    ~(invariant_params : Variable.Set.t Variable.Map.t lazy_t)
    ~(specialised_args : Flambda.specialised_to Variable.Map.t)
    ~(free_vars : Flambda.specialised_to Variable.Map.t)
    ~(direct_call_surrogates : Closure_id.t Closure_id.Map.t)
    ~(dbg : Debuginfo.t)
    ~(position : Lambda.apply_position)
    ~(mode : Lambda.alloc_mode)
    ~(simplify : Inlining_decision_intf.simplify) =
  let state = empty_state in
  let state =
    bind_free_vars ~lhs_of_application ~closure_id_being_applied
      ~state ~free_vars
  in
  let params = function_decl.params in
  let state =
    register_arguments ~specialised_args ~invariant_params
      ~state ~params ~args ~args_approxs
  in
  let fun_var = Closure_id.unwrap closure_id_being_applied in
  match add_function ~specialised_args ~state ~fun_var ~function_decl with
  | None -> None
  | Some (state, new_fun_var) -> begin
      let funs = function_decls.funs in
      let rec loop state =
        match state.to_copy with
        | [] -> state
        | next :: rest ->
          let state = { state with to_copy = rest } in
          let state =
            rewrite_function ~lhs_of_application ~closure_id_being_applied
              ~direct_call_surrogates ~specialised_args ~free_vars ~funs
              ~state next
          in
          loop state
      in
      let state = loop state in
      let closure_id = Closure_id.wrap new_fun_var in
      let function_decls =
        Flambda.create_function_declarations_with_origin
          ~funs:state.new_funs
          ~set_of_closures_origin:function_decls.set_of_closures_origin
          ~is_classic_mode:function_decls.is_classic_mode
      in
      let free_vars =
        update_projections ~state
          state.new_free_vars_with_old_projections
      in
      let specialised_args =
        update_projections ~state
          state.new_specialised_args_with_old_projections
      in
      let direct_call_surrogates = Variable.Map.empty in
      let set_of_closures =
        Flambda.create_set_of_closures ~function_decls
          ~free_vars ~specialised_args ~direct_call_surrogates
      in
      let closure_var = new_var Internal_variable_names.dup_func in
      let set_of_closures_var =
        new_var Internal_variable_names.dup_set_of_closures
      in
      let project : Flambda.project_closure =
        {set_of_closures = set_of_closures_var; closure_id}
      in
      let apply : Flambda.apply =
<<<<<<< HEAD
        { func = closure_var; args; kind = Direct closure_id; dbg;
          inlined = inlined_requested; specialise = Default_specialise;
          probe = probe_requested;
        }
=======
        { func = closure_var; args; kind = Direct closure_id; dbg; position;
          mode; inline = inline_requested; specialise = Default_specialise; }
>>>>>>> 94454f5f
      in
      let body =
        Flambda.create_let
          set_of_closures_var (Set_of_closures set_of_closures)
          (Flambda.create_let closure_var (Project_closure project)
             (Apply apply))
      in
      let expr = Flambda_utils.bind ~body ~bindings:state.let_bindings in
      let env = E.activate_freshening (E.set_never_inline env) in
      Some (simplify env r expr)
    end<|MERGE_RESOLUTION|>--- conflicted
+++ resolved
@@ -670,15 +670,11 @@
         {set_of_closures = set_of_closures_var; closure_id}
       in
       let apply : Flambda.apply =
-<<<<<<< HEAD
         { func = closure_var; args; kind = Direct closure_id; dbg;
+          position; mode;
           inlined = inlined_requested; specialise = Default_specialise;
           probe = probe_requested;
         }
-=======
-        { func = closure_var; args; kind = Direct closure_id; dbg; position;
-          mode; inline = inline_requested; specialise = Default_specialise; }
->>>>>>> 94454f5f
       in
       let body =
         Flambda.create_let
