--- conflicted
+++ resolved
@@ -186,13 +186,9 @@
       loop (add_binding_occurrence env var) handler
     (* Everything else: *)
     | Var var -> check_variable_is_bound env var
-<<<<<<< HEAD
-    | Apply { func; args; kind; dbg; inlined; specialise; probe } ->
-=======
-    | Apply { func; args; kind; dbg; inline; specialise;
+    | Apply { func; args; kind; dbg; inlined; specialise; probe;
               position = (Apply_tail|Apply_nontail);
               mode = (Alloc_heap|Alloc_local) } ->
->>>>>>> 94454f5f
       check_variable_is_bound env func;
       check_variables_are_bound env args;
       ignore_call_kind kind;
