let $camlLocal__const_block9 = Block 0 (3, 0) in
let $camlLocal__const_block11 = Block 0 (2, $camlLocal__const_block9) in
let $camlLocal__const_block13 = Block 0 (1, $camlLocal__const_block11) in
let $camlLocal__const_block44 = Block 0 (1, 0) in
let $camlLocal__immstring51 = "local.ml" in
let $camlLocal__const_block53 = Block 0 ($camlLocal__immstring51, 18, 9) in
let $camlLocal__Pmakeblock55 =
  Block 0 ($`*predef*`.caml_exn_Assert_failure, $camlLocal__const_block53)
in
let $camlLocal__const_block68 = Block 0 ($camlLocal__immstring51, 20, 9) in
let $camlLocal__Pmakeblock70 =
  Block 0 ($`*predef*`.caml_exn_Assert_failure, $camlLocal__const_block68)
in
let $camlLocal__const_block92 = Block 0 ($camlLocal__immstring51, 25, 2) in
let $camlLocal__Pmakeblock94 =
  Block 0 ($`*predef*`.caml_exn_Assert_failure, $camlLocal__const_block92)
in
let $camlLocal__const_block164 = Block 0 (4, 0) in
let $camlLocal__const_block166 = Block 0 (3, $camlLocal__const_block164) in
let $camlLocal__const_block168 = Block 0 (2, $camlLocal__const_block166) in
let $camlLocal__const_block170 = Block 0 (1, $camlLocal__const_block168) in
let $camlLocal__const_block172 = Block 0 (0, $camlLocal__const_block170) in
let $camlLocal__const_block180 = Block 0 ($camlLocal__immstring51, 49, 2) in
let $camlLocal__Pmakeblock182 =
  Block 0 ($`*predef*`.caml_exn_Assert_failure, $camlLocal__const_block180)
in
let code size(1)
      return_local_0 (param : imm tagged)
        my_closure my_region my_depth
        -> k * k1
        : [ 0 | 0 of val * [ 0 | 0 of val * val ] ] =
  cont k ($camlLocal__const_block13)
in
let code rec size(34)
      map_local_1 (f, l : [ 0 | 0 of val * [ 0 | 0 of val * val ] ])
        my_closure my_region my_depth
        -> k * k1
        : [ 0 | 0 of val * [ 0 | 0 of val * val ] ] =
  let next_depth = rec_info (succ my_depth) in
  let prim = %is_int l in
  let Pisint = %Tag_imm prim in
  (let untagged = %untag_imm Pisint in
   switch untagged
     | 0 -> k2
     | 1 -> k (0))
    where k2 =
      ((let Pfield = %block_load (l, 1) in
        apply direct(map_local_1 heap_or_local)
          (my_closure : _ -> [ 0 | 0 of val * [ 0 | 0 of val * val ] ])
            (f, Pfield)
            &my_region
            -> k2 * k1)
         where k2 (apply_result : [ 0 | 0 of val * [ 0 | 0 of val * val ] ]) =
           ((let Pfield = %block_load (l, 0) in
             apply f (Pfield) &my_region -> k2 * k1)
              where k2 (apply_result_1) =
                let Pmakeblock =
                  %Block 0 &my_region (apply_result_1, apply_result)
                in
                cont k (Pmakeblock)))
in
let code rec size(22)
      length_2 (l : [ 0 | 0 of val * [ 0 | 0 of val * val ] ])
        my_closure my_region my_depth
        -> k * k1
        : imm tagged =
  let next_depth = rec_info (succ my_depth) in
  let prim = %is_int l in
  let Pisint = %Tag_imm prim in
  (let untagged = %untag_imm Pisint in
   switch untagged
     | 0 -> k2
     | 1 -> k (0))
    where k2 =
      ((let Pfield = %block_load (l, 1) in
        apply direct(length_2)
          (my_closure : _ -> imm tagged) (Pfield) &my_region -> k2 * k1)
         where k2 (apply_result : imm tagged) =
           let Paddint = 1 + apply_result in
           cont k (Paddint))
in
let code size(3)
      `anon-fn[local.ml:24,27--43]_3` (i : imm tagged)
        my_closure my_region my_depth
        -> k * k1
        : imm tagged =
  let Paddint = i + 1 in
  cont k (Paddint)
in
let code rec loopify(default tailrec) size(27)
      rev_app_4
        (l1 : [ 0 | 0 of val * [ 0 | 0 of val * val ] ],
         l2 : [ 0 | 0 of val * [ 0 | 0 of val * val ] ])
        my_closure my_region my_depth
        -> k * k1
        : [ 0 | 0 of val * [ 0 | 0 of val * val ] ] =
  let next_depth = rec_info (succ my_depth) in
  let prim = %is_int l1 in
  let Pisint = %Tag_imm prim in
  (let untagged = %untag_imm Pisint in
   switch untagged
     | 0 -> k2
     | 1 -> k (l2))
    where k2 =
      let Pfield = %block_load (l1, 0) in
      let Pmakeblock = %Block 0 (Pfield, l2) in
      let Pfield_1 = %block_load (l1, 1) in
      apply direct(rev_app_4)
        (my_closure ~ depth my_depth -> next_depth
         : _ -> [ 0 | 0 of val * [ 0 | 0 of val * val ] ])
          (Pfield_1, Pmakeblock)
          &my_region
          -> k * k1
in
let code rec size(60)
      find_span_6
        (break_here,
         l : [ 0 | 0 of val * [ 0 | 0 of val * val ] ],
         acc : [ 0 | 0 of val * [ 0 | 0 of val * val ] ])
        my_closure my_region my_depth
        -> k * k1
        : [ 0 of [ 0 | 0 of val * val ] * [ 0 | 0 of val * val ] ] =
  let next_depth = rec_info (succ my_depth) in
  let prim = %is_int l in
  let Pisint = %Tag_imm prim in
  (let untagged = %untag_imm Pisint in
   switch untagged
     | 0 -> k2
     | 1 -> k3)
    where k3 =
      let Pmakeblock = %Block 0 &my_region (acc, 0) in
      cont k (Pmakeblock)
    where k2 =
      let l_1 = %block_load (l, 1) in
      let a = %block_load (l, 0) in
      let acc_1 = %Block 0 &my_region (a, acc) in
      (apply break_here (a) &my_region -> k2 * k1
         where k2 (apply_result : imm tagged) =
           ((let untagged = %untag_imm apply_result in
             switch untagged
               | 0 -> k2
               | 1 -> k3)
              where k3 =
                let Pmakeblock = %Block 0 &my_region (acc_1, l_1) in
                cont k (Pmakeblock)
              where k2 =
                apply direct(find_span_6 heap_or_local)
                  (my_closure ~ depth my_depth -> next_depth
                   : _ ->
                     [ 0 of [ 0 | 0 of val * val ] * [ 0 | 0 of val * val ] ]
                   )
                    (break_here, l_1, acc_1)
                    &my_region
                    -> k * k1))
in
let code rec size(41)
      spans_5 (break_here, l : [ 0 | 0 of val * [ 0 | 0 of val * val ] ])
        my_closure my_region my_depth
        -> k * k1
        : [ 0 | 0 of val * [ 0 | 0 of val * val ] ] =
  let next_depth = rec_info (succ my_depth) in
  let rev_app = %project_value_slot spans.rev_app my_closure in
  let find_span = %project_function_slot (spans -> find_span) my_closure in
  let `region` = %begin_region in
  (let prim = %is_int l in
   let Pisint = %Tag_imm prim in
   (let untagged = %untag_imm Pisint in
    switch untagged
      | 0 -> k3
      | 1 -> k2 (0))
     where k3 =
       (apply direct(find_span_6 heap_or_local)
          (find_span ~ depth my_depth -> next_depth
           : _ -> [ 0 of [ 0 | 0 of val * val ] * [ 0 | 0 of val * val ] ])
            (break_here, l, 0)
            &`region`
            -> k3 * k1
          where k3
                  (`*match*` :
                     [ 0 of [ 0 | 0 of val * val ] * [ 0 | 0 of val * val ] ]) =
            ((let Pfield = %block_load (`*match*`, 1) in
              apply direct(spans_5)
                (my_closure ~ depth my_depth -> next_depth
                 : _ -> [ 0 | 0 of val * [ 0 | 0 of val * val ] ])
                  (break_here, Pfield)
                  &`region`
                  -> k3 * k1)
               where k3
                       (apply_result :
                          [ 0 | 0 of val * [ 0 | 0 of val * val ] ]) =
                 ((let Pfield = %block_load (`*match*`, 0) in
                   apply direct(rev_app_4)
                     (rev_app
                      : _ -> [ 0 | 0 of val * [ 0 | 0 of val * val ] ])
                       (Pfield, 0)
                       &`region`
                       -> k3 * k1)
                    where k3
                            (apply_result_1 :
                               [ 0 | 0 of val * [ 0 | 0 of val * val ] ]) =
                      let Pmakeblock =
                        %Block 0 (apply_result_1, apply_result)
                      in
                      cont k2 (Pmakeblock)))))
    where k2 (region_return : [ 0 | 0 of val * [ 0 | 0 of val * val ] ]) =
      let `unit` = %end_region `region` in
      cont k (region_return)
in
<<<<<<< HEAD
let code rec size(22)
      length_2 (l : [ 0 | 0 of val * [ 0 | 0 of val * val ] ])
        my_closure my_region my_depth
        -> k * k1
        : imm tagged =
  let next_depth = rec_info (succ my_depth) in
  let prim = %is_int l in
  let Pisint = %Tag_imm prim in
  (let untagged = %untag_imm Pisint in
   switch untagged
     | 0 -> k2
     | 1 -> k (0))
    where k2 =
      ((let Pfield = %block_load (l, 1) in
        apply direct(length_2)
          (my_closure ~ depth my_depth -> next_depth : _ -> imm tagged)
            (Pfield)
            &my_region
            -> k2 * k1)
         where k2 (apply_result : imm tagged) =
           let Paddint = 1 + apply_result in
           cont k (Paddint))
in
=======
>>>>>>> 26a962a0
let code size(25)
      is_even_7 (i : imm tagged)
        my_closure my_region my_depth
        -> k * k1
        : imm tagged =
  (let prim = %int_comp 2 <> 0 in
   switch prim
     | 0 -> k3
     | 1 -> k4)
    where k4 =
      cont k2
    where k3 =
      cont k1 pop(regular k1) ($`*predef*`.caml_exn_Division_by_zero)
    where k2 =
      let Pmodint = i % 2 in
      let prim = %phys_eq (Pmodint, 0) in
      let Pintcomp = %Tag_imm prim in
      cont k (Pintcomp)
in
<<<<<<< HEAD
let code rec size(34)
      map_local_1 (f, l : [ 0 | 0 of val * [ 0 | 0 of val * val ] ])
        my_closure my_region my_depth
        -> k * k1
        : [ 0 | 0 of val * [ 0 | 0 of val * val ] ] =
  let next_depth = rec_info (succ my_depth) in
  let prim = %is_int l in
  let Pisint = %Tag_imm prim in
  (let untagged = %untag_imm Pisint in
   switch untagged
     | 0 -> k2
     | 1 -> k (0))
    where k2 =
      ((let Pfield = %block_load (l, 1) in
        apply direct(map_local_1 heap_or_local)
          (my_closure ~ depth my_depth -> next_depth
           : _ -> [ 0 | 0 of val * [ 0 | 0 of val * val ] ])
            (f, Pfield)
            &my_region
            -> k2 * k1)
         where k2 (apply_result : [ 0 | 0 of val * [ 0 | 0 of val * val ] ]) =
           ((let Pfield = %block_load (l, 0) in
             apply f (Pfield) &my_region -> k2 * k1)
              where k2 (apply_result_1) =
                let Pmakeblock =
                  %Block 0 &my_region (apply_result_1, apply_result)
                in
                cont k (Pmakeblock)))
in
let code size(1)
      return_local_0 (param : imm tagged)
        my_closure my_region my_depth
        -> k * k1
        : [ 0 | 0 of val * [ 0 | 0 of val * val ] ] =
  cont k ($camlLocal__const_block13)
in
=======
>>>>>>> 26a962a0
(let return_local = closure return_local_0 @return_local in
 let map_local = closure map_local_1 @map_local in
 let length = closure length_2 @length in
 apply direct(length_2)
   (length : _ -> imm tagged)
     ($camlLocal__const_block44)
     &toplevel
     -> k2 * error
   where k2 (apply_result : imm tagged) =
     let prim = %phys_eq (apply_result, 1) in
     let Pintcomp = %Tag_imm prim in
     ((let untagged = %untag_imm Pintcomp in
       switch untagged
         | 0 -> k2
         | 1 -> k1 (0))
        where k2 =
          cont error pop(regular error) ($camlLocal__Pmakeblock55))
   where k1 (`*match*` : imm tagged) =
     ((let `region` = %begin_region in
       apply direct(return_local_0 heap_or_local)
         (return_local : _ -> [ 0 | 0 of val * [ 0 | 0 of val * val ] ])
           (0)
           &`region`
           -> k4 * error
         where k4 (apply_result : [ 0 | 0 of val * [ 0 | 0 of val * val ] ]) =
           apply direct(length_2) unroll(3)
             (length : _ -> imm tagged)
               (apply_result)
               &`region`
               -> k3 * error
         where k3 (apply_result : imm tagged) =
           let prim = %phys_eq (apply_result, 3) in
           let Pintcomp = %Tag_imm prim in
           ((let untagged = %untag_imm Pintcomp in
             switch untagged
               | 0 -> k3
               | 1 -> k2 (0))
              where k3 =
                cont error pop(regular error) ($camlLocal__Pmakeblock70))
         where k2 (region_return : imm tagged) =
           let `unit` = %end_region `region` in
           cont k1 (region_return))
        where k1 (`*match*_1` : imm tagged) =
          ((let `region` = %begin_region in
            apply direct(return_local_0 heap_or_local)
              (return_local : _ -> [ 0 | 0 of val * [ 0 | 0 of val * val ] ])
                (0)
                &`region`
                -> k3 * error
              where k3 (ns : [ 0 | 0 of val * [ 0 | 0 of val * val ] ]) =
                ((let `anon-fn[local.ml:24,27--43]` =
                    closure `anon-fn[local.ml:24,27--43]_3`
                      @`anon-fn[local.ml:24,27--43]`
                  in
                  apply direct(map_local_1 heap_or_local)
                    (map_local
                     : _ -> [ 0 | 0 of val * [ 0 | 0 of val * val ] ])
                      (`anon-fn[local.ml:24,27--43]`, ns)
                      &`region`
                      -> k3 * error)
                   where k3 (ms : [ 0 | 0 of val * [ 0 | 0 of val * val ] ]) =
                     (apply direct(length_2)
                        (length : _ -> imm tagged)
                          (ms)
                          &`region`
                          -> k3 * error
                        where k3 (apply_result : imm tagged) =
                          let prim = %phys_eq (apply_result, 3) in
                          let Pintcomp = %Tag_imm prim in
                          ((let untagged = %untag_imm Pintcomp in
                            switch untagged
                              | 0 -> k3
                              | 1 -> k2 (0))
                             where k3 =
                               cont error
                                      pop(regular error)
                                      ($camlLocal__Pmakeblock94))))
              where k2 (region_return : imm tagged) =
                let `unit` = %end_region `region` in
                cont k1 (region_return))
             where k1 (`*match*_2` : imm tagged) =
               let rev_app = closure rev_app_4 @rev_app in
               let spans = closure spans_5 @spans
               and find_span = closure find_span_6 @find_span
               with { rev_app = rev_app }
               in
               let is_even = closure is_even_7 @is_even in
               (apply direct(spans_5)
                  (spans : _ -> [ 0 | 0 of val * [ 0 | 0 of val * val ] ])
                    (is_even, $camlLocal__const_block172)
                    &toplevel
                    -> k2 * error
                  where k2
                          (even_spans :
                             [ 0 | 0 of val * [ 0 | 0 of val * val ] ]) =
                    (apply direct(length_2)
                       (length : _ -> imm tagged)
                         (even_spans)
                         &toplevel
                         -> k2 * error
                       where k2 (apply_result : imm tagged) =
                         let prim = %phys_eq (apply_result, 3) in
                         let Pintcomp = %Tag_imm prim in
                         ((let untagged = %untag_imm Pintcomp in
                           switch untagged
                             | 0 -> k2
                             | 1 -> k1 (0))
                            where k2 =
                              cont error
                                     pop(regular error)
                                     ($camlLocal__Pmakeblock182)))
                  where k1 (`*match*_3` : imm tagged) =
                    let Pmakeblock =
                      %Block 0
                        (return_local,
                         map_local,
                         length,
                         rev_app,
                         spans,
                         find_span,
                         is_even)
                    in
                    cont k (Pmakeblock)))))
  where k define_root_symbol (module_block) =
    let field_0 = %block_load tag(0) size(7) (module_block, 0) in
    let field_1 = %block_load tag(0) size(7) (module_block, 1) in
    let field_2 = %block_load tag(0) size(7) (module_block, 2) in
    let field_3 = %block_load tag(0) size(7) (module_block, 3) in
    let field_4 = %block_load tag(0) size(7) (module_block, 4) in
    let field_5 = %block_load tag(0) size(7) (module_block, 5) in
    let field_6 = %block_load tag(0) size(7) (module_block, 6) in
    let $camlLocal =
      Block 0 (field_0, field_1, field_2, field_3, field_4, field_5, field_6)
    in
    cont done ($camlLocal)
===>
let $camlLocal__const_block9 = Block 0 (3, 0) in
let $camlLocal__const_block11 = Block 0 (2, $camlLocal__const_block9) in
let $camlLocal__const_block13 = Block 0 (1, $camlLocal__const_block11) in
let $camlLocal__const_block44 = Block 0 (1, 0) in
let $camlLocal__immstring51 = "local.ml" in
let $camlLocal__const_block53 = Block 0 ($camlLocal__immstring51, 18, 9) in
let $camlLocal__Pmakeblock55 =
  Block 0 ($`*predef*`.caml_exn_Assert_failure, $camlLocal__const_block53)
in
let $camlLocal__const_block68 = Block 0 ($camlLocal__immstring51, 20, 9) in
let $camlLocal__Pmakeblock70 =
  Block 0 ($`*predef*`.caml_exn_Assert_failure, $camlLocal__const_block68)
in
let $camlLocal__const_block92 = Block 0 ($camlLocal__immstring51, 25, 2) in
let $camlLocal__Pmakeblock94 =
  Block 0 ($`*predef*`.caml_exn_Assert_failure, $camlLocal__const_block92)
in
let $camlLocal__const_block164 = Block 0 (4, 0) in
let $camlLocal__const_block166 = Block 0 (3, $camlLocal__const_block164) in
let $camlLocal__const_block168 = Block 0 (2, $camlLocal__const_block166) in
let $camlLocal__const_block170 = Block 0 (1, $camlLocal__const_block168) in
let $camlLocal__const_block172 = Block 0 (0, $camlLocal__const_block170) in
let $camlLocal__const_block180 = Block 0 ($camlLocal__immstring51, 49, 2) in
let $camlLocal__Pmakeblock182 =
  Block 0 ($`*predef*`.caml_exn_Assert_failure, $camlLocal__const_block180)
in
let code return_local_0 deleted in
let code map_local_1 deleted in
let code length_2 deleted in
let code `anon-fn[local.ml:24,27--43]_3` deleted in
let code rev_app_4 deleted in
let code find_span_6 deleted in
let code spans_5 deleted in
let code is_even_7 deleted in
let code loopify(never) size(1) newer_version_of(return_local_0)
      return_local_0_1 (param : imm tagged)
        my_closure my_region my_depth
        -> k * k1
        : [ 0 | 0 of val * [ 0 | 0 of val * val ] ] =
  cont k ($camlLocal__const_block13)
in
let $camlLocal__return_local_8 = closure return_local_0_1 @return_local in
let $camlLocal__map_local_9 =
  closure map_local_1_1 @map_local
and code rec loopify(never) size(31) newer_version_of(map_local_1)
      map_local_1_1 (f, l : [ 0 | 0 of val * [ 0 | 0 of val * val ] ])
        my_closure my_region my_depth
        -> k * k1
        : [ 0 | 0 of val * [ 0 | 0 of val * val ] ] =
  let prim = %is_int l in
  switch prim
    | 0 -> k2
    | 1 -> k (0)
    where k2 =
      ((let Pfield = %block_load (l, 1) in
        apply direct(map_local_1_1 heap_or_local)
          ($camlLocal__map_local_9 ~ depth my_depth -> succ my_depth
           : _ -> [ 0 | 0 of val * [ 0 | 0 of val * val ] ])
            (f, Pfield)
            &my_region
            -> k2 * k1)
         where k2 (apply_result : [ 0 | 0 of val * [ 0 | 0 of val * val ] ]) =
           ((let Pfield = %block_load (l, 0) in
             apply f (Pfield) &my_region -> k2 * k1)
              where k2 (apply_result_1) =
                let Pmakeblock =
                  %Block 0 &my_region (apply_result_1, apply_result)
                in
                cont k (Pmakeblock)))
in
let $camlLocal__length_10 =
  closure length_2_1 @length
and code rec loopify(never) size(19) newer_version_of(length_2)
      length_2_1 (l : [ 0 | 0 of val * [ 0 | 0 of val * val ] ])
        my_closure my_region my_depth
        -> k * k1
        : imm tagged =
  let prim = %is_int l in
  switch prim
    | 0 -> k2
    | 1 -> k (0)
    where k2 =
      ((let Pfield = %block_load (l, 1) in
        apply direct(length_2_1)
          ($camlLocal__length_10 ~ depth my_depth -> succ my_depth
           : _ -> imm tagged)
            (Pfield)
            &my_region
            -> k2 * k1)
         where k2 (apply_result : imm tagged) =
           let Paddint = 1 + apply_result in
           cont k (Paddint))
in
apply direct(length_2_1)
  ($camlLocal__length_10 : _ -> imm tagged)
    ($camlLocal__const_block44)
    &toplevel
    -> k1 * error
  where k1 (apply_result : imm tagged) =
    let prim = %phys_eq (apply_result, 1) in
    switch prim
      | 0 -> error pop(regular error) ($camlLocal__Pmakeblock55)
      | 1 -> k
  where k =
    let `region` = %begin_region in
    (apply direct(length_2_1) inlining_state(depth(10))
       ($camlLocal__length_10 ~ depth unroll 3 0 -> unroll 2 1
        : _ -> imm tagged)
         ($camlLocal__const_block11)
         &`region`
         -> k1 * error
       where k1 (apply_result : imm tagged) =
         let Paddint = 1 + apply_result in
         let prim = %phys_eq (Paddint, 3) in
         switch prim
           | 0 -> error pop(regular error) ($camlLocal__Pmakeblock70)
           | 1 -> k
       where k =
         let `unit` = %end_region `region` in
         let region_1 = %begin_region in
         ((let code loopify(never) size(3) newer_version_of(`anon-fn[local.ml:24,27--43]_3`)
                 `anon-fn[local.ml:24,27--43]_3_1` (i : imm tagged)
                   my_closure my_region my_depth
                   -> k2 * k3
                   : imm tagged =
             let Paddint = i + 1 in
             cont k2 (Paddint)
           in
           let $`camlLocal__anon-fn[local.ml:24,27--43]_11` =
             closure `anon-fn[local.ml:24,27--43]_3_1`
               @`anon-fn[local.ml:24,27--43]`
           in
           apply direct(map_local_1_1 heap_or_local)
             ($camlLocal__map_local_9
              : _ -> [ 0 | 0 of val * [ 0 | 0 of val * val ] ])
               ($`camlLocal__anon-fn[local.ml:24,27--43]_11`,
                $camlLocal__const_block13)
               &region_1
               -> k1 * error)
            where k1 (ms : [ 0 | 0 of val * [ 0 | 0 of val * val ] ]) =
              (apply direct(length_2_1)
                 ($camlLocal__length_10 : _ -> imm tagged)
                   (ms)
                   &region_1
                   -> k1 * error
                 where k1 (apply_result : imm tagged) =
                   let prim = %phys_eq (apply_result, 3) in
                   switch prim
                     | 0 -> error
                              pop(regular error)
                              ($camlLocal__Pmakeblock94)
                     | 1 -> k)
            where k =
              let unit_1 = %end_region region_1 in
              let code rec loopify(done) size(22) newer_version_of(rev_app_4)
                    rev_app_4_1
                      (l1 : [ 0 | 0 of val * [ 0 | 0 of val * val ] ],
                       l2 : [ 0 | 0 of val * [ 0 | 0 of val * val ] ])
                      my_closure my_region my_depth
                      -> k * k1
                      : [ 0 | 0 of val * [ 0 | 0 of val * val ] ] =
                cont self (l1, l2)
                  where rec self
                              (l1_1 :
                                 [ 0 | 0 of val * [ 0 | 0 of val * val ] ],
                               l2_1 :
                                 [ 0 | 0 of val * [ 0 | 0 of val * val ] ]) =
                    let prim = %is_int l1_1 in
                    (switch prim
                       | 0 -> k2
                       | 1 -> k (l2_1)
                       where k2 =
                         let Pfield = %block_load (l1_1, 0) in
                         let Pmakeblock = %Block 0 (Pfield, l2_1) in
                         let Pfield_1 = %block_load (l1_1, 1) in
                         cont self (Pfield_1, Pmakeblock))
              in
              let $camlLocal__rev_app_12 = closure rev_app_4_1 @rev_app in
              let code rec loopify(never) size(36) newer_version_of(spans_5)
                    spans_5_1
                      (break_here,
                       l : [ 0 | 0 of val * [ 0 | 0 of val * val ] ])
                      my_closure my_region my_depth
                      -> k * k1
                      : [ 0 | 0 of val * [ 0 | 0 of val * val ] ] =
                let region_2 = %begin_region in
                (let prim = %is_int l in
                 switch prim
                   | 0 -> k3
                   | 1 -> k2 (0)
                   where k3 =
                     (apply direct(find_span_6_1 heap_or_local)
                        ($camlLocal__find_span_14 ~ depth my_depth -> succ my_depth
                         : _ ->
                           [ 0 of [ 0 | 0 of val * val ] *
                               [ 0 | 0 of val * val ] ]
                         )
                          (break_here, l, 0)
                          &region_2
                          -> k3 * k1
                        where k3
                                (`*match*` :
                                   [ 0 of [ 0 | 0 of val * val ] *
                                       [ 0 | 0 of val * val ] ]) =
                          ((let Pfield = %block_load (`*match*`, 1) in
                            apply direct(spans_5_1)
                              ($camlLocal__spans_13 ~ depth my_depth -> succ my_depth
                               : _ ->
                                 [ 0 | 0 of val * [ 0 | 0 of val * val ] ]
                               )
                                (break_here, Pfield)
                                &region_2
                                -> k3 * k1)
                             where k3
                                     (apply_result :
                                        [ 0
                                        | 0 of val * [ 0 | 0 of val * val ] ]) =
                               ((let Pfield = %block_load (`*match*`, 0) in
                                 apply direct(rev_app_4_1)
                                   ($camlLocal__rev_app_12
                                    : _ ->
                                      [ 0 | 0 of val * [ 0 | 0 of val * val ]
                                      ]
                                    )
                                     (Pfield, 0)
                                     &region_2
                                     -> k3 * k1)
                                  where k3
                                          (apply_result_1 :
                                             [ 0
                                             | 0 of val *
                                                 [ 0 | 0 of val * val ] ]) =
                                    let Pmakeblock =
                                      %Block 0 (apply_result_1, apply_result)
                                    in
                                    cont k2 (Pmakeblock)))))
                  where k2
                          (region_return :
                             [ 0 | 0 of val * [ 0 | 0 of val * val ] ]) =
                    let unit_2 = %end_region region_2 in
                    cont k (region_return)
              and $camlLocal__spans_13 =
                closure spans_5_1 @spans
              and $camlLocal__find_span_14 =
                closure find_span_6_1 @find_span
              and code rec loopify(never) size(58) newer_version_of(find_span_6)
                    find_span_6_1
                      (break_here,
                       l : [ 0 | 0 of val * [ 0 | 0 of val * val ] ],
                       acc : [ 0 | 0 of val * [ 0 | 0 of val * val ] ])
                      my_closure my_region my_depth
                      -> k * k1
                      : [ 0 of [ 0 | 0 of val * val ] *
                            [ 0 | 0 of val * val ] ] =
                let prim = %is_int l in
                switch prim
                  | 0 -> k2
                  | 1 -> k3
                  where k3 =
                    let Pmakeblock = %Block 0 &my_region (acc, 0) in
                    cont k (Pmakeblock)
                  where k2 =
                    let l_1 = %block_load (l, 1) in
                    let a = %block_load (l, 0) in
                    let acc_1 = %Block 0 &my_region (a, acc) in
                    (apply break_here (a) &my_region -> k3 * k1
                       where k3 (param : imm tagged) =
                         let unboxed_field = %untag_imm param in
                         cont k2 (unboxed_field)
                       where k2 (unboxed_field : imm) =
                         let naked_immediate = unboxed_field in
                         (switch naked_immediate
                            | 0 -> k2
                            | 1 -> k3
                            where k3 =
                              let Pmakeblock =
                                %Block 0 &my_region (acc_1, l_1)
                              in
                              cont k (Pmakeblock)
                            where k2 =
                              apply direct(find_span_6_1 heap_or_local)
                                ($camlLocal__find_span_14 ~ depth my_depth -> succ my_depth
                                 : _ ->
                                   [ 0 of [ 0 | 0 of val * val ] *
                                       [ 0 | 0 of val * val ] ]
                                 )
                                  (break_here, l_1, acc_1)
                                  &my_region
                                  -> k * k1))
              in
              let code loopify(never) size(9) newer_version_of(is_even_7)
                    is_even_7_1 (i : imm tagged)
                      my_closure my_region my_depth
                      -> k * k1
                      : imm tagged =
                let Pmodint = i % 2 in
                let prim = %phys_eq (Pmodint, 0) in
                let Pintcomp = %Tag_imm prim in
                cont k (Pintcomp)
              in
              let $camlLocal__is_even_15 = closure is_even_7_1 @is_even in
              (apply direct(spans_5_1)
                 ($camlLocal__spans_13
                  : _ -> [ 0 | 0 of val * [ 0 | 0 of val * val ] ])
                   ($camlLocal__is_even_15, $camlLocal__const_block172)
                   &toplevel
                   -> k1 * error
                 where k1
                         (even_spans :
                            [ 0 | 0 of val * [ 0 | 0 of val * val ] ]) =
                   (apply direct(length_2_1)
                      ($camlLocal__length_10 : _ -> imm tagged)
                        (even_spans)
                        &toplevel
                        -> k1 * error
                      where k1 (apply_result : imm tagged) =
                        let prim = %phys_eq (apply_result, 3) in
                        switch prim
                          | 0 -> error
                                   pop(regular error)
                                   ($camlLocal__Pmakeblock182)
                          | 1 -> k)
                 where k =
                   let $camlLocal =
                     Block 0 ($camlLocal__return_local_8,
                              $camlLocal__map_local_9,
                              $camlLocal__length_10,
                              $camlLocal__rev_app_12,
                              $camlLocal__spans_13,
                              $camlLocal__find_span_14,
                              $camlLocal__is_even_15)
                   in
                   cont done ($camlLocal))))<|MERGE_RESOLUTION|>--- conflicted
+++ resolved
@@ -46,7 +46,8 @@
     where k2 =
       ((let Pfield = %block_load (l, 1) in
         apply direct(map_local_1 heap_or_local)
-          (my_closure : _ -> [ 0 | 0 of val * [ 0 | 0 of val * val ] ])
+          (my_closure ~ depth my_depth -> next_depth
+           : _ -> [ 0 | 0 of val * [ 0 | 0 of val * val ] ])
             (f, Pfield)
             &my_region
             -> k2 * k1)
@@ -74,7 +75,10 @@
     where k2 =
       ((let Pfield = %block_load (l, 1) in
         apply direct(length_2)
-          (my_closure : _ -> imm tagged) (Pfield) &my_region -> k2 * k1)
+          (my_closure ~ depth my_depth -> next_depth : _ -> imm tagged)
+            (Pfield)
+            &my_region
+            -> k2 * k1)
          where k2 (apply_result : imm tagged) =
            let Paddint = 1 + apply_result in
            cont k (Paddint))
@@ -206,32 +210,6 @@
       let `unit` = %end_region `region` in
       cont k (region_return)
 in
-<<<<<<< HEAD
-let code rec size(22)
-      length_2 (l : [ 0 | 0 of val * [ 0 | 0 of val * val ] ])
-        my_closure my_region my_depth
-        -> k * k1
-        : imm tagged =
-  let next_depth = rec_info (succ my_depth) in
-  let prim = %is_int l in
-  let Pisint = %Tag_imm prim in
-  (let untagged = %untag_imm Pisint in
-   switch untagged
-     | 0 -> k2
-     | 1 -> k (0))
-    where k2 =
-      ((let Pfield = %block_load (l, 1) in
-        apply direct(length_2)
-          (my_closure ~ depth my_depth -> next_depth : _ -> imm tagged)
-            (Pfield)
-            &my_region
-            -> k2 * k1)
-         where k2 (apply_result : imm tagged) =
-           let Paddint = 1 + apply_result in
-           cont k (Paddint))
-in
-=======
->>>>>>> 26a962a0
 let code size(25)
       is_even_7 (i : imm tagged)
         my_closure my_region my_depth
@@ -251,45 +229,6 @@
       let Pintcomp = %Tag_imm prim in
       cont k (Pintcomp)
 in
-<<<<<<< HEAD
-let code rec size(34)
-      map_local_1 (f, l : [ 0 | 0 of val * [ 0 | 0 of val * val ] ])
-        my_closure my_region my_depth
-        -> k * k1
-        : [ 0 | 0 of val * [ 0 | 0 of val * val ] ] =
-  let next_depth = rec_info (succ my_depth) in
-  let prim = %is_int l in
-  let Pisint = %Tag_imm prim in
-  (let untagged = %untag_imm Pisint in
-   switch untagged
-     | 0 -> k2
-     | 1 -> k (0))
-    where k2 =
-      ((let Pfield = %block_load (l, 1) in
-        apply direct(map_local_1 heap_or_local)
-          (my_closure ~ depth my_depth -> next_depth
-           : _ -> [ 0 | 0 of val * [ 0 | 0 of val * val ] ])
-            (f, Pfield)
-            &my_region
-            -> k2 * k1)
-         where k2 (apply_result : [ 0 | 0 of val * [ 0 | 0 of val * val ] ]) =
-           ((let Pfield = %block_load (l, 0) in
-             apply f (Pfield) &my_region -> k2 * k1)
-              where k2 (apply_result_1) =
-                let Pmakeblock =
-                  %Block 0 &my_region (apply_result_1, apply_result)
-                in
-                cont k (Pmakeblock)))
-in
-let code size(1)
-      return_local_0 (param : imm tagged)
-        my_closure my_region my_depth
-        -> k * k1
-        : [ 0 | 0 of val * [ 0 | 0 of val * val ] ] =
-  cont k ($camlLocal__const_block13)
-in
-=======
->>>>>>> 26a962a0
 (let return_local = closure return_local_0 @return_local in
  let map_local = closure map_local_1 @map_local in
  let length = closure length_2 @length in
@@ -482,7 +421,7 @@
     where k2 =
       ((let Pfield = %block_load (l, 1) in
         apply direct(map_local_1_1 heap_or_local)
-          ($camlLocal__map_local_9 ~ depth my_depth -> succ my_depth
+          ($camlLocal__map_local_9 ~ depth 0 -> succ my_depth
            : _ -> [ 0 | 0 of val * [ 0 | 0 of val * val ] ])
             (f, Pfield)
             &my_region
@@ -510,8 +449,8 @@
     where k2 =
       ((let Pfield = %block_load (l, 1) in
         apply direct(length_2_1)
-          ($camlLocal__length_10 ~ depth my_depth -> succ my_depth
-           : _ -> imm tagged)
+          ($camlLocal__length_10 ~ depth 0 -> succ my_depth : _ -> imm tagged
+           )
             (Pfield)
             &my_region
             -> k2 * k1)
@@ -532,8 +471,7 @@
   where k =
     let `region` = %begin_region in
     (apply direct(length_2_1) inlining_state(depth(10))
-       ($camlLocal__length_10 ~ depth unroll 3 0 -> unroll 2 1
-        : _ -> imm tagged)
+       ($camlLocal__length_10 ~ depth 0 -> unroll 2 1 : _ -> imm tagged)
          ($camlLocal__const_block11)
          &`region`
          -> k1 * error
@@ -618,7 +556,7 @@
                    | 1 -> k2 (0)
                    where k3 =
                      (apply direct(find_span_6_1 heap_or_local)
-                        ($camlLocal__find_span_14 ~ depth my_depth -> succ my_depth
+                        ($camlLocal__find_span_14 ~ depth 0 -> succ my_depth
                          : _ ->
                            [ 0 of [ 0 | 0 of val * val ] *
                                [ 0 | 0 of val * val ] ]
@@ -632,7 +570,7 @@
                                        [ 0 | 0 of val * val ] ]) =
                           ((let Pfield = %block_load (`*match*`, 1) in
                             apply direct(spans_5_1)
-                              ($camlLocal__spans_13 ~ depth my_depth -> succ my_depth
+                              ($camlLocal__spans_13 ~ depth 0 -> succ my_depth
                                : _ ->
                                  [ 0 | 0 of val * [ 0 | 0 of val * val ] ]
                                )
@@ -707,7 +645,7 @@
                               cont k (Pmakeblock)
                             where k2 =
                               apply direct(find_span_6_1 heap_or_local)
-                                ($camlLocal__find_span_14 ~ depth my_depth -> succ my_depth
+                                ($camlLocal__find_span_14 ~ depth 0 -> succ my_depth
                                  : _ ->
                                    [ 0 of [ 0 | 0 of val * val ] *
                                        [ 0 | 0 of val * val ] ]
