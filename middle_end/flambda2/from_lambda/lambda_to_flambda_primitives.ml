--- conflicted
+++ resolved
@@ -2031,15 +2031,9 @@
       | Pbytes_set_128 _ | Pbigstring_set_16 _ | Pbigstring_set_32 _
       | Pbigstring_set_f32 _ | Pbigstring_set_64 _ | Pbigstring_set_128 _
       | Pfloatarray_set_128 _ | Pfloat_array_set_128 _ | Pint_array_set_128 _
-<<<<<<< HEAD
       | Punboxed_float_array_set_128 _ | Punboxed_float32_array_set_128 _
       | Punboxed_int32_array_set_128 _ | Punboxed_int64_array_set_128 _
       | Punboxed_nativeint_array_set_128 _ | Patomic_cas ),
-=======
-      | Punboxed_float_array_set_128 _ | Punboxed_int32_array_set_128 _
-      | Punboxed_int64_array_set_128 _ | Punboxed_nativeint_array_set_128 _
-      | Patomic_cas ),
->>>>>>> c1749b6a
       ( []
       | [_]
       | [_; _]
