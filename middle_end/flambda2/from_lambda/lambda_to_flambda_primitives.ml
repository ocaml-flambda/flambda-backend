--- conflicted
+++ resolved
@@ -868,13 +868,9 @@
   | Naked_int32s -> Binary (Array_load (Naked_int32s, Scalar, mut), array, index)
   | Naked_int64s -> Binary (Array_load (Naked_int64s, Scalar, mut), array, index)
   | Naked_nativeints ->
-<<<<<<< HEAD
-    Binary (Array_load (Naked_nativeints, Scalar, Mutable), array, index)
+    Binary (Array_load (Naked_nativeints, Scalar, mut), array, index)
   | Naked_vec128s ->
-    Binary (Array_load (Naked_vec128s, Scalar, Mutable), array, index)
-=======
-    Binary (Array_load (Naked_nativeints, Scalar, mut), array, index)
->>>>>>> 9539b4e5
+    Binary (Array_load (Naked_vec128s, Scalar, mut), array, index)
 
 let array_set_unsafe ~array ~index ~new_value
     (array_set_kind : Array_set_kind.t) : H.expr_primitive =
@@ -2026,22 +2022,14 @@
       | Parrayrefu
           ( ( Pgenarray_ref _ | Paddrarray_ref | Pintarray_ref
             | Pfloatarray_ref _ | Punboxedfloatarray_ref _
-<<<<<<< HEAD
             | Punboxedintarray_ref _ | Punboxedvectorarray_ref _ ),
-=======
-            | Punboxedintarray_ref _ ),
             _,
->>>>>>> 9539b4e5
             _ )
       | Parrayrefs
           ( ( Pgenarray_ref _ | Paddrarray_ref | Pintarray_ref
             | Pfloatarray_ref _ | Punboxedfloatarray_ref _
-<<<<<<< HEAD
             | Punboxedintarray_ref _ | Punboxedvectorarray_ref _ ),
-=======
-            | Punboxedintarray_ref _ ),
             _,
->>>>>>> 9539b4e5
             _ )
       | Pcompare_ints | Pcompare_floats _ | Pcompare_bints _ | Patomic_exchange
       | Patomic_fetch_add ),
