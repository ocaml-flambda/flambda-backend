--- conflicted
+++ resolved
@@ -573,7 +573,7 @@
   in
   let preallocations =
     let alloc_normal_dummy cfun size =
-      let desc = Primitive.simple_on_values ~name:cfun ~arity:1 ~alloc:true in
+      let desc = Lambda.simple_prim_on_values ~name:cfun ~arity:1 ~alloc:true in
       let size : lambda = Lconst (Const_base (Const_int size)) in
       Lprim (Pccall desc, [size], Loc_unknown)
     in
@@ -583,13 +583,12 @@
         Lconst (Const_base (Const_int shape.value_prefix_len))
       in
       let desc =
-        Primitive.simple_on_values ~name:cfun ~arity:2 ~alloc:true
+        Lambda.simple_prim_on_values ~name:cfun ~arity:2 ~alloc:true
       in
       Lprim (Pccall desc, [size; value_prefix_len], Loc_unknown)
     in
     List.map
       (fun (id, { block_type; size }) ->
-<<<<<<< HEAD
          let ccall =
            match block_type with
            | Normal _tag -> alloc_normal_dummy "caml_alloc_dummy" size
@@ -599,16 +598,6 @@
              alloc_mixed_dummy "caml_alloc_dummy_mixed" shape size
          in
          id, ccall)
-=======
-        let fn =
-          match block_type with
-          | Normal _tag -> "caml_alloc_dummy"
-          | Flat_float_record -> "caml_alloc_dummy_float"
-        in
-        let desc = Lambda.simple_prim_on_values ~name:fn ~arity:1 ~alloc:true in
-        let size : lambda = Lconst (Const_base (Const_int size)) in
-        id, Lprim (Pccall desc, [size], Loc_unknown))
->>>>>>> 47bba276
       letrec.blocks
   in
   let body = if not letrec.needs_region then body else Lexclave body in
