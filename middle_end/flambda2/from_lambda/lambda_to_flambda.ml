--- conflicted
+++ resolved
@@ -301,9 +301,6 @@
       then
         let arity = 1 + num_dimensions in
         let is_float32_t =
-<<<<<<< HEAD
-          match kind with Pbigarray_float32_t -> "float32_" | _ -> ""
-=======
           match kind with
           | Pbigarray_float32_t -> "float32_"
           | Pbigarray_unknown | Pbigarray_float32 | Pbigarray_float64
@@ -312,7 +309,6 @@
           | Pbigarray_caml_int | Pbigarray_native_int | Pbigarray_complex32
           | Pbigarray_complex64 ->
             ""
->>>>>>> c1749b6a
         in
         let name =
           "caml_ba_" ^ is_float32_t ^ "get_" ^ string_of_int num_dimensions
@@ -334,9 +330,6 @@
       then
         let arity = 2 + num_dimensions in
         let is_float32_t =
-<<<<<<< HEAD
-          match kind with Pbigarray_float32_t -> "float32_" | _ -> ""
-=======
           match kind with
           | Pbigarray_float32_t -> "float32_"
           | Pbigarray_unknown | Pbigarray_float32 | Pbigarray_float64
@@ -345,7 +338,6 @@
           | Pbigarray_caml_int | Pbigarray_native_int | Pbigarray_complex32
           | Pbigarray_complex64 ->
             ""
->>>>>>> c1749b6a
         in
         let name =
           "caml_ba_" ^ is_float32_t ^ "set_" ^ string_of_int num_dimensions
