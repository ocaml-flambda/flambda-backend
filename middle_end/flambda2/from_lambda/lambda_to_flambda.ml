--- conflicted
+++ resolved
@@ -2045,12 +2045,6 @@
   let toplevel acc ccenv =
     cps_tail acc env ccenv lam return_continuation exn_continuation
   in
-<<<<<<< HEAD
   CC.close_program ~mode ~big_endian ~cmx_loader ~compilation_unit
     ~module_block_size_in_words ~program:toplevel
-    ~prog_return_cont:return_continuation ~exn_continuation
-=======
-  CC.close_program ~mode ~symbol_for_global ~big_endian ~cmx_loader
-    ~module_ident ~module_block_size_in_words ~program:toplevel
-    ~prog_return_cont:return_continuation ~exn_continuation ~toplevel_my_region
->>>>>>> 47b8e869
+    ~prog_return_cont:return_continuation ~exn_continuation ~toplevel_my_region