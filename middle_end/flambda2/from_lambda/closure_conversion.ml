--- conflicted
+++ resolved
@@ -741,30 +741,6 @@
       | Parray_to_iarray | Pignore | Pgetglobal _ | Psetglobal _ | Pgetpredef _
       | Pfield _ | Pfield_computed _ | Psetfield _ | Psetfield_computed _
       | Pfloatfield _ | Psetfloatfield _ | Pduprecord _ | Pccall _ | Praise _
-<<<<<<< HEAD
-      | Psequand | Psequor | Pnot | Pnegint | Paddint | Psubint | Pmulint
-      | Pdivint _ | Pmodint _ | Pandint | Porint | Pxorint | Plslint | Plsrint
-      | Pasrint | Pintcomp _ | Pcompare_ints | Pcompare_floats
-      | Pcompare_bints _ | Poffsetint _ | Poffsetref _ | Pintoffloat
-      | Pfloatofint _ | Pnegfloat _ | Pabsfloat _ | Paddfloat _ | Psubfloat _
-      | Pmulfloat _ | Pdivfloat _ | Pfloatcomp _ | Pstringlength | Pstringrefu
-      | Pstringrefs | Pbyteslength | Pbytesrefu | Pbytessetu | Pbytesrefs
-      | Pbytessets | Pduparray _ | Parraylength _ | Parrayrefu _ | Parraysetu _
-      | Parrayrefs _ | Parraysets _ | Pisint _ | Pisout | Pbintofint _
-      | Pintofbint _ | Pcvtbint _ | Pnegbint _ | Paddbint _ | Psubbint _
-      | Pmulbint _ | Pdivbint _ | Pmodbint _ | Pandbint _ | Porbint _
-      | Pxorbint _ | Plslbint _ | Plsrbint _ | Pasrbint _ | Pbintcomp _
-      | Pbigarrayref _ | Pbigarrayset _ | Pbigarraydim _ | Pstring_load_16 _
-      | Pstring_load_32 _ | Pstring_load_64 _ | Pstring_load_128 _
-      | Pbytes_load_16 _ | Pbytes_load_32 _ | Pbytes_load_64 _
-      | Pbytes_load_128 _ | Pbytes_set_16 _ | Pbytes_set_32 _ | Pbytes_set_64 _
-      | Pbytes_set_128 _ | Pbigstring_load_16 _ | Pbigstring_load_32 _
-      | Pbigstring_load_64 _ | Pbigstring_load_128 _ | Pbigstring_set_16 _
-      | Pbigstring_set_32 _ | Pbigstring_set_64 _ | Pbigstring_set_128 _
-      | Pctconst _ | Pbswap16 | Pbbswap _ | Pint_as_pointer _ | Popaque _
-      | Pprobe_is_enabled _ | Pobj_dup | Pobj_magic _ | Punbox_float
-      | Pbox_float _ | Punbox_int _ | Pbox_int _ | Pget_header _ ->
-=======
       | Pufloatfield _ | Psetufloatfield _ | Psequand | Psequor | Pnot | Pnegint
       | Paddint | Psubint | Pmulint | Pdivint _ | Pmodint _ | Pandint | Porint
       | Pxorint | Plslint | Plsrint | Pasrint | Pintcomp _ | Pcompare_ints
@@ -779,15 +755,15 @@
       | Porbint _ | Pxorbint _ | Plslbint _ | Plsrbint _ | Pasrbint _
       | Pbintcomp _ | Pbigarrayref _ | Pbigarrayset _ | Pbigarraydim _
       | Pstring_load_16 _ | Pstring_load_32 _ | Pstring_load_64 _
-      | Pbytes_load_16 _ | Pbytes_load_32 _ | Pbytes_load_64 _ | Pbytes_set_16 _
-      | Pbytes_set_32 _ | Pbytes_set_64 _ | Pbigstring_load_16 _
-      | Pbigstring_load_32 _ | Pbigstring_load_64 _ | Pbigstring_set_16 _
-      | Pbigstring_set_32 _ | Pbigstring_set_64 _ | Pctconst _ | Pbswap16
-      | Pbbswap _ | Pint_as_pointer _ | Popaque _ | Pprobe_is_enabled _
-      | Pobj_dup | Pobj_magic _ | Punbox_float | Pbox_float _ | Punbox_int _
-      | Pbox_int _ | Pmake_unboxed_product _ | Punboxed_product_field _
-      | Pget_header _ ->
->>>>>>> ed95a6cd
+      | Pstring_load_128 _ | Pbytes_load_16 _ | Pbytes_load_32 _
+      | Pbytes_load_64 _ | Pbytes_load_128 _ | Pbytes_set_16 _ | Pbytes_set_32 _
+      | Pbytes_set_64 _ | Pbytes_set_128 _ | Pbigstring_load_16 _
+      | Pbigstring_load_32 _ | Pbigstring_load_64 _ | Pbigstring_load_128 _
+      | Pbigstring_set_16 _ | Pbigstring_set_32 _ | Pbigstring_set_64 _
+      | Pbigstring_set_128 _ | Pctconst _ | Pbswap16 | Pbbswap _
+      | Pint_as_pointer _ | Popaque _ | Pprobe_is_enabled _ | Pobj_dup
+      | Pobj_magic _ | Punbox_float | Pbox_float _ | Punbox_int _ | Pbox_int _
+      | Pmake_unboxed_product _ | Punboxed_product_field _ | Pget_header _ ->
         (* Inconsistent with outer match *)
         assert false
     in
