(**************************************************************************)
(*                                                                        *)
(*                                 OCaml                                  *)
(*                                                                        *)
(*                       Pierre Chambart, OCamlPro                        *)
(*           Mark Shinwell and Leo White, Jane Street Europe              *)
(*                                                                        *)
(*   Copyright 2013--2019 OCamlPro SAS                                    *)
(*   Copyright 2014--2019 Jane Street Group LLC                           *)
(*                                                                        *)
(*   All rights reserved.  This file is distributed under the terms of    *)
(*   the GNU Lesser General Public License version 2.1, with the          *)
(*   special exception on linking described in the file LICENSE.          *)
(*                                                                        *)
(**************************************************************************)

[@@@ocaml.warning "-fragile-match"]

open! Flambda
module BP = Bound_parameter
module IR = Closure_conversion_aux.IR
module Acc = Closure_conversion_aux.Acc
module Env = Closure_conversion_aux.Env
module Expr_with_acc = Closure_conversion_aux.Expr_with_acc
module Apply_cont_with_acc = Closure_conversion_aux.Apply_cont_with_acc
module Let_cont_with_acc = Closure_conversion_aux.Let_cont_with_acc
module Let_with_acc = Closure_conversion_aux.Let_with_acc
module Function_decls = Closure_conversion_aux.Function_decls
module Function_decl = Function_decls.Function_decl
module K = Flambda_kind
module P = Flambda_primitive
module VB = Bound_var

type 'a close_program_metadata =
  | Normal : [`Normal] close_program_metadata
  | Classic :
      (Exported_code.t
      * Name_occurrences.t
      * Flambda_cmx_format.t option
      * Exported_offsets.t)
      -> [`Classic] close_program_metadata

type 'a close_program_result =
  { unit : Flambda_unit.t;
    metadata : 'a close_program_metadata;
    code_slot_offsets : Slot_offsets.t Code_id.Map.t
  }

type close_functions_result =
  | Lifted of (Symbol.t * Env.value_approximation) Function_slot.Lmap.t
  | Dynamic of Set_of_closures.t * Env.value_approximation Function_slot.Map.t

type declare_const_result =
  | Field of Field_of_static_block.t
  | Unboxed_float of Numeric_types.Float_by_bit_pattern.t
  | Unboxed_float32 of Numeric_types.Float32_by_bit_pattern.t
  | Unboxed_int32 of Numeric_types.Int32.t
  | Unboxed_int64 of Numeric_types.Int64.t
  | Unboxed_nativeint of Targetint_32_64.t

let manufacture_symbol acc proposed_name =
  let acc, linkage_name =
    if Flambda_features.Expert.shorten_symbol_names ()
    then Acc.manufacture_symbol_short_name acc
    else acc, Linkage_name.of_string proposed_name
  in
  let symbol =
    Symbol.create (Compilation_unit.get_current_exn ()) linkage_name
  in
  acc, symbol

let declare_symbol_for_function_slot env acc ident function_slot :
    Env.t * Acc.t * Symbol.t =
  let acc, symbol =
    manufacture_symbol acc (Function_slot.to_string function_slot)
  in
  let env =
    Env.add_simple_to_substitute env ident (Simple.symbol symbol)
      K.With_subkind.any_value
  in
  env, acc, symbol

let register_const0 acc constant name =
  match Static_const.Map.find constant (Acc.shareable_constants acc) with
  | exception Not_found ->
    (* Create a variable to ensure uniqueness of the symbol. *)
    let var = Variable.create name in
    let acc, symbol =
      manufacture_symbol acc
        (* CR mshinwell: this Variable.rename looks to be redundant *)
        (Variable.unique_name (Variable.rename var))
    in
    let acc = Acc.add_declared_symbol ~symbol ~constant acc in
    let acc =
      if Static_const.can_share constant
      then Acc.add_shareable_constant ~symbol ~constant acc
      else acc
    in
    acc, symbol
  | symbol -> acc, symbol

let register_const acc constant name : Acc.t * declare_const_result * string =
  let acc, symbol = register_const0 acc constant name in
  acc, Field (Symbol symbol), name

let rec declare_const acc (const : Lambda.structured_constant) :
    Acc.t * declare_const_result * string =
  let module SC = Static_const in
  match const with
  | Const_base (Const_int c) ->
    acc, Field (Tagged_immediate (Targetint_31_63.of_int c)), "int"
  | Const_base (Const_char c) ->
    acc, Field (Tagged_immediate (Targetint_31_63.of_char c)), "char"
  | Const_base (Const_unboxed_float c) ->
    let c = Numeric_types.Float_by_bit_pattern.of_string c in
    acc, Unboxed_float c, "unboxed_float"
  | Const_base (Const_unboxed_float32 c) ->
    let c = Numeric_types.Float32_by_bit_pattern.of_string c in
    acc, Unboxed_float32 c, "unboxed_float32"
  | Const_base (Const_string (s, _, _)) ->
    register_const acc (SC.immutable_string s) "immstring"
  | Const_base (Const_float c) ->
    let c = Numeric_types.Float_by_bit_pattern.create (float_of_string c) in
    register_const acc (SC.boxed_float (Const c)) "float"
  | Const_base (Const_float32 c) ->
    let c = Numeric_types.Float32_by_bit_pattern.create (float_of_string c) in
    register_const acc (SC.boxed_float32 (Const c)) "float32"
  | Const_base (Const_int32 c) ->
    register_const acc (SC.boxed_int32 (Const c)) "int32"
  | Const_base (Const_int64 c) ->
    register_const acc (SC.boxed_int64 (Const c)) "int64"
  | Const_base (Const_nativeint c) ->
    (* CR pchambart: this should be pushed further to lambda *)
    let c = Targetint_32_64.of_int64 (Int64.of_nativeint c) in
    register_const acc (SC.boxed_nativeint (Const c)) "nativeint"
  | Const_base (Const_unboxed_int32 c) -> acc, Unboxed_int32 c, "unboxed_int32"
  | Const_base (Const_unboxed_int64 c) -> acc, Unboxed_int64 c, "unboxed_int64"
  | Const_base (Const_unboxed_nativeint c) ->
    (* CR pchambart: this should be pushed further to lambda *)
    let c = Targetint_32_64.of_int64 (Int64.of_nativeint c) in
    acc, Unboxed_nativeint c, "unboxed_nativeint"
  | Const_immstring c -> register_const acc (SC.immutable_string c) "immstring"
  | Const_float_block c ->
    register_const acc
      (SC.immutable_float_block
         (List.map
            (fun s ->
              let f =
                Numeric_types.Float_by_bit_pattern.create (float_of_string s)
              in
              Or_variable.Const f)
            c))
      "float_block"
  | Const_float_array c ->
    register_const acc
      (SC.immutable_float_array
         (List.map
            (fun s ->
              let f =
                Numeric_types.Float_by_bit_pattern.create (float_of_string s)
              in
              Or_variable.Const f)
            c))
      "float_array"
  | Const_block (tag, consts) ->
    let acc, field_of_blocks =
      List.fold_left_map
        (fun acc c ->
          let acc, f, _ = declare_const acc c in
          match f with
          | Field f -> acc, f
          | Unboxed_float _ | Unboxed_float32 _ | Unboxed_int32 _
          | Unboxed_int64 _ | Unboxed_nativeint _ ->
            Misc.fatal_errorf
              "Unboxed constants are not allowed inside of Const_block: %a"
              Printlambda.structured_constant const)
        acc consts
    in
    let const : SC.t =
      SC.block (Tag.Scannable.create_exn tag) Immutable field_of_blocks
    in
    register_const acc const "const_block"

let close_const0 acc (const : Lambda.structured_constant) =
  let acc, const, name = declare_const acc const in
  match const with
  | Field (Tagged_immediate i) ->
    ( acc,
      Simple.const (Reg_width_const.tagged_immediate i),
      name,
      Flambda_kind.With_subkind.tagged_immediate )
  | Unboxed_float f ->
    ( acc,
      Simple.const (Reg_width_const.naked_float f),
      name,
      Flambda_kind.With_subkind.naked_float )
  | Unboxed_float32 f ->
    ( acc,
      Simple.const (Reg_width_const.naked_float32 f),
      name,
      Flambda_kind.With_subkind.naked_float32 )
  | Unboxed_int32 i ->
    ( acc,
      Simple.const (Reg_width_const.naked_int32 i),
      name,
      Flambda_kind.With_subkind.naked_int32 )
  | Unboxed_int64 i ->
    ( acc,
      Simple.const (Reg_width_const.naked_int64 i),
      name,
      Flambda_kind.With_subkind.naked_int64 )
  | Unboxed_nativeint i ->
    ( acc,
      Simple.const (Reg_width_const.naked_nativeint i),
      name,
      Flambda_kind.With_subkind.naked_nativeint )
  | Field (Symbol s) ->
    acc, Simple.symbol s, name, Flambda_kind.With_subkind.any_value
  | Field (Dynamically_computed _) ->
    Misc.fatal_errorf "Declaring a computed constant %s" name

let close_const acc const =
  let acc, simple, name, _kind = close_const0 acc const in
  let named = Named.create_simple simple in
  acc, named, name

let find_simple_from_id_with_kind env id =
  match Env.find_simple_to_substitute_exn env id with
  | simple, kind -> simple, kind
  | exception Not_found -> (
    match Env.find_var_exn env id with
    | exception Not_found ->
      Misc.fatal_errorf
        "find_simple_from_id: Cannot find [Ident] %a in environment" Ident.print
        id
    | var, kind -> Simple.var var, kind)

let find_simple_from_id env id = fst (find_simple_from_id_with_kind env id)

(* CR mshinwell: Avoid the double lookup *)
let find_simple acc env (simple : IR.simple) =
  match simple with
  | Const const ->
    let acc, simple, _, _ = close_const0 acc const in
    acc, simple
  | Var id -> acc, find_simple_from_id env id

let find_simple_with_kind acc env (simple : IR.simple) =
  match simple with
  | Const const ->
    let acc, simple, _, kind = close_const0 acc const in
    acc, (simple, kind)
  | Var id -> acc, find_simple_from_id_with_kind env id

let find_simples acc env ids =
  List.fold_left_map (fun acc id -> find_simple acc env id) acc ids

let find_simples_and_arity acc env ids =
  List.fold_left_map (fun acc id -> find_simple_with_kind acc env id) acc ids

let find_value_approximation env simple =
  Simple.pattern_match' simple
    ~var:(fun var ~coercion:_ -> Env.find_var_approximation env var)
    ~symbol:(fun sym ~coercion:_ -> Value_approximation.Value_symbol sym)
    ~const:(fun const ->
      match Reg_width_const.descr const with
      | Tagged_immediate i -> Value_approximation.Value_int i
      | Naked_immediate _ | Naked_float _ | Naked_float32 _ | Naked_int32 _
      | Naked_int64 _ | Naked_vec128 _ | Naked_nativeint _ ->
        Value_approximation.Value_unknown)

let find_value_approximation_through_symbol acc env simple =
  match find_value_approximation env simple with
  | Value_approximation.Value_symbol sym ->
    Acc.find_symbol_approximation acc sym
  | approx -> approx

module Inlining = struct
  include Closure_conversion_aux.Inlining

  (* CR keryan: we need to emit warnings *)
  let inlinable env apply callee_approx =
    let tracker = Env.inlining_history_tracker env in
    let are_rebuilding_terms = Are_rebuilding_terms.of_bool true in
    let compilation_unit =
      Env.inlining_history_tracker env
      |> Inlining_history.Tracker.absolute
      |> Inlining_history.Absolute.compilation_unit
    in
    match (callee_approx : Env.value_approximation option) with
    | None | Some Value_unknown ->
      Inlining_report.record_decision_at_call_site_for_unknown_function ~tracker
        ~apply ~pass:After_closure_conversion ();
      Not_inlinable
    | Some (Value_symbol _) | Some (Value_int _) | Some (Block_approximation _)
      ->
      assert false
    | Some (Closure_approximation { code; _ }) ->
      let metadata = Code_or_metadata.code_metadata code in
      let fun_params_length =
        Code_metadata.params_arity metadata |> Flambda_arity.num_params
      in
      if (not (Code_or_metadata.code_present code))
         || fun_params_length > List.length (Apply_expr.args apply)
      then (
        Inlining_report.record_decision_at_call_site_for_known_function ~tracker
          ~apply ~pass:After_closure_conversion ~unrolling_depth:None
          ~callee:(Inlining_history.Absolute.empty compilation_unit)
          ~are_rebuilding_terms Definition_says_not_to_inline;
        Not_inlinable)
      else
        let code = Code_or_metadata.get_code code in
        let inlined_call = Apply_expr.inlined apply in
        let decision, res =
          match inlined_call with
          | Never_inlined ->
            ( Call_site_inlining_decision_type.Never_inlined_attribute,
              Not_inlinable )
          | Always_inlined _ | Hint_inlined ->
            Call_site_inlining_decision_type.Attribute_always, Inlinable code
          | Default_inlined | Unroll _ ->
            (* Closure ignores completely [@unrolled] attributes, so it seems
               safe to do the same. *)
            ( Call_site_inlining_decision_type.Definition_says_inline
                { was_inline_always = false },
              Inlinable code )
        in
        Inlining_report.record_decision_at_call_site_for_known_function ~tracker
          ~apply ~pass:After_closure_conversion ~unrolling_depth:None
          ~callee:(Code.absolute_history code)
          ~are_rebuilding_terms decision;
        res

  let make_inlined_body acc ~callee ~called_code_id ~region_inlined_into ~params
      ~args ~my_closure ~my_region ~my_depth ~body ~free_names_of_body
      ~exn_continuation ~return_continuation ~apply_exn_continuation
      ~apply_return_continuation ~apply_depth ~apply_dbg =
    let rec_info =
      match apply_depth with
      | None -> Rec_info_expr.initial
      | Some depth -> Rec_info_expr.var depth
    in
    let bind_params ~params ~args ~body:(acc, body) =
      let acc = Acc.with_free_names free_names_of_body acc in
      List.fold_left2
        (fun (acc, body) param arg ->
          Let_with_acc.create acc
            (Bound_pattern.singleton (VB.create param Name_mode.normal))
            (Named.create_simple arg) ~body)
        (acc, body) params args
    in
    let bind_depth ~my_depth ~rec_info ~body:(acc, body) =
      Let_with_acc.create acc
        (Bound_pattern.singleton (VB.create my_depth Name_mode.normal))
        (Named.create_rec_info rec_info)
        ~body
    in
    let apply_renaming (acc, body) renaming =
      let acc =
        Acc.with_free_names
          (Name_occurrences.apply_renaming (Acc.free_names acc) renaming)
          acc
      in
      acc, Expr.apply_renaming body renaming
    in
    let acc, body =
      Inlining_helpers.make_inlined_body ~callee ~called_code_id
        ~region_inlined_into ~params ~args ~my_closure ~my_region ~my_depth
        ~rec_info ~body:(acc, body) ~exn_continuation ~return_continuation
        ~apply_exn_continuation ~apply_return_continuation ~bind_params
        ~bind_depth ~apply_renaming
    in
    let inlined_debuginfo =
      Inlined_debuginfo.create ~called_code_id ~apply_dbg
    in
    Let_with_acc.create acc
      (Bound_pattern.singleton
         (VB.create (Variable.create "inlined_dbg") Name_mode.normal))
      (Named.create_prim
         (Nullary (Enter_inlined_apply { dbg = inlined_debuginfo }))
         Debuginfo.none)
      ~body

  let wrap_inlined_body_for_exn_extra_args acc ~extra_args
      ~apply_exn_continuation ~apply_return_continuation ~result_arity
      ~make_inlined_body =
    let apply_cont_create acc ~trap_action cont ~args ~dbg =
      let acc, apply_cont =
        Apply_cont_with_acc.create acc ~trap_action cont ~args ~dbg
      in
      Expr_with_acc.create_apply_cont acc apply_cont
    in
    let let_cont_create acc cont ~handler_params ~handler ~body ~is_exn_handler
        ~is_cold =
      Let_cont_with_acc.build_non_recursive acc cont ~handler_params ~handler
        ~body ~is_exn_handler ~is_cold
    in
    Inlining_helpers.wrap_inlined_body_for_exn_extra_args acc ~extra_args
      ~apply_exn_continuation ~apply_return_continuation ~result_arity
      ~make_inlined_body ~apply_cont_create ~let_cont_create

  let inline acc ~apply ~apply_depth ~func_desc:code =
    let apply_dbg = Apply.dbg apply in
    let callee = Apply.callee apply in
    let region_inlined_into =
      match Apply.call_kind apply with
      | Function { alloc_mode; _ } -> alloc_mode
      | Method _ | C_call _ | Effect _ ->
        Misc.fatal_error
          "Trying to call [Closure_conversion.Inlining.inline] on a non-OCaml \
           function call."
    in
    let args = Apply.args apply in
    let apply_return_continuation = Apply.continuation apply in
    let apply_exn_continuation = Apply.exn_continuation apply in
    let params_and_body = Code.params_and_body code in
    let cost_metrics = Code.cost_metrics code in
    Function_params_and_body.pattern_match params_and_body
      ~f:(fun
           ~return_continuation
           ~exn_continuation
           params
           ~body
           ~my_closure
           ~is_my_closure_used:_
           ~my_region
           ~my_depth
           ~free_names_of_body
         ->
        let free_names_of_body =
          match free_names_of_body with
          | Unknown ->
            Misc.fatal_error
              "Params_and_body needs free_names_of_body in [Closure_conversion]"
          | Known free_names -> free_names
        in
        let make_inlined_body =
          make_inlined_body ~callee ~called_code_id:(Code.code_id code)
            ~region_inlined_into
            ~params:(Bound_parameters.vars params)
            ~args ~my_closure ~my_region ~my_depth ~body ~free_names_of_body
            ~exn_continuation ~return_continuation ~apply_depth ~apply_dbg
        in
        let acc = Acc.with_free_names Name_occurrences.empty acc in
        let acc = Acc.increment_metrics cost_metrics acc in
        match Exn_continuation.extra_args apply_exn_continuation with
        | [] ->
          make_inlined_body acc
            ~apply_exn_continuation:
              (Exn_continuation.exn_handler apply_exn_continuation)
            ~apply_return_continuation
        | extra_args ->
          wrap_inlined_body_for_exn_extra_args acc ~extra_args
            ~apply_exn_continuation ~apply_return_continuation
            ~result_arity:(Code.result_arity code) ~make_inlined_body)
end

let close_c_call acc env ~loc ~let_bound_ids_with_kinds
    (({ prim_name;
        prim_arity;
        prim_alloc;
        prim_c_builtin;
        prim_effects;
        prim_coeffects;
        prim_native_name;
        prim_native_repr_args;
        prim_native_repr_res;
        prim_is_layout_poly
      } :
       Lambda.external_call_description) as prim_desc)
    ~(args : Simple.t list list) exn_continuation dbg ~current_region
    (k : Acc.t -> Named.t list -> Expr_with_acc.t) : Expr_with_acc.t =
  if prim_is_layout_poly
  then
    Misc.fatal_errorf
      "close_c_call: C call primitive %s can't be layout polymorphic." prim_name;
  let args =
    List.map
      (function
        | [arg] -> arg
        | [] | _ :: _ :: _ ->
          Misc.fatal_errorf
            "close_c_call: expected only singleton arguments for primitive %s, \
             but got: [%a]"
            prim_name
            (Format.pp_print_list ~pp_sep:Format.pp_print_space (fun ppf args ->
                 Format.fprintf ppf "[%a]"
                   (Format.pp_print_list ~pp_sep:Format.pp_print_space
                      Simple.print)
                   args))
            args)
      args
  in
  let env, let_bound_vars =
    List.fold_left_map
      (fun env (id, kind) -> Env.add_var_like env id Not_user_visible kind)
      env let_bound_ids_with_kinds
  in
  let let_bound_var =
    match let_bound_vars with
    | [let_bound_var] -> let_bound_var
    | [] | _ :: _ :: _ ->
      Misc.fatal_errorf
        "close_c_call: expected singleton return for primitive %s, but got: \
         [%a]"
        prim_name
        (Format.pp_print_list ~pp_sep:Format.pp_print_space Variable.print)
        let_bound_vars
  in
  let cost_metrics_of_body, free_names_of_body, acc, body =
    Acc.measure_cost_metrics acc ~f:(fun acc ->
        k acc (List.map Named.create_var let_bound_vars))
  in
  let alloc_mode =
    match Lambda.alloc_mode_of_primitive_description prim_desc with
    | None ->
      (* This happens when stack allocation is disabled. *)
      Alloc_mode.For_allocations.heap
    | Some alloc_mode ->
      Alloc_mode.For_allocations.from_lambda alloc_mode ~current_region
  in
  let box_return_value =
    match prim_native_repr_res with
    | _, Same_as_ocaml_repr _ -> None
    | _, Unboxed_float Pfloat64 -> Some (P.Box_number (Naked_float, alloc_mode))
    | _, Unboxed_float Pfloat32 ->
      Some (P.Box_number (Naked_float32, alloc_mode))
    | _, Unboxed_integer Pnativeint ->
      Some (P.Box_number (Naked_nativeint, alloc_mode))
    | _, Unboxed_integer Pint32 -> Some (P.Box_number (Naked_int32, alloc_mode))
    | _, Unboxed_integer Pint64 -> Some (P.Box_number (Naked_int64, alloc_mode))
    | _, Unboxed_vector (Pvec128 _) ->
      Some (P.Box_number (Naked_vec128, alloc_mode))
    | _, Untagged_int -> Some P.Tag_immediate
  in
  let return_continuation, needs_wrapper =
    match Expr.descr body with
    | Apply_cont apply_cont
      when Simple.List.equal
             (Apply_cont_expr.args apply_cont)
             (Simple.vars let_bound_vars)
           && Option.is_none (Apply_cont_expr.trap_action apply_cont)
           && Option.is_none box_return_value ->
      Apply_cont_expr.continuation apply_cont, false
    | _ -> Continuation.create (), true
  in
  let kind_of_primitive_extern_repr
      ((_, repr) : Primitive.mode * Lambda.extern_repr) =
    match repr with
    | Same_as_ocaml_repr sort ->
      K.With_subkind.(
        kind
          (from_lambda_values_and_unboxed_numbers_only
             (Typeopt.layout_of_const_sort sort)))
    | Unboxed_float Pfloat64 -> K.naked_float
    | Unboxed_float Pfloat32 -> K.naked_float32
    | Unboxed_integer Pnativeint -> K.naked_nativeint
    | Unboxed_integer Pint32 -> K.naked_int32
    | Unboxed_integer Pint64 -> K.naked_int64
    | Untagged_int -> K.naked_immediate
    | Unboxed_vector (Pvec128 _) -> K.naked_vec128
  in
  let param_arity =
    List.map kind_of_primitive_extern_repr prim_native_repr_args
    |> List.map K.With_subkind.anything
    |> Flambda_arity.create_singletons
  in
  let return_kind = kind_of_primitive_extern_repr prim_native_repr_res in
  let return_arity =
    Flambda_arity.create_singletons [K.With_subkind.anything return_kind]
  in
  let effects = Effects.from_lambda prim_effects in
  let coeffects = Coeffects.from_lambda prim_coeffects in
  let call_kind =
    Call_kind.c_call ~needs_caml_c_call:prim_alloc ~is_c_builtin:prim_c_builtin
      ~effects ~coeffects alloc_mode
  in
  let call_symbol =
    let prim_name =
      if String.equal prim_native_name "" then prim_name else prim_native_name
    in
    Symbol.create
      (Symbol.external_symbols_compilation_unit ())
      (Linkage_name.of_string prim_name)
  in
  let call args acc =
    (* Some C primitives have implementations within Flambda itself. *)
    match prim_native_name with
    | "caml_int64_float_of_bits_unboxed"
    (* There is only one case where this operation is not the identity: on
       32-bit pre-EABI ARM platforms. It is very unlikely anyone would still be
       using one of those, but just in case, we only optimise this primitive on
       64-bit systems. (There is no easy way here of detecting just the specific
       ARM case in question.) *)
      when match Targetint_32_64.num_bits with
           | Thirty_two -> false
           | Sixty_four -> true -> (
      if prim_arity <> 1
      then Misc.fatal_errorf "Expected arity one for %s" prim_native_name
      else
        match prim_native_repr_args, prim_native_repr_res with
        | [(_, Unboxed_integer Pint64)], (_, Unboxed_float Pfloat64) -> (
          match args with
          | [arg] ->
            let result = Variable.create "reinterpreted_int64" in
            let result' = Bound_var.create result Name_mode.normal in
            let bindable = Bound_pattern.singleton result' in
            let prim = P.Unary (Reinterpret_int64_as_float, arg) in
            let acc, return_result =
              Apply_cont_with_acc.create acc return_continuation
                ~args:[Simple.var result]
                ~dbg
            in
            let acc, return_result_expr =
              Expr_with_acc.create_apply_cont acc return_result
            in
            Let_with_acc.create acc bindable
              (Named.create_prim prim dbg)
              ~body:return_result_expr
          | [] | _ :: _ ->
            Misc.fatal_errorf "Expected one arg for %s" prim_native_name)
        | _, _ ->
          Misc.fatal_errorf "Wrong argument and/or result kind(s) for %s"
            prim_native_name)
    | _ ->
      let callee = Simple.symbol call_symbol in
      let apply =
        Apply.create ~callee:(Some callee)
          ~continuation:(Return return_continuation) exn_continuation ~args
          ~args_arity:param_arity ~return_arity ~call_kind dbg
          ~inlined:Default_inlined
          ~inlining_state:(Inlining_state.default ~round:0)
          ~probe:None ~position:Normal
          ~relative_history:(Env.relative_history_from_scoped ~loc env)
      in
      Expr_with_acc.create_apply acc apply
  in
  let call : Acc.t -> Expr_with_acc.t =
    List.fold_left2
      (fun (call : Simple.t list -> Acc.t -> Expr_with_acc.t) arg
           (arg_repr : Primitive.mode * Lambda.extern_repr) ->
        let unbox_arg : P.unary_primitive option =
          match arg_repr with
          | _, Same_as_ocaml_repr _ -> None
          | _, Unboxed_float Pfloat64 -> Some (P.Unbox_number Naked_float)
          | _, Unboxed_float Pfloat32 -> Some (P.Unbox_number Naked_float32)
          | _, Unboxed_integer Pnativeint ->
            Some (P.Unbox_number Naked_nativeint)
          | _, Unboxed_integer Pint32 -> Some (P.Unbox_number Naked_int32)
          | _, Unboxed_integer Pint64 -> Some (P.Unbox_number Naked_int64)
          | _, Untagged_int -> Some P.Untag_immediate
          | _, Unboxed_vector (Pvec128 _) -> Some (P.Unbox_number Naked_vec128)
        in
        match unbox_arg with
        | None -> fun args acc -> call (arg :: args) acc
        | Some named ->
          fun args acc ->
            let unboxed_arg = Variable.create "unboxed" in
            let unboxed_arg' = VB.create unboxed_arg Name_mode.normal in
            let acc, body = call (Simple.var unboxed_arg :: args) acc in
            let named = Named.create_prim (Unary (named, arg)) dbg in
            Let_with_acc.create acc
              (Bound_pattern.singleton unboxed_arg')
              named ~body)
      call args prim_native_repr_args []
  in
  let wrap_c_call acc ~handler_param ~code_after_call c_call =
    let return_kind = Flambda_kind.With_subkind.create return_kind Anything in
    let params =
      [BP.create handler_param return_kind] |> Bound_parameters.create
    in
    Let_cont_with_acc.build_non_recursive acc return_continuation
      ~handler_params:params ~handler:code_after_call ~body:c_call
      ~is_exn_handler:false ~is_cold:false
  in
  let keep_body acc =
    ( Acc.with_cost_metrics
        (Cost_metrics.( + ) (Acc.cost_metrics acc) cost_metrics_of_body)
        (Acc.with_free_names free_names_of_body acc),
      body )
  in
  let box_unboxed_returns ~let_bound_var ~box_return_value =
    let let_bound_var' = VB.create let_bound_var Name_mode.normal in
    let handler_param = Variable.rename let_bound_var in
    let body acc =
      let acc, body = keep_body acc in
      let named =
        Named.create_prim
          (Unary (box_return_value, Simple.var handler_param))
          dbg
      in
      Let_with_acc.create acc
        (Bound_pattern.singleton let_bound_var')
        named ~body
    in
    body, handler_param
  in
  match box_return_value with
  | None ->
    if needs_wrapper
    then
      wrap_c_call acc ~handler_param:let_bound_var ~code_after_call:keep_body
        call
    else
      (* Here the body is discarded. It might be useful to explicitly remove
         anything that has been added to the acc while converting the body.
         However, as we are hitting this code only when body is a goto
         continuation where the only parameter is [let_bound_var] this operation
         would be a noop and we can skip it. *)
      call acc
  | Some box_return_value ->
    let code_after_call, handler_param =
      box_unboxed_returns ~let_bound_var ~box_return_value
    in
    wrap_c_call acc ~handler_param ~code_after_call call

let close_exn_continuation acc env (exn_continuation : IR.exn_continuation) =
  let acc, extra_args =
    List.fold_left_map
      (fun acc (simple, kind) ->
        let acc, simple = find_simple acc env simple in
        acc, (simple, kind))
      acc exn_continuation.extra_args
  in
  ( acc,
    Exn_continuation.create ~exn_handler:exn_continuation.exn_handler
      ~extra_args )

let close_raise0 acc env ~raise_kind ~arg ~dbg exn_continuation =
  let acc, exn_cont = close_exn_continuation acc env exn_continuation in
  let exn_handler = Exn_continuation.exn_handler exn_cont in
  let args =
    (* CR mshinwell: Share with [Lambda_to_flambda_primitives_helpers] *)
    let extra_args =
      List.map
        (fun (simple, _kind) -> simple)
        (Exn_continuation.extra_args exn_cont)
    in
    arg :: extra_args
  in
  let raise_kind = Some (Trap_action.Raise_kind.from_lambda raise_kind) in
  let trap_action = Trap_action.Pop { exn_handler; raise_kind } in
  let acc, apply_cont =
    Apply_cont_with_acc.create acc ~trap_action exn_handler ~args ~dbg
  in
  (* Since raising of an exception doesn't terminate, we don't call [k]. *)
  Expr_with_acc.create_apply_cont acc apply_cont

let close_raise acc env ~raise_kind ~arg ~dbg exn_continuation =
  let acc, arg = find_simple acc env arg in
  close_raise0 acc env ~raise_kind ~arg ~dbg exn_continuation

let close_effect_primitive acc env ~dbg exn_continuation
    (prim : Lambda.primitive) ~args ~let_bound_ids_with_kinds
    (k : Acc.t -> Named.t list -> Expr_with_acc.t) : Expr_with_acc.t =
  if not Config.runtime5
  then Misc.fatal_error "Effect primitives are only supported on runtime5";
  (* CR mshinwell: share with close_c_call, above *)
  let _env, let_bound_vars =
    List.fold_left_map
      (fun env (id, kind) -> Env.add_var_like env id Not_user_visible kind)
      env let_bound_ids_with_kinds
  in
  let let_bound_var =
    match let_bound_vars with
    | [let_bound_var] -> let_bound_var
    | [] | _ :: _ :: _ ->
      Misc.fatal_errorf
        "close_effect_primitive: expected singleton return for primitive %a, \
         but got: [%a]"
        Printlambda.primitive prim
        (Format.pp_print_list ~pp_sep:Format.pp_print_space Variable.print)
        let_bound_vars
  in
  let continuation = Continuation.create () in
  let return_kind = Flambda_kind.With_subkind.any_value in
  let params =
    [BP.create let_bound_var return_kind] |> Bound_parameters.create
  in
  let close call_kind =
    let apply acc =
      Apply_expr.create ~callee:None ~continuation:(Return continuation)
        exn_continuation ~args:[] ~args_arity:Flambda_arity.nullary
        ~return_arity:
          (Flambda_arity.create_singletons
             [Flambda_kind.With_subkind.any_value])
        ~call_kind dbg ~inlined:Never_inlined
        ~inlining_state:(Inlining_state.default ~round:0)
        ~probe:None ~position:Normal
        ~relative_history:Inlining_history.Relative.empty
      |> Expr_with_acc.create_apply acc
    in
    Let_cont_with_acc.build_non_recursive acc continuation
      ~handler_params:params
      ~handler:(fun acc ->
        let cost_metrics_of_body, free_names_of_body, acc, code_after_call =
          Acc.measure_cost_metrics acc ~f:(fun acc ->
              k acc (List.map Named.create_var let_bound_vars))
        in
        let acc =
          Acc.with_cost_metrics
            (Cost_metrics.( + ) (Acc.cost_metrics acc) cost_metrics_of_body)
            (Acc.with_free_names free_names_of_body acc)
        in
        acc, code_after_call)
      ~body:apply ~is_exn_handler:false ~is_cold:false
  in
  let module C = Call_kind in
  let module E = C.Effect in
  match[@ocaml.warning "-fragile-match"] prim, args with
  | Pperform, [[eff]] ->
    let call_kind = C.effect (E.perform ~eff) in
    close call_kind
  | Prunstack, [[stack]; [f]; [arg]] ->
    let call_kind = C.effect (E.run_stack ~stack ~f ~arg) in
    close call_kind
  | Presume, [[stack]; [f]; [arg]] ->
    let call_kind = C.effect (E.resume ~stack ~f ~arg) in
    close call_kind
  | Preperform, [[eff]; [cont]; [last_fiber]] ->
    let call_kind = C.effect (E.reperform ~eff ~cont ~last_fiber) in
    close call_kind
  | _ ->
    Misc.fatal_errorf
      "close_effect_primitive: Wrong primitive and/or number of arguments: %a \
       (%d args)"
      Printlambda.primitive prim (List.length args)

let close_primitive acc env ~let_bound_ids_with_kinds named
    (prim : Lambda.primitive) ~args loc
    (exn_continuation : IR.exn_continuation option) ~current_region
    (k : Acc.t -> Named.t list -> Expr_with_acc.t) : Expr_with_acc.t =
  let orig_exn_continuation = exn_continuation in
  let acc, exn_continuation =
    match exn_continuation with
    | None -> acc, None
    | Some exn_continuation ->
      let acc, cont = close_exn_continuation acc env exn_continuation in
      acc, Some cont
  in
  let acc, args =
    List.fold_left_map (fun acc arg -> find_simples acc env arg) acc args
  in
  let dbg = Debuginfo.from_location loc in
  match prim, args with
  | Pccall prim, args ->
    let exn_continuation =
      match exn_continuation with
      | None ->
        Misc.fatal_errorf "Pccall is missing exception continuation: %a"
          IR.print_named named
      | Some exn_continuation -> exn_continuation
    in
    close_c_call acc env ~loc ~let_bound_ids_with_kinds prim ~args
      exn_continuation dbg ~current_region k
  | Pgetglobal cu, [] ->
    if Compilation_unit.equal cu (Env.current_unit env)
    then
      Misc.fatal_errorf "Pgetglobal %a in the same unit" Compilation_unit.print
        cu;
    let symbol =
      Flambda2_import.Symbol.for_compilation_unit cu |> Symbol.create_wrapped
    in
    let named = Named.create_simple (Simple.symbol symbol) in
    k acc [named]
  | Pgetpredef id, [] ->
    let symbol =
      Flambda2_import.Symbol.for_predef_ident id |> Symbol.create_wrapped
    in
    let named = Named.create_simple (Simple.symbol symbol) in
    k acc [named]
  | Praise raise_kind, [[arg]] ->
    let exn_continuation =
      match orig_exn_continuation with
      | None ->
        Misc.fatal_errorf "Praise is missing exception continuation: %a"
          IR.print_named named
      | Some exn_continuation -> exn_continuation
    in
    close_raise0 acc env ~raise_kind ~arg ~dbg exn_continuation
  | ( ( Pmakeblock _ | Pmakefloatblock _ | Pmakeufloatblock _ | Pmakearray _
      | Pmakemixedblock _ ),
      [] ) ->
    (* Special case for liftable empty block or array *)
    let acc, sym =
      match prim with
      | Pmakeblock (tag, _, _, _mode) ->
        if tag <> 0
        then
          (* There should not be any way to reach this from Ocaml code. *)
          Misc.fatal_error
            "Non-zero tag on empty block allocation in [Closure_conversion]"
        else
          register_const0 acc
            (Static_const.block Tag.Scannable.zero Immutable [])
            "empty_block"
      | Pmakefloatblock _ ->
        Misc.fatal_error "Unexpected empty float block in [Closure_conversion]"
      | Pmakeufloatblock _ ->
        Misc.fatal_error "Unexpected empty float# block in [Closure_conversion]"
      | Pmakemixedblock _ ->
        Misc.fatal_error "Unexpected empty mixed block in [Closure_conversion]"
      | Pmakearray (array_kind, _, _mode) ->
        let array_kind = Empty_array_kind.of_lambda array_kind in
        register_const0 acc (Static_const.empty_array array_kind) "empty_array"
      | Pbytes_to_string | Pbytes_of_string | Parray_of_iarray
      | Parray_to_iarray | Pignore | Pgetglobal _ | Psetglobal _ | Pgetpredef _
      | Pfield _ | Pfield_computed _ | Psetfield _ | Psetfield_computed _
      | Pfloatfield _ | Psetfloatfield _ | Pduprecord _ | Pccall _ | Praise _
      | Pufloatfield _ | Psetufloatfield _ | Psequand | Psequor | Pnot | Pnegint
      | Pmixedfield _ | Psetmixedfield _ | Paddint | Psubint | Pmulint
      | Pdivint _ | Pmodint _ | Pandint | Porint | Pxorint | Plslint | Plsrint
      | Pasrint | Pintcomp _ | Pcompare_ints | Pcompare_floats _
      | Pcompare_bints _ | Poffsetint _ | Poffsetref _ | Pintoffloat _
      | Pfloatofint (_, _)
      | Pfloatoffloat32 _ | Pfloat32offloat _
      | Pnegfloat (_, _)
      | Pabsfloat (_, _)
      | Paddfloat (_, _)
      | Psubfloat (_, _)
      | Pmulfloat (_, _)
      | Pdivfloat (_, _)
      | Pfloatcomp (_, _)
      | Punboxed_float_comp (_, _)
      | Pstringlength | Pstringrefu | Pstringrefs | Pbyteslength | Pbytesrefu
      | Pbytessetu | Pbytesrefs | Pbytessets | Pduparray _ | Parraylength _
      | Parrayrefu _ | Parraysetu _ | Parrayrefs _ | Parraysets _ | Pisint _
      | Pisout | Pbintofint _ | Pintofbint _ | Pcvtbint _ | Pnegbint _
      | Paddbint _ | Psubbint _ | Pmulbint _ | Pdivbint _ | Pmodbint _
      | Pandbint _ | Porbint _ | Pxorbint _ | Plslbint _ | Plsrbint _
      | Pasrbint _ | Pbintcomp _ | Punboxed_int_comp _ | Pbigarrayref _
      | Pbigarrayset _ | Pbigarraydim _ | Pstring_load_16 _ | Pstring_load_32 _
      | Pstring_load_f32 _ | Pstring_load_64 _ | Pstring_load_128 _
      | Pbytes_load_16 _ | Pbytes_load_32 _ | Pbytes_load_f32 _
      | Pbytes_load_64 _ | Pbytes_load_128 _ | Pbytes_set_16 _ | Pbytes_set_32 _
      | Pbytes_set_f32 _ | Pbytes_set_64 _ | Pbytes_set_128 _
      | Pbigstring_load_16 _ | Pbigstring_load_32 _ | Pbigstring_load_f32 _
      | Pbigstring_load_64 _ | Pbigstring_load_128 _ | Pbigstring_set_16 _
      | Pbigstring_set_32 _ | Pbigstring_set_f32 _ | Pbigstring_set_64 _
      | Pbigstring_set_128 _ | Pfloatarray_load_128 _ | Pfloat_array_load_128 _
      | Pint_array_load_128 _ | Punboxed_float_array_load_128 _
<<<<<<< HEAD
      | Punboxed_float32_array_load_128 _ | Punboxed_int32_array_load_128 _
      | Punboxed_int64_array_load_128 _ | Punboxed_nativeint_array_load_128 _
      | Pfloatarray_set_128 _ | Pfloat_array_set_128 _ | Pint_array_set_128 _
      | Punboxed_float_array_set_128 _ | Punboxed_float32_array_set_128 _
      | Punboxed_int32_array_set_128 _ | Punboxed_int64_array_set_128 _
      | Punboxed_nativeint_array_set_128 _ | Pctconst _ | Pbswap16 | Pbbswap _
      | Pint_as_pointer _ | Popaque _ | Pprobe_is_enabled _ | Pobj_dup
      | Pobj_magic _ | Punbox_float _
=======
      | Punboxed_int32_array_load_128 _ | Punboxed_int64_array_load_128 _
      | Punboxed_nativeint_array_load_128 _ | Pfloatarray_set_128 _
      | Pfloat_array_set_128 _ | Pint_array_set_128 _
      | Punboxed_float_array_set_128 _ | Punboxed_int32_array_set_128 _
      | Punboxed_int64_array_set_128 _ | Punboxed_nativeint_array_set_128 _
      | Pctconst _ | Pbswap16 | Pbbswap _ | Pint_as_pointer _ | Popaque _
      | Pprobe_is_enabled _ | Pobj_dup | Pobj_magic _ | Punbox_float _
>>>>>>> c1749b6a
      | Pbox_float (_, _)
      | Punbox_int _ | Pbox_int _ | Pmake_unboxed_product _
      | Punboxed_product_field _ | Pget_header _ | Prunstack | Pperform
      | Presume | Preperform | Patomic_exchange | Patomic_cas
      | Patomic_fetch_add | Pdls_get | Patomic_load _ ->
        (* Inconsistent with outer match *)
        assert false
    in
    k acc [Named.create_simple (Simple.symbol sym)]
  | (Pperform | Prunstack | Presume | Preperform), args ->
    let exn_continuation =
      match exn_continuation with
      | None ->
        Misc.fatal_errorf
          "Effect primitive is missing exception continuation: %a"
          IR.print_named named
      | Some exn_continuation -> exn_continuation
    in
    close_effect_primitive acc env ~dbg exn_continuation prim ~args
      ~let_bound_ids_with_kinds k
  | prim, args ->
    Lambda_to_flambda_primitives.convert_and_bind acc exn_continuation
      ~big_endian:(Env.big_endian env) ~register_const0 prim ~args dbg
      ~current_region k

let close_trap_action_opt trap_action =
  Option.map
    (fun (trap_action : IR.trap_action) : Trap_action.t ->
      match trap_action with
      | Push { exn_handler } -> Push { exn_handler }
      | Pop { exn_handler } -> Pop { exn_handler; raise_kind = None })
    trap_action

let close_named acc env ~let_bound_ids_with_kinds (named : IR.named)
    (k : Acc.t -> Named.t list -> Expr_with_acc.t) : Expr_with_acc.t =
  match named with
  | Simple (Var id) ->
    assert (not (Ident.is_global_or_predef id));
    let acc, simple = find_simple acc env (Var id) in
    let named = Named.create_simple simple in
    k acc [named]
  | Simple (Const cst) ->
    let acc, named, _name = close_const acc cst in
    k acc [named]
  | Get_tag var ->
    let named = find_simple_from_id env var in
    let prim : Lambda_to_flambda_primitives_helpers.expr_primitive =
      Unary (Tag_immediate, Prim (Unary (Get_tag, Simple named)))
    in
    Lambda_to_flambda_primitives_helpers.bind_recs acc None ~register_const0
      [prim] Debuginfo.none k
  | Begin_region { is_try_region } ->
    let prim : Lambda_to_flambda_primitives_helpers.expr_primitive =
      Nullary (if is_try_region then Begin_try_region else Begin_region)
    in
    Lambda_to_flambda_primitives_helpers.bind_recs acc None ~register_const0
      [prim] Debuginfo.none k
  | End_region { is_try_region; region } ->
    let named = find_simple_from_id env region in
    let prim : Lambda_to_flambda_primitives_helpers.expr_primitive =
      Unary
        ((if is_try_region then End_try_region else End_region), Simple named)
    in
    Lambda_to_flambda_primitives_helpers.bind_recs acc None ~register_const0
      [prim] Debuginfo.none k
  | Prim { prim; args; loc; exn_continuation; region } ->
    close_primitive acc env ~let_bound_ids_with_kinds named prim ~args loc
      exn_continuation
      ~current_region:(fst (Env.find_var env region))
      k

type simplified_block_load =
  | Unknown
  | Not_a_block
  | Block_but_cannot_simplify of Code_or_metadata.t Value_approximation.t
  | Field_contents of Simple.t

let simplify_block_load acc body_env ~block ~field : simplified_block_load =
  match find_value_approximation_through_symbol acc body_env block with
  | Value_unknown -> Unknown
  | Closure_approximation _ | Value_symbol _ | Value_int _ -> Not_a_block
  | Block_approximation (_tag, approx, _alloc_mode) -> (
    let approx =
      Simple.pattern_match field
        ~const:(fun const ->
          match Reg_width_const.descr const with
          | Tagged_immediate i ->
            let i = Targetint_31_63.to_int i in
            if i >= Array.length approx then None else Some approx.(i)
          | _ -> Some Value_approximation.Value_unknown)
        ~name:(fun _ ~coercion:_ -> Some Value_approximation.Value_unknown)
    in
    match approx with
    | Some (Value_symbol sym) -> Field_contents (Simple.symbol sym)
    | Some (Value_int i) -> Field_contents (Simple.const_int i)
    | Some approx -> Block_but_cannot_simplify approx
    | None -> Not_a_block)

type block_static_kind =
  | Dynamic_block
  | Computed_static of Field_of_static_block.t list
  | Constant of Field_of_static_block.t list

let classify_fields_of_block env fields alloc_mode =
  let is_local =
    match (alloc_mode : Alloc_mode.For_allocations.t) with
    | Local _ -> true
    | Heap -> false
  in
  let static_fields =
    List.fold_left
      (fun static_fields f ->
        match static_fields with
        | None -> None
        | Some fields ->
          Simple.pattern_match'
            ~const:(fun c ->
              match Reg_width_const.descr c with
              | Tagged_immediate imm ->
                Some (Field_of_static_block.Tagged_immediate imm :: fields)
              | _ -> None)
            ~symbol:(fun s ~coercion:_ ->
              Some (Field_of_static_block.Symbol s :: fields))
            ~var:(fun v ~coercion:_ ->
              if Env.at_toplevel env
                 && Flambda_features.classic_mode ()
                 && not is_local
              then
                Some
                  (Field_of_static_block.Dynamically_computed (v, Debuginfo.none)
                  :: fields)
              else None)
            f)
      (Some []) fields
    |> Option.map List.rev
  in
  match static_fields with
  | None -> Dynamic_block
  | Some fields ->
    if List.exists
         (function
           | Field_of_static_block.Dynamically_computed _ -> true | _ -> false)
         fields
    then Computed_static fields
    else Constant fields

let close_let acc env let_bound_ids_with_kinds user_visible defining_expr
    ~(body : Acc.t -> Env.t -> Expr_with_acc.t) : Expr_with_acc.t =
  let rec cont ids_with_kinds env acc (defining_exprs : Named.t list) =
    match ids_with_kinds, defining_exprs with
    | [], [] -> body acc env
    | (id, kind) :: ids_with_kinds, defining_expr :: defining_exprs -> (
      let body_env, var = Env.add_var_like env id user_visible kind in
      let body acc env = cont ids_with_kinds env acc defining_exprs in
      match defining_expr with
      | Simple simple ->
        let body_env = Env.add_simple_to_substitute env id simple kind in
        body acc body_env
      | Prim ((Nullary Begin_region | Unary (End_region, _)), _)
        when not (Flambda_features.stack_allocation_enabled ()) ->
        (* We use [body_env] to ensure the region variables are still in the
           environment, to avoid lookup errors, even though the [Let] won't be
           generated. *)
        body acc body_env
      | _ -> (
        (match defining_expr with
        | Prim (prim, _) ->
          let kind = Flambda_kind.With_subkind.kind kind in
          let result_kind =
            match Flambda_primitive.result_kind prim with
            | Unit -> Flambda_kind.value
            | Singleton result_kind -> result_kind
          in
          if not (Flambda_kind.equal kind result_kind)
          then
            Misc.fatal_errorf
              "Incompatible kinds when binding %a: this variable has kind %a, \
               but is bound to the result of %a which has kind %a@."
              Variable.print var Flambda_kind.print kind Flambda_primitive.print
              prim Flambda_kind.print result_kind
        | Simple _ | Static_consts _ | Set_of_closures _ | Rec_info _ -> ());
        let bound_pattern =
          Bound_pattern.singleton (VB.create var Name_mode.normal)
        in
        let bind acc env =
          (* CR pchambart: Not tail ! The body function is the recursion *)
          let acc, body = body acc env in
          Let_with_acc.create acc bound_pattern defining_expr ~body
        in
        match defining_expr with
        | Prim
            ( Variadic
                (Make_block (Values (tag, _), Immutable, alloc_mode), fields),
              _ ) -> (
          let approxs =
            List.map (find_value_approximation body_env) fields |> Array.of_list
          in
          let fields_kind = classify_fields_of_block env fields alloc_mode in
          match fields_kind with
          | Constant static_fields ->
            let acc, sym =
              register_const0 acc
                (Static_const.block tag Immutable static_fields)
                (Ident.name id)
            in
            let body_env =
              Env.add_simple_to_substitute body_env id (Simple.symbol sym) kind
            in
            let acc =
              Acc.add_symbol_approximation acc sym
                (Value_approximation.Block_approximation
                   (tag, approxs, Alloc_mode.For_allocations.as_type alloc_mode))
            in
            body acc body_env
          | Computed_static static_fields ->
            (* This is a inconstant statically-allocated value, so cannot go
               through [register_const0]. The definition must be placed right
               away. *)
            let acc, symbol =
              manufacture_symbol acc (Variable.unique_name var)
            in
            let static_const = Static_const.block tag Immutable static_fields in
            let static_consts =
              [Static_const_or_code.create_static_const static_const]
            in
            let defining_expr =
              Static_const_group.create static_consts
              |> Named.create_static_consts
            in
            let body_env =
              Env.add_simple_to_substitute body_env id (Simple.symbol symbol)
                kind
            in
            let approx =
              Value_approximation.Block_approximation
                (tag, approxs, Alloc_mode.For_allocations.as_type alloc_mode)
            in
            let acc = Acc.add_symbol_approximation acc symbol approx in
            let acc, body = body acc body_env in
            Let_with_acc.create acc
              (Bound_pattern.static
                 (Bound_static.create [Bound_static.Pattern.block_like symbol]))
              defining_expr ~body
          | Dynamic_block ->
            let body_env =
              Env.add_block_approximation body_env var tag approxs
                (Alloc_mode.For_allocations.as_type alloc_mode)
            in
            bind acc body_env)
        | Prim
            ( Variadic
                ( Make_block (Values (tag, _), Immutable_unique, _alloc_mode),
                  [exn_name; exn_id] ),
              _ )
          when Tag.Scannable.equal tag Tag.Scannable.object_tag
               && Env.at_toplevel env
               && Flambda_features.classic_mode () ->
          (* Special case to lift toplevel exception declarations *)
          let acc, symbol = manufacture_symbol acc (Variable.unique_name var) in
          let transform_arg arg =
            Simple.pattern_match' arg
              ~var:(fun var ~coercion:_ ->
                Field_of_static_block.Dynamically_computed (var, Debuginfo.none))
              ~symbol:(fun sym ~coercion:_ -> Field_of_static_block.Symbol sym)
              ~const:(fun const ->
                Misc.fatal_errorf "Constant %a not expected as argument in %a"
                  Reg_width_const.print const Named.print defining_expr)
          in
          (* This is an inconstant statically-allocated value, so cannot go
             through [register_const0]. The definition must be placed right
             away. *)
          let static_const =
            Static_const.block Tag.Scannable.object_tag Immutable_unique
              [transform_arg exn_name; transform_arg exn_id]
          in
          let static_consts =
            [Static_const_or_code.create_static_const static_const]
          in
          let defining_expr =
            Static_const_group.create static_consts
            |> Named.create_static_consts
          in
          let body_env =
            Env.add_simple_to_substitute body_env id (Simple.symbol symbol) kind
          in
          let acc =
            Acc.add_symbol_approximation acc symbol
              Value_approximation.Value_unknown
          in
          let acc, body = body acc body_env in
          Let_with_acc.create acc
            (Bound_pattern.static
               (Bound_static.create [Bound_static.Pattern.block_like symbol]))
            defining_expr ~body
        | Prim (Binary (Block_load _, block, field), _) -> (
          match simplify_block_load acc body_env ~block ~field with
          | Unknown -> bind acc body_env
          | Not_a_block ->
            if Flambda_features.check_invariants ()
            then
              (* CR keryan: This is hidden behind invariants check because it
                 can appear on correct code using Lazy or GADT. It might warrant
                 a proper warning at some point. *)
              Misc.fatal_errorf
                "Unexpected approximation found when block approximation was \
                 expected in [Closure_conversion]: %a"
                Named.print defining_expr
            else
              ( acc,
                Expr.create_invalid
                  (Defining_expr_of_let (bound_pattern, defining_expr)) )
          | Field_contents sim ->
            let body_env = Env.add_simple_to_substitute env id sim kind in
            body acc body_env
          | Block_but_cannot_simplify approx ->
            let body_env = Env.add_var_approximation body_env var approx in
            bind acc body_env)
        | _ -> bind acc body_env))
    | _, _ ->
      Misc.fatal_errorf
        "CC.close_let: defining_exprs should have the same length as number of \
         variables"
  in
  close_named acc env ~let_bound_ids_with_kinds defining_expr
    (cont let_bound_ids_with_kinds env)

let close_let_cont acc env ~name ~is_exn_handler ~params
    ~(recursive : Asttypes.rec_flag)
    ~(handler : Acc.t -> Env.t -> Expr_with_acc.t)
    ~(body : Acc.t -> Env.t -> Expr_with_acc.t) : Expr_with_acc.t =
  (if is_exn_handler
  then
    match recursive with
    | Nonrecursive -> ()
    | Recursive ->
      Misc.fatal_errorf
        "[Let_cont]s marked as exception handlers must be [Nonrecursive]: %a"
        Continuation.print name);
  let handler_env, env_params = Env.add_vars_like env params in
  let handler_params =
    List.map2 (fun param (_, _, kind) -> BP.create param kind) env_params params
    |> Bound_parameters.create
  in
  let handler acc =
    let handler_env =
      match Acc.continuation_known_arguments ~cont:name acc with
      | None -> handler_env
      | Some args ->
        List.fold_left2
          (fun env arg_approx (param, (param_id, _, kind)) ->
            let env = Env.add_var_approximation env param arg_approx in
            match (arg_approx : Env.value_approximation) with
            | Value_symbol s | Closure_approximation { symbol = Some s; _ } ->
              Env.add_simple_to_substitute env param_id (Simple.symbol s) kind
            | _ -> env)
          handler_env args
          (List.combine env_params params)
    in
    handler acc handler_env
  in
  let body acc = body acc env in
  match recursive with
  | Nonrecursive ->
    Let_cont_with_acc.build_non_recursive acc name ~handler_params ~handler
      ~body ~is_exn_handler ~is_cold:false (* CR ncourant: from lambda *)
  | Recursive ->
    (* CR ncourant: from lambda *)
    let handlers =
      Continuation.Map.singleton name
        (handler, handler_params, is_exn_handler, false)
    in
    (* CR ncourant: If we could somehow detect the syntactically invariant
       parameters here, we could be able to improve the results of [Simplify] in
       some cases. *)
    Let_cont_with_acc.build_recursive acc
      ~invariant_params:Bound_parameters.empty ~handlers ~body

let close_exact_or_unknown_apply acc env
    ({ kind;
       func;
       args;
       continuation;
       exn_continuation;
       loc;
       inlined;
       probe;
       mode;
       region_close;
       region;
       args_arity;
       return_arity
     } :
      IR.apply) callee_approx ~replace_region : Expr_with_acc.t =
  let callee = find_simple_from_id env func in
  let current_region =
    match replace_region with
    | None -> fst (Env.find_var env region)
    | Some region -> region
  in
  let mode = Alloc_mode.For_allocations.from_lambda mode ~current_region in
  let acc, call_kind, can_erase_callee =
    match kind with
    | Function -> (
      match (callee_approx : Env.value_approximation option) with
      | Some (Closure_approximation { code_id; code = code_or_meta; _ }) ->
        let meta = Code_or_metadata.code_metadata code_or_meta in
        if Code_metadata.is_tupled meta
        then
          (* CR keryan : We could do better here since we know the arity, but we
             would have to untuple the arguments and we lack information for
             now *)
          acc, Call_kind.indirect_function_call_unknown_arity mode, false
        else
          let can_erase_callee =
            Flambda_features.classic_mode ()
            && not (Code_metadata.is_my_closure_used meta)
          in
          acc, Call_kind.direct_function_call code_id mode, can_erase_callee
      | None -> acc, Call_kind.indirect_function_call_unknown_arity mode, false
      | Some
          (Value_unknown | Value_symbol _ | Value_int _ | Block_approximation _)
        ->
        assert false (* See [close_apply] *))
    | Method { kind; obj } ->
      let acc, obj = find_simple acc env obj in
      ( acc,
        Call_kind.method_call (Call_kind.Method_kind.from_lambda kind) ~obj mode,
        false )
  in
  let acc, apply_exn_continuation =
    close_exn_continuation acc env exn_continuation
  in
  let acc, args_with_arity = find_simples_and_arity acc env args in
  let args, _split_args_arity = List.split args_with_arity in
  let inlined_call = Inlined_attribute.from_lambda inlined in
  let probe = Probe.from_lambda probe in
  let position =
    match region_close with
    | Rc_normal | Rc_close_at_apply -> Apply.Position.Normal
    | Rc_nontail -> Apply.Position.Nontail
  in
  let apply =
    Apply.create
      ~callee:(if can_erase_callee then None else Some callee)
      ~continuation:(Return continuation) apply_exn_continuation ~args
      ~args_arity ~return_arity ~call_kind
      (Debuginfo.from_location loc)
      ~inlined:inlined_call
      ~inlining_state:(Inlining_state.default ~round:0)
      ~probe ~position
      ~relative_history:(Env.relative_history_from_scoped ~loc env)
  in
  if Flambda_features.classic_mode ()
  then
    match Inlining.inlinable env apply callee_approx with
    | Not_inlinable ->
      let apply =
        Apply.with_inlined_attribute apply
          (Inlined_attribute.with_use_info (Apply.inlined apply)
             Unused_because_function_unknown)
      in
      Expr_with_acc.create_apply acc apply
    | Inlinable func_desc ->
      let acc = Acc.mark_continuation_as_untrackable continuation acc in
      let acc =
        Acc.mark_continuation_as_untrackable
          (Exn_continuation.exn_handler apply_exn_continuation)
          acc
      in
      Inlining.inline acc ~apply ~apply_depth:(Env.current_depth env) ~func_desc
  else Expr_with_acc.create_apply acc apply

let close_apply_cont acc env ~dbg cont trap_action args : Expr_with_acc.t =
  let acc, args = find_simples acc env args in
  let trap_action = close_trap_action_opt trap_action in
  let args_approx = List.map (find_value_approximation env) args in
  let acc, apply_cont =
    Apply_cont_with_acc.create acc ?trap_action ~args_approx cont ~args ~dbg
  in
  Expr_with_acc.create_apply_cont acc apply_cont

let close_switch acc env ~condition_dbg scrutinee (sw : IR.switch) :
    Expr_with_acc.t =
  let scrutinee = find_simple_from_id env scrutinee in
  let untagged_scrutinee = Variable.create "untagged" in
  let untagged_scrutinee' = VB.create untagged_scrutinee Name_mode.normal in
  let known_const_scrutinee =
    match find_value_approximation_through_symbol acc env scrutinee with
    | Value_approximation.Value_int i -> Some i
    | _ -> None
  in
  let untag =
    Named.create_prim (Unary (Untag_immediate, scrutinee)) condition_dbg
  in
  let acc, arms =
    List.fold_left_map
      (fun acc (case, cont, dbg, trap_action, args) ->
        let trap_action = close_trap_action_opt trap_action in
        let acc, args = find_simples acc env args in
        let args_approx = List.map (find_value_approximation env) args in
        let action acc =
          Apply_cont_with_acc.create acc ?trap_action ~args_approx cont ~args
            ~dbg
        in
        acc, (Targetint_31_63.of_int case, action))
      acc sw.consts
  in
  match arms, sw.failaction with
  | ( [(case, action)],
      Some (default_action, dbg, default_trap_action, default_args) )
    when sw.numconsts >= 3 ->
    (* Avoid enormous switches, where every arm goes to the same place except
       one, that arise from single-arm [Lambda] switches with a default case.
       (Seen in code generated by ppx_compare for variants, which exhibited
       quadratic size blowup.) *)
    let compare =
      Named.create_prim
        (Binary
           ( Int_comp (Naked_immediate, Yielding_bool Eq),
             Simple.var untagged_scrutinee,
             Simple.const (Reg_width_const.naked_immediate case) ))
        condition_dbg
    in
    let comparison_result = Variable.create "eq" in
    let comparison_result' = VB.create comparison_result Name_mode.normal in
    let acc, default_action =
      let acc, args = find_simples acc env default_args in
      let trap_action = close_trap_action_opt default_trap_action in
      Apply_cont_with_acc.create acc ?trap_action default_action ~args ~dbg
    in
    let acc, switch =
      let scrutinee = Simple.var comparison_result in
      let acc, action = action acc in
      Expr_with_acc.create_switch acc
        (Switch.if_then_else ~condition_dbg ~scrutinee ~if_true:action
           ~if_false:default_action)
    in
    let acc, body =
      Let_with_acc.create acc
        (Bound_pattern.singleton comparison_result')
        compare ~body:switch
    in
    Let_with_acc.create acc
      (Bound_pattern.singleton untagged_scrutinee')
      untag ~body
  | _, _ ->
    let acc, arms =
      match sw.failaction with
      | None -> acc, Targetint_31_63.Map.of_list arms
      | Some (default, dbg, trap_action, args) ->
        Numeric_types.Int.Set.fold
          (fun case (acc, cases) ->
            let case = Targetint_31_63.of_int case in
            if Targetint_31_63.Map.mem case cases
            then acc, cases
            else
              let acc, args = find_simples acc env args in
              let trap_action = close_trap_action_opt trap_action in
              let default acc =
                Apply_cont_with_acc.create acc ?trap_action default ~args ~dbg
              in
              acc, Targetint_31_63.Map.add case default cases)
          (Numeric_types.Int.zero_to_n (sw.numconsts - 1))
          (acc, Targetint_31_63.Map.of_list arms)
    in
    if Targetint_31_63.Map.is_empty arms
    then Expr_with_acc.create_invalid acc Zero_switch_arms
    else
      let scrutinee = Simple.var untagged_scrutinee in
      let acc, body =
        match Targetint_31_63.Map.get_singleton arms with
        | Some (_discriminant, action) ->
          let acc, action = action acc in
          Expr_with_acc.create_apply_cont acc action
        | None -> (
          match known_const_scrutinee with
          | None ->
            let acc, arms =
              Targetint_31_63.Map.fold
                (fun case action (acc, arms) ->
                  let acc, arm = action acc in
                  acc, Targetint_31_63.Map.add case arm arms)
                arms
                (acc, Targetint_31_63.Map.empty)
            in
            Expr_with_acc.create_switch acc
              (Switch.create ~condition_dbg ~scrutinee ~arms)
          | Some case -> (
            match Targetint_31_63.Map.find case arms acc with
            | acc, action -> Expr_with_acc.create_apply_cont acc action
            | exception Not_found ->
              Expr_with_acc.create_invalid acc Zero_switch_arms))
      in
      Let_with_acc.create acc
        (Bound_pattern.singleton untagged_scrutinee')
        untag ~body

let variables_for_unboxing boxed_variable_name (k : Function_decl.unboxing_kind)
    =
  match k with
  | Fields_of_block_with_tag_zero kinds ->
    List.mapi
      (fun i kind ->
        ( Variable.create (boxed_variable_name ^ "_field_" ^ Int.to_string i),
          kind ))
      kinds
  | Unboxed_number bn ->
    [ ( Variable.create (boxed_variable_name ^ "_unboxed"),
        Flambda_kind.With_subkind.naked_of_boxable_number bn ) ]
  | Unboxed_float_record num_fields ->
    List.init num_fields (fun i ->
        ( Variable.create
            (boxed_variable_name ^ "_floatfield_" ^ Int.to_string i),
          Flambda_kind.With_subkind.naked_float ))

let unboxing_primitive (k : Function_decl.unboxing_kind) boxed_variable i =
  match k with
  | Fields_of_block_with_tag_zero kinds ->
    let block_access_kind : P.Block_access_kind.t =
      Values
        { tag = Known Tag.Scannable.zero;
          size = Known (Targetint_31_63.of_int (List.length kinds));
          field_kind = Any_value
        }
    in
    Flambda_primitive.Binary
      ( Block_load (block_access_kind, Immutable),
        Simple.var boxed_variable,
        Simple.const_int i )
  | Unboxed_number bn ->
    Flambda_primitive.Unary (Unbox_number bn, Simple.var boxed_variable)
  | Unboxed_float_record num_fields ->
    let block_access_kind : P.Block_access_kind.t =
      Naked_floats { size = Known (Targetint_31_63.of_int num_fields) }
    in
    Flambda_primitive.Binary
      ( Block_load (block_access_kind, Immutable),
        Simple.var boxed_variable,
        Simple.const_int i )

let boxing_primitive (k : Function_decl.unboxing_kind) alloc_mode
    unboxed_variables : Flambda_primitive.t =
  match k with
  | Fields_of_block_with_tag_zero kinds ->
    Flambda_primitive.Variadic
      ( Make_block (Values (Tag.Scannable.zero, kinds), Immutable, alloc_mode),
        Simple.vars unboxed_variables )
  | Unboxed_number bn ->
    let unboxed_variable =
      match unboxed_variables with
      | [var] -> var
      | [] | _ :: _ :: _ ->
        Misc.fatal_error
          "boxing_primitive: Unboxed_number should correspond to a single \
           variable"
    in
    Flambda_primitive.Unary
      (Box_number (bn, alloc_mode), Simple.var unboxed_variable)
  | Unboxed_float_record _ ->
    Flambda_primitive.Variadic
      ( Make_block (Naked_floats, Immutable, alloc_mode),
        Simple.vars unboxed_variables )

let compute_body_of_unboxed_function acc my_region my_closure
    ~unarized_params:params params_arity ~unarized_param_modes:param_modes
    function_slot compute_body return return_continuation unboxed_params
    unboxed_return unboxed_function_slot =
  let rec box_params params params_arity param_modes params_unboxing body =
    match params, params_arity, param_modes, params_unboxing with
    | [], [], [], [] -> [], [], [], body
    | ( param :: params,
        param_arity :: params_arity,
        param_mode :: param_modes,
        param_unboxing :: params_unboxing ) -> (
      let main_code_params, main_code_params_arity, main_code_param_modes, body
          =
        box_params params params_arity param_modes params_unboxing body
      in
      match (param_unboxing : Function_decl.unboxing_kind option) with
      | None ->
        ( param :: main_code_params,
          param_arity :: main_code_params_arity,
          param_mode :: main_code_param_modes,
          body )
      | Some k ->
        let boxed_variable_name = Variable.name (Bound_parameter.var param) in
        let vars_with_kinds = variables_for_unboxing boxed_variable_name k in
        let body acc =
          let acc, body = body acc in
          let alloc_mode =
            Alloc_mode.For_allocations.from_lambda ~current_region:my_region
              (Alloc_mode.For_types.to_lambda param_mode)
          in
          Let_with_acc.create acc
            (Bound_pattern.singleton
               (Bound_var.create (Bound_parameter.var param) Name_mode.normal))
            (Named.create_prim
               (boxing_primitive k alloc_mode (List.map fst vars_with_kinds))
               Debuginfo.none)
            ~body
        in
        ( List.map
            (fun (var, kind) -> Bound_parameter.create var kind)
            vars_with_kinds
          @ main_code_params,
          List.map snd vars_with_kinds @ main_code_params_arity,
          (* CR ncourant: is this correct in the presence of records with global
             fields? *)
          List.map (fun _ -> param_mode) vars_with_kinds @ main_code_param_modes,
          body ))
    | ([] | _ :: _), _, _, _ ->
      Misc.fatal_errorf
        "Parameters and unboxed parameters do not have the same length@."
  in
  let main_code_params, main_code_params_arity, main_code_param_modes, body =
    box_params
      (Bound_parameters.to_list params)
      (Flambda_arity.unarize params_arity)
      param_modes unboxed_params compute_body
  in
  (* This function is always fully applied, so use a single non-unarized
     parameter to avoid useless currying functions being generated. *)
  let main_code_params_arity =
    [ Flambda_arity.Component_for_creation.Unboxed_product
        (List.map
           (fun kind -> Flambda_arity.Component_for_creation.Singleton kind)
           main_code_params_arity) ]
  in
  let acc, unboxed_body, result_arity_main_code, unboxed_return_continuation =
    match unboxed_return with
    | None ->
      let acc, body = body acc in
      acc, body, return, return_continuation
    | Some k ->
      let vars_with_kinds = variables_for_unboxing "result" k in
      let unboxed_return_continuation =
        Continuation.create ~sort:Return ~name:"unboxed_return" ()
      in
      let boxed_variable = Variable.create "boxed_result" in
      let return =
        match Flambda_arity.unarized_components return with
        | [return] -> return
        | [] | _ :: _ :: _ ->
          Misc.fatal_error
            "Expected a single return for the boxed code of function with \
             unboxed return@."
      in
      let handler_params =
        Bound_parameters.create [Bound_parameter.create boxed_variable return]
      in
      let handler acc =
        let acc, apply_cont =
          Apply_cont_with_acc.create acc unboxed_return_continuation
            ~args:
              (List.map (fun (var, _kind) -> Simple.var var) vars_with_kinds)
            ~dbg:Debuginfo.none
        in
        let acc, apply_cont = Expr_with_acc.create_apply_cont acc apply_cont in
        let (acc, expr), _ =
          List.fold_left
            (fun ((acc, expr), i) (var, _kind) ->
              ( Let_with_acc.create acc
                  (Bound_pattern.singleton
                     (Bound_var.create var Name_mode.normal))
                  (Named.create_prim
                     (unboxing_primitive k boxed_variable i)
                     Debuginfo.none)
                  ~body:expr,
                Targetint_31_63.(add one i) ))
            ((acc, apply_cont), Targetint_31_63.zero)
            vars_with_kinds
        in
        acc, expr
      in
      let acc, unboxed_body =
        Let_cont_with_acc.build_non_recursive acc return_continuation
          ~handler_params ~handler ~body ~is_exn_handler:false ~is_cold:false
      in
      ( acc,
        unboxed_body,
        Flambda_arity.create_singletons
          (List.map (fun (_, kind) -> kind) vars_with_kinds),
        unboxed_return_continuation )
  in
  let my_unboxed_closure = Variable.create "my_unboxed_closure" in
  let acc, unboxed_body =
    Let_with_acc.create acc
      (Bound_pattern.singleton (Bound_var.create my_closure Name_mode.normal))
      (Named.create_prim
         (Flambda_primitive.Unary
            ( Project_function_slot
                { move_from = unboxed_function_slot; move_to = function_slot },
              Simple.var my_unboxed_closure ))
         Debuginfo.none)
      ~body:unboxed_body
  in
  ( acc,
    unboxed_body,
    Bound_parameters.create main_code_params,
    Flambda_arity.create main_code_params_arity,
    main_code_param_modes,
    false,
    (* first_complex_local_param = 0, but function should never be partially
       applied anyway *)
    0,
    result_arity_main_code,
    unboxed_return_continuation,
    my_unboxed_closure )

let make_unboxed_function_wrapper acc function_slot ~unarized_params:params
    params_arity ~unarized_param_modes:param_modes return result_arity_main_code
    code_id main_code_id decl loc external_env recursive cost_metrics dbg
    is_tupled inlining_decision absolute_history relative_history main_code
    by_function_slot function_code_ids unboxed_function_slot unboxed_params
    unboxed_return =
  (* The outside caller gave us the function slot and code ID meant for the
     boxed function, which will be a wrapper. So in this branch everything
     starting with 'main_' refers to the version with unboxed return/params. *)
  let main_function_slot = unboxed_function_slot in
  let main_name = Function_slot.name unboxed_function_slot in
  let main_closure = Variable.create main_name in
  let return_continuation = Continuation.create () in
  let exn_continuation = Continuation.create () in
  let my_closure = Variable.create "my_closure" in
  let my_region = Variable.create "my_region" in
  let my_depth = Variable.create "my_depth" in
  let rec unbox_params params params_unboxing =
    match params, params_unboxing with
    | [], [] -> [], [], fun body free_names_of_body -> body, free_names_of_body
    | [], _ :: _ | _ :: _, [] ->
      Misc.fatal_error "params and params_unboxing do not have the same length"
    | param :: params, param_unboxing :: params_unboxing -> (
      let args, args_arity, body_wrapper =
        unbox_params params params_unboxing
      in
      match param_unboxing with
      | None ->
        ( Bound_parameter.simple param :: args,
          Bound_parameter.kind param :: args_arity,
          body_wrapper )
      | Some k ->
        let boxed_variable_name = Variable.name (Bound_parameter.var param) in
        let vars_with_kinds = variables_for_unboxing boxed_variable_name k in
        let new_wrapper body free_names_of_body =
          let body, free_names_of_body = body_wrapper body free_names_of_body in
          let body, free_names_of_body, _ =
            List.fold_left
              (fun (body, free_names_of_body, i) (var, _kind) ->
                let named =
                  Named.create_prim
                    (unboxing_primitive k (Bound_parameter.var param) i)
                    Debuginfo.none
                in
                ( Expr.create_let
                    (Let_expr.create
                       (Bound_pattern.singleton
                          (Bound_var.create var Name_mode.normal))
                       named ~body
                       ~free_names_of_body:(Known free_names_of_body)),
                  Name_occurrences.union (Named.free_names named)
                    (Name_occurrences.remove_var free_names_of_body ~var),
                  Targetint_31_63.(add one i) ))
              (body, free_names_of_body, Targetint_31_63.zero)
              vars_with_kinds
          in
          body, free_names_of_body
        in
        ( List.map (fun (var, _kind) -> Simple.var var) vars_with_kinds @ args,
          List.map (fun (_var, kind) -> kind) vars_with_kinds @ args_arity,
          new_wrapper ))
  in
  let args, args_arity, body_wrapper =
    unbox_params (Bound_parameters.to_list params) unboxed_params
  in
  let args_arity =
    Flambda_arity.create
      [ Flambda_arity.Component_for_creation.Unboxed_product
          (List.map
             (fun kind -> Flambda_arity.Component_for_creation.Singleton kind)
             args_arity) ]
  in
  let make_body cont =
    let main_application =
      Apply_expr.create
        ~callee:(Some (Simple.var main_closure))
        ~continuation:(Return cont)
        (Exn_continuation.create ~exn_handler:exn_continuation ~extra_args:[])
        ~args ~args_arity ~return_arity:result_arity_main_code
        ~call_kind:
          (Call_kind.direct_function_call main_code_id
             (Alloc_mode.For_allocations.from_lambda
                (Function_decl.result_mode decl)
                ~current_region:my_region))
        Debuginfo.none ~inlined:Inlined_attribute.Default_inlined
        ~inlining_state:(Inlining_state.default ~round:0)
        ~probe:None ~position:Normal
        ~relative_history:(Env.relative_history_from_scoped ~loc external_env)
    in
    let projection =
      Named.create_prim
        (Flambda_primitive.Unary
           ( Project_function_slot
               { move_from = function_slot; move_to = main_function_slot },
             Simple.var my_closure ))
        Debuginfo.none
    in
    let body =
      Expr.create_let
        (Let_expr.create
           (Bound_pattern.singleton
              (Bound_var.create main_closure Name_mode.normal))
           projection
           ~body:(Expr.create_apply main_application)
           ~free_names_of_body:(Known (Apply_expr.free_names main_application)))
    in
    let free_names_of_body =
      Name_occurrences.union
        (Named.free_names projection)
        (Name_occurrences.remove_var
           (Apply_expr.free_names main_application)
           ~var:main_closure)
    in
    body_wrapper body free_names_of_body
  in
  let make_return_wrapper box_result =
    let cont = Continuation.create () in
    let body, free_names_of_body = make_body cont in
    let handler, free_names_of_handler =
      let unboxed_returns =
        Bound_parameters.create
          (List.map
             (fun kind ->
               let var = Variable.create "unboxed_return" in
               Bound_parameter.create var kind)
             (Flambda_arity.unarized_components result_arity_main_code))
      in
      let handler, free_names_of_handler =
        let boxed_return = Variable.create "boxed_return" in
        let return_apply_cont =
          Apply_cont.create return_continuation
            ~args:[Simple.var boxed_return]
            ~dbg:Debuginfo.none
        in
        let box_result_named =
          Named.create_prim
            (box_result (Bound_parameters.vars unboxed_returns))
            Debuginfo.none
        in
        ( Expr.create_let
            (Let_expr.create
               (Bound_pattern.singleton
                  (Bound_var.create boxed_return Name_mode.normal))
               box_result_named
               ~body:(Expr.create_apply_cont return_apply_cont)
               ~free_names_of_body:
                 (Known (Apply_cont.free_names return_apply_cont))),
          Name_occurrences.union
            (Named.free_names box_result_named)
            (Name_occurrences.remove_var
               (Apply_cont.free_names return_apply_cont)
               ~var:boxed_return) )
      in
      ( Continuation_handler.create unboxed_returns ~handler
          ~free_names_of_handler:(Known free_names_of_handler)
          ~is_exn_handler:false ~is_cold:false,
        List.fold_left
          (fun free_names param ->
            Name_occurrences.remove_var free_names
              ~var:(Bound_parameter.var param))
          free_names_of_handler
          (Bound_parameters.to_list unboxed_returns) )
    in
    ( Let_cont_expr.create_non_recursive cont handler ~body
        ~free_names_of_body:(Known free_names_of_body),
      Name_occurrences.union free_names_of_handler
        (Name_occurrences.remove_continuation free_names_of_body
           ~continuation:cont) )
  in
  let alloc_mode =
    Alloc_mode.For_allocations.from_lambda
      (Function_decl.result_mode decl)
      ~current_region:my_region
  in
  let body, free_names_of_body =
    match unboxed_return with
    | None -> make_body return_continuation
    | Some k -> make_return_wrapper (boxing_primitive k alloc_mode)
  in
  let wrapper_params_and_body =
    Function_params_and_body.create ~return_continuation ~exn_continuation
      params ~body ~free_names_of_body:(Known free_names_of_body) ~my_closure
      ~my_region ~my_depth
  in
  let free_names_of_params_and_body =
    Name_occurrences.remove_continuation ~continuation:return_continuation
      (Name_occurrences.remove_continuation ~continuation:exn_continuation
         (Name_occurrences.remove_var ~var:my_closure
            (Name_occurrences.remove_var ~var:my_region
               (Name_occurrences.remove_var ~var:my_depth
                  (List.fold_left
                     (fun free_names param ->
                       Name_occurrences.remove_var free_names
                         ~var:(Bound_parameter.var param))
                     free_names_of_body
                     (Bound_parameters.to_list params))))))
  in
  let wrapper_code =
    Code.create code_id ~params_and_body:wrapper_params_and_body
      ~free_names_of_params_and_body ~params_arity ~param_modes
      ~first_complex_local_param:(Function_decl.first_complex_local_param decl)
      ~result_arity:return ~result_types:Unknown
      ~result_mode:(Function_decl.result_mode decl)
      ~contains_no_escaping_local_allocs:
        (match Function_decl.result_mode decl with
        | Alloc_heap -> true
        | Alloc_local -> true)
      ~stub:true ~inline:Inline_attribute.Default_inline
      ~poll_attribute:
        (Poll_attribute.from_lambda (Function_decl.poll_attribute decl))
      ~zero_alloc_attribute:
        (Zero_alloc_attribute.from_lambda
           (Function_decl.zero_alloc_attribute decl))
      ~is_a_functor:(Function_decl.is_a_functor decl)
      ~is_opaque:false ~recursive ~newer_version_of:None ~cost_metrics
      ~inlining_arguments:(Inlining_arguments.create ~round:0)
      ~dbg ~is_tupled ~is_my_closure_used:true ~inlining_decision
      ~absolute_history ~relative_history ~loopify:Never_loopify
  in
  let main_approx =
    let code = Code_or_metadata.create main_code in
    let meta = Code_or_metadata.remember_only_metadata code in
    if Flambda_features.classic_mode ()
    then (
      Inlining_report.record_decision_at_function_definition ~absolute_history
        ~code_metadata:(Code_or_metadata.code_metadata meta)
        ~pass:After_closure_conversion
        ~are_rebuilding_terms:(Are_rebuilding_terms.of_bool true)
        inlining_decision;
      if Function_decl_inlining_decision_type.must_be_inlined inlining_decision
      then code
      else meta)
    else meta
  in
  (* The wrapper doesn't contain any set of closures *)
  let slot_offsets = Slot_offsets.empty in
  ( wrapper_code,
    Function_slot.Map.add main_function_slot main_approx by_function_slot,
    (main_function_slot, main_code_id) :: function_code_ids,
    Acc.add_code ~code_id:main_code_id ~code:main_code ~slot_offsets acc )

let close_one_function acc ~code_id ~external_env ~by_function_slot
    ~function_code_ids decl ~has_lifted_closure ~value_slots_from_idents
    ~function_slots_from_idents ~approx_map function_declarations =
  let acc = Acc.with_free_names Name_occurrences.empty acc in
  let body = Function_decl.body decl in
  let loc = Function_decl.loc decl in
  let dbg = Debuginfo.from_location loc in
  let unarized_params = Function_decl.params decl in
  let params_arity = Function_decl.params_arity decl in
  let unarized_param_modes =
    List.map
      (fun (p : Function_decl.param) -> Alloc_mode.For_types.from_lambda p.mode)
      unarized_params
  in
  let return = Function_decl.return decl in
  let calling_convention = Function_decl.calling_convention decl in
  let return_continuation = Function_decl.return_continuation decl in
  let acc, exn_continuation =
    close_exn_continuation acc external_env
      (Function_decl.exn_continuation decl)
  in
  assert (
    match Exn_continuation.extra_args exn_continuation with
    | [] -> true
    | _ :: _ -> false);
  let my_closure = Variable.create "my_closure" in
  let recursive = Function_decl.recursive decl in
  (* Mark function available for loopify only if it is a single recursive
     function *)
  let is_single_recursive_function =
    match recursive, Function_decls.to_list function_declarations with
    | Recursive, [_] -> true
    | Recursive, ([] | _ :: _ :: _) -> false
    | Non_recursive, _ -> false
  in
  let acc =
    Acc.push_closure_info acc ~return_continuation ~exn_continuation ~my_closure
      ~is_purely_tailrec:is_single_recursive_function ~code_id
  in
  let my_region = Function_decl.my_region decl in
  let function_slot = Function_decl.function_slot decl in
  let my_depth = Variable.create "my_depth" in
  let next_depth = Variable.create "next_depth" in
  let our_let_rec_ident = Function_decl.let_rec_ident decl in
  let is_curried =
    match Function_decl.kind decl with Curried _ -> true | Tupled -> false
  in
  (* The free variables are:

     - The parameters: direct substitution by [Variable]s

     - The function being defined: accessible through [my_closure]

     - Other functions in the set being defined: accessible from [my_closure]
     then a [Project_function_slot]

     - Other free variables: accessible using [Project_value_slot] from
     [my_closure].

     Note that free variables corresponding to predefined exception identifiers
     have been filtered out by [close_functions], above. *)
  let (value_slots_to_bind : Value_slot.t Variable.Map.t), vars_for_idents =
    Ident.Map.fold
      (fun id value_slot (value_slots_to_bind, vars_for_idents) ->
        let var = Variable.create_with_same_name_as_ident id in
        ( Variable.Map.add var value_slot value_slots_to_bind,
          Ident.Map.add id var vars_for_idents ))
      value_slots_from_idents
      (Variable.Map.empty, Ident.Map.empty)
  in
  let coerce_to_deeper =
    Coercion.change_depth
      ~from:(Rec_info_expr.var my_depth)
      ~to_:(Rec_info_expr.var next_depth)
  in
  if has_lifted_closure && not (Variable.Map.is_empty value_slots_to_bind)
  then
    Misc.fatal_errorf
      "Variables found in closure when trying to lift %a in \
       [Closure_conversion]."
      Ident.print our_let_rec_ident;
  let closure_env = Env.clear_local_bindings external_env in
  (* Add the variables for function projections *)
  let closure_vars_to_bind, closure_env =
    if has_lifted_closure
    then (* No projection needed *)
      Variable.Map.empty, closure_env
    else
      List.fold_left
        (fun (to_bind, env) function_decl ->
          let let_rec_ident = Function_decl.let_rec_ident function_decl in
          let to_bind, var, function_slot =
            if Ident.same our_let_rec_ident let_rec_ident && is_curried
            then
              (* When the function being compiled is tupled, my_closure points
                 to the curried version but let_rec_ident is called with tuple
                 arguments, so the correct closure to bind is the one in the
                 function_slots_from_idents map. *)
              to_bind, my_closure, Function_decl.function_slot decl
              (* my_closure is already bound *)
            else
              let variable =
                Variable.create_with_same_name_as_ident let_rec_ident
              in
              let function_slot =
                Ident.Map.find let_rec_ident function_slots_from_idents
              in
              ( Variable.Map.add variable function_slot to_bind,
                variable,
                function_slot )
          in
          let simple = Simple.with_coercion (Simple.var var) coerce_to_deeper in
          let approx = Function_slot.Map.find function_slot approx_map in
          let env =
            Env.add_simple_to_substitute env let_rec_ident simple
              K.With_subkind.any_value
          in
          let env = Env.add_var_approximation env var approx in
          to_bind, env)
        (Variable.Map.empty, closure_env)
        (Function_decls.to_list function_declarations)
  in
  let closure_env =
    Ident.Map.fold
      (fun id var env ->
        let simple, kind = find_simple_from_id_with_kind external_env id in
        Env.add_var_approximation
          (Env.add_var env id var kind)
          var
          (find_value_approximation_through_symbol acc env simple))
      vars_for_idents closure_env
  in
  let closure_env =
    List.fold_right
      (fun (p : Function_decl.param) env ->
        let env, _var = Env.add_var_like env p.name User_visible p.kind in
        env)
      unarized_params closure_env
  in
  let closure_env, my_region =
    Env.add_var_like closure_env my_region Not_user_visible
      K.With_subkind.region
  in
  let closure_env = Env.with_depth closure_env my_depth in
  let closure_env, absolute_history, relative_history =
    let tracker = Env.inlining_history_tracker closure_env in
    let absolute, relative =
      Inlining_history.Tracker.fundecl_of_scoped_location
        ~name:(Function_slot.name function_slot)
        ~path_to_root:(Env.path_to_root closure_env)
        loc tracker
    in
    ( Env.use_inlining_history_tracker closure_env
        (Inlining_history.Tracker.inside_function absolute),
      absolute,
      relative )
  in
  (* CR-someday pchambart: eta-expansion wrappers for primitives are not marked
     as stubs but certainly should be. *)
  let stub = Function_decl.stub decl in
  let unarized_params =
    List.map
      (fun (p : Function_decl.param) ->
        let var = fst (Env.find_var closure_env p.name) in
        BP.create var p.kind)
      unarized_params
    |> Bound_parameters.create
  in
  let acc = Acc.with_seen_a_function acc false in
  let compute_body acc =
    let acc, body =
      (* XXX seems like this needs to know what [my_region] is *)
      try body acc closure_env
      with Misc.Fatal_error ->
        let bt = Printexc.get_raw_backtrace () in
        Format.eprintf
          "\n\
           %tContext is:%t closure converting function@ with \
           [our_let_rec_ident] %a (function slot %a)\n\n"
          (* @ \ *)
          (* and body:@ %a *)
          Flambda_colours.error Flambda_colours.pop Ident.print
          our_let_rec_ident Function_slot.print function_slot;
        (* print body *)
        Printexc.raise_with_backtrace Misc.Fatal_error bt
    in
    let my_closure' = Simple.var my_closure in
    let acc, body =
      (* CR mshinwell: These Project_function_slot operations should maybe be
         inserted at the point of use rather than at the top of the function. We
         should also check the behaviour of the backend w.r.t. CSE of
         projections from closures. *)
      Variable.Map.fold
        (fun var move_to (acc, body) ->
          let move : Flambda_primitive.unary_primitive =
            Project_function_slot { move_from = function_slot; move_to }
          in
          let var = VB.create var Name_mode.normal in
          let named =
            Named.create_prim (Unary (move, my_closure')) Debuginfo.none
          in
          Let_with_acc.create acc (Bound_pattern.singleton var) named ~body)
        closure_vars_to_bind (acc, body)
    in
    let acc, body =
      Variable.Map.fold
        (fun var value_slot (acc, body) ->
          let var = VB.create var Name_mode.normal in
          let named =
            Named.create_prim
              (Unary
                 ( Project_value_slot
                     { project_from = function_slot; value_slot },
                   my_closure' ))
              Debuginfo.none
          in
          Let_with_acc.create acc (Bound_pattern.singleton var) named ~body)
        value_slots_to_bind (acc, body)
    in
    let next_depth_expr = Rec_info_expr.succ (Rec_info_expr.var my_depth) in
    let bound =
      Bound_pattern.singleton (Bound_var.create next_depth Name_mode.normal)
    in
    Let_with_acc.create acc bound (Named.create_rec_info next_depth_expr) ~body
  in
  let is_tupled =
    match Function_decl.kind decl with Curried _ -> false | Tupled -> true
  in
  let ( acc,
        body,
        main_code_unarized_params,
        main_code_params_arity,
        main_code_unarized_param_modes,
        main_code_is_tupled,
        first_complex_local_param_main_code,
        result_arity_main_code,
        return_continuation,
        my_closure ) =
    match calling_convention with
    | Normal_calling_convention ->
      let acc, body = compute_body acc in
      ( acc,
        body,
        unarized_params,
        params_arity,
        unarized_param_modes,
        is_tupled,
        Function_decl.first_complex_local_param decl,
        return,
        return_continuation,
        my_closure )
    | Unboxed_calling_convention
        (unboxed_params, unboxed_return, unboxed_function_slot) ->
      compute_body_of_unboxed_function acc my_region my_closure ~unarized_params
        params_arity ~unarized_param_modes function_slot compute_body return
        return_continuation unboxed_params unboxed_return unboxed_function_slot
  in
  let contains_subfunctions = Acc.seen_a_function acc in
  let cost_metrics = Acc.cost_metrics acc in
  let inline : Inline_attribute.t =
    (* We make a decision based on [fallback_inlining_heuristic] here to try to
       mimic Closure's behaviour as closely as possible, particularly when there
       are functions involving constant closures, which are not lifted during
       Closure (but will prevent inlining) but will likely have been lifted by
       our other check in [Inlining_cost] (thus preventing us seeing they were
       originally there). Note that while Closure never marks as inlinable
       functions in a set a recursive definitions with more than one function,
       we do not try to reproduce this particular property and can mark as
       inlinable such functions. *)
    if contains_subfunctions
       && Flambda_features.Expert.fallback_inlining_heuristic ()
    then Never_inline
    else Inline_attribute.from_lambda (Function_decl.inline decl)
  in
  let free_names_of_body = Acc.free_names acc in
  let params_and_body =
    Function_params_and_body.create ~return_continuation
      ~exn_continuation:(Exn_continuation.exn_handler exn_continuation)
      main_code_unarized_params ~body ~my_closure ~my_region ~my_depth
      ~free_names_of_body:(Known free_names_of_body)
  in
  let result_mode = Function_decl.result_mode decl in
  if Name_occurrences.mem_var free_names_of_body my_region
     && Lambda.is_heap_mode result_mode
  then
    Misc.fatal_errorf
      "Unexpected free my_region in code (%a) with heap result mode:\n%a"
      Code_id.print code_id Function_params_and_body.print params_and_body;
  let acc =
    List.fold_left
      (fun acc param -> Acc.remove_var_from_free_names (BP.var param) acc)
      acc
      (Bound_parameters.to_list main_code_unarized_params)
    |> Acc.remove_var_from_free_names my_closure
    |> Acc.remove_var_from_free_names my_region
    |> Acc.remove_var_from_free_names my_depth
    |> Acc.remove_continuation_from_free_names return_continuation
    |> Acc.remove_continuation_from_free_names
         (Exn_continuation.exn_handler exn_continuation)
  in
  let closure_info, acc = Acc.pop_closure_info acc in
  let is_tupled =
    match Function_decl.kind decl with Curried _ -> false | Tupled -> true
  in
  let inlining_decision =
    if Flambda_features.classic_mode ()
    then Inlining.definition_inlining_decision inline cost_metrics
    else if stub
    then Function_decl_inlining_decision_type.Stub
    else Function_decl_inlining_decision_type.Not_yet_decided
  in
  let loopify : Loopify_attribute.t =
    match Function_decl.loop decl with
    | Always_loop -> Always_loopify
    | Never_loop -> Never_loopify
    | Default_loop ->
      if closure_info.is_purely_tailrec
      then Default_loopify_and_tailrec
      else Default_loopify_and_not_tailrec
  in
  let main_code_id =
    match calling_convention with
    | Normal_calling_convention -> code_id
    | Unboxed_calling_convention _ -> Code_id.rename code_id
  in
  let main_code =
    Code.create main_code_id ~params_and_body
      ~free_names_of_params_and_body:(Acc.free_names acc)
      ~params_arity:main_code_params_arity
      ~param_modes:main_code_unarized_param_modes
      ~first_complex_local_param:first_complex_local_param_main_code
      ~result_arity:result_arity_main_code ~result_types:Unknown ~result_mode
      ~contains_no_escaping_local_allocs:
        (Function_decl.contains_no_escaping_local_allocs decl)
      ~stub ~inline
      ~poll_attribute:
        (Poll_attribute.from_lambda (Function_decl.poll_attribute decl))
      ~zero_alloc_attribute:
        (Zero_alloc_attribute.from_lambda
           (Function_decl.zero_alloc_attribute decl))
      ~is_a_functor:(Function_decl.is_a_functor decl)
      ~is_opaque:(Function_decl.is_opaque decl)
      ~recursive ~newer_version_of:None ~cost_metrics
      ~inlining_arguments:(Inlining_arguments.create ~round:0)
      ~dbg ~is_tupled:main_code_is_tupled
      ~is_my_closure_used:
        (Function_params_and_body.is_my_closure_used params_and_body)
      ~inlining_decision ~absolute_history ~relative_history ~loopify
  in
  let function_code_ids = (function_slot, code_id) :: function_code_ids in
  let code, by_function_slot, function_code_ids, acc =
    match calling_convention with
    | Normal_calling_convention ->
      main_code, by_function_slot, function_code_ids, acc
    | Unboxed_calling_convention
        (unboxed_params, unboxed_return, unboxed_function_slot) ->
      make_unboxed_function_wrapper acc function_slot ~unarized_params
        params_arity ~unarized_param_modes return result_arity_main_code code_id
        main_code_id decl loc external_env recursive cost_metrics dbg is_tupled
        inlining_decision absolute_history relative_history main_code
        by_function_slot function_code_ids unboxed_function_slot unboxed_params
        unboxed_return
  in
  let approx =
    let code = Code_or_metadata.create code in
    let meta = Code_or_metadata.remember_only_metadata code in
    if Flambda_features.classic_mode ()
    then (
      Inlining_report.record_decision_at_function_definition ~absolute_history
        ~code_metadata:(Code_or_metadata.code_metadata meta)
        ~pass:After_closure_conversion
        ~are_rebuilding_terms:(Are_rebuilding_terms.of_bool true)
        inlining_decision;
      if Function_decl_inlining_decision_type.must_be_inlined inlining_decision
      then code
      else meta)
    else meta
  in
  let acc = Acc.add_code ~code_id ~code acc in
  let acc = Acc.with_seen_a_function acc true in
  ( acc,
    ( Function_slot.Map.add function_slot approx by_function_slot,
      function_code_ids ) )

let close_functions acc external_env ~current_region function_declarations =
  let compilation_unit = Compilation_unit.get_current_exn () in
  let value_slots_from_idents =
    Ident.Set.fold
      (fun id map ->
        (* Filter out predefined exception identifiers and simple substitutions.
           The former will be turned into symbols, and the latter substituted
           when we closure-convert the body *)
        let has_non_var_subst, subst_var, kind =
          match Env.find_simple_to_substitute_exn external_env id with
          | exception Not_found ->
            let _, kind = find_simple_from_id_with_kind external_env id in
            false, None, kind
          | simple, kind ->
            Simple.pattern_match simple
              ~const:(fun _ -> true, None, kind)
              ~name:(fun name ~coercion:_ ->
                Name.pattern_match name
                  ~var:(fun var -> false, Some var, kind)
                  ~symbol:(fun _ -> true, None, kind))
        in
        if has_non_var_subst || Ident.is_predef id
        then map
        else
          let name =
            match subst_var with
            | None -> Ident.name id
            | Some var -> Variable.name var
          in
          Ident.Map.add id (Value_slot.create compilation_unit ~name kind) map)
      (Function_decls.all_free_idents function_declarations)
      Ident.Map.empty
  in
  let can_be_lifted =
    Ident.Map.is_empty value_slots_from_idents
    && Flambda_features.classic_mode ()
  in
  let func_decl_list = Function_decls.to_list function_declarations in
  let function_slots_from_idents =
    List.fold_left
      (fun map decl ->
        let id = Function_decl.let_rec_ident decl in
        let function_slot = Function_decl.function_slot decl in
        Ident.Map.add id function_slot map)
      Ident.Map.empty func_decl_list
  in
  let function_code_ids =
    List.fold_left
      (fun map decl ->
        let function_slot = Function_decl.function_slot decl in
        let code_id =
          Code_id.create
            ~name:(Function_slot.to_string function_slot)
            compilation_unit
        in
        Function_slot.Map.add function_slot code_id map)
      Function_slot.Map.empty func_decl_list
  in
  let approx_map =
    List.fold_left
      (fun approx_map decl ->
        (* The only fields of metadata which are used for this pass are
           params_arity, param_modes, is_tupled, first_complex_local_param,
           contains_no_escaping_local_allocs, result_mode, and result_arity. We
           try to populate the different fields as much as possible, but put
           dummy values when they are not yet computed or simply too expensive
           to compute for the other fields. *)
        let function_slot = Function_decl.function_slot decl in
        let code_id = Function_slot.Map.find function_slot function_code_ids in
        let params = Function_decl.params decl in
        let params_arity = Function_decl.params_arity decl in
        let param_modes =
          List.map
            (fun (p : Function_decl.param) ->
              Alloc_mode.For_types.from_lambda p.mode)
            params
        in
        let result_arity = Function_decl.return decl in
        let poll_attribute =
          Poll_attribute.from_lambda (Function_decl.poll_attribute decl)
        in
        let zero_alloc_attribute =
          Zero_alloc_attribute.from_lambda
            (Function_decl.zero_alloc_attribute decl)
        in
        let cost_metrics = Cost_metrics.zero in
        let dbg = Debuginfo.from_location (Function_decl.loc decl) in
        let is_tupled =
          match Function_decl.kind decl with
          | Curried _ -> false
          | Tupled -> true
        in
        let metadata =
          Code_metadata.create code_id ~params_arity
            ~first_complex_local_param:
              (Function_decl.first_complex_local_param decl)
            ~param_modes ~result_arity ~result_types:Unknown
            ~result_mode:(Function_decl.result_mode decl)
            ~contains_no_escaping_local_allocs:
              (Function_decl.contains_no_escaping_local_allocs decl)
            ~stub:(Function_decl.stub decl) ~inline:Never_inline
            ~zero_alloc_attribute ~poll_attribute
            ~is_a_functor:(Function_decl.is_a_functor decl)
            ~is_opaque:(Function_decl.is_opaque decl)
            ~recursive:(Function_decl.recursive decl)
            ~newer_version_of:None ~cost_metrics
            ~inlining_arguments:(Inlining_arguments.create ~round:0)
            ~dbg ~is_tupled ~is_my_closure_used:true
            ~inlining_decision:Recursive
            ~absolute_history:(Inlining_history.Absolute.empty compilation_unit)
            ~relative_history:Inlining_history.Relative.empty
            ~loopify:Never_loopify
        in
        let code = Code_or_metadata.create_metadata_only metadata in
        (* CR ncourant: do we need to add the unboxed function slot to the
           approx map? *)
        let all_function_slots =
          Ident.Map.data function_slots_from_idents |> Function_slot.Set.of_list
        in
        let all_value_slots =
          Ident.Map.data value_slots_from_idents |> Value_slot.Set.of_list
        in
        let approx =
          Value_approximation.Closure_approximation
            { code_id;
              function_slot;
              all_function_slots;
              all_value_slots;
              code;
              symbol = None
            }
        in
        Function_slot.Map.add function_slot approx approx_map)
      Function_slot.Map.empty func_decl_list
  in
  let acc, external_env, symbol_map =
    if can_be_lifted
    then
      Ident.Map.fold
        (fun ident function_slot (acc, env, symbol_map) ->
          let env, acc, symbol =
            declare_symbol_for_function_slot env acc ident function_slot
          in
          let approx =
            match Function_slot.Map.find function_slot approx_map with
            | Value_approximation.Closure_approximation
                { code_id;
                  function_slot;
                  all_function_slots;
                  all_value_slots;
                  code;
                  symbol = _
                } ->
              Value_approximation.Closure_approximation
                { code_id;
                  function_slot;
                  all_function_slots;
                  all_value_slots;
                  code;
                  symbol = Some symbol
                }
            | _ -> assert false
            (* see above *)
          in
          let acc = Acc.add_symbol_approximation acc symbol approx in
          acc, env, Function_slot.Map.add function_slot symbol symbol_map)
        function_slots_from_idents
        (acc, external_env, Function_slot.Map.empty)
    else acc, external_env, Function_slot.Map.empty
  in
  let acc, (approximations, function_code_ids_in_order) =
    List.fold_left
      (fun (acc, (by_function_slot, function_code_ids_in_order)) function_decl ->
        let code_id =
          Function_slot.Map.find
            (Function_decl.function_slot function_decl)
            function_code_ids
        in
        let _, _, acc, approxs_and_code_ids =
          Acc.measure_cost_metrics acc ~f:(fun acc ->
              close_one_function acc ~code_id ~external_env ~by_function_slot
                ~function_code_ids:function_code_ids_in_order function_decl
                ~has_lifted_closure:can_be_lifted ~value_slots_from_idents
                ~function_slots_from_idents ~approx_map function_declarations)
        in
        acc, approxs_and_code_ids)
      (acc, (Function_slot.Map.empty, []))
      func_decl_list
  in
  let acc = Acc.with_free_names Name_occurrences.empty acc in
  let funs =
    function_code_ids_in_order |> List.rev |> Function_slot.Lmap.of_list
    |> Function_slot.Lmap.map
         (fun code_id : Function_declarations.code_id_in_function_declaration ->
           Code_id code_id)
  in
  let function_decls = Function_declarations.create funs in
  let value_slots =
    Ident.Map.fold
      (fun id value_slot map ->
        let kind = Value_slot.kind value_slot in
        let external_simple, kind' =
          find_simple_from_id_with_kind external_env id
        in
        if not (K.With_subkind.equal kind kind')
        then
          Misc.fatal_errorf "Value slot kinds %a and %a don't match for slot %a"
            K.With_subkind.print kind K.With_subkind.print kind'
            Value_slot.print value_slot;
        (* We're sure [external_simple] is a variable since
           [value_slot_from_idents] has already filtered constants and symbols
           out. *)
        Value_slot.Map.add value_slot external_simple map)
      value_slots_from_idents Value_slot.Map.empty
  in
  let approximations =
    Function_slot.Map.mapi
      (fun function_slot code ->
        let code_id =
          Code_metadata.code_id (Code_or_metadata.code_metadata code)
        in
        let all_function_slots =
          Function_slot.Lmap.keys funs |> Function_slot.Set.of_list
        in
        Value_approximation.Closure_approximation
          { code_id;
            function_slot;
            all_function_slots;
            all_value_slots = Value_slot.Map.keys value_slots;
            code;
            symbol = None
          })
      approximations
  in
  let set_of_closures =
    Set_of_closures.create ~value_slots
      (Alloc_mode.For_allocations.from_lambda
         (Function_decls.alloc_mode function_declarations)
         ~current_region)
      function_decls
  in
  let acc =
    Acc.add_set_of_closures_offsets ~is_phantom:false acc set_of_closures
  in
  if can_be_lifted
  then
    let symbols_with_approx =
      Function_slot.Lmap.mapi
        (fun function_slot _ ->
          let sym = Function_slot.Map.find function_slot symbol_map in
          let approx =
            match Function_slot.Map.find function_slot approximations with
            | Value_approximation.Closure_approximation
                { code_id;
                  function_slot;
                  all_function_slots;
                  all_value_slots;
                  code;
                  symbol = _
                } ->
              Value_approximation.Closure_approximation
                { code_id;
                  function_slot;
                  all_function_slots;
                  all_value_slots;
                  code;
                  symbol = Some sym
                }
            | _ -> assert false
            (* see above *)
          in
          sym, approx)
        funs
    in
    let symbols = Function_slot.Lmap.map fst symbols_with_approx in
    let acc = Acc.add_lifted_set_of_closures ~symbols ~set_of_closures acc in
    acc, Lifted symbols_with_approx
  else acc, Dynamic (set_of_closures, approximations)

let close_let_rec acc env ~function_declarations
    ~(body : Acc.t -> Env.t -> Expr_with_acc.t) ~current_region =
  let current_region = fst (Env.find_var env current_region) in
  let env =
    List.fold_right
      (fun decl env ->
        let id = Function_decl.let_rec_ident decl in
        let env, _var =
          Env.add_var_like env id User_visible K.With_subkind.any_value
        in
        env)
      function_declarations env
  in
  let fun_vars_map, ident_map =
    List.fold_left
      (fun (fun_vars_map, ident_map) decl ->
        let ident = Function_decl.let_rec_ident decl in
        let fun_var =
          VB.create (fst (Env.find_var env ident)) Name_mode.normal
        in
        let function_slot = Function_decl.function_slot decl in
        ( Function_slot.Map.add function_slot fun_var fun_vars_map,
          Function_slot.Map.add function_slot ident ident_map ))
      (Function_slot.Map.empty, Function_slot.Map.empty)
      function_declarations
  in
  let alloc_mode =
    (* The closure allocation mode must be the same for all closures in the set
       of closures. *)
    List.fold_left
      (fun (alloc_mode : Lambda.alloc_mode option) function_decl ->
        match alloc_mode, Function_decl.closure_alloc_mode function_decl with
        | None, alloc_mode -> Some alloc_mode
        | Some Alloc_heap, Alloc_heap | Some Alloc_local, Alloc_local ->
          alloc_mode
        | Some Alloc_heap, Alloc_local | Some Alloc_local, Alloc_heap ->
          Misc.fatal_errorf
            "let-rec group of [lfunction] declarations have inconsistent alloc \
             modes:@ %a"
            (Format.pp_print_list ~pp_sep:Format.pp_print_space
               Function_slot.print)
            (List.map Function_decl.function_slot function_declarations))
      None function_declarations
  in
  let alloc_mode =
    match alloc_mode with
    | Some alloc_mode -> alloc_mode
    | None ->
      Misc.fatal_error "let-rec group of [lfunction] declarations is empty"
  in
  let acc, closed_functions =
    close_functions acc env
      (Function_decls.create function_declarations alloc_mode)
      ~current_region
  in
  match closed_functions with
  | Lifted symbols ->
    let acc, env =
      Function_slot.Lmap.fold
        (fun function_slot (symbol, approx) (acc, env) ->
          let ident = Function_slot.Map.find function_slot ident_map in
          let env =
            Env.add_simple_to_substitute env ident (Simple.symbol symbol)
              K.With_subkind.any_value
          in
          Acc.add_symbol_approximation acc symbol approx, env)
        symbols (acc, env)
    in
    body acc env
  | Dynamic (set_of_closures, approximations) ->
    let generated_closures =
      Function_slot.Set.diff
        (Function_slot.Map.keys
           (Function_declarations.funs
              (Set_of_closures.function_decls set_of_closures)))
        (Function_slot.Map.keys fun_vars_map)
    in
    let fun_vars_map =
      Function_slot.Set.fold
        (fun function_slot fun_vars_map ->
          let fun_var =
            VB.create (Variable.create "generated") Name_mode.normal
          in
          Function_slot.Map.add function_slot fun_var fun_vars_map)
        generated_closures fun_vars_map
    in
    let bound_vars =
      List.map
        (fun (function_slot, _) ->
          Function_slot.Map.find function_slot fun_vars_map)
        (Function_declarations.funs_in_order
           (Set_of_closures.function_decls set_of_closures)
        |> Function_slot.Lmap.bindings)
    in
    let env =
      Function_slot.Map.fold
        (fun function_slot fun_var env ->
          let approx = Function_slot.Map.find function_slot approximations in
          Env.add_var_approximation env (VB.var fun_var) approx)
        fun_vars_map env
    in
    let acc, body = body acc env in
    let named = Named.create_set_of_closures set_of_closures in
    Let_with_acc.create acc
      (Bound_pattern.set_of_closures bound_vars)
      named ~body

let wrap_partial_application acc env apply_continuation (apply : IR.apply)
    approx ~provided ~provided_arity ~missing_arity ~missing_param_modes
    ~result_arity ~arity ~first_complex_local_param ~result_mode
    ~contains_no_escaping_local_allocs =
  (* In case of partial application, creates a wrapping function from scratch to
     allow inlining and lifting *)
  let wrapper_id = Ident.create_local ("partial_" ^ Ident.name apply.func) in
  let function_slot =
    Function_slot.create
      (Compilation_unit.get_current_exn ())
      ~name:(Ident.name wrapper_id) K.With_subkind.any_value
  in
  let num_provided = Flambda_arity.num_params provided_arity in
  let missing_arity_and_param_modes =
    let missing_arity = Flambda_arity.unarize missing_arity in
    if List.compare_lengths missing_arity missing_param_modes <> 0
    then
      Misc.fatal_errorf
        "Mismatch between missing arity and missing param modes@ when wrapping \
         partial application of %a in [Closure_conversion]@ (location: %s):@ \
         provided_arity = %a@ missing_arity (unarized) = (%a)@ \
         missing_param_modes = (%a)"
        Ident.print apply.func
        (Debuginfo.Scoped_location.string_of_scoped_location apply.loc)
        Flambda_arity.print provided_arity
        (Format.pp_print_list ~pp_sep:Format.pp_print_space
           Flambda_kind.With_subkind.print)
        missing_arity
        (Format.pp_print_list ~pp_sep:Format.pp_print_space
           Alloc_mode.For_types.print)
        missing_param_modes
    else List.combine missing_arity missing_param_modes
  in
  let params =
    List.mapi
      (fun n (kind, mode) : Function_decl.param ->
        { name = Ident.create_local ("param" ^ string_of_int (num_provided + n));
          kind;
          attributes = Lambda.default_param_attribute;
          mode = Alloc_mode.For_types.to_lambda mode
        })
      missing_arity_and_param_modes
  in
  let params_arity = missing_arity in
  let return_continuation = Continuation.create ~sort:Return () in
  let exn_continuation =
    IR.{ exn_handler = Continuation.create (); extra_args = [] }
  in
  let all_args =
    provided @ List.map (fun (p : Function_decl.param) -> IR.Var p.name) params
  in
  let fbody acc env =
    close_exact_or_unknown_apply acc env
      { apply with
        kind = Function;
        args = all_args;
        args_arity = arity;
        continuation = return_continuation;
        exn_continuation;
        inlined = Lambda.Default_inlined;
        mode = result_mode;
        return_arity = result_arity
      }
      (Some approx) ~replace_region:None
  in
  let attr =
    Lambda.
      { inline = Default_inline;
        specialise = Default_specialise;
        local = Default_local;
        zero_alloc = Default_zero_alloc;
        loop = Default_loop;
        is_a_functor = false;
        is_opaque = false;
        stub = true;
        poll = Default_poll;
        tmc_candidate = false;
        may_fuse_arity = true;
        unbox_return = false
      }
  in
  let free_idents_of_body =
    List.fold_left
      (fun ids -> function
        | IR.Var id -> Ident.Set.add id ids
        | IR.Const _ -> ids)
      (Ident.Set.singleton apply.func)
      all_args
  in
  let closure_alloc_mode, first_complex_local_param =
    if num_provided <= first_complex_local_param
    then Lambda.alloc_heap, first_complex_local_param - num_provided
    else Lambda.alloc_local, 0
  in
  if not (Lambda.sub_mode closure_alloc_mode apply.IR.mode)
  then
    (* This can happen in a dead GADT match case. *)
    ( acc,
      Expr.create_invalid
        (Partial_application_mode_mismatch_in_lambda
           (Debuginfo.from_location apply.loc)) )
  else
    let function_declarations =
      [ Function_decl.create ~let_rec_ident:(Some wrapper_id) ~function_slot
          ~kind:
            (Lambda.Curried
               { nlocal =
                   Flambda_arity.num_params missing_arity
                   - first_complex_local_param
               })
          ~params ~params_arity ~removed_params:Ident.Set.empty
          ~return:result_arity ~calling_convention:Normal_calling_convention
          ~return_continuation ~exn_continuation ~my_region:apply.region
          ~body:fbody ~attr ~loc:apply.loc ~free_idents_of_body
          ~closure_alloc_mode ~first_complex_local_param ~result_mode
          ~contains_no_escaping_local_allocs Recursive.Non_recursive ]
    in
    let body acc env =
      let arg = find_simple_from_id env wrapper_id in
      let acc, apply_cont =
        Apply_cont_with_acc.create acc
          ~args_approx:[find_value_approximation env arg]
          apply_continuation ~args:[arg] ~dbg:Debuginfo.none
      in
      Expr_with_acc.create_apply_cont acc apply_cont
    in
    close_let_rec acc env ~function_declarations ~body
      ~current_region:apply.region

let wrap_over_application acc env full_call (apply : IR.apply) ~remaining
    ~remaining_arity ~result_mode =
  let wrapper_cont = Continuation.create () in
  let returned_func = Variable.create "func" in
  (* See comments in [Simplify_common.split_direct_over_application] about this
     code for handling local allocations. *)
  let apply_return_continuation =
    Apply.Result_continuation.Return apply.continuation
  in
  let acc, remaining = find_simples acc env remaining in
  let apply_dbg = Debuginfo.from_location apply.loc in
  let needs_region =
    match apply.mode, (result_mode : Lambda.alloc_mode) with
    | Alloc_heap, Alloc_local ->
      let over_app_region = Variable.create "over_app_region" in
      Some (over_app_region, Continuation.create ())
    | Alloc_heap, Alloc_heap | Alloc_local, _ -> None
  in
  let apply_region =
    match needs_region with
    | None -> fst (Env.find_var env apply.region)
    | Some (region, _) -> region
  in
  let perform_over_application acc =
    let acc, apply_exn_continuation =
      close_exn_continuation acc env apply.exn_continuation
    in
    let inlined = Inlined_attribute.from_lambda apply.inlined in
    (* Keeping the inlining attributes matches the behaviour of simplify *)
    let probe = Probe.from_lambda apply.probe in
    let position =
      match apply.region_close with
      | Rc_normal | Rc_close_at_apply -> Apply.Position.Normal
      | Rc_nontail -> Apply.Position.Nontail
    in
    let call_kind =
      Call_kind.indirect_function_call_unknown_arity
        (Alloc_mode.For_allocations.from_lambda apply.mode
           ~current_region:apply_region)
    in
    let continuation =
      match needs_region with
      | None -> apply_return_continuation
      | Some (_, cont) -> Apply.Result_continuation.Return cont
    in
    let over_application =
      Apply.create
        ~callee:(Some (Simple.var returned_func))
        ~continuation apply_exn_continuation ~args:remaining
        ~args_arity:remaining_arity ~return_arity:apply.return_arity ~call_kind
        apply_dbg ~inlined
        ~inlining_state:(Inlining_state.default ~round:0)
        ~probe ~position
        ~relative_history:(Env.relative_history_from_scoped ~loc:apply.loc env)
    in
    match needs_region with
    | None -> Expr_with_acc.create_apply acc over_application
    | Some (region, after_over_application) ->
      let over_application_results =
        List.mapi
          (fun i kind ->
            BP.create (Variable.create ("result" ^ string_of_int i)) kind)
          (Flambda_arity.unarized_components apply.return_arity)
      in
      let handler acc =
        let acc, call_return_continuation =
          let acc, apply_cont_expr =
            Apply_cont_with_acc.create acc apply.continuation
              ~args:(List.map BP.simple over_application_results)
              ~dbg:apply_dbg
          in
          acc, Expr.create_apply_cont apply_cont_expr
        in
        Let_with_acc.create acc
          (Bound_pattern.singleton
             (Bound_var.create (Variable.create "unit") Name_mode.normal))
          (Named.create_prim (Unary (End_region, Simple.var region)) apply_dbg)
          ~body:call_return_continuation
      in
      Let_cont_with_acc.build_non_recursive acc after_over_application
        ~handler_params:(Bound_parameters.create over_application_results)
        ~handler
        ~body:(fun acc -> Expr_with_acc.create_apply acc over_application)
        ~is_exn_handler:false ~is_cold:false
  in
  let body = full_call wrapper_cont ~region:apply_region in
  let acc, both_applications =
    Let_cont_with_acc.build_non_recursive acc wrapper_cont
      ~handler_params:
        ([BP.create returned_func K.With_subkind.any_value]
        |> Bound_parameters.create)
      ~handler:perform_over_application ~body ~is_exn_handler:false
      ~is_cold:false
  in
  match needs_region with
  | None -> acc, both_applications
  | Some (region, _) ->
    Let_with_acc.create acc
      (Bound_pattern.singleton (Bound_var.create region Name_mode.normal))
      (Named.create_prim (Nullary Begin_region) apply_dbg)
      ~body:both_applications

type call_args_split =
  | Exact of IR.simple list
  | Partial_app of
      { provided : IR.simple list;
        provided_arity : [`Complex] Flambda_arity.t;
        missing_arity : [`Complex] Flambda_arity.t;
        missing_param_modes : Alloc_mode.For_types.t list;
        result_arity : [`Unarized] Flambda_arity.t
      }
  | Over_app of
      { full : IR.simple list;
        provided_arity : [`Complex] Flambda_arity.t;
        remaining : IR.simple list;
        remaining_arity : [`Complex] Flambda_arity.t;
        result_mode : Lambda.alloc_mode
      }

let close_apply acc env (apply : IR.apply) : Expr_with_acc.t =
  let callee = find_simple_from_id env apply.func in
  let approx = find_value_approximation_through_symbol acc env callee in
  let code_info =
    match approx with
    | Closure_approximation { code; _ } ->
      let metadata = Code_or_metadata.code_metadata code in
      Some
        ( Code_metadata.params_arity metadata,
          Code_metadata.result_arity metadata,
          Code_metadata.is_tupled metadata,
          Code_metadata.param_modes metadata,
          Code_metadata.first_complex_local_param metadata,
          Code_metadata.result_mode metadata,
          Code_metadata.contains_no_escaping_local_allocs metadata )
    | Value_unknown -> None
    | Value_symbol _ | Value_int _ | Block_approximation _ ->
      if Flambda_features.check_invariants ()
      then
        Misc.fatal_errorf
          "Unexpected approximation for callee %a in [Closure_conversion], \
           expected a closure approximation."
          Simple.print callee
      else None
  in
  match code_info with
  | None -> close_exact_or_unknown_apply acc env apply None ~replace_region:None
  | Some
      ( params_arity,
        result_arity,
        is_tupled,
        param_modes,
        first_complex_local_param,
        result_mode,
        contains_no_escaping_local_allocs ) -> (
    let acc, _ = find_simples_and_arity acc env apply.args in
    let split_args =
      let non_unarized_arity, arity =
        let arity =
          if is_tupled
          then
            Flambda_arity.create_singletons
              [ Flambda_kind.With_subkind.block Tag.zero
                  (Flambda_arity.unarize params_arity) ]
          else params_arity
        in
        arity, Flambda_arity.unarize arity
      in
      let split args arity =
        let rec cut n l =
          if n <= 0
          then [], l
          else
            match l with
            | [] -> [], []
            | h :: t ->
              let before, after = cut (n - 1) t in
              h :: before, after
        in
        let args_l = Flambda_arity.num_params apply.args_arity in
        let arity_l = Flambda_arity.num_params non_unarized_arity in
        if args_l = arity_l
        then Exact args
        else if args_l < arity_l
        then
          let missing_arity =
            Flambda_arity.partially_apply non_unarized_arity
              ~num_non_unarized_params_provided:args_l
          in
          let _provided_modes, missing_param_modes =
            cut (List.length args) param_modes
          in
          Partial_app
            { provided = args;
              provided_arity = apply.args_arity;
              missing_arity;
              missing_param_modes;
              result_arity
            }
        else
          let full, remaining = cut (List.length arity) args in
          let remaining_arity =
            Flambda_arity.partially_apply apply.args_arity
              ~num_non_unarized_params_provided:arity_l
          in
          Over_app
            { full;
              provided_arity = non_unarized_arity;
              remaining;
              remaining_arity;
              result_mode
            }
      in
      split apply.args arity
    in
    match split_args with
    | Exact args ->
      close_exact_or_unknown_apply acc env
        { apply with args; continuation = apply.continuation }
        (Some approx) ~replace_region:None
    | Partial_app
        { provided;
          provided_arity;
          missing_arity;
          missing_param_modes;
          result_arity
        } ->
      (match apply.inlined with
      | Always_inlined | Unroll _ ->
        Location.prerr_warning
          (Debuginfo.Scoped_location.to_location apply.loc)
          (Warnings.Inlining_impossible
             Inlining_helpers.(
               inlined_attribute_on_partial_application_msg Inlined))
      | Never_inlined | Hint_inlined | Default_inlined -> ());
      wrap_partial_application acc env apply.continuation apply approx ~provided
        ~provided_arity ~missing_arity ~missing_param_modes ~result_arity
        ~arity:params_arity ~first_complex_local_param ~result_mode
        ~contains_no_escaping_local_allocs
    | Over_app { full; provided_arity; remaining; remaining_arity; result_mode }
      ->
      let full_args_call apply_continuation ~region acc =
        close_exact_or_unknown_apply acc env
          { apply with
            args = full;
            args_arity = provided_arity;
            continuation = apply_continuation;
            mode = result_mode;
            return_arity =
              Flambda_arity.create_singletons
                [Flambda_kind.With_subkind.any_value]
          }
          (Some approx) ~replace_region:(Some region)
      in
      wrap_over_application acc env full_args_call apply ~remaining
        ~remaining_arity ~result_mode)

module CIS = Code_id_or_symbol
module GroupMap = Numbers.Int.Map
module SCC = Strongly_connected_components.Make (Numbers.Int)

let bind_code_and_sets_of_closures all_code sets_of_closures acc body =
  let fresh_group_id =
    let i = ref 0 in
    fun () ->
      let n = !i in
      incr i;
      n
  in
  (* CR gbury: We assume that no code_ids are deleted later, but even if that
     were to happen, we would only get an over-approximation of the slot offsets
     constraints in the [slot_offsets] field of the acc (which is only used in
     classic mode), and that should be benign. *)
  let acc, group_to_bound_consts, symbol_to_groups =
    Code_id.Lmap.fold
      (fun code_id code (acc, g2c, s2g) ->
        let id = fresh_group_id () in
        let acc = Acc.add_offsets_from_code acc code_id in
        let bound = Bound_static.Pattern.code code_id in
        let const = Static_const_or_code.create_code code in
        ( acc,
          GroupMap.add id (bound, const) g2c,
          CIS.Map.add (CIS.create_code_id code_id) id s2g ))
      all_code
      (acc, GroupMap.empty, CIS.Map.empty)
  in
  let group_to_bound_consts, symbol_to_groups =
    List.fold_left
      (fun (g2c, s2g) (symbols, set_of_closures) ->
        let id = fresh_group_id () in
        let bound = Bound_static.Pattern.set_of_closures symbols in
        let const =
          Static_const_or_code.create_static_const
            (Static_const.set_of_closures set_of_closures)
        in
        ( GroupMap.add id (bound, const) g2c,
          Function_slot.Lmap.fold
            (fun _function_slot symbol s2g ->
              CIS.Map.add (CIS.create_symbol symbol) id s2g)
            symbols s2g ))
      (group_to_bound_consts, symbol_to_groups)
      sets_of_closures
  in
  let graph =
    GroupMap.map
      (fun (_bound, const) ->
        let free_names = Static_const_or_code.free_names const in
        let deps =
          Code_id.Set.fold
            (fun code_id deps ->
              match
                CIS.Map.find (CIS.create_code_id code_id) symbol_to_groups
              with
              | exception Not_found -> deps
              | id -> Numbers.Int.Set.add id deps)
            (Name_occurrences.code_ids free_names)
            Numbers.Int.Set.empty
        in
        Symbol.Set.fold
          (fun symbol deps ->
            match CIS.Map.find (CIS.create_symbol symbol) symbol_to_groups with
            | exception Not_found -> deps
            | id -> Numbers.Int.Set.add id deps)
          (Name_occurrences.symbols free_names)
          deps)
      group_to_bound_consts
  in
  let components = SCC.connected_components_sorted_from_roots_to_leaf graph in
  (* Empirically, our SCC seems to perform a stable sort, so this assumes that
     [components] preserves the original order as much as possible. *)
  Array.fold_left
    (fun (acc, body) (component : SCC.component) ->
      let group_ids =
        match component with
        | No_loop group_id -> [group_id]
        | Has_loop group_ids -> List.sort Int.compare group_ids
      in
      let bound_static, static_consts =
        List.map
          (fun group_id ->
            let bound_symbol, static_const =
              try GroupMap.find group_id group_to_bound_consts
              with Not_found ->
                Misc.fatal_errorf "Unbound static consts group ID %d" group_id
            in
            bound_symbol, static_const)
          group_ids
        |> List.split
      in
      let defining_expr =
        Static_const_group.create static_consts |> Named.create_static_consts
      in
      Let_with_acc.create acc
        (Bound_pattern.static (Bound_static.create bound_static))
        defining_expr ~body)
    (acc, body) components

let wrap_final_module_block acc env ~program ~prog_return_cont
    ~module_block_size_in_words ~return_cont ~module_symbol =
  let module_block_var = Variable.create "module_block" in
  let module_block_tag = Tag.Scannable.zero in
  let load_fields_body acc =
    let env =
      match Acc.continuation_known_arguments ~cont:prog_return_cont acc with
      | Some [approx] -> Env.add_var_approximation env module_block_var approx
      | None | Some ([] | _ :: _) -> env
    in
    let module_block_simple =
      let simple_var = Simple.var module_block_var in
      match find_value_approximation env simple_var with
      | Value_approximation.Value_symbol s -> Simple.symbol s
      | _ -> simple_var
    in
    let field_vars =
      List.init module_block_size_in_words (fun pos ->
          let pos_str = string_of_int pos in
          pos, Variable.create ("field_" ^ pos_str))
    in
    let acc, body =
      let static_const : Static_const.t =
        let field_vars =
          List.map
            (fun (_, var) : Field_of_static_block.t ->
              Dynamically_computed (var, Debuginfo.none))
            field_vars
        in
        Static_const.block module_block_tag Immutable field_vars
      in
      let acc, apply_cont =
        (* Module initialisers return unit, but since that is taken care of
           during Cmm generation, we can instead "return" [module_symbol] here
           to ensure that its associated "let symbol" doesn't get deleted. *)
        Apply_cont_with_acc.create acc return_cont
          ~args:[Simple.symbol module_symbol]
          ~dbg:Debuginfo.none
      in
      let acc, return = Expr_with_acc.create_apply_cont acc apply_cont in
      let bound_static =
        Bound_static.singleton (Bound_static.Pattern.block_like module_symbol)
      in
      let named =
        Named.create_static_consts
          (Static_const_group.create
             [Static_const_or_code.create_static_const static_const])
      in
      Let_with_acc.create acc
        (Bound_pattern.static bound_static)
        named ~body:return
    in
    let block_access : P.Block_access_kind.t =
      Values
        { tag = Known Tag.Scannable.zero;
          size = Known (Targetint_31_63.of_int module_block_size_in_words);
          field_kind = Any_value
        }
    in
    List.fold_left
      (fun (acc, body) (pos, var) ->
        let var = VB.create var Name_mode.normal in
        let pat = Bound_pattern.singleton var in
        let pos = Targetint_31_63.of_int pos in
        let block = module_block_simple in
        let field = Simple.const (Reg_width_const.tagged_immediate pos) in
        match simplify_block_load acc env ~block ~field with
        | Unknown | Not_a_block | Block_but_cannot_simplify _ ->
          let named =
            Named.create_prim
              (Binary (Block_load (block_access, Immutable), block, field))
              Debuginfo.none
          in
          Let_with_acc.create acc pat named ~body
        | Field_contents sim ->
          let named = Named.create_simple sim in
          Let_with_acc.create acc pat named ~body)
      (acc, body) (List.rev field_vars)
  in
  let load_fields_handler_param =
    [BP.create module_block_var K.With_subkind.any_value]
    |> Bound_parameters.create
  in
  (* This binds the return continuation that is free (or, at least, not bound)
     in the incoming code. The handler for the continuation receives a tuple
     with fields indexed from zero to [module_block_size_in_words]. The handler
     extracts the fields; the variables bound to such fields are then used to
     define the module block symbol. *)
  let body acc = program acc env in
  Let_cont_with_acc.build_non_recursive acc prog_return_cont
    ~handler_params:load_fields_handler_param ~handler:load_fields_body ~body
    ~is_exn_handler:false ~is_cold:false

let close_program (type mode) ~(mode : mode Flambda_features.mode) ~big_endian
    ~cmx_loader ~compilation_unit ~module_block_size_in_words ~program
    ~prog_return_cont ~exn_continuation ~toplevel_my_region :
    mode close_program_result =
  let env = Env.create ~big_endian in
  let module_symbol =
    Symbol.create_wrapped
      (Flambda2_import.Symbol.for_compilation_unit compilation_unit)
  in
  let return_cont = Continuation.create ~sort:Toplevel_return () in
  let env, toplevel_my_region =
    Env.add_var_like env toplevel_my_region Not_user_visible
      Flambda_kind.With_subkind.region
  in
  let acc = Acc.create ~cmx_loader in
  let acc, body =
    wrap_final_module_block acc env ~program ~prog_return_cont
      ~module_block_size_in_words ~return_cont ~module_symbol
  in
  let module_block_approximation =
    match Acc.continuation_known_arguments ~cont:prog_return_cont acc with
    (* Module symbol may be rebuilt from a lifted block *)
    | Some [Value_approximation.Value_symbol s] ->
      Acc.find_symbol_approximation acc s
    | Some [approx] -> approx
    | _ -> Value_approximation.Value_unknown
  in
  let acc, body =
    bind_code_and_sets_of_closures (Acc.code acc)
      (Acc.lifted_sets_of_closures acc)
      acc body
  in
  (* We must make sure there is always an outer [Let_symbol] binding so that
     lifted constants not in the scope of any other [Let_symbol] binding get put
     into the term and not dropped. Adding this extra binding, which will
     actually be removed by the simplifier, avoids a special case. *)
  let acc =
    match Acc.declared_symbols acc with
    | _ :: _ -> acc
    | [] ->
      (* CR vlaviron/mshinwell: Maybe this could use an empty array.
         Furthermore, can this hack be removed? *)
      let acc, (_sym : Symbol.t) =
        register_const0 acc
          (Static_const.block Tag.Scannable.zero Immutable [])
          "first_const"
      in
      acc
  in
  let symbols_approximations =
    Symbol.Map.add module_symbol module_block_approximation
      (Acc.symbol_approximations acc)
  in
  let acc, body =
    List.fold_left
      (fun (acc, body) (symbol, static_const) ->
        let bound_static =
          Bound_static.singleton (Bound_static.Pattern.block_like symbol)
        in
        let defining_expr =
          Static_const_group.create
            [Static_const_or_code.create_static_const static_const]
          |> Named.create_static_consts
        in
        Let_with_acc.create acc
          (Bound_pattern.static bound_static)
          defining_expr ~body)
      (acc, body) (Acc.declared_symbols acc)
  in
  if Option.is_some (Acc.top_closure_info acc)
  then
    Misc.fatal_error "Information on nested closures should be empty at the end";
  let get_code_metadata code_id =
    Code_id.Map.find code_id (Acc.code_map acc) |> Code.code_metadata
  in
  let code_slot_offsets = Acc.code_slot_offsets acc in
  match mode with
  | Normal ->
    (* CR chambart/gbury: we could probably get away with not computing some of
       the fields of the Acc, when not in classic mode. For instance, the slot
       offsets constraints accumulation is not needed in "normal" mode. *)
    let unit =
      Flambda_unit.create ~return_continuation:return_cont ~exn_continuation
        ~toplevel_my_region ~body ~module_symbol ~used_value_slots:Unknown
    in
    { unit; code_slot_offsets; metadata = Normal }
  | Classic ->
    let all_code =
      Exported_code.add_code (Acc.code_map acc)
        ~keep_code:(fun _ -> false)
        (Exported_code.mark_as_imported
           (Flambda_cmx.get_imported_code cmx_loader ()))
    in
    let Slot_offsets.{ used_value_slots; exported_offsets } =
      let used_slots =
        let free_names = Acc.free_names acc in
        Slot_offsets.
          { function_slots_in_normal_projections =
              Name_occurrences.function_slots_in_normal_projections free_names;
            all_function_slots = Name_occurrences.all_function_slots free_names;
            value_slots_in_normal_projections =
              Name_occurrences.value_slots_in_normal_projections free_names;
            all_value_slots = Name_occurrences.all_value_slots free_names
          }
      in
      Slot_offsets.finalize_offsets (Acc.slot_offsets acc) ~get_code_metadata
        ~used_slots
    in
    let reachable_names, cmx =
      Flambda_cmx.prepare_cmx_from_approx ~approxs:symbols_approximations
        ~module_symbol ~exported_offsets ~used_value_slots all_code
    in
    let unit =
      Flambda_unit.create ~return_continuation:return_cont ~exn_continuation
        ~toplevel_my_region ~body ~module_symbol
        ~used_value_slots:(Known used_value_slots)
    in
    { unit;
      code_slot_offsets;
      metadata = Classic (all_code, reachable_names, cmx, exported_offsets)
    }<|MERGE_RESOLUTION|>--- conflicted
+++ resolved
@@ -939,7 +939,6 @@
       | Pbigstring_set_32 _ | Pbigstring_set_f32 _ | Pbigstring_set_64 _
       | Pbigstring_set_128 _ | Pfloatarray_load_128 _ | Pfloat_array_load_128 _
       | Pint_array_load_128 _ | Punboxed_float_array_load_128 _
-<<<<<<< HEAD
       | Punboxed_float32_array_load_128 _ | Punboxed_int32_array_load_128 _
       | Punboxed_int64_array_load_128 _ | Punboxed_nativeint_array_load_128 _
       | Pfloatarray_set_128 _ | Pfloat_array_set_128 _ | Pint_array_set_128 _
@@ -948,15 +947,6 @@
       | Punboxed_nativeint_array_set_128 _ | Pctconst _ | Pbswap16 | Pbbswap _
       | Pint_as_pointer _ | Popaque _ | Pprobe_is_enabled _ | Pobj_dup
       | Pobj_magic _ | Punbox_float _
-=======
-      | Punboxed_int32_array_load_128 _ | Punboxed_int64_array_load_128 _
-      | Punboxed_nativeint_array_load_128 _ | Pfloatarray_set_128 _
-      | Pfloat_array_set_128 _ | Pint_array_set_128 _
-      | Punboxed_float_array_set_128 _ | Punboxed_int32_array_set_128 _
-      | Punboxed_int64_array_set_128 _ | Punboxed_nativeint_array_set_128 _
-      | Pctconst _ | Pbswap16 | Pbbswap _ | Pint_as_pointer _ | Popaque _
-      | Pprobe_is_enabled _ | Pobj_dup | Pobj_magic _ | Punbox_float _
->>>>>>> c1749b6a
       | Pbox_float (_, _)
       | Punbox_int _ | Pbox_int _ | Pmake_unboxed_product _
       | Punboxed_product_field _ | Pget_header _ | Prunstack | Pperform
