(**************************************************************************)
(*                                                                        *)
(*                                 OCaml                                  *)
(*                                                                        *)
(*                       Pierre Chambart, OCamlPro                        *)
(*           Mark Shinwell and Leo White, Jane Street Europe              *)
(*                                                                        *)
(*   Copyright 2013--2019 OCamlPro SAS                                    *)
(*   Copyright 2014--2019 Jane Street Group LLC                           *)
(*                                                                        *)
(*   All rights reserved.  This file is distributed under the terms of    *)
(*   the GNU Lesser General Public License version 2.1, with the          *)
(*   special exception on linking described in the file LICENSE.          *)
(*                                                                        *)
(**************************************************************************)

[@@@ocaml.warning "-fragile-match"]

open! Int_replace_polymorphic_compare
open! Flambda
module BP = Bound_parameter
module IR = Closure_conversion_aux.IR
module Acc = Closure_conversion_aux.Acc
module Env = Closure_conversion_aux.Env
module Expr_with_acc = Closure_conversion_aux.Expr_with_acc
module Apply_cont_with_acc = Closure_conversion_aux.Apply_cont_with_acc
module Let_cont_with_acc = Closure_conversion_aux.Let_cont_with_acc
module Let_with_acc = Closure_conversion_aux.Let_with_acc
module Function_decls = Closure_conversion_aux.Function_decls
module Function_decl = Function_decls.Function_decl
module K = Flambda_kind
module P = Flambda_primitive
module VB = Bound_var

type 'a close_program_metadata =
  | Normal : [`Normal] close_program_metadata
  | Classic :
      (Exported_code.t * Flambda_cmx_format.t option * Exported_offsets.t)
      -> [`Classic] close_program_metadata

type 'a close_program_result = Flambda_unit.t * 'a close_program_metadata

type close_functions_result =
  | Lifted of (Symbol.t * Env.value_approximation) Function_slot.Lmap.t
  | Dynamic of Set_of_closures.t * Env.value_approximation Function_slot.Map.t

(* Do not use [Simple.symbol], use this function instead, to ensure that we
   correctly compute the free names of [Code]. *)
let use_of_symbol_as_simple acc symbol = acc, Simple.symbol symbol

let declare_symbol_for_function_slot env ident function_slot : Env.t * Symbol.t
    =
  let symbol =
    Symbol.create
      (Compilation_unit.get_current_exn ())
      (Linkage_name.of_string (Function_slot.to_string function_slot))
  in
  let env = Env.add_simple_to_substitute env ident (Simple.symbol symbol) in
  env, symbol

let register_const0 acc constant name =
  match Static_const.Map.find constant (Acc.shareable_constants acc) with
  | exception Not_found ->
    (* Create a variable to ensure uniqueness of the symbol. *)
    let var = Variable.create name in
    let symbol =
      Symbol.create
        (Compilation_unit.get_current_exn ())
        (Linkage_name.of_string (Variable.unique_name (Variable.rename var)))
    in
    let acc = Acc.add_declared_symbol ~symbol ~constant acc in
    let acc =
      if Static_const.can_share constant
      then Acc.add_shareable_constant ~symbol ~constant acc
      else acc
    in
    acc, symbol
  | symbol -> acc, symbol

let register_const acc constant name : Acc.t * Field_of_static_block.t * string
    =
  let acc, symbol = register_const0 acc constant name in
  acc, Symbol symbol, name

let register_const_string acc str =
  register_const0 acc (Static_const.immutable_string str) "string"

let rec declare_const acc (const : Lambda.structured_constant) :
    Acc.t * Field_of_static_block.t * string =
  let module SC = Static_const in
  match const with
  | Const_base (Const_int c) ->
    acc, Tagged_immediate (Targetint_31_63.of_int c), "int"
  | Const_base (Const_char c) ->
    acc, Tagged_immediate (Targetint_31_63.of_char c), "char"
  | Const_base (Const_string (s, _, _)) ->
    let const, name =
      if Flambda_features.safe_string ()
      then SC.immutable_string s, "immstring"
      else SC.mutable_string ~initial_value:s, "string"
    in
    register_const acc const name
  | Const_base (Const_float c) ->
    let c = Numeric_types.Float_by_bit_pattern.create (float_of_string c) in
    register_const acc (SC.boxed_float (Const c)) "float"
  | Const_base (Const_int32 c) ->
    register_const acc (SC.boxed_int32 (Const c)) "int32"
  | Const_base (Const_int64 c) ->
    register_const acc (SC.boxed_int64 (Const c)) "int64"
  | Const_base (Const_nativeint c) ->
    (* CR pchambart: this should be pushed further to lambda *)
    let c = Targetint_32_64.of_int64 (Int64.of_nativeint c) in
    register_const acc (SC.boxed_nativeint (Const c)) "nativeint"
  | Const_immstring c -> register_const acc (SC.immutable_string c) "immstring"
  | Const_float_block c ->
    register_const acc
      (SC.immutable_float_block
         (List.map
            (fun s ->
              let f =
                Numeric_types.Float_by_bit_pattern.create (float_of_string s)
              in
              Or_variable.Const f)
            c))
      "float_block"
  | Const_float_array c ->
    register_const acc
      (SC.immutable_float_array
         (List.map
            (fun s ->
              let f =
                Numeric_types.Float_by_bit_pattern.create (float_of_string s)
              in
              Or_variable.Const f)
            c))
      "float_array"
  | Const_block (tag, consts) ->
    let acc, field_of_blocks =
      List.fold_left_map
        (fun acc c ->
          let acc, f, _ = declare_const acc c in
          acc, f)
        acc consts
    in
    let const : SC.t =
      SC.block (Tag.Scannable.create_exn tag) Immutable field_of_blocks
    in
    register_const acc const "const_block"

let close_const0 acc (const : Lambda.structured_constant) =
  let acc, const, name = declare_const acc const in
  match const with
  | Tagged_immediate i ->
    acc, Simple.const (Reg_width_const.tagged_immediate i), name
  | Symbol s ->
    let acc, simple = use_of_symbol_as_simple acc s in
    acc, simple, name
  | Dynamically_computed _ ->
    Misc.fatal_errorf "Declaring a computed constant %s" name

let close_const acc const =
  let acc, simple, name = close_const0 acc const in
  let named = Named.create_simple simple in
  acc, named, name

let find_simple_from_id env id =
  match Env.find_simple_to_substitute_exn env id with
  | simple -> simple
  | exception Not_found -> (
    match Env.find_var_exn env id with
    | exception Not_found ->
      Misc.fatal_errorf
        "find_simple_from_id: Cannot find [Ident] %a in environment" Ident.print
        id
    | var -> Simple.var var)

(* CR mshinwell: Avoid the double lookup *)
let find_simple acc env (simple : IR.simple) =
  match simple with
  | Const const ->
    let acc, simple, _ = close_const0 acc const in
    acc, simple
  | Var id -> acc, find_simple_from_id env id

let find_simples acc env ids =
  List.fold_left_map (fun acc id -> find_simple acc env id) acc ids

module Inlining = struct
  include Closure_conversion_aux.Inlining

  (* CR keryan: we need to emit warnings *)
  let inlinable env apply callee_approx =
    let tracker = Env.inlining_history_tracker env in
    let are_rebuilding_terms = Are_rebuilding_terms.of_bool true in
    let compilation_unit =
      Env.inlining_history_tracker env
      |> Inlining_history.Tracker.absolute
      |> Inlining_history.Absolute.compilation_unit
    in
    match (callee_approx : Env.value_approximation option) with
    | None | Some Value_unknown ->
      Inlining_report.record_decision_at_call_site_for_unknown_function ~tracker
        ~apply ~pass:After_closure_conversion ();
      Not_inlinable
    | Some (Value_symbol _) | Some (Value_int _) | Some (Block_approximation _)
      ->
      assert false
    | Some (Closure_approximation { code = Metadata_only _; _ }) ->
      Inlining_report.record_decision_at_call_site_for_known_function ~tracker
        ~apply ~pass:After_closure_conversion ~unrolling_depth:None
        ~callee:(Inlining_history.Absolute.empty compilation_unit)
        ~are_rebuilding_terms Definition_says_not_to_inline;
      Not_inlinable
    | Some (Closure_approximation { code = Code_present code; _ }) ->
      let fun_params_length =
        Code.params_arity code |> Flambda_arity.With_subkinds.to_arity
        |> Flambda_arity.length
      in
      if fun_params_length > List.length (Apply_expr.args apply)
      then (
        Inlining_report.record_decision_at_call_site_for_known_function ~tracker
          ~apply ~pass:After_closure_conversion ~unrolling_depth:None
          ~callee:(Code.absolute_history code)
          ~are_rebuilding_terms Definition_says_not_to_inline;
        Not_inlinable)
      else
        let inlined_call = Apply_expr.inlined apply in
        let decision, res =
          match inlined_call with
          | Never_inlined ->
            ( Call_site_inlining_decision_type.Never_inlined_attribute,
              Not_inlinable )
          | Always_inlined | Hint_inlined ->
            Call_site_inlining_decision_type.Attribute_always, Inlinable code
          | Default_inlined | Unroll _ ->
            (* Closure ignores completely [@unrolled] attributes, so it seems
               safe to do the same. *)
            ( Call_site_inlining_decision_type.Definition_says_inline
                { was_inline_always = false },
              Inlinable code )
        in
        Inlining_report.record_decision_at_call_site_for_known_function ~tracker
          ~apply ~pass:After_closure_conversion ~unrolling_depth:None
          ~callee:(Code.absolute_history code)
          ~are_rebuilding_terms decision;
        res

  let make_inlined_body acc ~callee ~region_inlined_into ~params ~args
      ~my_closure ~my_region ~my_depth ~body ~free_names_of_body
      ~exn_continuation ~return_continuation ~apply_exn_continuation
      ~apply_return_continuation ~apply_depth =
    let rec_info =
      match apply_depth with
      | None -> Rec_info_expr.initial
      | Some depth -> Rec_info_expr.var depth
    in
    let bind_params ~params ~args ~body:(acc, body) =
      let acc = Acc.with_free_names free_names_of_body acc in
      List.fold_left2
        (fun (acc, body) param arg ->
          Let_with_acc.create acc
            (Bound_pattern.singleton (VB.create param Name_mode.normal))
            (Named.create_simple arg) ~body)
        (acc, body) params args
    in
    let bind_depth ~my_depth ~rec_info ~body:(acc, body) =
      Let_with_acc.create acc
        (Bound_pattern.singleton (VB.create my_depth Name_mode.normal))
        (Named.create_rec_info rec_info)
        ~body
    in
    let apply_renaming (acc, body) renaming =
      let acc =
        Acc.with_free_names
          (Name_occurrences.apply_renaming (Acc.free_names acc) renaming)
          acc
      in
      acc, Expr.apply_renaming body renaming
    in
    Inlining_helpers.make_inlined_body ~callee ~region_inlined_into ~params
      ~args ~my_closure ~my_region ~my_depth ~rec_info ~body:(acc, body)
      ~exn_continuation ~return_continuation ~apply_exn_continuation
      ~apply_return_continuation ~bind_params ~bind_depth ~apply_renaming

  let wrap_inlined_body_for_exn_extra_args acc ~extra_args
      ~apply_exn_continuation ~apply_return_continuation ~result_arity
      ~make_inlined_body =
    let apply_cont_create acc ~trap_action cont ~args ~dbg =
      let acc, apply_cont =
        Apply_cont_with_acc.create acc ~trap_action cont ~args ~dbg
      in
      Expr_with_acc.create_apply_cont acc apply_cont
    in
    let let_cont_create acc cont ~handler_params ~handler ~body ~is_exn_handler
        =
      Let_cont_with_acc.build_non_recursive acc cont ~handler_params ~handler
        ~body ~is_exn_handler
    in
    Inlining_helpers.wrap_inlined_body_for_exn_extra_args acc ~extra_args
      ~apply_exn_continuation ~apply_return_continuation ~result_arity
      ~make_inlined_body ~apply_cont_create ~let_cont_create

  let inline acc ~apply ~apply_depth ~func_desc:code =
    let callee = Apply.callee apply in
    let region_inlined_into = Apply.region apply in
    let args = Apply.args apply in
    let apply_return_continuation = Apply.continuation apply in
    let apply_exn_continuation = Apply.exn_continuation apply in
    let params_and_body = Code.params_and_body code in
    let cost_metrics = Code.cost_metrics code in
    Function_params_and_body.pattern_match params_and_body
      ~f:(fun
           ~return_continuation
           ~exn_continuation
           params
           ~body
           ~my_closure
           ~is_my_closure_used:_
           ~my_region
           ~my_depth
           ~free_names_of_body
         ->
        let free_names_of_body =
          match free_names_of_body with
          | Unknown ->
            Misc.fatal_error
              "Params_and_body needs free_names_of_body in [Closure_conversion]"
          | Known free_names -> free_names
        in
        let make_inlined_body =
          make_inlined_body ~callee ~region_inlined_into
            ~params:(Bound_parameters.vars params)
            ~args ~my_closure ~my_region ~my_depth ~body ~free_names_of_body
            ~exn_continuation ~return_continuation ~apply_depth
        in
        let acc = Acc.with_free_names Name_occurrences.empty acc in
        let acc = Acc.increment_metrics cost_metrics acc in
        match Exn_continuation.extra_args apply_exn_continuation with
        | [] ->
          make_inlined_body acc
            ~apply_exn_continuation:
              (Exn_continuation.exn_handler apply_exn_continuation)
            ~apply_return_continuation
        | extra_args ->
          wrap_inlined_body_for_exn_extra_args acc ~extra_args
            ~apply_exn_continuation ~apply_return_continuation
            ~result_arity:(Code.result_arity code) ~make_inlined_body)
end

let close_c_call acc env ~loc ~let_bound_var
    ({ prim_name;
       prim_arity;
       prim_alloc;
       prim_c_builtin;
       prim_effects = _;
       prim_coeffects = _;
       prim_native_name;
       prim_native_repr_args;
       prim_native_repr_res
     } :
      Primitive.description) ~(args : Simple.t list) exn_continuation dbg
    ~current_region (k : Acc.t -> Named.t option -> Expr_with_acc.t) :
    Expr_with_acc.t =
  (* We always replace the original let-binding with an Flambda expression, so
     we call [k] with [None], to get just the closure-converted body of that
     binding. *)
  let cost_metrics_of_body, free_names_of_body, acc, body =
    Acc.measure_cost_metrics acc ~f:(fun acc -> k acc None)
  in
  let box_return_value =
    match prim_native_repr_res with
    | _, Same_as_ocaml_repr -> None
    | _, Unboxed_float ->
      Some (P.Box_number (Naked_float, Alloc_mode.With_region.heap))
    | _, Unboxed_integer Pnativeint ->
      Some (P.Box_number (Naked_nativeint, Alloc_mode.With_region.heap))
    | _, Unboxed_integer Pint32 ->
      Some (P.Box_number (Naked_int32, Alloc_mode.With_region.heap))
    | _, Unboxed_integer Pint64 ->
      Some (P.Box_number (Naked_int64, Alloc_mode.With_region.heap))
    | _, Untagged_int -> Some P.Tag_immediate
  in
  let return_continuation, needs_wrapper =
    match Expr.descr body with
    | Apply_cont apply_cont
      when Simple.List.equal
             (Apply_cont_expr.args apply_cont)
             [Simple.var let_bound_var]
           && Option.is_none (Apply_cont_expr.trap_action apply_cont)
           && Option.is_none box_return_value ->
      Apply_cont_expr.continuation apply_cont, false
    | _ -> Continuation.create (), true
  in
  let kind_of_primitive_native_repr
      ((_, repr) : Primitive.mode * Primitive.native_repr) =
    match repr with
    | Same_as_ocaml_repr -> K.value
    | Unboxed_float -> K.naked_float
    | Unboxed_integer Pnativeint -> K.naked_nativeint
    | Unboxed_integer Pint32 -> K.naked_int32
    | Unboxed_integer Pint64 -> K.naked_int64
    | Untagged_int -> K.naked_immediate
  in
  let param_arity =
    List.map kind_of_primitive_native_repr prim_native_repr_args
    |> Flambda_arity.create
  in
  let return_kind = kind_of_primitive_native_repr prim_native_repr_res in
  let return_arity = Flambda_arity.create [return_kind] in
  let call_kind =
    Call_kind.c_call ~alloc:prim_alloc ~param_arity ~return_arity
      ~is_c_builtin:prim_c_builtin
  in
  let call_symbol =
    let prim_name =
      if String.equal prim_native_name "" then prim_name else prim_native_name
    in
    Symbol.create
      (Symbol.external_symbols_compilation_unit ())
      (Linkage_name.of_string prim_name)
  in
  let call args acc =
    (* Some C primitives have implementations within Flambda itself. *)
    match prim_native_name with
    | "caml_int64_float_of_bits_unboxed"
    (* There is only one case where this operation is not the identity: on
       32-bit pre-EABI ARM platforms. It is very unlikely anyone would still be
       using one of those, but just in case, we only optimise this primitive on
       64-bit systems. (There is no easy way here of detecting just the specific
       ARM case in question.) *)
      when match Targetint_32_64.num_bits with
           | Thirty_two -> false
           | Sixty_four -> true -> (
      if prim_arity <> 1
      then Misc.fatal_errorf "Expected arity one for %s" prim_native_name
      else
        match prim_native_repr_args, prim_native_repr_res with
        | [(_, Unboxed_integer Pint64)], (_, Unboxed_float) -> (
          match args with
          | [arg] ->
            let result = Variable.create "reinterpreted_int64" in
            let result' = Bound_var.create result Name_mode.normal in
            let bindable = Bound_pattern.singleton result' in
            let prim = P.Unary (Reinterpret_int64_as_float, arg) in
            let acc, return_result =
              Apply_cont_with_acc.create acc return_continuation
                ~args:[Simple.var result] ~dbg
            in
            let acc, return_result_expr =
              Expr_with_acc.create_apply_cont acc return_result
            in
            Let_with_acc.create acc bindable
              (Named.create_prim prim dbg)
              ~body:return_result_expr
          | [] | _ :: _ ->
            Misc.fatal_errorf "Expected one arg for %s" prim_native_name)
        | _, _ ->
          Misc.fatal_errorf "Wrong argument and/or result kind(s) for %s"
            prim_native_name)
    | _ ->
      let acc, callee = use_of_symbol_as_simple acc call_symbol in
      let apply =
        Apply.create ~callee ~continuation:(Return return_continuation)
          exn_continuation ~args ~call_kind dbg ~inlined:Default_inlined
          ~inlining_state:(Inlining_state.default ~round:0)
          ~probe_name:None ~position:Normal
          ~relative_history:(Env.relative_history_from_scoped ~loc env)
          ~region:current_region
      in
      Expr_with_acc.create_apply acc apply
  in
  let call : Acc.t -> Expr_with_acc.t =
    List.fold_left2
      (fun (call : Simple.t list -> Acc.t -> Expr_with_acc.t) arg
           (arg_repr : Primitive.mode * Primitive.native_repr) ->
        let unbox_arg : P.unary_primitive option =
          match arg_repr with
          | _, Same_as_ocaml_repr -> None
          | _, Unboxed_float -> Some (P.Unbox_number Naked_float)
          | _, Unboxed_integer Pnativeint ->
            Some (P.Unbox_number Naked_nativeint)
          | _, Unboxed_integer Pint32 -> Some (P.Unbox_number Naked_int32)
          | _, Unboxed_integer Pint64 -> Some (P.Unbox_number Naked_int64)
          | _, Untagged_int -> Some P.Untag_immediate
        in
        match unbox_arg with
        | None -> fun args acc -> call (arg :: args) acc
        | Some named ->
          fun args acc ->
            let unboxed_arg = Variable.create "unboxed" in
            let unboxed_arg' = VB.create unboxed_arg Name_mode.normal in
            let acc, body = call (Simple.var unboxed_arg :: args) acc in
            let named = Named.create_prim (Unary (named, arg)) dbg in
            Let_with_acc.create acc
              (Bound_pattern.singleton unboxed_arg')
              named ~body)
      call args prim_native_repr_args []
  in
  let wrap_c_call acc ~handler_param ~code_after_call c_call =
    let return_kind = Flambda_kind.With_subkind.create return_kind Anything in
    let params =
      [BP.create handler_param return_kind] |> Bound_parameters.create
    in
    Let_cont_with_acc.build_non_recursive acc return_continuation
      ~handler_params:params ~handler:code_after_call ~body:c_call
      ~is_exn_handler:false
  in
  let keep_body acc =
    ( Acc.with_cost_metrics
        (Cost_metrics.( + ) (Acc.cost_metrics acc) cost_metrics_of_body)
        (Acc.with_free_names free_names_of_body acc),
      body )
  in
  let box_unboxed_returns ~let_bound_var ~box_return_value =
    let let_bound_var' = VB.create let_bound_var Name_mode.normal in
    let handler_param = Variable.rename let_bound_var in
    let body acc =
      let acc, body = keep_body acc in
      let named =
        Named.create_prim
          (Unary (box_return_value, Simple.var handler_param))
          dbg
      in
      Let_with_acc.create acc
        (Bound_pattern.singleton let_bound_var')
        named ~body
    in
    body, handler_param
  in
  match box_return_value with
  | None ->
    if needs_wrapper
    then
      wrap_c_call acc ~handler_param:let_bound_var ~code_after_call:keep_body
        call
    else
      (* Here the body is discarded. It might be useful to explicitly remove
         anything that has been added to the acc while converting the body.
         However, as we are hitting this code only when body is a goto
         continuation where the only parameter is [let_bound_var] this operation
         would be a noop and we can skip it. *)
      call acc
  | Some box_return_value ->
    let code_after_call, handler_param =
      box_unboxed_returns ~let_bound_var ~box_return_value
    in
    wrap_c_call acc ~handler_param ~code_after_call call

let close_exn_continuation acc env (exn_continuation : IR.exn_continuation) =
  let acc, extra_args =
    List.fold_left_map
      (fun acc (simple, kind) ->
        let acc, simple = find_simple acc env simple in
        acc, (simple, K.With_subkind.from_lambda kind))
      acc exn_continuation.extra_args
  in
  ( acc,
    Exn_continuation.create ~exn_handler:exn_continuation.exn_handler
      ~extra_args )

let close_primitive acc env ~let_bound_var named (prim : Lambda.primitive) ~args
    loc (exn_continuation : IR.exn_continuation option) ~current_region
    (k : Acc.t -> Named.t option -> Expr_with_acc.t) : Expr_with_acc.t =
  let acc, exn_continuation =
    match exn_continuation with
    | None -> acc, None
    | Some exn_continuation ->
      let acc, cont = close_exn_continuation acc env exn_continuation in
      acc, Some cont
  in
  let acc, args = find_simples acc env args in
  let dbg = Debuginfo.from_location loc in
  match prim, args with
  | Pccall prim, args ->
    let exn_continuation =
      match exn_continuation with
      | None ->
        Misc.fatal_errorf "Pccall is missing exception continuation: %a"
          IR.print_named named
      | Some exn_continuation -> exn_continuation
    in
<<<<<<< HEAD
    close_c_call acc env ~loc ~let_bound_var prim ~args exn_continuation dbg k
  | Pgetglobal cu, [] ->
    if Compilation_unit.equal cu (Env.current_unit env)
=======
    close_c_call acc env ~loc ~let_bound_var prim ~args exn_continuation dbg
      ~current_region k
  | Pgetglobal id, [] ->
    let is_predef_exn = Ident.is_predef id in
    if not (is_predef_exn || not (Ident.same id (Env.current_unit_id env)))
>>>>>>> 47b8e869
    then
      Misc.fatal_errorf "Pgetglobal %a in the same unit" Compilation_unit.print
        cu;
    let symbol =
      Flambda2_import.Symbol.for_compilation_unit cu |> Symbol.create_wrapped
    in
    let acc, simple = use_of_symbol_as_simple acc symbol in
    let named = Named.create_simple simple in
    k acc (Some named)
  | Pgetpredef id, [] ->
    let symbol =
      Flambda2_import.Symbol.for_predef_ident id |> Symbol.create_wrapped
    in
    let acc, simple = use_of_symbol_as_simple acc symbol in
    let named = Named.create_simple simple in
    k acc (Some named)
  | Praise raise_kind, [_] ->
    let exn_continuation =
      match exn_continuation with
      | None ->
        Misc.fatal_errorf "Praise is missing exception continuation: %a"
          IR.print_named named
      | Some exn_continuation -> exn_continuation
    in
    let exn_handler = Exn_continuation.exn_handler exn_continuation in
    let args =
      (* CR mshinwell: Share with [Lambda_to_flambda_primitives_helpers] *)
      let extra_args =
        List.map
          (fun (simple, _kind) -> simple)
          (Exn_continuation.extra_args exn_continuation)
      in
      args @ extra_args
    in
    let raise_kind = Some (Trap_action.Raise_kind.from_lambda raise_kind) in
    let trap_action = Trap_action.Pop { exn_handler; raise_kind } in
    let acc, apply_cont =
      Apply_cont_with_acc.create acc ~trap_action exn_handler ~args ~dbg
    in
    (* Since raising of an exception doesn't terminate, we don't call [k]. *)
    Expr_with_acc.create_apply_cont acc apply_cont
  | (Pmakeblock _ | Pmakefloatblock _ | Pmakearray _), [] ->
    (* Special case for liftable empty block or array *)
    let acc, sym =
      match prim with
      | Pmakeblock (tag, _, _, _mode) ->
        if tag <> 0
        then
          (* There should not be any way to reach this from Ocaml code. *)
          Misc.fatal_error
            "Non-zero tag on empty block allocation in [Closure_conversion]"
        else
          register_const0 acc
            (Static_const.block Tag.Scannable.zero Immutable [])
            "empty_block"
      | Pmakefloatblock _ ->
        Misc.fatal_error "Unexpected empty float block in [Closure_conversion]"
      | Pmakearray (_, _, _mode) ->
        register_const0 acc Static_const.empty_array "empty_array"
<<<<<<< HEAD
      | _ ->
=======
      | Pidentity | Pbytes_to_string | Pbytes_of_string | Pignore | Prevapply _
      | Pdirapply _ | Pgetglobal _ | Psetglobal _ | Pfield _ | Pfield_computed _
      | Psetfield _ | Psetfield_computed _ | Pfloatfield _ | Psetfloatfield _
      | Pduprecord _ | Pccall _ | Praise _ | Psequand | Psequor | Pnot | Pnegint
      | Paddint | Psubint | Pmulint | Pdivint _ | Pmodint _ | Pandint | Porint
      | Pxorint | Plslint | Plsrint | Pasrint | Pintcomp _ | Pcompare_ints
      | Pcompare_floats | Pcompare_bints _ | Poffsetint _ | Poffsetref _
      | Pintoffloat | Pfloatofint _ | Pnegfloat _ | Pabsfloat _ | Paddfloat _
      | Psubfloat _ | Pmulfloat _ | Pdivfloat _ | Pfloatcomp _ | Pstringlength
      | Pstringrefu | Pstringrefs | Pbyteslength | Pbytesrefu | Pbytessetu
      | Pbytesrefs | Pbytessets | Pduparray _ | Parraylength _ | Parrayrefu _
      | Parraysetu _ | Parrayrefs _ | Parraysets _ | Pisint _ | Pisout
      | Pbintofint _ | Pintofbint _ | Pcvtbint _ | Pnegbint _ | Paddbint _
      | Psubbint _ | Pmulbint _ | Pdivbint _ | Pmodbint _ | Pandbint _
      | Porbint _ | Pxorbint _ | Plslbint _ | Plsrbint _ | Pasrbint _
      | Pbintcomp _ | Pbigarrayref _ | Pbigarrayset _ | Pbigarraydim _
      | Pstring_load_16 _ | Pstring_load_32 _ | Pstring_load_64 _
      | Pbytes_load_16 _ | Pbytes_load_32 _ | Pbytes_load_64 _ | Pbytes_set_16 _
      | Pbytes_set_32 _ | Pbytes_set_64 _ | Pbigstring_load_16 _
      | Pbigstring_load_32 _ | Pbigstring_load_64 _ | Pbigstring_set_16 _
      | Pbigstring_set_32 _ | Pbigstring_set_64 _ | Pctconst _ | Pbswap16
      | Pbbswap _ | Pint_as_pointer | Popaque | Pprobe_is_enabled _ | Pobj_dup
        ->
>>>>>>> 47b8e869
        (* Inconsistent with outer match *)
        assert false
    in
    k acc (Some (Named.create_simple (Simple.symbol sym)))
  | prim, args ->
    Lambda_to_flambda_primitives.convert_and_bind acc exn_continuation
      ~big_endian:(Env.big_endian env)
      ~register_const_string:(fun acc -> register_const_string acc)
      prim ~args dbg ~current_region k

let close_trap_action_opt trap_action =
  Option.map
    (fun (trap_action : IR.trap_action) : Trap_action.t ->
      match trap_action with
      | Push { exn_handler } -> Push { exn_handler }
      | Pop { exn_handler } -> Pop { exn_handler; raise_kind = None })
    trap_action

let close_named acc env ~let_bound_var (named : IR.named)
    (k : Acc.t -> Named.t option -> Expr_with_acc.t) : Expr_with_acc.t =
  match named with
  | Simple (Var id) ->
    assert (not (Ident.is_global_or_predef id));
    let acc, simple = find_simple acc env (Var id) in
    let named = Named.create_simple simple in
    k acc (Some named)
  | Simple (Const cst) ->
    let acc, named, _name = close_const acc cst in
    k acc (Some named)
  | Get_tag var ->
    let named = find_simple_from_id env var in
    let prim : Lambda_to_flambda_primitives_helpers.expr_primitive =
      Unary (Tag_immediate, Prim (Unary (Get_tag, Simple named)))
    in
    Lambda_to_flambda_primitives_helpers.bind_rec acc None
      ~register_const_string:(fun acc -> register_const_string acc)
      prim Debuginfo.none
      (fun acc named -> k acc (Some named))
  | Begin_region ->
    let prim : Lambda_to_flambda_primitives_helpers.expr_primitive =
      Nullary Begin_region
    in
    Lambda_to_flambda_primitives_helpers.bind_rec acc None
      ~register_const_string:(fun acc -> register_const_string acc)
      prim Debuginfo.none
      (fun acc named -> k acc (Some named))
  | End_region id ->
    let named = find_simple_from_id env id in
    let prim : Lambda_to_flambda_primitives_helpers.expr_primitive =
      Unary (End_region, Simple named)
    in
    Lambda_to_flambda_primitives_helpers.bind_rec acc None
      ~register_const_string:(fun acc -> register_const_string acc)
      prim Debuginfo.none
      (fun acc named -> k acc (Some named))
  | Prim { prim; args; loc; exn_continuation; region } ->
    close_primitive acc env ~let_bound_var named prim ~args loc exn_continuation
      ~current_region:(Env.find_var env region) k

let close_let acc env id user_visible defining_expr
    ~(body : Acc.t -> Env.t -> Expr_with_acc.t) : Expr_with_acc.t =
  let body_env, var = Env.add_var_like env id user_visible in
  let cont acc (defining_expr : Named.t option) =
    match defining_expr with
    | Some (Simple simple) ->
      let body_env = Env.add_simple_to_substitute env id simple in
      body acc body_env
    | None -> body acc body_env
    | Some (Prim ((Nullary Begin_region | Unary (End_region, _)), _))
      when not (Flambda_features.stack_allocation_enabled ()) ->
      (* We use [body_env] to ensure the region variables are still in the
         environment, to avoid lookup errors, even though the [Let] won't be
         generated. *)
      body acc body_env
    | Some defining_expr -> (
      let body_env =
        match defining_expr with
        | Prim (Variadic (Make_block (_, Immutable, alloc_mode), fields), _) ->
          let approxs =
            List.map
              (fun field ->
                match Simple.must_be_symbol field with
                | None -> Env.find_value_approximation body_env field
                | Some (sym, _) -> Value_approximation.Value_symbol sym)
              fields
            |> Array.of_list
          in
          Some
            (Env.add_block_approximation body_env (Name.var var) approxs
               (Alloc_mode.With_region.without_region alloc_mode))
        | Prim (Binary (Block_load _, block, field), _) -> (
          match Env.find_value_approximation body_env block with
          | Value_unknown -> Some body_env
          | Closure_approximation _ | Value_symbol _ | Value_int _ ->
            (* Here we assume [block] has already been substituted as a known
               symbol if it exists, and rely on the invariant that the
               approximation of a symbol is never a symbol. *)
            if Flambda_features.check_invariants ()
            then
              (* CR keryan: This is hidden behind invariants check because it
                 can appear on correct code using Lazy or GADT. It might warrant
                 a proper warning at some point. *)
              Misc.fatal_errorf
                "Unexpected approximation found when block approximation was \
                 expected in [Closure_conversion]: %a"
                Named.print defining_expr
            else None
          | Block_approximation (approx, _alloc_mode) -> (
            let approx =
              Simple.pattern_match field
                ~const:(fun const ->
                  match Reg_width_const.descr const with
                  | Tagged_immediate i ->
                    let i = Targetint_31_63.to_int i in
                    if i >= Array.length approx
                    then
                      Misc.fatal_errorf
                        "Trying to access the %dth field of a block \
                         approximation of length %d."
                        i (Array.length approx);
                    approx.(i)
                  | _ -> Value_approximation.Value_unknown)
                ~name:(fun _ ~coercion:_ -> Value_approximation.Value_unknown)
            in
            match approx with
            | Value_symbol sym ->
              (* In spirit, this is the same as the simple case but more
                 cumbersome to detect, we have to remove the now useless
                 let-binding later. *)
              Some (Env.add_simple_to_substitute env id (Simple.symbol sym))
            | _ ->
              Some (Env.add_value_approximation body_env (Name.var var) approx))
          )
        | _ -> Some body_env
      in
      let var = VB.create var Name_mode.normal in
      let bound_pattern = Bound_pattern.singleton var in
      match body_env with
      | Some body_env ->
        (* CR pchambart: Not tail ! The body function is the recursion *)
        let acc, body = body acc body_env in
        Let_with_acc.create acc bound_pattern defining_expr ~body
      | None ->
        ( acc,
          Expr.create_invalid
            (Defining_expr_of_let (bound_pattern, defining_expr)) ))
  in
  close_named acc env ~let_bound_var:var defining_expr cont

let close_let_cont acc env ~name ~is_exn_handler ~params
    ~(recursive : Asttypes.rec_flag)
    ~(handler : Acc.t -> Env.t -> Expr_with_acc.t)
    ~(body : Acc.t -> Env.t -> Expr_with_acc.t) : Expr_with_acc.t =
  (if is_exn_handler
  then
    match recursive with
    | Nonrecursive -> ()
    | Recursive ->
      Misc.fatal_errorf
        "[Let_cont]s marked as exception handlers must be [Nonrecursive]: %a"
        Continuation.print name);
  let params_with_kinds = params in
  let handler_env, params =
    Env.add_vars_like env
      (List.map
         (fun (param, user_visible, _kind) -> param, user_visible)
         params)
  in
  let handler_params =
    List.map2
      (fun param (_, _, kind) ->
        BP.create param (K.With_subkind.from_lambda kind))
      params params_with_kinds
    |> Bound_parameters.create
  in
  let handler acc =
    let handler_env =
      match Acc.continuation_known_arguments ~cont:name acc with
      | None -> handler_env
      | Some args ->
        List.fold_left2
          (fun env arg_approx (param, (param_id, _, _)) ->
            let env =
              Env.add_value_approximation env (Name.var param) arg_approx
            in
            match (arg_approx : Env.value_approximation) with
            | Value_symbol s | Closure_approximation { symbol = Some s; _ } ->
              Env.add_simple_to_substitute env param_id (Simple.symbol s)
            | _ -> env)
          handler_env args
          (List.combine params params_with_kinds)
    in
    handler acc handler_env
  in
  let body acc = body acc env in
  match recursive with
  | Nonrecursive ->
    Let_cont_with_acc.build_non_recursive acc name ~handler_params ~handler
      ~body ~is_exn_handler
  | Recursive ->
    let handlers =
      Continuation.Map.singleton name (handler, handler_params, is_exn_handler)
    in
    Let_cont_with_acc.build_recursive acc ~handlers ~body

let close_exact_or_unknown_apply acc env
    ({ kind;
       func;
       args;
       continuation;
       exn_continuation;
       loc;
       inlined;
       probe;
       mode;
       region_close;
       region
     } :
      IR.apply) callee_approx ~replace_region : Expr_with_acc.t =
  let callee = find_simple_from_id env func in
  let current_region =
    match replace_region with
    | None -> Env.find_var env region
    | Some region -> region
  in
  let mode = Alloc_mode.from_lambda mode in
  let acc, call_kind =
    match kind with
    | Function -> (
      ( acc,
        match (callee_approx : Env.value_approximation option) with
        | Some (Closure_approximation { code_id; code = code_or_meta; _ }) ->
          let return_arity, is_tupled =
            let meta = Code_or_metadata.code_metadata code_or_meta in
            Code_metadata.(result_arity meta, is_tupled meta)
          in
          if is_tupled
          then
            (* CR keryan : We could do better here since we know the arity, but
               we would have to untuple the arguments and we lack information
               for now *)
            Call_kind.indirect_function_call_unknown_arity mode
          else Call_kind.direct_function_call code_id ~return_arity mode
        | None -> Call_kind.indirect_function_call_unknown_arity mode
        | Some
            ( Value_unknown | Value_symbol _ | Value_int _
            | Block_approximation _ ) ->
          assert false
        (* See [close_apply] *) ))
    | Method { kind; obj } ->
      let acc, obj = find_simple acc env obj in
      ( acc,
        Call_kind.method_call (Call_kind.Method_kind.from_lambda kind) ~obj mode
      )
  in
  let acc, apply_exn_continuation =
    close_exn_continuation acc env exn_continuation
  in
  let acc, args = find_simples acc env args in
  let inlined_call = Inlined_attribute.from_lambda inlined in
  let probe_name =
    match probe with None -> None | Some { name } -> Some name
  in
  let position =
    match region_close with
    | Rc_normal | Rc_close_at_apply -> Apply.Position.Normal
    | Rc_nontail -> Apply.Position.Nontail
  in
  let apply =
    Apply.create ~callee ~continuation:(Return continuation)
      apply_exn_continuation ~args ~call_kind
      (Debuginfo.from_location loc)
      ~inlined:inlined_call
      ~inlining_state:(Inlining_state.default ~round:0)
      ~probe_name ~position
      ~relative_history:(Env.relative_history_from_scoped ~loc env)
      ~region:current_region
  in
  if Flambda_features.classic_mode ()
  then
    match Inlining.inlinable env apply callee_approx with
    | Not_inlinable -> Expr_with_acc.create_apply acc apply
    | Inlinable func_desc ->
      let acc = Acc.mark_continuation_as_untrackable continuation acc in
      let acc =
        Acc.mark_continuation_as_untrackable
          (Exn_continuation.exn_handler apply_exn_continuation)
          acc
      in
      Inlining.inline acc ~apply ~apply_depth:(Env.current_depth env) ~func_desc
  else Expr_with_acc.create_apply acc apply

let close_apply_cont acc env ~dbg cont trap_action args : Expr_with_acc.t =
  let acc, args = find_simples acc env args in
  let trap_action = close_trap_action_opt trap_action in
  let args_approx = List.map (Env.find_value_approximation env) args in
  let acc, apply_cont =
    Apply_cont_with_acc.create acc ?trap_action ~args_approx cont ~args ~dbg
  in
  Expr_with_acc.create_apply_cont acc apply_cont

let close_switch acc env ~condition_dbg scrutinee (sw : IR.switch) :
    Expr_with_acc.t =
  let scrutinee = find_simple_from_id env scrutinee in
  let untagged_scrutinee = Variable.create "untagged" in
  let untagged_scrutinee' = VB.create untagged_scrutinee Name_mode.normal in
  let known_const_scrutinee =
    match Env.find_value_approximation env scrutinee with
    | Value_approximation.Value_int i -> Some i
    | _ -> None
  in
  let untag =
    Named.create_prim (Unary (Untag_immediate, scrutinee)) condition_dbg
  in
  let acc, arms =
    List.fold_left_map
      (fun acc (case, cont, trap_action, args) ->
        let trap_action = close_trap_action_opt trap_action in
        let acc, args = find_simples acc env args in
        let args_approx = List.map (Env.find_value_approximation env) args in
        let action acc =
          Apply_cont_with_acc.create acc ?trap_action ~args_approx cont ~args
            ~dbg:condition_dbg
        in
        acc, (Targetint_31_63.of_int case, action))
      acc sw.consts
  in
  match arms, sw.failaction with
  | [(case, action)], Some (default_action, default_trap_action, default_args)
    when sw.numconsts >= 3 ->
    (* Avoid enormous switches, where every arm goes to the same place except
       one, that arise from single-arm [Lambda] switches with a default case.
       (Seen in code generated by ppx_compare for variants, which exhibited
       quadratic size blowup.) *)
    let compare =
      Named.create_prim
        (Binary
           ( Int_comp (Naked_immediate, Yielding_bool Eq),
             Simple.var untagged_scrutinee,
             Simple.const (Reg_width_const.naked_immediate case) ))
        condition_dbg
    in
    let comparison_result = Variable.create "eq" in
    let comparison_result' = VB.create comparison_result Name_mode.normal in
    let acc, default_action =
      let acc, args = find_simples acc env default_args in
      let trap_action = close_trap_action_opt default_trap_action in
      Apply_cont_with_acc.create acc ?trap_action default_action ~args
        ~dbg:condition_dbg
    in
    let acc, switch =
      let scrutinee = Simple.var comparison_result in
      let acc, action = action acc in
      Expr_with_acc.create_switch acc
        (Switch.if_then_else ~condition_dbg ~scrutinee ~if_true:action
           ~if_false:default_action)
    in
    let acc, body =
      Let_with_acc.create acc
        (Bound_pattern.singleton comparison_result')
        compare ~body:switch
    in
    Let_with_acc.create acc
      (Bound_pattern.singleton untagged_scrutinee')
      untag ~body
  | _, _ ->
    let acc, arms =
      match sw.failaction with
      | None -> acc, Targetint_31_63.Map.of_list arms
      | Some (default, trap_action, args) ->
        Numeric_types.Int.Set.fold
          (fun case (acc, cases) ->
            let case = Targetint_31_63.of_int case in
            if Targetint_31_63.Map.mem case cases
            then acc, cases
            else
              let acc, args = find_simples acc env args in
              let trap_action = close_trap_action_opt trap_action in
              let default acc =
                Apply_cont_with_acc.create acc ?trap_action default ~args
                  ~dbg:condition_dbg
              in
              acc, Targetint_31_63.Map.add case default cases)
          (Numeric_types.Int.zero_to_n (sw.numconsts - 1))
          (acc, Targetint_31_63.Map.of_list arms)
    in
    if Targetint_31_63.Map.is_empty arms
    then Expr_with_acc.create_invalid acc Zero_switch_arms
    else
      let scrutinee = Simple.var untagged_scrutinee in
      let acc, body =
        match Targetint_31_63.Map.get_singleton arms with
        | Some (_discriminant, action) ->
          let acc, action = action acc in
          Expr_with_acc.create_apply_cont acc action
        | None -> (
          match known_const_scrutinee with
          | None ->
            let acc, arms =
              Targetint_31_63.Map.fold
                (fun case action (acc, arms) ->
                  let acc, arm = action acc in
                  acc, Targetint_31_63.Map.add case arm arms)
                arms
                (acc, Targetint_31_63.Map.empty)
            in
            Expr_with_acc.create_switch acc
              (Switch.create ~condition_dbg ~scrutinee ~arms)
          | Some case ->
            let acc, action = Targetint_31_63.Map.find case arms acc in
            Expr_with_acc.create_apply_cont acc action)
      in
      Let_with_acc.create acc
        (Bound_pattern.singleton untagged_scrutinee')
        untag ~body

let close_one_function acc ~external_env ~by_function_slot decl
    ~has_lifted_closure ~value_slots_from_idents ~function_slots_from_idents
    function_declarations =
  let acc = Acc.with_free_names Name_occurrences.empty acc in
  let body = Function_decl.body decl in
  let loc = Function_decl.loc decl in
  let dbg = Debuginfo.from_location loc in
  let params = Function_decl.params decl in
  let return = Function_decl.return decl in
  let return_continuation = Function_decl.return_continuation decl in
  let recursive = Function_decl.recursive decl in
  let my_closure = Variable.create "my_closure" in
  let my_region = Function_decl.my_region decl in
  let function_slot = Function_decl.function_slot decl in
  let my_depth = Variable.create "my_depth" in
  let next_depth = Variable.create "next_depth" in
  let our_let_rec_ident = Function_decl.let_rec_ident decl in
  let compilation_unit = Compilation_unit.get_current_exn () in
  let code_id =
    Code_id.create
      ~name:(Function_slot.to_string function_slot)
      compilation_unit
  in
  let is_curried =
    match Function_decl.kind decl with Curried _ -> true | Tupled -> false
  in
  (* The free variables are:

     - The parameters: direct substitution by [Variable]s

     - The function being defined: accessible through [my_closure]

     - Other functions in the set being defined: accessible from [my_closure]
     then a [Project_function_slot]

     - Other free variables: accessible using [Project_value_slot] from
     [my_closure].

     Note that free variables corresponding to predefined exception identifiers
     have been filtered out by [close_functions], above. *)
  let value_slots_to_bind, value_slots_for_idents =
    Ident.Map.fold
      (fun id value_slots_for_idents (to_bind, var_for_ident) ->
        let var = Variable.create_with_same_name_as_ident id in
        ( Variable.Map.add var value_slots_for_idents to_bind,
          Ident.Map.add id var var_for_ident ))
      value_slots_from_idents
      (Variable.Map.empty, Ident.Map.empty)
  in
  let coerce_to_deeper =
    Coercion.change_depth
      ~from:(Rec_info_expr.var my_depth)
      ~to_:(Rec_info_expr.var next_depth)
  in
  if has_lifted_closure && not (Variable.Map.is_empty value_slots_to_bind)
  then
    Misc.fatal_errorf
      "Variables found in closure when trying to lift %a in \
       [Closure_conversion]."
      Ident.print our_let_rec_ident;
  let closure_vars_to_bind, simples_for_closure_vars =
    if has_lifted_closure
    then (* No projection needed *)
      Variable.Map.empty, Ident.Map.empty
    else
      List.fold_left
        (fun (to_bind, simples_for_idents) function_decl ->
          let let_rec_ident = Function_decl.let_rec_ident function_decl in
          let to_bind, var =
            if Ident.same our_let_rec_ident let_rec_ident && is_curried
            then
              (* When the function being compiled is tupled, my_closure points
                 to the curried version but let_rec_ident is called with tuple
                 arguments, so the correct closure to bind is the one in the
                 function_slots_from_idents map. *)
              to_bind, my_closure
              (* my_closure is already bound *)
            else
              let variable =
                Variable.create_with_same_name_as_ident let_rec_ident
              in
              let function_slot =
                Ident.Map.find let_rec_ident function_slots_from_idents
              in
              Variable.Map.add variable function_slot to_bind, variable
          in
          let simple = Simple.with_coercion (Simple.var var) coerce_to_deeper in
          to_bind, Ident.Map.add let_rec_ident simple simples_for_idents)
        (Variable.Map.empty, Ident.Map.empty)
        (Function_decls.to_list function_declarations)
  in
  let closure_env_without_parameters =
    let empty_env = Env.clear_local_bindings external_env in
    let env_with_vars =
      Ident.Map.fold
        (fun id var env ->
          Simple.pattern_match
            (find_simple_from_id external_env id)
            ~const:(fun _ -> assert false)
            ~name:(fun name ~coercion:_ ->
              Env.add_approximation_alias (Env.add_var env id var) name
                (Name.var var)))
        value_slots_for_idents empty_env
    in
    Env.add_simple_to_substitute_map env_with_vars simples_for_closure_vars
  in
  let closure_env_without_history, my_region =
    let closure_env =
      List.fold_right
        (fun (id, _) env ->
          let env, _var = Env.add_var_like env id User_visible in
          env)
        params closure_env_without_parameters
    in
    Env.add_var_like closure_env my_region Not_user_visible
  in
  let closure_env = Env.with_depth closure_env_without_history my_depth in
  let closure_env, absolute_history, relative_history =
    let tracker = Env.inlining_history_tracker closure_env_without_history in
    let absolute, relative =
      Inlining_history.Tracker.fundecl_of_scoped_location
        ~name:(Function_slot.name function_slot)
        ~path_to_root:(Env.path_to_root closure_env)
        loc tracker
    in
    ( Env.use_inlining_history_tracker closure_env_without_history
        (Inlining_history.Tracker.inside_function absolute),
      absolute,
      relative )
  in
  (* CR-someday pchambart: eta-expansion wrappers for primitives are not marked
     as stubs but certainly should be. *)
  let stub = Function_decl.stub decl in
  let param_vars =
    List.map (fun (id, kind) -> Env.find_var closure_env id, kind) params
  in
  let params =
    List.map
      (fun (var, kind) -> BP.create var (K.With_subkind.from_lambda kind))
      param_vars
    |> Bound_parameters.create
  in
  let acc = Acc.with_seen_a_function acc false in
  let acc, body =
    (* XXX seems like this needs to know what [my_region] is *)
    try body acc closure_env
    with Misc.Fatal_error ->
      let bt = Printexc.get_raw_backtrace () in
      Format.eprintf
        "\n\
         %tContext is:%t closure converting function@ with [our_let_rec_ident] \
         %a (function slot %a)"
        (* @ \ *)
        (* and body:@ %a *)
        Flambda_colours.error Flambda_colours.pop Ident.print our_let_rec_ident
        Function_slot.print function_slot;
      (* print body *)
      Printexc.raise_with_backtrace Misc.Fatal_error bt
  in
  let contains_subfunctions = Acc.seen_a_function acc in
  let my_closure' = Simple.var my_closure in
  let acc, body =
    (* CR mshinwell: These Project_function_slot operations should maybe be
       inserted at the point of use rather than at the top of the function. We
       should also check the behaviour of the backend w.r.t. CSE of projections
       from closures. *)
    Variable.Map.fold
      (fun var move_to (acc, body) ->
        let move : Flambda_primitive.unary_primitive =
          Project_function_slot { move_from = function_slot; move_to }
        in
        let var = VB.create var Name_mode.normal in
        let named =
          Named.create_prim (Unary (move, my_closure')) Debuginfo.none
        in
        Let_with_acc.create acc (Bound_pattern.singleton var) named ~body)
      closure_vars_to_bind (acc, body)
  in
  let acc, body =
    Variable.Map.fold
      (fun var value_slot (acc, body) ->
        let var = VB.create var Name_mode.normal in
        let named =
          Named.create_prim
            (Unary
               ( Project_value_slot { project_from = function_slot; value_slot },
                 my_closure' ))
            Debuginfo.none
        in
        Let_with_acc.create acc (Bound_pattern.singleton var) named ~body)
      value_slots_to_bind (acc, body)
  in
  let next_depth_expr = Rec_info_expr.succ (Rec_info_expr.var my_depth) in
  let bound =
    Bound_pattern.singleton (Bound_var.create next_depth Name_mode.normal)
  in
  let acc, body =
    Let_with_acc.create acc bound (Named.create_rec_info next_depth_expr) ~body
  in
  let cost_metrics = Acc.cost_metrics acc in
  let acc, exn_continuation =
    close_exn_continuation acc external_env
      (Function_decl.exn_continuation decl)
  in
  assert (
    match Exn_continuation.extra_args exn_continuation with
    | [] -> true
    | _ :: _ -> false);
  let inline : Inline_attribute.t =
    (* We make a decision based on [fallback_inlining_heuristic] here to try to
       mimic Closure's behaviour as closely as possible, particularly when there
       are functions involving constant closures, which are not lifted during
       Closure (but will prevent inlining) but will likely have been lifted by
       our other check in [Inlining_cost] (thus preventing us seeing they were
       originally there). Note that while Closure never marks as inlinable
       functions in a set a recursive definitions with more than one function,
       we do not try to reproduce this particular property and can mark as
       inlinable such functions. *)
    if contains_subfunctions
       && Flambda_features.Expert.fallback_inlining_heuristic ()
    then Never_inline
    else Inline_attribute.from_lambda (Function_decl.inline decl)
  in
  let params_and_body =
    Function_params_and_body.create ~return_continuation
      ~exn_continuation:(Exn_continuation.exn_handler exn_continuation)
      params ~body ~my_closure ~my_region ~my_depth
      ~free_names_of_body:(Known (Acc.free_names acc))
  in
  let acc =
    List.fold_left
      (fun acc param -> Acc.remove_var_from_free_names (BP.var param) acc)
      acc
      (Bound_parameters.to_list params)
    |> Acc.remove_var_from_free_names my_closure
    |> Acc.remove_var_from_free_names my_region
    |> Acc.remove_var_from_free_names my_depth
    |> Acc.remove_continuation_from_free_names return_continuation
    |> Acc.remove_continuation_from_free_names
         (Exn_continuation.exn_handler exn_continuation)
  in
  let params_arity = Bound_parameters.arity_with_subkinds params in
  let is_tupled =
    match Function_decl.kind decl with Curried _ -> false | Tupled -> true
  in
  let inlining_decision =
    if Flambda_features.classic_mode ()
    then Inlining.definition_inlining_decision inline cost_metrics
    else if stub
    then Function_decl_inlining_decision_type.Stub
    else Function_decl_inlining_decision_type.Not_yet_decided
  in
  let code =
    Code.create code_id ~params_and_body
      ~free_names_of_params_and_body:(Acc.free_names acc) ~params_arity
      ~num_trailing_local_params:(Function_decl.num_trailing_local_params decl)
      ~result_arity:
        (Flambda_arity.With_subkinds.create [K.With_subkind.from_lambda return])
      ~result_types:Unknown
      ~contains_no_escaping_local_allocs:
        (Function_decl.contains_no_escaping_local_allocs decl)
      ~stub ~inline
      ~is_a_functor:(Function_decl.is_a_functor decl)
      ~recursive ~newer_version_of:None ~cost_metrics
      ~inlining_arguments:(Inlining_arguments.create ~round:0)
      ~dbg ~is_tupled
      ~is_my_closure_used:
        (Function_params_and_body.is_my_closure_used params_and_body)
      ~inlining_decision ~absolute_history ~relative_history
  in
  let approx =
    let code = Code_or_metadata.create code in
    let meta = Code_or_metadata.remember_only_metadata code in
    if Flambda_features.classic_mode ()
    then (
      Inlining_report.record_decision_at_function_definition ~absolute_history
        ~code_metadata:(Code_or_metadata.code_metadata meta)
        ~pass:After_closure_conversion
        ~are_rebuilding_terms:(Are_rebuilding_terms.of_bool true)
        inlining_decision;
      if Function_decl_inlining_decision_type.must_be_inlined inlining_decision
      then code
      else meta)
    else meta
  in
  let acc = Acc.add_code ~code_id ~code acc in
  let acc = Acc.with_seen_a_function acc true in
  acc, Function_slot.Map.add function_slot (code_id, approx) by_function_slot

let close_functions acc external_env ~current_region function_declarations =
  let compilation_unit = Compilation_unit.get_current_exn () in
  let value_slots_from_idents =
    Ident.Set.fold
      (fun id map ->
        (* Filter out predefined exception identifiers and simple substitutions.
           The former will be turned into symbols, and the latter substituted
           when we closure-convert the body *)
        let has_non_var_subst, subst_var =
          match Env.find_simple_to_substitute_exn external_env id with
          | exception Not_found -> false, None
          | simple ->
            Simple.pattern_match simple
              ~const:(fun _ -> true, None)
              ~name:(fun name ~coercion:_ ->
                Name.pattern_match name
                  ~var:(fun var -> false, Some var)
                  ~symbol:(fun _ -> true, None))
        in
        if has_non_var_subst || Ident.is_predef id
        then map
        else
          let name =
            match subst_var with
            | None -> Ident.name id
            | Some var -> Variable.name var
          in
          Ident.Map.add id (Value_slot.create compilation_unit ~name) map)
      (Function_decls.all_free_idents function_declarations)
      Ident.Map.empty
  in
  let can_be_lifted =
    Ident.Map.is_empty value_slots_from_idents
    && Flambda_features.classic_mode ()
  in
  let func_decl_list = Function_decls.to_list function_declarations in
  let function_slots_from_idents =
    List.fold_left
      (fun map decl ->
        let id = Function_decl.let_rec_ident decl in
        let function_slot = Function_decl.function_slot decl in
        Ident.Map.add id function_slot map)
      Ident.Map.empty func_decl_list
  in
  let external_env, symbol_map =
    if can_be_lifted
    then
      Ident.Map.fold
        (fun ident function_slot (env, symbol_map) ->
          let env, symbol =
            declare_symbol_for_function_slot env ident function_slot
          in
          env, Function_slot.Map.add function_slot symbol symbol_map)
        function_slots_from_idents
        (external_env, Function_slot.Map.empty)
    else external_env, Function_slot.Map.empty
  in
  let acc, approximations =
    List.fold_left
      (fun (acc, by_function_slot) function_decl ->
        let _, _, acc, expr =
          Acc.measure_cost_metrics acc ~f:(fun acc ->
              close_one_function acc ~external_env ~by_function_slot
                function_decl ~has_lifted_closure:can_be_lifted
                ~value_slots_from_idents ~function_slots_from_idents
                function_declarations)
        in
        acc, expr)
      (acc, Function_slot.Map.empty)
      func_decl_list
  in
  let acc = Acc.with_free_names Name_occurrences.empty acc in
  (* CR lmaurer: funs has arbitrary order (ultimately coming from
     function_declarations) *)
  let funs =
    let funs =
      Function_slot.Map.fold
        (fun cid (code_id, _) funs -> (cid, code_id) :: funs)
        approximations []
    in
    Function_slot.Lmap.of_list (List.rev funs)
  in
  let approximations =
    Function_slot.Map.mapi
      (fun function_slot (code_id, code) ->
        Value_approximation.Closure_approximation
          { code_id; function_slot; code; symbol = None })
      approximations
  in
  let function_decls = Function_declarations.create funs in
  let value_slots =
    Ident.Map.fold
      (fun id value_slot map ->
        let external_simple = find_simple_from_id external_env id in
        (* We're sure [external_simple] is a variable since
           [value_slot_from_idents] has already filtered constants and symbols
           out. *)
        Value_slot.Map.add value_slot external_simple map)
      value_slots_from_idents Value_slot.Map.empty
  in
  let set_of_closures =
    Set_of_closures.create ~value_slots
      (Alloc_mode.With_region.from_lambda
         (Function_decls.alloc_mode function_declarations)
         ~current_region)
      function_decls
  in
  let acc =
    Acc.add_set_of_closures_offsets ~is_phantom:false acc set_of_closures
  in
  if can_be_lifted
  then
    let symbols =
      Function_slot.Lmap.mapi
        (fun function_slot _ ->
          let sym = Function_slot.Map.find function_slot symbol_map in
          let approx =
            match Function_slot.Map.find function_slot approximations with
            | Value_approximation.Closure_approximation
                { code_id; function_slot; code; symbol = _ } ->
              Value_approximation.Closure_approximation
                { code_id; function_slot; code; symbol = Some sym }
            | _ -> assert false
            (* see above *)
          in
          sym, approx)
        funs
    in
    let acc = Acc.add_lifted_set_of_closures ~symbols ~set_of_closures acc in
    acc, Lifted symbols
  else acc, Dynamic (set_of_closures, approximations)

let close_let_rec acc env ~function_declarations
    ~(body : Acc.t -> Env.t -> Expr_with_acc.t) ~current_region =
  let current_region = Env.find_var env current_region in
  let env =
    List.fold_right
      (fun decl env ->
        let id = Function_decl.let_rec_ident decl in
        let env, _var = Env.add_var_like env id User_visible in
        env)
      function_declarations env
  in
  let fun_vars_map, ident_map =
    List.fold_left
      (fun (fun_vars_map, ident_map) decl ->
        let ident = Function_decl.let_rec_ident decl in
        let fun_var = VB.create (Env.find_var env ident) Name_mode.normal in
        let function_slot = Function_decl.function_slot decl in
        ( Function_slot.Map.add function_slot fun_var fun_vars_map,
          Function_slot.Map.add function_slot ident ident_map ))
      (Function_slot.Map.empty, Function_slot.Map.empty)
      function_declarations
  in
  let alloc_mode =
    (* The closure allocation mode must be the same for all closures in the set
       of closures. *)
    List.fold_left
      (fun (alloc_mode : Lambda.alloc_mode option) function_decl ->
        match alloc_mode, Function_decl.closure_alloc_mode function_decl with
        | None, alloc_mode -> Some alloc_mode
        | Some Alloc_heap, Alloc_heap | Some Alloc_local, Alloc_local ->
          alloc_mode
        | Some Alloc_heap, Alloc_local | Some Alloc_local, Alloc_heap ->
          Misc.fatal_errorf
            "let-rec group of [lfunction] declarations have inconsistent alloc \
             modes:@ %a"
            (Format.pp_print_list ~pp_sep:Format.pp_print_space
               Function_slot.print)
            (List.map Function_decl.function_slot function_declarations))
      None function_declarations
  in
  let alloc_mode =
    match alloc_mode with
    | Some alloc_mode -> alloc_mode
    | None ->
      Misc.fatal_error "let-rec group of [lfunction] declarations is empty"
  in
  let acc, closed_functions =
    close_functions acc env
      (Function_decls.create function_declarations alloc_mode)
      ~current_region
  in
  match closed_functions with
  | Lifted symbols ->
    let env =
      Function_slot.Lmap.fold
        (fun function_slot (symbol, approx) env ->
          let ident = Function_slot.Map.find function_slot ident_map in
          let env =
            Env.add_simple_to_substitute env ident (Simple.symbol symbol)
          in
          Env.add_value_approximation env (Name.symbol symbol) approx)
        symbols env
    in
    body acc env
  | Dynamic (set_of_closures, approximations) ->
    let generated_closures =
      Function_slot.Set.diff
        (Function_slot.Map.keys
           (Function_declarations.funs
              (Set_of_closures.function_decls set_of_closures)))
        (Function_slot.Map.keys fun_vars_map)
    in
    let fun_vars_map =
      Function_slot.Set.fold
        (fun function_slot fun_vars_map ->
          let fun_var =
            VB.create (Variable.create "generated") Name_mode.normal
          in
          Function_slot.Map.add function_slot fun_var fun_vars_map)
        generated_closures fun_vars_map
    in
    let bound_vars =
      List.map
        (fun (function_slot, _) ->
          Function_slot.Map.find function_slot fun_vars_map)
        (Function_declarations.funs_in_order
           (Set_of_closures.function_decls set_of_closures)
        |> Function_slot.Lmap.bindings)
    in
    let env =
      Function_slot.Map.fold
        (fun function_slot fun_var env ->
          let approx = Function_slot.Map.find function_slot approximations in
          Env.add_value_approximation env (Name.var (VB.var fun_var)) approx)
        fun_vars_map env
    in
    let acc, body = body acc env in
    let named = Named.create_set_of_closures set_of_closures in
    Let_with_acc.create acc
      (Bound_pattern.set_of_closures bound_vars)
      named ~body

let wrap_partial_application acc env apply_continuation (apply : IR.apply)
    approx args missing_args ~arity ~num_trailing_local_params
    ~contains_no_escaping_local_allocs =
  (* In case of partial application, creates a wrapping function from scratch to
     allow inlining and lifting *)
  let wrapper_id = Ident.create_local ("partial_" ^ Ident.name apply.func) in
  let function_slot =
    Function_slot.create
      (Compilation_unit.get_current_exn ())
      ~name:(Ident.name wrapper_id)
  in
  let args_arity = List.length args in
  let params =
    (* CR keryan: We should use the arity to produce better kinds *)
    List.mapi
      (fun n _kind_with_subkind ->
        ( Ident.create_local ("param" ^ string_of_int (args_arity + n)),
          Lambda.Pgenval ))
      (Flambda_arity.With_subkinds.to_list missing_args)
  in
  let return_continuation = Continuation.create ~sort:Return () in
  let exn_continuation =
    IR.{ exn_handler = Continuation.create (); extra_args = [] }
  in
  let all_args = args @ List.map (fun (a, _) -> IR.Var a) params in
  let fbody acc env =
    close_exact_or_unknown_apply acc env
      { apply with
        kind = Function;
        args = all_args;
        continuation = return_continuation;
        exn_continuation
      }
      (Some approx) ~replace_region:None
  in
  let attr =
    Lambda.
      { inline = Default_inline;
        specialise = Default_specialise;
        local = Default_local;
        is_a_functor = false;
        stub = false
      }
  in
  let free_idents_of_body =
    List.fold_left
      (fun ids -> function
        | IR.Var id -> Ident.Set.add id ids
        | IR.Const _ -> ids)
      (Ident.Set.singleton apply.func)
      all_args
  in
  let closure_alloc_mode, num_trailing_local_params =
    let num_leading_heap_params =
      Flambda_arity.With_subkinds.cardinal arity - num_trailing_local_params
    in
    if args_arity <= num_leading_heap_params
    then Lambda.alloc_heap, num_trailing_local_params
    else
      let num_supplied_local_args = args_arity - num_leading_heap_params in
      Lambda.alloc_local, num_trailing_local_params - num_supplied_local_args
  in
  let function_declarations =
    (* CR keryan: Same as above, better kind for return type *)
    [ Function_decl.create ~let_rec_ident:(Some wrapper_id) ~function_slot
        ~kind:(Lambda.Curried { nlocal = num_trailing_local_params })
        ~params ~return:Lambda.Pgenval ~return_continuation ~exn_continuation
        ~my_region:apply.region ~body:fbody ~attr ~loc:apply.loc
        ~free_idents_of_body ~stub:true ~closure_alloc_mode
        ~num_trailing_local_params ~contains_no_escaping_local_allocs
        Recursive.Non_recursive ]
  in
  let body acc env =
    let arg = find_simple_from_id env wrapper_id in
    let acc, apply_cont =
      Apply_cont_with_acc.create acc
        ~args_approx:[Env.find_value_approximation env arg]
        apply_continuation ~args:[arg] ~dbg:Debuginfo.none
    in
    Expr_with_acc.create_apply_cont acc apply_cont
  in
  close_let_rec acc env ~function_declarations ~body
    ~current_region:apply.region

let wrap_over_application acc env full_call (apply : IR.apply) over_args
    ~contains_no_escaping_local_allocs ~result_arity =
  let wrapper_cont = Continuation.create () in
  let returned_func = Variable.create "func" in
  (* See comments in [Simplify_common.split_direct_over_application] about this
     code for handling local allocations. *)
  let apply_alloc_mode = Alloc_mode.from_lambda apply.mode in
  let apply_return_continuation =
    Apply.Result_continuation.Return apply.continuation
  in
  let acc, args = find_simples acc env over_args in
  let apply_dbg = Debuginfo.from_location apply.loc in
  let needs_region =
    match apply_alloc_mode, contains_no_escaping_local_allocs with
    | Heap, false ->
      let over_app_region = Variable.create "over_app_region" in
      Some (over_app_region, Continuation.create ())
    | Heap, true | Local, _ -> None
  in
  let apply_region =
    match needs_region with
    | None -> Env.find_var env apply.region
    | Some (region, _) -> region
  in
  let perform_over_application acc =
    let acc, apply_exn_continuation =
      close_exn_continuation acc env apply.exn_continuation
    in
    let inlined = Inlined_attribute.from_lambda apply.inlined in
    (* Keeping the attributes is useless in classic mode but matches the
       behaviour of simplify, and this split is done either way *)
    let probe_name =
      match apply.probe with None -> None | Some { name } -> Some name
    in
    let position =
      match apply.region_close with
      | Rc_normal | Rc_close_at_apply -> Apply.Position.Normal
      | Rc_nontail -> Apply.Position.Nontail
    in
    let alloc_mode =
      if contains_no_escaping_local_allocs
      then Alloc_mode.heap
      else Alloc_mode.local ()
    in
    let call_kind = Call_kind.indirect_function_call_unknown_arity alloc_mode in
    let continuation =
      match needs_region with
      | None -> apply_return_continuation
      | Some (_, cont) -> Apply.Result_continuation.Return cont
    in
    let over_application =
      Apply.create ~callee:(Simple.var returned_func) ~continuation
        apply_exn_continuation ~args ~call_kind apply_dbg ~inlined
        ~inlining_state:(Inlining_state.default ~round:0)
        ~probe_name ~position
        ~relative_history:(Env.relative_history_from_scoped ~loc:apply.loc env)
        ~region:apply_region
    in
    match needs_region with
    | None -> Expr_with_acc.create_apply acc over_application
    | Some (region, after_over_application) ->
      let over_application_results =
        List.mapi
          (fun i kind ->
            BP.create (Variable.create ("result" ^ string_of_int i)) kind)
          (Flambda_arity.With_subkinds.to_list result_arity)
      in
      let handler acc =
        let acc, call_return_continuation =
          let acc, apply_cont_expr =
            Apply_cont_with_acc.create acc apply.continuation
              ~args:(List.map BP.simple over_application_results)
              ~dbg:apply_dbg
          in
          acc, Expr.create_apply_cont apply_cont_expr
        in
        Let_with_acc.create acc
          (Bound_pattern.singleton
             (Bound_var.create (Variable.create "unit") Name_mode.normal))
          (Named.create_prim (Unary (End_region, Simple.var region)) apply_dbg)
          ~body:call_return_continuation
      in
      Let_cont_with_acc.build_non_recursive acc after_over_application
        ~handler_params:(Bound_parameters.create over_application_results)
        ~handler
        ~body:(fun acc -> Expr_with_acc.create_apply acc over_application)
        ~is_exn_handler:false
  in
  let body = full_call wrapper_cont ~region:apply_region in
  let acc, both_applications =
    Let_cont_with_acc.build_non_recursive acc wrapper_cont
      ~handler_params:
        ([BP.create returned_func K.With_subkind.any_value]
        |> Bound_parameters.create)
      ~handler:perform_over_application ~body ~is_exn_handler:false
  in
  match needs_region with
  | None -> acc, both_applications
  | Some (region, _) ->
    Let_with_acc.create acc
      (Bound_pattern.singleton (Bound_var.create region Name_mode.normal))
      (Named.create_prim (Nullary Begin_region) apply_dbg)
      ~body:both_applications

type call_args_split =
  | Exact of IR.simple list
  | Partial_app of IR.simple list * Flambda_arity.With_subkinds.t
  | Over_app of IR.simple list * IR.simple list

let close_apply acc env (apply : IR.apply) : Expr_with_acc.t =
  let callee = find_simple_from_id env apply.func in
  let approx = Env.find_value_approximation env callee in
  let code_info =
    match approx with
    | Closure_approximation { code = Code_present code; _ } ->
      Some
        ( Code.params_arity code,
          Code.is_tupled code,
          Code.num_trailing_local_params code,
          Code.contains_no_escaping_local_allocs code,
          Code.result_arity code )
    | Closure_approximation { code = Metadata_only metadata; _ } ->
      Some
        ( Code_metadata.params_arity metadata,
          Code_metadata.is_tupled metadata,
          Code_metadata.num_trailing_local_params metadata,
          Code_metadata.contains_no_escaping_local_allocs metadata,
          Code_metadata.result_arity metadata )
    | Value_unknown -> None
    | Value_symbol _ | Value_int _ | Block_approximation _ ->
      if Flambda_features.check_invariants ()
      then
        Misc.fatal_errorf
          "Unexpected approximation for callee %a in [Closure_conversion], \
           expected a closure approximation."
          Simple.print callee
      else None
  in
  match code_info with
  | None -> close_exact_or_unknown_apply acc env apply None ~replace_region:None
  | Some
      ( arity,
        is_tupled,
        num_trailing_local_params,
        contains_no_escaping_local_allocs,
        result_arity ) -> (
    let split_args =
      let arity = Flambda_arity.With_subkinds.to_list arity in
      let split args arity =
        let rec cut n l =
          if n <= 0
          then [], l
          else
            match l with
            | [] -> [], []
            | h :: t ->
              let before, after = cut (n - 1) t in
              h :: before, after
        in
        let args_l = List.length args in
        let arity_l = List.length arity in
        if args_l = arity_l
        then Exact args
        else if args_l < arity_l
        then
          let _, missing_args = cut args_l arity in
          Partial_app (args, Flambda_arity.With_subkinds.create missing_args)
        else
          let args, remaining_args = cut arity_l args in
          Over_app (args, remaining_args)
      in
      let arity =
        if is_tupled
        then [Flambda_kind.With_subkind.block Tag.zero arity]
        else arity
      in
      split apply.args arity
    in
    match split_args with
    | Exact args ->
      close_exact_or_unknown_apply acc env
        { apply with args; continuation = apply.continuation }
        (Some approx) ~replace_region:None
    | Partial_app (args, missing_args) ->
      wrap_partial_application acc env apply.continuation apply approx args
        missing_args ~arity ~num_trailing_local_params
        ~contains_no_escaping_local_allocs
    | Over_app (args, remaining_args) ->
      let full_args_call apply_continuation ~region acc =
        close_exact_or_unknown_apply acc env
          { apply with args; continuation = apply_continuation }
          (Some approx) ~replace_region:(Some region)
      in
      wrap_over_application acc env full_args_call apply remaining_args
        ~contains_no_escaping_local_allocs ~result_arity)

module CIS = Code_id_or_symbol
module GroupMap = Numbers.Int.Map
module SCC = Strongly_connected_components.Make (Numbers.Int)

let bind_code_and_sets_of_closures all_code sets_of_closures acc body =
  let fresh_group_id =
    let i = ref 0 in
    fun () ->
      let n = !i in
      incr i;
      n
  in
  let group_to_bound_consts, symbol_to_groups =
    Code_id.Map.fold
      (fun code_id code (g2c, s2g) ->
        let id = fresh_group_id () in
        let bound = Bound_static.Pattern.code code_id in
        let const = Static_const_or_code.create_code code in
        ( GroupMap.add id (bound, const) g2c,
          CIS.Map.add (CIS.create_code_id code_id) id s2g ))
      all_code
      (GroupMap.empty, CIS.Map.empty)
  in
  let group_to_bound_consts, symbol_to_groups =
    List.fold_left
      (fun (g2c, s2g) (symbols, set_of_closures) ->
        let id = fresh_group_id () in
        let symbols = Function_slot.Lmap.map fst symbols in
        let bound = Bound_static.Pattern.set_of_closures symbols in
        let const =
          Static_const_or_code.create_static_const
            (Static_const.set_of_closures set_of_closures)
        in
        ( GroupMap.add id (bound, const) g2c,
          Function_slot.Lmap.fold
            (fun _function_slot symbol s2g ->
              CIS.Map.add (CIS.create_symbol symbol) id s2g)
            symbols s2g ))
      (group_to_bound_consts, symbol_to_groups)
      sets_of_closures
  in
  let graph =
    GroupMap.map
      (fun (_bound, const) ->
        let free_names = Static_const_or_code.free_names const in
        let deps =
          Code_id.Set.fold
            (fun code_id deps ->
              match
                CIS.Map.find (CIS.create_code_id code_id) symbol_to_groups
              with
              | exception Not_found -> deps
              | id -> Numbers.Int.Set.add id deps)
            (Name_occurrences.code_ids free_names)
            Numbers.Int.Set.empty
        in
        Symbol.Set.fold
          (fun symbol deps ->
            match CIS.Map.find (CIS.create_symbol symbol) symbol_to_groups with
            | exception Not_found -> deps
            | id -> Numbers.Int.Set.add id deps)
          (Name_occurrences.symbols free_names)
          deps)
      group_to_bound_consts
  in
  let components = SCC.connected_components_sorted_from_roots_to_leaf graph in
  Array.fold_left
    (fun (acc, body) (component : SCC.component) ->
      let group_ids =
        match component with
        | No_loop group_id -> [group_id]
        | Has_loop group_ids -> group_ids
      in
      let bound_static, static_consts =
        List.fold_left
          (fun (bound_static, static_consts) group_id ->
            let bound_symbol, static_const =
              try GroupMap.find group_id group_to_bound_consts
              with Not_found ->
                Misc.fatal_errorf "Unbound static consts group ID %d" group_id
            in
            bound_symbol :: bound_static, static_const :: static_consts)
          ([], []) group_ids
      in
      let defining_expr =
        Static_const_group.create static_consts |> Named.create_static_consts
      in
      Let_with_acc.create acc
        (Bound_pattern.static (Bound_static.create bound_static))
        defining_expr ~body)
    (acc, body) components

<<<<<<< HEAD
let close_program (type mode) ~(mode : mode Flambda_features.mode) ~big_endian
    ~cmx_loader ~compilation_unit ~module_block_size_in_words ~program
    ~prog_return_cont ~exn_continuation : mode close_program_result =
  let env = Env.create ~big_endian ~cmx_loader in
=======
let close_program (type mode) ~(mode : mode Flambda_features.mode)
    ~symbol_for_global ~big_endian ~cmx_loader ~module_ident
    ~module_block_size_in_words ~program ~prog_return_cont ~exn_continuation
    ~toplevel_my_region : mode close_program_result =
  let env = Env.create ~symbol_for_global ~big_endian ~cmx_loader in
>>>>>>> 47b8e869
  let module_symbol =
    Symbol.create_wrapped
      (Flambda2_import.Symbol.for_compilation_unit compilation_unit)
  in
  let module_block_tag = Tag.Scannable.zero in
  let module_block_var = Variable.create "module_block" in
  let return_cont = Continuation.create ~sort:Toplevel_return () in
  let env, toplevel_my_region =
    Env.add_var_like env toplevel_my_region Not_user_visible
  in
  let slot_offsets = Slot_offsets.empty in
  let acc = Acc.create ~slot_offsets in
  let load_fields_body acc =
    let field_vars =
      List.init module_block_size_in_words (fun pos ->
          let pos_str = string_of_int pos in
          pos, Variable.create ("field_" ^ pos_str))
    in
    let acc, body =
      let static_const : Static_const.t =
        let field_vars =
          List.map
            (fun (_, var) : Field_of_static_block.t ->
              Dynamically_computed (var, Debuginfo.none))
            field_vars
        in
        Static_const.block module_block_tag Immutable field_vars
      in
      let acc, arg = use_of_symbol_as_simple acc module_symbol in
      let acc, apply_cont =
        (* Module initialisers return unit, but since that is taken care of
           during Cmm generation, we can instead "return" [module_symbol] here
           to ensure that its associated "let symbol" doesn't get deleted. *)
        Apply_cont_with_acc.create acc return_cont ~args:[arg]
          ~dbg:Debuginfo.none
      in
      let acc, return = Expr_with_acc.create_apply_cont acc apply_cont in
      let bound_static =
        Bound_static.singleton (Bound_static.Pattern.block_like module_symbol)
      in
      let named =
        Named.create_static_consts
          (Static_const_group.create
             [Static_const_or_code.create_static_const static_const])
      in
      Let_with_acc.create acc
        (Bound_pattern.static bound_static)
        named ~body:return
    in
    let block_access : P.Block_access_kind.t =
      Values
        { tag = Known Tag.Scannable.zero;
          size = Known (Targetint_31_63.of_int module_block_size_in_words);
          field_kind = Any_value
        }
    in
    List.fold_left
      (fun (acc, body) (pos, var) ->
        let var = VB.create var Name_mode.normal in
        let pos = Targetint_31_63.of_int pos in
        let named =
          Named.create_prim
            (Binary
               ( Block_load (block_access, Immutable),
                 Simple.var module_block_var,
                 Simple.const (Reg_width_const.tagged_immediate pos) ))
            Debuginfo.none
        in
        Let_with_acc.create acc (Bound_pattern.singleton var) named ~body)
      (acc, body) (List.rev field_vars)
  in
  let load_fields_handler_param =
    [BP.create module_block_var K.With_subkind.any_value]
    |> Bound_parameters.create
  in
  let acc, body =
    (* This binds the return continuation that is free (or, at least, not bound)
       in the incoming code. The handler for the continuation receives a tuple
       with fields indexed from zero to [module_block_size_in_words]. The
       handler extracts the fields; the variables bound to such fields are then
       used to define the module block symbol. *)
    let body acc = program acc env in
    Let_cont_with_acc.build_non_recursive acc prog_return_cont
      ~handler_params:load_fields_handler_param ~handler:load_fields_body ~body
      ~is_exn_handler:false
  in
  let module_block_approximation =
    match Acc.continuation_known_arguments ~cont:prog_return_cont acc with
    | Some [approx] -> approx
    | _ -> Value_approximation.Value_unknown
  in
  let acc, body =
    bind_code_and_sets_of_closures (Acc.code acc)
      (Acc.lifted_sets_of_closures acc)
      acc body
  in
  (* We must make sure there is always an outer [Let_symbol] binding so that
     lifted constants not in the scope of any other [Let_symbol] binding get put
     into the term and not dropped. Adding this extra binding, which will
     actually be removed by the simplifier, avoids a special case. *)
  let acc =
    match Acc.declared_symbols acc with
    | _ :: _ -> acc
    | [] ->
      (* CR vlaviron/mshinwell: Maybe this could use an empty array.
         Furthermore, can this hack be removed? *)
      let acc, (_sym : Symbol.t) =
        register_const0 acc
          (Static_const.block Tag.Scannable.zero Immutable [])
          "first_const"
      in
      acc
  in
  let symbols_approximations =
    let symbol_approxs =
      List.fold_left
        (fun sa (symbol, _) ->
          Symbol.Map.add symbol Value_approximation.Value_unknown sa)
        (Symbol.Map.singleton module_symbol module_block_approximation)
        (Acc.declared_symbols acc)
    in
    List.fold_left
      (fun sa (closure_map, _) ->
        Function_slot.Lmap.fold
          (fun _ (symbol, approx) sa -> Symbol.Map.add symbol approx sa)
          closure_map sa)
      symbol_approxs
      (Acc.lifted_sets_of_closures acc)
  in
  let acc, body =
    List.fold_left
      (fun (acc, body) (symbol, static_const) ->
        let bound_static =
          Bound_static.singleton (Bound_static.Pattern.block_like symbol)
        in
        let defining_expr =
          Static_const_group.create
            [Static_const_or_code.create_static_const static_const]
          |> Named.create_static_consts
        in
        Let_with_acc.create acc
          (Bound_pattern.static bound_static)
          defining_expr ~body)
      (acc, body) (Acc.declared_symbols acc)
  in
  let get_code_metadata code_id =
    Code_id.Map.find code_id (Acc.code acc) |> Code.code_metadata
  in
  match mode with
  | Normal ->
    (* CR chambart/gbury: we could probably get away with not computing some of
       the fields of the Acc, when not in classic mode. For instance, the slot
       offsets constraints accumulation is not needed in "normal" mode. *)
    let unit =
      Flambda_unit.create ~return_continuation:return_cont ~exn_continuation
        ~toplevel_my_region ~body ~module_symbol ~used_value_slots:Unknown
    in
    unit, Normal
  | Classic ->
    let all_code =
      Exported_code.add_code (Acc.code acc)
        ~keep_code:(fun _ -> false)
        (Exported_code.mark_as_imported
           (Flambda_cmx.get_imported_code cmx_loader ()))
    in
    let Slot_offsets.{ used_value_slots; exported_offsets } =
      let used_slots =
        let free_names = Acc.free_names acc in
        Slot_offsets.
          { function_slots_in_normal_projections =
              Name_occurrences.function_slots_in_normal_projections free_names;
            all_function_slots = Name_occurrences.all_function_slots free_names;
            value_slots_in_normal_projections =
              Name_occurrences.value_slots_in_normal_projections free_names;
            all_value_slots = Name_occurrences.all_value_slots free_names
          }
      in
      Slot_offsets.finalize_offsets (Acc.slot_offsets acc) ~get_code_metadata
        ~used_slots
    in
    let cmx =
      Flambda_cmx.prepare_cmx_from_approx ~approxs:symbols_approximations
        ~module_symbol ~exported_offsets ~used_value_slots all_code
    in
    let unit =
      Flambda_unit.create ~return_continuation:return_cont ~exn_continuation
        ~toplevel_my_region ~body ~module_symbol
        ~used_value_slots:(Known used_value_slots)
    in
    unit, Classic (all_code, cmx, exported_offsets)<|MERGE_RESOLUTION|>--- conflicted
+++ resolved
@@ -579,17 +579,10 @@
           IR.print_named named
       | Some exn_continuation -> exn_continuation
     in
-<<<<<<< HEAD
-    close_c_call acc env ~loc ~let_bound_var prim ~args exn_continuation dbg k
+    close_c_call acc env ~loc ~let_bound_var prim ~args exn_continuation dbg
+      ~current_region k
   | Pgetglobal cu, [] ->
     if Compilation_unit.equal cu (Env.current_unit env)
-=======
-    close_c_call acc env ~loc ~let_bound_var prim ~args exn_continuation dbg
-      ~current_region k
-  | Pgetglobal id, [] ->
-    let is_predef_exn = Ident.is_predef id in
-    if not (is_predef_exn || not (Ident.same id (Env.current_unit_id env)))
->>>>>>> 47b8e869
     then
       Misc.fatal_errorf "Pgetglobal %a in the same unit" Compilation_unit.print
         cu;
@@ -649,33 +642,7 @@
         Misc.fatal_error "Unexpected empty float block in [Closure_conversion]"
       | Pmakearray (_, _, _mode) ->
         register_const0 acc Static_const.empty_array "empty_array"
-<<<<<<< HEAD
       | _ ->
-=======
-      | Pidentity | Pbytes_to_string | Pbytes_of_string | Pignore | Prevapply _
-      | Pdirapply _ | Pgetglobal _ | Psetglobal _ | Pfield _ | Pfield_computed _
-      | Psetfield _ | Psetfield_computed _ | Pfloatfield _ | Psetfloatfield _
-      | Pduprecord _ | Pccall _ | Praise _ | Psequand | Psequor | Pnot | Pnegint
-      | Paddint | Psubint | Pmulint | Pdivint _ | Pmodint _ | Pandint | Porint
-      | Pxorint | Plslint | Plsrint | Pasrint | Pintcomp _ | Pcompare_ints
-      | Pcompare_floats | Pcompare_bints _ | Poffsetint _ | Poffsetref _
-      | Pintoffloat | Pfloatofint _ | Pnegfloat _ | Pabsfloat _ | Paddfloat _
-      | Psubfloat _ | Pmulfloat _ | Pdivfloat _ | Pfloatcomp _ | Pstringlength
-      | Pstringrefu | Pstringrefs | Pbyteslength | Pbytesrefu | Pbytessetu
-      | Pbytesrefs | Pbytessets | Pduparray _ | Parraylength _ | Parrayrefu _
-      | Parraysetu _ | Parrayrefs _ | Parraysets _ | Pisint _ | Pisout
-      | Pbintofint _ | Pintofbint _ | Pcvtbint _ | Pnegbint _ | Paddbint _
-      | Psubbint _ | Pmulbint _ | Pdivbint _ | Pmodbint _ | Pandbint _
-      | Porbint _ | Pxorbint _ | Plslbint _ | Plsrbint _ | Pasrbint _
-      | Pbintcomp _ | Pbigarrayref _ | Pbigarrayset _ | Pbigarraydim _
-      | Pstring_load_16 _ | Pstring_load_32 _ | Pstring_load_64 _
-      | Pbytes_load_16 _ | Pbytes_load_32 _ | Pbytes_load_64 _ | Pbytes_set_16 _
-      | Pbytes_set_32 _ | Pbytes_set_64 _ | Pbigstring_load_16 _
-      | Pbigstring_load_32 _ | Pbigstring_load_64 _ | Pbigstring_set_16 _
-      | Pbigstring_set_32 _ | Pbigstring_set_64 _ | Pctconst _ | Pbswap16
-      | Pbbswap _ | Pint_as_pointer | Popaque | Pprobe_is_enabled _ | Pobj_dup
-        ->
->>>>>>> 47b8e869
         (* Inconsistent with outer match *)
         assert false
     in
@@ -1987,18 +1954,11 @@
         defining_expr ~body)
     (acc, body) components
 
-<<<<<<< HEAD
 let close_program (type mode) ~(mode : mode Flambda_features.mode) ~big_endian
     ~cmx_loader ~compilation_unit ~module_block_size_in_words ~program
-    ~prog_return_cont ~exn_continuation : mode close_program_result =
+    ~prog_return_cont ~exn_continuation ~toplevel_my_region :
+    mode close_program_result =
   let env = Env.create ~big_endian ~cmx_loader in
-=======
-let close_program (type mode) ~(mode : mode Flambda_features.mode)
-    ~symbol_for_global ~big_endian ~cmx_loader ~module_ident
-    ~module_block_size_in_words ~program ~prog_return_cont ~exn_continuation
-    ~toplevel_my_region : mode close_program_result =
-  let env = Env.create ~symbol_for_global ~big_endian ~cmx_loader in
->>>>>>> 47b8e869
   let module_symbol =
     Symbol.create_wrapped
       (Flambda2_import.Symbol.for_compilation_unit compilation_unit)
