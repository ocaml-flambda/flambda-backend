(**************************************************************************)
(*                                                                        *)
(*                                 OCaml                                  *)
(*                                                                        *)
(*                        Guillaume Bury, OCamlPro                        *)
(*                                                                        *)
(*   Copyright 2019--2019 OCamlPro SAS                                    *)
(*                                                                        *)
(*   All rights reserved.  This file is distributed under the terms of    *)
(*   the GNU Lesser General Public License version 2.1, with the          *)
(*   special exception on linking described in the file LICENSE.          *)
(*                                                                        *)
(**************************************************************************)

module Env = To_cmm_env
module Ece = Effects_and_coeffects
module EO = Exported_offsets
module K = Flambda_kind
module KS = Flambda_kind.With_subkind
module P = Flambda_primitive

(* Note about [Int32]: values of this kind are stored in 64-bit registers and
   must be sign extended. We do this immediately after every operation unless it
   is known that the sign extension can be elided. *)

(* Cmm helpers *)
module C = struct
  include Cmm_helpers
  include Cmm_builtins
  include To_cmm_shared
end

(* Closure offsets *)

let function_slot_offset env function_slot =
  match EO.function_slot_offset (Env.exported_offsets env) function_slot with
  | Some res -> res
  | None ->
    Misc.fatal_errorf "Missing offset for function slot %a" Function_slot.print
      function_slot

let value_slot_offset env value_slot =
  match EO.value_slot_offset (Env.exported_offsets env) value_slot with
  | Some res -> res
  | None ->
    Misc.fatal_errorf "Missing offset for value slot %a" Value_slot.print
      value_slot

(* Boxed numbers *)

let unbox_number ~dbg kind arg =
  match (kind : K.Boxable_number.t) with
  | Naked_float -> C.unbox_float dbg arg
  | Naked_float32 -> C.unbox_float32 dbg arg
  | Naked_vec128 -> C.unbox_vec128 dbg arg
  | Naked_int32 -> C.unbox_int dbg Boxed_int32 arg
  | Naked_int64 -> C.unbox_int dbg Boxed_int64 arg
  | Naked_nativeint -> C.unbox_int dbg Boxed_nativeint arg

let box_number ~dbg kind alloc_mode arg =
  let alloc_mode = C.alloc_mode_for_allocations_to_cmm alloc_mode in
  match (kind : K.Boxable_number.t) with
  | Naked_float32 -> C.box_float32 dbg alloc_mode arg
  | Naked_float -> C.box_float dbg alloc_mode arg
  | Naked_vec128 -> C.box_vec128 dbg alloc_mode arg
  | Naked_int32 -> C.box_int_gen dbg Boxed_int32 alloc_mode arg
  | Naked_int64 -> C.box_int_gen dbg Boxed_int64 alloc_mode arg
  | Naked_nativeint -> C.box_int_gen dbg Boxed_nativeint alloc_mode arg

(* Block creation and access. For these functions, [index] is a tagged
   integer. *)

(* Blocks of size 0 (i.e. with an empty list of fields) must have a black
   header, or the GC will fail (cf `make_alloc_generic` in cmm_helpers.ml).

   This means they must either be statically allocated, or be pointers to one of
   the entries of the atom_table (see `startup_aux.c`).

   Both `make_alloc` and `make_float_alloc` from `cmm_helpers.ml` already check
   for that, but with an assertion, which does not produce helpful error
   messages. *)
let check_alloc_fields = function
  | [] ->
    Misc.fatal_error
      "Dynamically allocated blocks cannot have size 0 (empty arrays have to \
       be lifted so they can be statically allocated)"
  | _ -> ()

let mixed_block_kinds shape =
  let value_prefix =
    (* CR mshinwell: We should propagate information about whether a field is a
       tagged immediate. *)
    List.init (K.Mixed_block_shape.value_prefix_size shape) (fun _ ->
        K.With_subkind.any_value)
  in
  let flat_suffix =
    List.map
      (fun (flat_suffix_element : K.flat_suffix_element) ->
        match flat_suffix_element with
        | Tagged_immediate -> KS.tagged_immediate
        | Naked_float -> KS.naked_float
        | Naked_float32 -> KS.naked_float32
        | Naked_int8 -> KS.naked_int8
        | Naked_int16 -> KS.naked_int16
        | Naked_int32 -> KS.naked_int32
        | Naked_int64 -> KS.naked_int64
        | Naked_vec128 -> KS.naked_vec128
        | Naked_nativeint -> KS.naked_nativeint)
      (Array.to_list (K.Mixed_block_shape.flat_suffix shape))
  in
  value_prefix @ flat_suffix

let make_block ~dbg kind alloc_mode args =
  check_alloc_fields args;
  let mode = C.alloc_mode_for_allocations_to_cmm alloc_mode in
  match (kind : P.Block_kind.t) with
  | Values (tag, _) ->
    let tag = Tag.Scannable.to_int tag in
    C.make_alloc ~mode dbg ~tag args
  | Naked_floats ->
    let tag = Tag.to_int Tag.double_array_tag in
    C.make_float_alloc ~mode dbg ~tag args
  | Mixed (tag, shape) ->
    let value_prefix_size = K.Mixed_block_shape.value_prefix_size shape in
    let args_memory_chunks =
      List.map C.memory_chunk_of_kind (mixed_block_kinds shape)
    in
    let tag = Tag.Scannable.to_int tag in
    C.make_mixed_alloc ~mode dbg ~tag ~value_prefix_size args args_memory_chunks

let memory_chunk_of_flat_suffix_element :
    K.flat_suffix_element -> Cmm.memory_chunk = function
  | Tagged_immediate -> Word_int
  | Naked_float -> Double
  | Naked_float32 -> Single { reg = Float32 }
  | Naked_int32 -> Thirtytwo_signed
  | Naked_vec128 -> Onetwentyeight_unaligned
  | Naked_int64 | Naked_nativeint -> Word_int

let block_load ~dbg (kind : P.Block_access_kind.t) (mutability : Mutability.t)
    ~block ~field =
  let mutability = Mutability.to_asttypes mutability in
  let field = Targetint_31_63.to_int field in
<<<<<<< HEAD
  let (memory_chunk : Cmm.memory_chunk), index_in_words =
    match kind with
    | Mixed { field_kind = Value_prefix Any_value; _ }
    | Values { field_kind = Any_value; _ } ->
      (Word_val : Cmm.memory_chunk), field
    | Mixed { field_kind = Value_prefix Immediate; _ }
    | Values { field_kind = Immediate; _ } ->
      (Word_int : Cmm.memory_chunk), field
    | Naked_floats _ -> (Double : Cmm.memory_chunk), field
    | Mixed { field_kind = Flat_suffix field_kind; shape; _ } ->
      let offset = Flambda_kind.Mixed_block_shape.offset_in_words shape field in
      let chunk : Cmm.memory_chunk =
        match field_kind with
        | Tagged_immediate -> Word_int
        | Naked_float -> Double
        | Naked_float32 -> Single { reg = Float32 }
        | Naked_int8 -> Byte_signed
        | Naked_int16 -> Sixteen_signed
        | Naked_int32 -> Thirtytwo_signed
        | Naked_vec128 -> Onetwentyeight_unaligned
        | Naked_int64 | Naked_nativeint -> Word_int
      in
      chunk, offset
  in
  let index_in_words = C.int_const dbg index_in_words in
  C.get_field_unboxed memory_chunk mutability block ~index_in_words dbg
=======
  let get_field_computed immediate_or_pointer =
    let index = C.int_const dbg field in
    C.get_field_computed immediate_or_pointer mutability ~block ~index dbg
  in
  let get_field_unboxed memory_chunk ~offset_in_words =
    let index_in_words = C.int_const dbg offset_in_words in
    C.get_field_unboxed ~dbg memory_chunk mutability block ~index_in_words
  in
  match kind with
  | Mixed { field_kind = Value_prefix Any_value; _ }
  | Values { field_kind = Any_value; _ } ->
    get_field_computed Pointer
  | Mixed { field_kind = Value_prefix Immediate; _ }
  | Values { field_kind = Immediate; _ } ->
    get_field_computed Immediate
  | Naked_floats _ -> get_field_unboxed Double ~offset_in_words:field
  | Mixed { field_kind = Flat_suffix field_kind; shape; _ } ->
    get_field_unboxed
      (memory_chunk_of_flat_suffix_element field_kind)
      ~offset_in_words:
        (Flambda_kind.Mixed_block_shape.offset_in_words shape field)
>>>>>>> 39828c22

let block_set ~dbg (kind : P.Block_access_kind.t) (init : P.Init_or_assign.t)
    ~block ~field ~new_value =
  let init_or_assign = P.Init_or_assign.to_lambda init in
  let field = Targetint_31_63.to_int field in
  let setfield_computed is_ptr =
    let index = C.int_const dbg field in
    C.return_unit dbg
      (C.setfield_computed is_ptr init_or_assign block index new_value dbg)
  in
  match kind with
  | Mixed { field_kind = Value_prefix Any_value; _ }
  | Values { field_kind = Any_value; _ } ->
    setfield_computed Pointer
  | Mixed { field_kind = Value_prefix Immediate; _ }
  | Values { field_kind = Immediate; _ } ->
    setfield_computed Immediate
  | Naked_floats _ ->
    let index = C.int_const dbg field in
    C.float_array_set block index new_value dbg
  | Mixed { field_kind = Flat_suffix field_kind; shape; _ } ->
<<<<<<< HEAD
    let memory_chunk : Cmm.memory_chunk =
      match field_kind with
      | Tagged_immediate -> Word_int
      | Naked_float -> Double
      | Naked_float32 -> Single { reg = Float32 }
      | Naked_int32 -> Thirtytwo_signed
      | Naked_int8 -> Byte_signed
      | Naked_int16 -> Sixteen_signed
      | Naked_vec128 -> Onetwentyeight_unaligned
      | Naked_int64 | Naked_nativeint -> Word_int
    in
    let index_in_words =
      Flambda_kind.Mixed_block_shape.offset_in_words shape field
    in
    C.setfield_unboxed memory_chunk block
      ~index_in_words:(C.int_const dbg index_in_words)
      new_value dbg
=======
    let index_in_words =
      Flambda_kind.Mixed_block_shape.offset_in_words shape field
    in
    C.set_field_unboxed ~dbg
      (memory_chunk_of_flat_suffix_element field_kind)
      block
      ~index_in_words:(C.int_const dbg index_in_words)
      new_value
>>>>>>> 39828c22

(* Array creation and access. For these functions, [index] is a tagged
   integer. *)

let make_non_scannable_unboxed_product_array ~dbg kind mode args =
  let element_kinds_per_non_unarized_element =
    P.Array_kind.element_kinds kind
  in
  let mem_chunks_per_non_unarized_element =
    List.map C.memory_chunk_of_kind element_kinds_per_non_unarized_element
  in
  let num_mem_chunks_per_non_unarized_element =
    List.length mem_chunks_per_non_unarized_element
  in
  if List.length args mod num_mem_chunks_per_non_unarized_element <> 0
  then
    Misc.fatal_errorf
      "Number of unarized arguments (%a) to [make_array] is not a multiple of \
       the number of memory chunks (%d) formed from the array kind (%a)"
      (Format.pp_print_list Printcmm.expression)
      args
      (List.length mem_chunks_per_non_unarized_element)
      P.Array_kind.print kind;
  let mem_chunks_per_non_unarized_element =
    Array.of_list mem_chunks_per_non_unarized_element
  in
  let mem_chunks =
    List.mapi
      (fun i _arg ->
        let index = i mod num_mem_chunks_per_non_unarized_element in
        mem_chunks_per_non_unarized_element.(index))
      args
  in
  C.make_mixed_alloc ~mode dbg ~tag:0 ~value_prefix_size:0 args mem_chunks

let make_array ~dbg kind alloc_mode args =
  check_alloc_fields args;
  let mode = C.alloc_mode_for_allocations_to_cmm alloc_mode in
  match (kind : P.Array_kind.t) with
  | Immediates | Values -> C.make_alloc ~mode dbg ~tag:0 args
  | Naked_floats ->
    C.make_float_alloc ~mode dbg ~tag:(Tag.to_int Tag.double_array_tag) args
  | Naked_float32s -> C.allocate_unboxed_float32_array ~elements:args mode dbg
  | Naked_int32s -> C.allocate_unboxed_int32_array ~elements:args mode dbg
  | Naked_int64s -> C.allocate_unboxed_int64_array ~elements:args mode dbg
  | Naked_nativeints ->
    C.allocate_unboxed_nativeint_array ~elements:args mode dbg
  | Naked_vec128s -> C.allocate_unboxed_vec128_array ~elements:args mode dbg
  | Unboxed_product _ ->
    if P.Array_kind.must_be_gc_scannable kind
    then C.make_alloc ~mode dbg ~tag:0 args
    else make_non_scannable_unboxed_product_array ~dbg kind mode args

let array_length ~dbg arr (kind : P.Array_kind.t) =
  match kind with
  | Immediates | Values | Naked_floats | Unboxed_product _ ->
    (* [Paddrarray] may be a lie sometimes, but we know for certain that the bit
       width of floats is equal to the machine word width (see flambda2.ml).

       For unboxed products, note that [Array_length] in [Flambda_primitive] is
       a unarized-array-length operation, that arrays of unboxed products are
       represented by mixed blocks with tag zero (not custom blocks), and that
       arrays of unboxed products are not packed in any way (e.g. int32#
       elements occupy 64 bits). *)
    assert (C.wordsize_shift = C.numfloat_shift);
    C.addr_array_length arr dbg
  | Naked_float32s -> C.unboxed_float32_array_length arr dbg
  | Naked_int32s -> C.unboxed_int32_array_length arr dbg
  | Naked_int64s | Naked_nativeints ->
    (* These need a special case as they are represented by custom blocks, even
       though the contents are of word width. *)
    C.unboxed_int64_or_nativeint_array_length arr dbg
  | Naked_vec128s -> C.unboxed_vec128_array_length arr dbg

let array_load_128 ~dbg ~element_width_log2 ~has_custom_ops arr index =
  let index =
    C.lsl_int (C.untag_int index dbg) (Cconst_int (element_width_log2, dbg)) dbg
  in
  let index =
    (* Skip custom_ops pointer *)
    if has_custom_ops
    then C.add_int index (Cconst_int (Arch.size_addr, dbg)) dbg
    else index
  in
  C.unaligned_load_128 arr index dbg

let array_set_128 ~dbg ~element_width_log2 ~has_custom_ops arr index new_value =
  let index =
    C.lsl_int (C.untag_int index dbg) (Cconst_int (element_width_log2, dbg)) dbg
  in
  let index =
    (* Skip custom_ops pointer *)
    if has_custom_ops
    then C.add_int index (Cconst_int (Arch.size_addr, dbg)) dbg
    else index
  in
  C.unaligned_set_128 arr index new_value dbg

let array_load ~dbg (array_kind : P.Array_kind.t)
    (load_kind : P.Array_load_kind.t) ~arr ~index =
  (* CR mshinwell: refactor this function in the same way as [block_load] *)
  match array_kind, load_kind with
  | (Values | Immediates | Unboxed_product _), Immediates ->
    C.int_array_ref arr index dbg
  | (Naked_int64s | Naked_nativeints), (Naked_int64s | Naked_nativeints) ->
    C.unboxed_int64_or_nativeint_array_ref ~has_custom_ops:true arr
      ~array_index:index dbg
  | Unboxed_product _, (Naked_int64s | Naked_nativeints) ->
    C.unboxed_int64_or_nativeint_array_ref ~has_custom_ops:false arr
      ~array_index:index dbg
  | (Values | Immediates | Unboxed_product _), Values ->
    C.addr_array_ref arr index dbg
  | Naked_floats, Naked_floats | Unboxed_product _, Naked_floats ->
    C.unboxed_float_array_ref Mutable ~block:arr ~index dbg
  | Naked_float32s, Naked_float32s -> C.unboxed_float32_array_ref arr index dbg
  | Unboxed_product _, Naked_float32s ->
    C.unboxed_mutable_float32_unboxed_product_array_ref arr ~array_index:index
      dbg
  | Naked_int32s, Naked_int32s -> C.unboxed_int32_array_ref arr index dbg
  | Unboxed_product _, Naked_int32s ->
    C.unboxed_mutable_int32_unboxed_product_array_ref arr ~array_index:index dbg
  | (Immediates | Naked_floats), Naked_vec128s ->
    array_load_128 ~dbg ~element_width_log2:3 ~has_custom_ops:false arr index
  | (Naked_int64s | Naked_nativeints), Naked_vec128s ->
    array_load_128 ~dbg ~element_width_log2:3 ~has_custom_ops:true arr index
  | (Naked_int32s | Naked_float32s), Naked_vec128s ->
    array_load_128 ~dbg ~element_width_log2:2 ~has_custom_ops:true arr index
  | Naked_vec128s, Naked_vec128s ->
    array_load_128 ~dbg ~element_width_log2:4 ~has_custom_ops:true arr index
  | ( ( Naked_floats | Naked_int32s | Naked_float32s | Naked_int64s
      | Naked_nativeints | Naked_vec128s ),
      Values ) ->
    Misc.fatal_errorf
      "Cannot use array load kind [Values] on naked number/vector arrays:@ %a"
      Debuginfo.print_compact dbg
  | ( ( Naked_floats | Naked_int32s | Naked_float32s | Naked_int64s
      | Naked_nativeints | Naked_vec128s ),
      Immediates )
  | ( ( Values | Immediates | Naked_floats | Naked_int32s | Naked_float32s
      | Naked_vec128s ),
      (Naked_int64s | Naked_nativeints) )
  | ( ( Values | Immediates | Naked_int32s | Naked_float32s | Naked_int64s
      | Naked_nativeints | Naked_vec128s ),
      Naked_floats ) ->
    Misc.fatal_errorf
      "Array reinterpret load operation (array kind %a, array ref kind %a) not \
       yet supported"
      P.Array_kind.print array_kind P.Array_load_kind.print load_kind
  | ( ( Values | Immediates | Naked_floats | Naked_int32s | Naked_int64s
      | Naked_nativeints | Naked_vec128s ),
      Naked_float32s )
  | ( ( Values | Immediates | Naked_floats | Naked_float32s | Naked_int64s
      | Naked_nativeints | Naked_vec128s ),
      Naked_int32s ) ->
    Misc.fatal_errorf
      "Array reinterpret loads with 32-bit load kinds are not supported:@ %a"
      Debuginfo.print_compact dbg
  | Values, Naked_vec128s ->
    Misc.fatal_error "Attempted to load a SIMD vector from a value array."
  | Unboxed_product _, Naked_vec128s ->
    Misc.fatal_errorf
      "Loading of SIMD vectors from unboxed product arrays is not currently \
       supported:@ %a"
      Debuginfo.print_compact dbg

let addr_array_store init ~arr ~index ~new_value dbg =
  (* CR mshinwell: refactor this function in the same way as [block_load] *)
  match (init : P.Init_or_assign.t) with
  | Assignment Heap -> C.addr_array_set_heap arr index new_value dbg
  | Assignment Local -> C.addr_array_set_local arr index new_value dbg
  | Initialization -> C.addr_array_initialize arr index new_value dbg

let array_set0 ~dbg (array_kind : P.Array_kind.t)
    (set_kind : P.Array_set_kind.t) ~arr ~index ~new_value =
  match array_kind, set_kind with
  | (Values | Immediates | Unboxed_product _), Immediates ->
    C.int_array_set arr index new_value dbg
  | (Values | Immediates | Unboxed_product _), Values init ->
    addr_array_store init ~arr ~index ~new_value dbg
  | (Naked_int64s | Naked_nativeints), (Naked_int64s | Naked_nativeints) ->
    C.unboxed_int64_or_nativeint_array_set ~has_custom_ops:true arr ~index
      ~new_value dbg
  | Unboxed_product _, (Naked_int64s | Naked_nativeints) ->
    C.unboxed_int64_or_nativeint_array_set ~has_custom_ops:false arr ~index
      ~new_value dbg
  | Naked_floats, Naked_floats | Unboxed_product _, Naked_floats ->
    C.float_array_set arr index new_value dbg
  | Naked_float32s, Naked_float32s ->
    C.unboxed_float32_array_set arr ~index ~new_value dbg
  | Unboxed_product _, Naked_float32s ->
    C.unboxed_mutable_float32_unboxed_product_array_set arr ~array_index:index
      ~new_value dbg
  | Naked_int32s, Naked_int32s ->
    C.unboxed_int32_array_set arr ~index ~new_value dbg
  | Unboxed_product _, Naked_int32s ->
    C.unboxed_mutable_int32_unboxed_product_array_set arr ~array_index:index
      ~new_value dbg
  | (Immediates | Naked_floats), Naked_vec128s ->
    array_set_128 ~dbg ~element_width_log2:3 ~has_custom_ops:false arr index
      new_value
  | (Naked_int64s | Naked_nativeints), Naked_vec128s ->
    array_set_128 ~dbg ~element_width_log2:3 ~has_custom_ops:true arr index
      new_value
  | (Naked_int32s | Naked_float32s), Naked_vec128s ->
    array_set_128 ~dbg ~element_width_log2:2 ~has_custom_ops:true arr index
      new_value
  | Naked_vec128s, Naked_vec128s ->
    array_set_128 ~dbg ~element_width_log2:4 ~has_custom_ops:true arr index
      new_value
  | ( ( Naked_floats | Naked_int32s | Naked_float32s | Naked_int64s
      | Naked_nativeints | Naked_vec128s ),
      Values _ ) ->
    Misc.fatal_errorf
      "Cannot use array set kind [Values] on naked number/vector arrays:@ %a"
      Debuginfo.print_compact dbg
  | ( ( Naked_floats | Naked_int32s | Naked_float32s | Naked_int64s
      | Naked_nativeints | Naked_vec128s ),
      Immediates )
  | ( ( Values | Immediates | Naked_floats | Naked_int32s | Naked_float32s
      | Naked_vec128s ),
      (Naked_int64s | Naked_nativeints) )
  | ( ( Values | Immediates | Naked_int32s | Naked_float32s | Naked_int64s
      | Naked_nativeints | Naked_vec128s ),
      Naked_floats ) ->
    Misc.fatal_errorf
      "Array reinterpret set operation (array kind %a, array ref kind %a) not \
       yet supported"
      P.Array_kind.print array_kind P.Array_set_kind.print set_kind
  | ( ( Values | Immediates | Naked_floats | Naked_int32s | Naked_int64s
      | Naked_nativeints | Naked_vec128s ),
      Naked_float32s )
  | ( ( Values | Immediates | Naked_floats | Naked_float32s | Naked_int64s
      | Naked_nativeints | Naked_vec128s ),
      Naked_int32s ) ->
    Misc.fatal_errorf
      "Array reinterpret stores with 32-bit set kinds are not supported:@ %a"
      Debuginfo.print_compact dbg
  | Values, Naked_vec128s ->
    Misc.fatal_error "Attempted to store a SIMD vector to a value array."
  | Unboxed_product _, Naked_vec128s ->
    Misc.fatal_errorf
      "Storing of SIMD vectors from unboxed product arrays is not currently \
       supported:@ %a"
      Debuginfo.print_compact dbg

let array_set ~dbg array_kind set_kind ~arr ~index ~new_value =
  array_set0 ~dbg array_kind set_kind ~arr ~index ~new_value
  |> C.return_unit dbg

(* Bigarrays. For these functions, [index] is a tagged integer, representing the
   desired position in the bigarray in units of the [elt_size] (so not
   necessarily in bytes, words, etc). *)

let bigarray_load_or_store ~dbg kind ~bigarray ~index f =
  let elt_kind = P.Bigarray_kind.to_lambda kind in
  let elt_size = C.bigarray_elt_size_in_bytes elt_kind in
  let elt_chunk = C.bigarray_word_kind elt_kind in
  f ~dbg ~elt_kind ~elt_size ~elt_chunk ~bigarray ~index

let bigarray_load ~dbg kind ~bigarray ~index =
  bigarray_load_or_store ~dbg kind ~bigarray ~index C.bigarray_load

let bigarray_store ~dbg kind ~bigarray ~index ~new_value =
  bigarray_load_or_store ~dbg kind ~bigarray ~index
    (C.bigarray_store ~new_value)

(* String and bytes access. For these functions, [index] is an untagged
   integer. *)

let string_like_load_aux ~dbg width ~str ~index =
  match (width : P.string_accessor_width) with
  | Eight -> C.load ~dbg Byte_unsigned Mutable ~addr:(C.add_int str index dbg)
  | Sixteen -> C.unaligned_load_16 str index dbg
<<<<<<< HEAD
  | Thirty_two -> C.sign_extend ~bits:32 (C.unaligned_load_32 str index dbg) dbg
=======
  | Thirty_two ->
    C.sign_extend ~bits:32 ~dbg (C.unaligned_load_32 str index dbg)
>>>>>>> 39828c22
  | Single -> C.unaligned_load_f32 str index dbg
  | Sixty_four -> C.unaligned_load_64 str index dbg
  | One_twenty_eight { aligned = true } -> C.aligned_load_128 str index dbg
  | One_twenty_eight { aligned = false } -> C.unaligned_load_128 str index dbg

let string_like_load ~dbg kind width ~str ~index =
  match (kind : P.string_like_value) with
  | String | Bytes -> string_like_load_aux ~dbg width ~str ~index
  | Bigstring ->
    let ba_data_addr = C.field_address str 1 dbg in
    let ba_data = C.load ~dbg Word_int Mutable ~addr:ba_data_addr in
    C.bind "ba_data" ba_data (fun str ->
        string_like_load_aux ~dbg width ~str ~index)

let bytes_or_bigstring_set_aux ~dbg width ~bytes ~index ~new_value =
  match (width : P.string_accessor_width) with
  | Eight ->
    let addr = C.add_int bytes index dbg in
    C.store ~dbg Byte_unsigned Assignment ~addr ~new_value
  | Sixteen -> C.unaligned_set_16 bytes index new_value dbg
  | Thirty_two -> C.unaligned_set_32 bytes index new_value dbg
  | Single -> C.unaligned_set_f32 bytes index new_value dbg
  | Sixty_four -> C.unaligned_set_64 bytes index new_value dbg
  | One_twenty_eight { aligned = false } ->
    C.unaligned_set_128 bytes index new_value dbg
  | One_twenty_eight { aligned = true } ->
    C.aligned_set_128 bytes index new_value dbg

let bytes_or_bigstring_set ~dbg kind width ~bytes ~index ~new_value =
  let expr =
    match (kind : P.bytes_like_value) with
    | Bytes -> bytes_or_bigstring_set_aux ~dbg width ~bytes ~index ~new_value
    | Bigstring ->
      let addr = C.field_address bytes 1 dbg in
      let ba_data = C.load ~dbg Word_int Mutable ~addr in
      C.bind "ba_data" ba_data (fun bytes ->
          bytes_or_bigstring_set_aux ~dbg width ~bytes ~index ~new_value)
  in
  C.return_unit dbg expr

(* Handling of dead function and value slots *)

let dead_slots_msg dbg function_slots value_slots =
  let aux s pp fmt = function
    | [] -> ()
    | _ :: _ as l ->
      let pp_sep fmt () = Format.fprintf fmt ",@ " in
      Format.fprintf fmt "@[<h>%s: %a@]@ " s (Format.pp_print_list ~pp_sep pp) l
  in
  Format.asprintf "@[<hv>[%a]@ Unreachable code because of@ %a%a@]"
    Debuginfo.print_compact dbg
    (aux "dead function slots" Function_slot.print)
    function_slots
    (aux "dead value slots" Value_slot.print)
    value_slots

(* Arithmetic primitives *)

<<<<<<< HEAD
let integral_of_standard_int : K.Standard_int.t -> C.Numeric.Integral.t =
  let[@inline] untagged_int bit_width : C.Numeric.Integral.t =
    Untagged (C.Numeric.Integer.create_exn ~bit_width ~signedness:Signed)
  in
  function
  | Naked_int8 -> untagged_int 8
  | Naked_int16 -> untagged_int 16
  | Naked_int32 -> untagged_int 32
  | Naked_int64 -> untagged_int 64
  | Naked_nativeint -> Untagged C.Numeric.Integer.nativeint
  | Naked_immediate -> Untagged C.Numeric.Tagged_integer.(untagged immediate)
  | Tagged_immediate -> Tagged C.Numeric.Tagged_integer.immediate

let numeric_of_standard_int_or_float : K.Standard_int_or_float.t -> C.Numeric.t
    =
  let[@inline] untagged_int bit_width : C.Numeric.t =
    Integral
      (Untagged (C.Numeric.Integer.create_exn ~bit_width ~signedness:Signed))
  in
  function
  | Naked_int8 -> untagged_int 8
  | Naked_int16 -> untagged_int 16
  | Naked_int32 -> untagged_int 32
  | Naked_int64 -> untagged_int 64
  | Naked_nativeint -> Integral (Untagged C.Numeric.Integer.nativeint)
  | Naked_immediate ->
    Integral (Untagged C.Numeric.Tagged_integer.(untagged immediate))
  | Tagged_immediate -> Integral (Tagged C.Numeric.Tagged_integer.immediate)
=======
let integral_of_standard_int : K.Standard_int.t -> C.Scalar_type.Integral.t =
  let[@inline] untagged_int bit_width : C.Scalar_type.Integral.t =
    Untagged (C.Scalar_type.Integer.create_exn ~bit_width ~signedness:Signed)
  in
  function
  | Naked_int32 -> untagged_int 32
  | Naked_int64 -> untagged_int 64
  | Naked_nativeint -> Untagged C.Scalar_type.Integer.nativeint
  | Naked_immediate ->
    Untagged C.Scalar_type.Tagged_integer.(untagged immediate)
  | Tagged_immediate -> Tagged C.Scalar_type.Tagged_integer.immediate

let numeric_of_standard_int_or_float :
    K.Standard_int_or_float.t -> C.Scalar_type.t =
  let[@inline] untagged_int bit_width : C.Scalar_type.t =
    Integral
      (Untagged (C.Scalar_type.Integer.create_exn ~bit_width ~signedness:Signed))
  in
  function
  | Naked_int32 -> untagged_int 32
  | Naked_int64 -> untagged_int 64
  | Naked_nativeint -> Integral (Untagged C.Scalar_type.Integer.nativeint)
  | Naked_immediate ->
    Integral (Untagged C.Scalar_type.Tagged_integer.(untagged immediate))
  | Tagged_immediate -> Integral (Tagged C.Scalar_type.Tagged_integer.immediate)
>>>>>>> 39828c22
  | Naked_float32 -> Float Float32
  | Naked_float -> Float Float64

let unary_int_arith_primitive _env dbg kind op arg =
  match (op : P.unary_int_arith_op) with
  | Neg -> (
    match integral_of_standard_int kind with
    | Tagged src ->
<<<<<<< HEAD
      C.Numeric.Tagged_integer.static_cast arg ~src
        ~dst:C.Numeric.Tagged_integer.immediate ~dbg
      |> (fun arg -> C.negint arg dbg)
      |> C.Numeric.Tagged_integer.static_cast
           ~src:C.Numeric.Tagged_integer.immediate ~dst:src ~dbg
    | Untagged src ->
      C.Numeric.Integer.static_cast arg ~src ~dst:C.Numeric.Integer.nativeint
        ~dbg
      |> (fun arg ->
           let bits = C.Numeric.Integer.bit_width src in
           C.sub_int (C.int ~dbg 0) (C.low_bits ~bits arg dbg) dbg)
      |> C.Numeric.Integer.static_cast ~src:C.Numeric.Integer.nativeint ~dst:src
           ~dbg)
=======
      C.Scalar_type.Tagged_integer.conjugate ~dbg ~outer:src
        ~inner:C.Scalar_type.Tagged_integer.immediate
        ~f:(fun x -> C.negint x dbg)
        arg
    | Untagged src ->
      let bits = C.Scalar_type.Integer.bit_width src in
      C.Scalar_type.Integer.static_cast arg ~src
        ~dst:C.Scalar_type.Integer.nativeint ~dbg
      |> (fun arg -> C.neg_int (C.low_bits ~bits arg ~dbg) dbg)
      |> C.Scalar_type.Integer.static_cast ~src:C.Scalar_type.Integer.nativeint
           ~dst:src ~dbg)
>>>>>>> 39828c22
  | Swap_byte_endianness -> (
    match (kind : K.Standard_int.t) with
    | Tagged_immediate ->
      (* This isn't currently needed since [Lambda_to_flambda_primitives] always
         untags the integer first. *)
      Misc.fatal_error "Not yet implemented"
    | Naked_immediate ->
      (* This case should not have a sign extension, confusingly, because it
         arises from the [Pbswap16] Lambda primitive. That operation does not
         affect the sign of the resulting value. *)
      C.bswap16 arg dbg
<<<<<<< HEAD
    | Naked_int8 -> arg
    | Naked_int16 ->
      (* Byte swaps of small integers need a sign-extension in order to match
         the Lambda semantics (where the swap might affect the sign). *)
      C.sign_extend ~bits:16 (C.bbswap Unboxed_int16 arg dbg) dbg
    | Naked_int32 -> C.sign_extend ~bits:32 (C.bbswap Unboxed_int32 arg dbg) dbg
    | Naked_int64 -> C.sign_extend ~bits:64 (C.bbswap Unboxed_int64 arg dbg) dbg
    | Naked_nativeint -> C.bbswap Unboxed_nativeint arg dbg)
=======
    | Naked_int32 ->
      C.sign_extend (C.bbswap Unboxed_int32 arg dbg) ~bits:32 ~dbg
    | Naked_int64 ->
      C.sign_extend (C.bbswap Unboxed_int64 arg dbg) ~bits:64 ~dbg
    | Naked_nativeint ->
      C.sign_extend (C.bbswap Unboxed_nativeint arg dbg) ~bits:C.arch_bits ~dbg)
>>>>>>> 39828c22

let unary_float_arith_primitive _env dbg width op arg =
  match (width : P.float_bitwidth), (op : P.unary_float_arith_op) with
  | Float64, Abs -> C.float_abs ~dbg arg
  | Float64, Neg -> C.float_neg ~dbg arg
  | Float32, Abs -> C.float32_abs ~dbg arg
  | Float32, Neg -> C.float32_neg ~dbg arg

let arithmetic_conversion dbg src dst arg =
  if src == dst
  then None, arg
  else
    let src = numeric_of_standard_int_or_float src in
    let dst = numeric_of_standard_int_or_float dst in
    let extra =
      match src, dst with
      | Integral (Tagged src), Integral (Untagged dst)
<<<<<<< HEAD
        when C.Numeric.Integer.equal (C.Numeric.Tagged_integer.untagged src) dst
        ->
=======
        when C.Scalar_type.Integer.equal
               (C.Scalar_type.Tagged_integer.untagged src)
               dst ->
>>>>>>> 39828c22
        Some (Env.Untag arg)
      | ( (Integral (Tagged _ | Untagged _) | Float (Float32 | Float64)),
          (Integral (Tagged _ | Untagged _) | Float (Float32 | Float64)) ) ->
        None
    in
<<<<<<< HEAD
    extra, C.Numeric.static_cast ~dbg ~src ~dst arg
=======
    extra, C.Scalar_type.static_cast ~dbg ~src ~dst arg
>>>>>>> 39828c22

let phys_equal _env dbg op x y =
  match (op : P.equality_comparison) with
  (* General case *)
  | Eq -> C.eq ~dbg x y
  | Neq -> C.neq ~dbg x y

let binary_int_arith_primitive _env dbg (kind : K.Standard_int.t)
    (op : P.binary_int_arith_op) x y =
  let kind = integral_of_standard_int kind in
<<<<<<< HEAD
  let[@inline] wrap f =
    (* We cast the operands to the width that the operator expects, apply the
       operator, and cast the result back. *)
    let operator_type : C.Numeric.Integral.t =
      match kind with
      | Untagged _ -> Untagged C.Numeric.Integer.nativeint
      | Tagged _ -> Tagged C.Numeric.Tagged_integer.immediate
=======
  let[@local] wrap f =
    (* We cast the operands to the width that the operator expects, apply the
       operator, and cast the result back. *)
    let operator_type : C.Scalar_type.Integral.t =
      match kind with
      | Untagged _ -> Untagged C.Scalar_type.Integer.nativeint
      | Tagged _ -> Tagged C.Scalar_type.Tagged_integer.immediate
>>>>>>> 39828c22
    in
    let requires_sign_extended_operands =
      match op with
      | Div | Mod ->
        (* Note that it would be wrong to apply [C.low_bits] to operands for div
           and mod.

           Some background: The problem arises in cases like: [(num1 * num2) /
           num3]. If an overflow occurs in the multiplication, then we must deal
           with it by sign-extending before the division. Whereas [ (num1 *
           num2) * num3 ] can delay the sign-extension until the very end, even
           in the case of overflow in the middle. So in a way, div and mod are
           regular functions, while all the others are special as they can delay
           overflow handling.

           Cmm only has [Arch.size_int]-width virtual registers, so we must
           always do operations on values of that size. (If we had smaller
           virtual registers, we could use them in Cmm without sign-extension
           and let the backend insert sign-extensions if it doesn't support
           operations on n-bit physical registers. There was a prototype
           developed of this but it was quite complicated and didn't get
           merged.) *)
        true
      | Add | Sub | Mul ->
        (* https://en.wikipedia.org/wiki/Modular_arithmetic - these operations
           are compatible with modular arithmetic *)
        false
      | And | Or | Xor ->
        (* bitwise operations are clearly compatible *)
        false
    in
    let[@inline] prepare_operand operand =
      let operand =
<<<<<<< HEAD
        C.Numeric.Integral.static_cast ~dbg ~src:kind ~dst:operator_type operand
=======
        C.Scalar_type.Integral.static_cast ~dbg ~src:kind ~dst:operator_type
          operand
>>>>>>> 39828c22
      in
      if requires_sign_extended_operands
      then operand
      else
        let bits =
          match kind with
<<<<<<< HEAD
          | Untagged untagged -> C.Numeric.Integer.bit_width untagged
          | Tagged tagged ->
            C.Numeric.Tagged_integer.bit_width_including_tag_bit tagged
        in
        C.low_bits ~bits operand dbg
=======
          | Untagged untagged -> C.Scalar_type.Integer.bit_width untagged
          | Tagged tagged ->
            C.Scalar_type.Tagged_integer.bit_width_including_tag_bit tagged
        in
        C.low_bits ~bits operand ~dbg
>>>>>>> 39828c22
    in
    let x = prepare_operand x in
    let y = prepare_operand y in
    let result = f x y dbg in
<<<<<<< HEAD
    C.Numeric.Integral.static_cast ~dbg ~src:operator_type ~dst:kind result
=======
    C.Scalar_type.Integral.static_cast ~dbg ~src:operator_type ~dst:kind result
>>>>>>> 39828c22
    (* Operations on integer arguments must return something in the range of
       their values, hence the [static_cast] here. The [C.low_bits] operations
       (see above in [prepare_operand]) are used to avoid unnecessary
       sign-extensions, e.g. when chaining additions together. Also see comment
       below about [C.low_bits] in the [Div] and [Mod] cases. *)
  in
  match kind with
  | Tagged _ -> (
    match op with
    | Add -> wrap C.add_int_caml
    | Sub -> wrap C.sub_int_caml
    | Mul -> wrap C.mul_int_caml
<<<<<<< HEAD
    | Div -> wrap (C.div_int_caml Unsafe)
    | Mod -> wrap (C.mod_int_caml Unsafe)
=======
    | Div -> wrap C.div_int_caml
    | Mod -> wrap C.mod_int_caml
>>>>>>> 39828c22
    | And -> wrap C.and_int_caml
    | Or -> wrap C.or_int_caml
    | Xor -> wrap C.xor_int_caml)
  | Untagged untagged -> (
    let dividend_cannot_be_min_int =
<<<<<<< HEAD
      C.Numeric.Integer.bit_width untagged < C.arch_bits
=======
      C.Scalar_type.Integer.bit_width untagged < C.arch_bits
>>>>>>> 39828c22
    in
    match op with
    | Add -> wrap C.add_int
    | Sub -> wrap C.sub_int
    | Mul -> wrap C.mul_int
<<<<<<< HEAD
    | Div -> wrap (C.safe_div_bi Unsafe ~dividend_cannot_be_min_int)
    | Mod -> wrap (C.safe_mod_bi Unsafe ~dividend_cannot_be_min_int)
=======
    | Div -> wrap (C.div_int ~dividend_cannot_be_min_int)
    | Mod -> wrap (C.mod_int ~dividend_cannot_be_min_int)
>>>>>>> 39828c22
    | And -> wrap C.and_int
    | Or -> wrap C.or_int
    | Xor -> wrap C.xor_int)

let binary_int_shift_primitive _env dbg kind (op : P.int_shift_op) x y =
  (* See comments on [binary_int_arity_primitive], above, about sign extension
     and use of [C.low_bits]. *)
  let kind = integral_of_standard_int kind in
  let right_shift_kind signedness =
<<<<<<< HEAD
    (* right shifts can operate directly on untagged small integers of the
       correct signedness, as they do not require sign- or zero-extension after
       the shift *)
    C.Numeric.Integer.with_signedness
      (C.Numeric.Integral.untagged kind)
      ~signedness
  in
  let f, (op_kind : Cmm_helpers.Numeric.Integer.t) =
=======
    (* right shifts can operate directly on any untagged integers of the correct
       signedness, as they do not require sign- or zero-extension after the
       shift *)
    C.Scalar_type.Integer.with_signedness
      (C.Scalar_type.Integral.untagged kind)
      ~signedness
  in
  let f, (op_kind : C.Scalar_type.Integer.t) =
>>>>>>> 39828c22
    match op with
    | Asr -> C.asr_int, right_shift_kind Signed
    | Lsr -> C.lsr_int, right_shift_kind Unsigned
    | Lsl ->
<<<<<<< HEAD
      (* Left shifts need to be casted back from nativeint since they might
         shift arbitrary bits into the high bits of the register. *)
      C.lsl_int, C.Numeric.Integer.nativeint
  in
  let x =
    C.Numeric.Integral.static_cast x ~dbg ~src:kind ~dst:(Untagged op_kind)
  in
  let shifted =
    (* [kind] only applies to [x], the [y] argument is always a bare
       register-sized integer *)
    f x y dbg
  in
  C.Numeric.Integral.static_cast shifted ~dbg ~src:(Untagged op_kind) ~dst:kind
=======
      (* Left shifts operate on nativeints since they might shift arbitrary bits
         into the high bits of the register. *)
      C.lsl_int, C.Scalar_type.Integer.nativeint
  in
  C.Scalar_type.Integral.conjugate ~outer:kind ~inner:(Untagged op_kind) ~dbg
    ~f:(fun x ->
      (* [kind] only applies to [x], the [y] argument is always a bare
         register-sized integer *)
      f x y dbg)
    x
>>>>>>> 39828c22

let binary_int_comp_primitive _env dbg kind cmp x y =
  match
    integral_of_standard_int kind, (cmp : P.signed_or_unsigned P.comparison)
  with
  (* [x] and [y] are expressions yielding well-formed tagged immediates, that is
     to say, their least significant bit (LSB) is 1. However when comparing
     tagged immediates, there always exists one argument (i.e. either [x] or
     [y]) for which the setting of that LSB makes no difference to the result.
     This means that we can optimise in the case where the argument in question
     contains a tagging operation (or logical OR operation setting the last bit)
     by removing such operation.

     See middle_end/flambda2/z3/comparisons.smt2 for a Z3 script to prove
     this. *)
  | Tagged _, Lt Signed -> C.lt ~dbg x (C.ignore_low_bit_int y)
  | Tagged _, Le Signed -> C.le ~dbg (C.ignore_low_bit_int x) y
  | Tagged _, Gt Signed -> C.gt ~dbg (C.ignore_low_bit_int x) y
  | Tagged _, Ge Signed -> C.ge ~dbg x (C.ignore_low_bit_int y)
  | Tagged _, Lt Unsigned -> C.ult ~dbg x (C.ignore_low_bit_int y)
  | Tagged _, Le Unsigned -> C.ule ~dbg (C.ignore_low_bit_int x) y
  | Tagged _, Gt Unsigned -> C.ugt ~dbg (C.ignore_low_bit_int x) y
  | Tagged _, Ge Unsigned -> C.uge ~dbg x (C.ignore_low_bit_int y)
  (* Naked integers. *)
  | Untagged _, Lt Signed -> C.lt ~dbg x y
  | Untagged _, Le Signed -> C.le ~dbg x y
  | Untagged _, Gt Signed -> C.gt ~dbg x y
  | Untagged _, Ge Signed -> C.ge ~dbg x y
  | Untagged _, Lt Unsigned -> C.ult ~dbg x y
  | Untagged _, Le Unsigned -> C.ule ~dbg x y
  | Untagged _, Gt Unsigned -> C.ugt ~dbg x y
  | Untagged _, Ge Unsigned -> C.uge ~dbg x y
  | (Tagged _ | Untagged _), Eq -> C.eq ~dbg x y
  | (Tagged _ | Untagged _), Neq -> C.neq ~dbg x y

let binary_int_comp_primitive_yielding_int _env dbg _kind
    (signed : P.signed_or_unsigned) x y =
  match signed with
  | Signed -> C.mk_compare_ints_untagged dbg x y
  | Unsigned ->
    Misc.fatal_error
      "Translation of [Int_comp] yielding an integer -1, 0 or 1 in unsigned \
       mode is not yet implemented"

let binary_float_arith_primitive _env dbg width op x y =
  match (width : P.float_bitwidth), (op : P.binary_float_arith_op) with
  | Float64, Add -> C.float_add ~dbg x y
  | Float64, Sub -> C.float_sub ~dbg x y
  | Float64, Mul -> C.float_mul ~dbg x y
  | Float64, Div -> C.float_div ~dbg x y
  | Float32, Add -> C.float32_add ~dbg x y
  | Float32, Sub -> C.float32_sub ~dbg x y
  | Float32, Mul -> C.float32_mul ~dbg x y
  | Float32, Div -> C.float32_div ~dbg x y

let binary_float_comp_primitive _env dbg width op x y =
  match (width : P.float_bitwidth), (op : unit P.comparison) with
  | Float64, Eq -> C.float_eq ~dbg x y
  | Float64, Neq -> C.float_neq ~dbg x y
  | Float64, Lt () -> C.float_lt ~dbg x y
  | Float64, Gt () -> C.float_gt ~dbg x y
  | Float64, Le () -> C.float_le ~dbg x y
  | Float64, Ge () -> C.float_ge ~dbg x y
  | Float32, Eq -> C.float32_eq ~dbg x y
  | Float32, Neq -> C.float32_neq ~dbg x y
  | Float32, Lt () -> C.float32_lt ~dbg x y
  | Float32, Gt () -> C.float32_gt ~dbg x y
  | Float32, Le () -> C.float32_le ~dbg x y
  | Float32, Ge () -> C.float32_ge ~dbg x y

let binary_float_comp_primitive_yielding_int _env dbg width x y =
  match (width : P.float_bitwidth) with
  | Float64 -> C.mk_compare_floats_untagged dbg x y
  | Float32 -> C.mk_compare_float32s_untagged dbg x y

(* Primitives *)

let nullary_primitive _env res dbg prim =
  match (prim : P.nullary_primitive) with
  | Invalid _ ->
    let message = "Invalid primitive" in
    let expr, res = C.invalid res ~message in
    None, res, expr
  | Optimised_out _ -> Misc.fatal_errorf "TODO: phantom let-bindings in to_cmm"
  | Probe_is_enabled { name } ->
    (* CR gbury: we should never manually build cmm expression in this file. We
       should instead always use smart constructors defined in `cmm_helpers` or
       `to_cmm_shared.ml` *)
    let expr = Cmm.Cop (Cprobe_is_enabled { name }, [], dbg) in
    None, res, expr
  | Begin_region { ghost = false } | Begin_try_region { ghost = false } ->
    None, res, C.beginregion ~dbg
  | Begin_region { ghost = true } | Begin_try_region { ghost = true } ->
    None, res, C.int ~dbg 0
  | Enter_inlined_apply _ ->
    Misc.fatal_errorf
      "The primitive [Enter_inlined_apply] should not be translated by \
       [to_cmm_primitive] but should instead be handled in [to_cmm_expr] to \
       correctly adjust the inlined debuginfo in the env."
  | Dls_get -> None, res, C.dls_get ~dbg
  | Poll -> None, res, C.poll ~dbg

let unary_primitive env res dbg f arg =
  match (f : P.unary_primitive) with
  | Block_load { kind; mut; field } ->
    None, res, block_load ~dbg kind mut ~field ~block:arg
  | Duplicate_array _ | Duplicate_block _ | Obj_dup ->
    ( None,
      res,
      C.extcall ~dbg ~alloc:true ~returns:true ~is_c_builtin:false
        ~effects:Arbitrary_effects ~coeffects:Has_coeffects ~ty_args:[]
        "caml_obj_dup" Cmm.typ_val [arg] )
  | Is_int _ -> None, res, C.and_int arg (C.int ~dbg 1) dbg
  | Is_null -> None, res, C.eq ~dbg arg (C.nativeint ~dbg 0n)
  | Get_tag -> None, res, C.get_tag arg dbg
  | Array_length (Array_kind array_kind) ->
    None, res, array_length ~dbg arg array_kind
  | Array_length Float_array_opt_dynamic ->
    (* See flambda2.ml (and comment in [array_length], above). *)
    None, res, array_length ~dbg arg Values
  | Bigarray_length { dimension } ->
    ( None,
      res,
      C.load ~dbg Word_int Mutable
        ~addr:(C.field_address arg (4 + dimension) dbg) )
  | String_length _ -> None, res, C.string_length arg dbg
  | Int_as_pointer _ -> None, res, C.int_as_pointer arg dbg
  | Opaque_identity { middle_end_only = true; kind = _ } -> None, res, arg
  | Opaque_identity { middle_end_only = false; kind = _ } ->
    None, res, C.opaque arg dbg
  | Int_arith (kind, op) ->
    None, res, unary_int_arith_primitive env dbg kind op arg
  | Float_arith (width, op) ->
    None, res, unary_float_arith_primitive env dbg width op arg
  | Num_conv { src; dst } ->
    let extra, expr = arithmetic_conversion dbg src dst arg in
    extra, res, expr
  | Boolean_not -> None, res, C.mk_not dbg arg
  | Reinterpret_64_bit_word reinterpret ->
    let cmm =
      match reinterpret with
      | Tagged_int63_as_unboxed_int64 -> arg
      | Unboxed_int64_as_tagged_int63 -> C.or_int (C.int 1 ~dbg) arg dbg
      | Unboxed_int64_as_unboxed_float64 -> C.int64_as_float ~dbg arg
      | Unboxed_float64_as_unboxed_int64 -> C.float_as_int64 ~dbg arg
    in
    None, res, cmm
  | Unbox_number kind -> None, res, unbox_number ~dbg kind arg
  | Untag_immediate -> Some (Env.Untag arg), res, C.untag_int arg dbg
  | Box_number (kind, alloc_mode) ->
    None, res, box_number ~dbg kind alloc_mode arg
  | Tag_immediate ->
    (* We could return [Env.Tag] here, but probably unnecessary at the
       moment. *)
    None, res, C.tag_int arg dbg
  | Project_function_slot { move_from = c1; move_to = c2 } -> (
    match function_slot_offset env c1, function_slot_offset env c2 with
    | ( Live_function_slot { offset = c1_offset; _ },
        Live_function_slot { offset = c2_offset; _ } ) ->
      (* Normal case. *)
      let diff = c2_offset - c1_offset in
      None, res, C.infix_field_address ~dbg arg diff
    | Dead_function_slot, Live_function_slot _ ->
      (* Code whose projections involve dead slots (ones that have been removed)
         should be unreachable. *)
      let message = dead_slots_msg dbg [c1] [] in
      let expr, res = C.invalid res ~message in
      None, res, expr
    | Live_function_slot _, Dead_function_slot ->
      let message = dead_slots_msg dbg [c2] [] in
      let expr, res = C.invalid res ~message in
      None, res, expr
    | Dead_function_slot, Dead_function_slot ->
      let message = dead_slots_msg dbg [c1; c2] [] in
      let expr, res = C.invalid res ~message in
      None, res, expr)
  | Project_value_slot { project_from; value_slot } -> (
    let kind = Value_slot.kind value_slot in
    match
      value_slot_offset env value_slot, function_slot_offset env project_from
    with
    | Live_value_slot { offset; _ }, Live_function_slot { offset = base; _ } ->
      let memory_chunk = To_cmm_shared.memory_chunk_of_kind kind in
      let expr =
        C.get_field_gen_given_memory_chunk memory_chunk Asttypes.Immutable arg
          (offset - base) dbg
      in
      None, res, expr
    | Dead_value_slot, Live_function_slot _ ->
      let message = dead_slots_msg dbg [] [value_slot] in
      let expr, res = C.invalid res ~message in
      None, res, expr
    | Live_value_slot _, Dead_function_slot ->
      let message = dead_slots_msg dbg [project_from] [] in
      let expr, res = C.invalid res ~message in
      None, res, expr
    | Dead_value_slot, Dead_function_slot ->
      let message = dead_slots_msg dbg [project_from] [value_slot] in
      let expr, res = C.invalid res ~message in
      None, res, expr)
  | Is_boxed_float ->
    (* As a note, this omits the [Is_in_value_area] check that exists in
       [caml_make_array], which is used by non-Flambda 2 compilers. This seems
       reasonable given known existing use cases of naked pointers and the fact
       that they will be forbidden entirely in OCaml 5. *)
    ( None,
      res,
      C.ite
        (C.and_int arg (C.int 1 ~dbg) dbg)
        ~dbg ~then_:(C.int 0 ~dbg) ~then_dbg:dbg
        ~else_:(C.eq (C.get_tag arg dbg) (C.int Obj.double_tag ~dbg) ~dbg)
        ~else_dbg:dbg )
  | Is_flat_float_array ->
    None, res, C.eq ~dbg (C.get_tag arg dbg) (C.floatarray_tag dbg)
  | End_region { ghost = false } | End_try_region { ghost = false } ->
    None, res, C.return_unit dbg (C.endregion ~dbg arg)
  | End_region { ghost = true } | End_try_region { ghost = true } ->
    None, res, C.unit ~dbg
  | Get_header -> None, res, C.get_header arg dbg
  | Atomic_load block_access_kind ->
    let imm_or_ptr : Lambda.immediate_or_pointer =
      match block_access_kind with
      | Any_value -> Pointer
      | Immediate -> Immediate
    in
    None, res, C.atomic_load ~dbg imm_or_ptr arg
  | Peek kind ->
    let memory_chunk =
      K.Standard_int_or_float.to_kind_with_subkind kind
      |> C.memory_chunk_of_kind
    in
    None, res, C.load ~dbg memory_chunk Mutable ~addr:arg

let binary_primitive env dbg f x y =
  match (f : P.binary_primitive) with
  | Block_set { kind; init; field } ->
    block_set ~dbg kind init ~field ~block:x ~new_value:y
  | Array_load (array_kind, load_kind, _mut) ->
    array_load ~dbg array_kind load_kind ~arr:x ~index:y
  | String_or_bigstring_load (kind, width) ->
    string_like_load ~dbg kind width ~str:x ~index:y
  | Bigarray_load (_dimensions, kind, _layout) ->
    bigarray_load ~dbg kind ~bigarray:x ~index:y
  | Phys_equal op -> phys_equal env dbg op x y
  | Int_arith (kind, op) -> binary_int_arith_primitive env dbg kind op x y
  | Int_shift (kind, op) -> binary_int_shift_primitive env dbg kind op x y
  | Int_comp (kind, Yielding_bool cmp) ->
    binary_int_comp_primitive env dbg kind cmp x y
  | Int_comp (kind, Yielding_int_like_compare_functions signed) ->
    binary_int_comp_primitive_yielding_int env dbg kind signed x y
  | Float_arith (width, op) -> binary_float_arith_primitive env dbg width op x y
  | Float_comp (width, Yielding_bool cmp) ->
    binary_float_comp_primitive env dbg width cmp x y
  | Float_comp (width, Yielding_int_like_compare_functions ()) ->
    binary_float_comp_primitive_yielding_int env dbg width x y
  | Bigarray_get_alignment align -> C.bigstring_get_alignment x y align dbg
  | Atomic_exchange block_access_kind ->
    let imm_or_ptr : Lambda.immediate_or_pointer =
      match block_access_kind with
      | Any_value -> Pointer
      | Immediate -> Immediate
    in
    C.atomic_exchange ~dbg imm_or_ptr x ~new_value:y
  | Atomic_int_arith Fetch_add -> C.atomic_fetch_and_add ~dbg x y
  | Atomic_int_arith Add -> C.atomic_add ~dbg x y
  | Atomic_int_arith Sub -> C.atomic_sub ~dbg x y
  | Atomic_int_arith And -> C.atomic_land ~dbg x y
  | Atomic_int_arith Or -> C.atomic_lor ~dbg x y
  | Atomic_int_arith Xor -> C.atomic_lxor ~dbg x y
  | Poke kind ->
    let memory_chunk =
      K.Standard_int_or_float.to_kind_with_subkind kind
      |> C.memory_chunk_of_kind
    in
    C.store ~dbg memory_chunk Assignment ~addr:x ~new_value:y
    |> C.return_unit dbg

let ternary_primitive _env dbg f x y z =
  match (f : P.ternary_primitive) with
  | Array_set (array_kind, array_set_kind) ->
    array_set ~dbg array_kind array_set_kind ~arr:x ~index:y ~new_value:z
  | Bytes_or_bigstring_set (kind, width) ->
    bytes_or_bigstring_set ~dbg kind width ~bytes:x ~index:y ~new_value:z
  | Bigarray_set (_dimensions, kind, _layout) ->
    bigarray_store ~dbg kind ~bigarray:x ~index:y ~new_value:z
  | Atomic_compare_and_set block_access_kind ->
    let imm_or_ptr : Lambda.immediate_or_pointer =
      match block_access_kind with
      | Any_value -> Pointer
      | Immediate -> Immediate
    in
    C.atomic_compare_and_set ~dbg imm_or_ptr x ~old_value:y ~new_value:z
  | Atomic_compare_exchange block_access_kind ->
    let imm_or_ptr : Lambda.immediate_or_pointer =
      match block_access_kind with
      | Any_value -> Pointer
      | Immediate -> Immediate
    in
    C.atomic_compare_exchange ~dbg imm_or_ptr x ~old_value:y ~new_value:z

let variadic_primitive _env dbg f args =
  match (f : P.variadic_primitive) with
  | Make_block (kind, _mut, alloc_mode) -> make_block ~dbg kind alloc_mode args
  | Make_array (kind, _mut, alloc_mode) -> make_array ~dbg kind alloc_mode args

let arg ?consider_inlining_effectful_expressions ~dbg env res simple =
  C.simple ?consider_inlining_effectful_expressions ~dbg env res simple

let arg_list ?consider_inlining_effectful_expressions ~dbg env res l =
  let aux (list, free_vars, env, res, effs) x =
    let To_cmm_env.{ env; res; expr } =
      arg ?consider_inlining_effectful_expressions ~dbg env res x
    in
    let free_vars = Backend_var.Set.union free_vars expr.free_vars in
    expr.cmm :: list, free_vars, env, res, Ece.join expr.effs effs
  in
  let args, free_vars, env, res, effs =
    List.fold_left aux
      ([], Backend_var.Set.empty, env, res, Ece.pure_can_be_duplicated)
      l
  in
  List.rev args, free_vars, env, res, effs

let arg_list' ?consider_inlining_effectful_expressions ~dbg env res l =
  let aux (list, env, res, effs) x =
    let To_cmm_env.{ env; res; expr } =
      arg ?consider_inlining_effectful_expressions ~dbg env res x
    in
    expr :: list, env, res, Ece.join expr.effs effs
  in
  let args, env, res, effs =
    List.fold_left aux ([], env, res, Ece.pure_can_be_duplicated) l
  in
  List.rev args, env, res, effs

let trans_prim : To_cmm_env.t To_cmm_env.trans_prim =
  { nullary = nullary_primitive;
    unary = unary_primitive;
    binary =
      (fun env res dbg prim x y ->
        let cmm = binary_primitive env dbg prim x y in
        None, res, cmm);
    ternary =
      (fun env res dbg prim x y z ->
        let cmm = ternary_primitive env dbg prim x y z in
        None, res, cmm);
    variadic =
      (fun env res dbg prim args ->
        let cmm = variadic_primitive env dbg prim args in
        None, res, cmm)
  }

let consider_inlining_effectful_expressions p =
  (* By default we are very conservative about the inlining of effectful
     expressions into the arguments of primitives. We consider inlining in the
     following cases:

     - in the case where the primitive compiles directly to an allocation.
     Unlike for most primitives, inlining of the arguments gives a real benefit
     for these, by keeping live ranges shorter (which could be critical for
     register allocation performance in cases such as initialisation of very
     large arrays). We are also confident that the code for compiling
     allocations does not incorrectly reorder or duplicate arguments, whereas we
     are not universally confident about that for the other Cmm translation
     functions.

     This criterion should not be relaxed for any primitive until it is certain
     that the Cmm translation for such primitive both respects right-to-left
     evaluation order and does not duplicate any arguments. *)
  match[@ocaml.warning "-4"] (p : P.t) with
  | Variadic ((Make_block _ | Make_array _), _) -> Some true
  | Nullary _ | Unary _ | Binary _ | Ternary _ -> None

let prim_simple env res dbg p =
  let consider_inlining_effectful_expressions =
    consider_inlining_effectful_expressions p
  in
  let arg = arg ?consider_inlining_effectful_expressions ~dbg in
  (* Somewhat counter-intuitively, the left-to-right translation below (e.g. [x]
     before [y] in the [Binary] case) correctly matches right-to-left evaluation
     order---ensuring maximal inlining---since [arg_list] translates the first
     [Simple] in the list first. Consider in pseudo-code:

     let x = <effect-x> in let y = <effect-y> in Make_block [y; x]

     We would like both [x] and [y] to be inlined. The environment will have [y]
     on the most recent stage since it was the most recent binding. The [Simple]
     for [y] will be translated first by the code below, meaning inlining is
     permitted (since [y] is on the most recent stage), producing Make_block
     [effect-y; y]. Then the [Simple] for [x] will be translated, producing the
     desired output Make_block [effect-y; effect-x]. The backend will compile
     this to run effect-x before effect-y by virtue of right-to-left evaluation
     order. This therefore matches the original source code. *)
  match (p : P.t) with
  | Nullary prim ->
    let free_vars = Backend_var.Set.empty in
    let extra, res, expr = nullary_primitive env res dbg prim in
    Env.simple expr free_vars, extra, env, res, Ece.pure
  | Unary (unary, x) ->
    let To_cmm_env.{ env; res; expr = x } = arg env res x in
    let extra, res, expr = unary_primitive env res dbg unary x.cmm in
    Env.simple expr x.free_vars, extra, env, res, x.effs
  | Binary (binary, x, y) ->
    let To_cmm_env.{ env; res; expr = x } = arg env res x in
    let To_cmm_env.{ env; res; expr = y } = arg env res y in
    let free_vars = Backend_var.Set.union x.free_vars y.free_vars in
    let effs = Ece.join x.effs y.effs in
    let expr = binary_primitive env dbg binary x.cmm y.cmm in
    Env.simple expr free_vars, None, env, res, effs
  | Ternary (ternary, x, y, z) ->
    let To_cmm_env.{ env; res; expr = x } = arg env res x in
    let To_cmm_env.{ env; res; expr = y } = arg env res y in
    let To_cmm_env.{ env; res; expr = z } = arg env res z in
    let free_vars =
      Backend_var.Set.union
        (Backend_var.Set.union x.free_vars y.free_vars)
        z.free_vars
    in
    let effs = Ece.join (Ece.join x.effs y.effs) z.effs in
    let expr = ternary_primitive env dbg ternary x.cmm y.cmm z.cmm in
    Env.simple expr free_vars, None, env, res, effs
  | Variadic (((Make_block _ | Make_array _) as variadic), l) ->
    let args, free_vars, env, res, effs =
      arg_list ?consider_inlining_effectful_expressions ~dbg env res l
    in
    let expr = variadic_primitive env dbg variadic args in
    Env.simple expr free_vars, None, env, res, effs

let prim_complex env res dbg p =
  let consider_inlining_effectful_expressions =
    consider_inlining_effectful_expressions p
  in
  let arg = arg ?consider_inlining_effectful_expressions ~dbg in
  (* see comment in [prim_simple] *)
  let prim', args, effs, env, res =
    match (p : P.t) with
    | Nullary prim ->
      let prim' = P.Without_args.Nullary prim in
      prim', [], Ece.pure_can_be_duplicated, env, res
    | Unary (unary, x) ->
      let prim' = P.Without_args.Unary unary in
      let To_cmm_env.{ env; res; expr = x } = arg env res x in
      prim', [x], x.effs, env, res
    | Binary (binary, x, y) ->
      let prim' = P.Without_args.Binary binary in
      let To_cmm_env.{ env; res; expr = x } = arg env res x in
      let To_cmm_env.{ env; res; expr = y } = arg env res y in
      let effs = Ece.join x.effs y.effs in
      prim', [x; y], effs, env, res
    | Ternary (ternary, x, y, z) ->
      let prim' = P.Without_args.Ternary ternary in
      let To_cmm_env.{ env; res; expr = x } = arg env res x in
      let To_cmm_env.{ env; res; expr = y } = arg env res y in
      let To_cmm_env.{ env; res; expr = z } = arg env res z in
      let effs = Ece.join (Ece.join x.effs y.effs) z.effs in
      prim', [x; y; z], effs, env, res
    | Variadic (((Make_block _ | Make_array _) as variadic), l) ->
      let prim' = P.Without_args.Variadic variadic in
      let args, env, res, effs =
        arg_list' ?consider_inlining_effectful_expressions ~dbg env res l
      in
      prim', args, effs, env, res
  in
  let bound_expr = Env.splittable_primitive dbg prim' args in
  bound_expr, env, res, effs<|MERGE_RESOLUTION|>--- conflicted
+++ resolved
@@ -133,6 +133,8 @@
   | Tagged_immediate -> Word_int
   | Naked_float -> Double
   | Naked_float32 -> Single { reg = Float32 }
+  | Naked_int8 -> Byte_signed
+  | Naked_int16 -> Sixteen_signed
   | Naked_int32 -> Thirtytwo_signed
   | Naked_vec128 -> Onetwentyeight_unaligned
   | Naked_int64 | Naked_nativeint -> Word_int
@@ -141,34 +143,6 @@
     ~block ~field =
   let mutability = Mutability.to_asttypes mutability in
   let field = Targetint_31_63.to_int field in
-<<<<<<< HEAD
-  let (memory_chunk : Cmm.memory_chunk), index_in_words =
-    match kind with
-    | Mixed { field_kind = Value_prefix Any_value; _ }
-    | Values { field_kind = Any_value; _ } ->
-      (Word_val : Cmm.memory_chunk), field
-    | Mixed { field_kind = Value_prefix Immediate; _ }
-    | Values { field_kind = Immediate; _ } ->
-      (Word_int : Cmm.memory_chunk), field
-    | Naked_floats _ -> (Double : Cmm.memory_chunk), field
-    | Mixed { field_kind = Flat_suffix field_kind; shape; _ } ->
-      let offset = Flambda_kind.Mixed_block_shape.offset_in_words shape field in
-      let chunk : Cmm.memory_chunk =
-        match field_kind with
-        | Tagged_immediate -> Word_int
-        | Naked_float -> Double
-        | Naked_float32 -> Single { reg = Float32 }
-        | Naked_int8 -> Byte_signed
-        | Naked_int16 -> Sixteen_signed
-        | Naked_int32 -> Thirtytwo_signed
-        | Naked_vec128 -> Onetwentyeight_unaligned
-        | Naked_int64 | Naked_nativeint -> Word_int
-      in
-      chunk, offset
-  in
-  let index_in_words = C.int_const dbg index_in_words in
-  C.get_field_unboxed memory_chunk mutability block ~index_in_words dbg
-=======
   let get_field_computed immediate_or_pointer =
     let index = C.int_const dbg field in
     C.get_field_computed immediate_or_pointer mutability ~block ~index dbg
@@ -190,7 +164,6 @@
       (memory_chunk_of_flat_suffix_element field_kind)
       ~offset_in_words:
         (Flambda_kind.Mixed_block_shape.offset_in_words shape field)
->>>>>>> 39828c22
 
 let block_set ~dbg (kind : P.Block_access_kind.t) (init : P.Init_or_assign.t)
     ~block ~field ~new_value =
@@ -212,25 +185,6 @@
     let index = C.int_const dbg field in
     C.float_array_set block index new_value dbg
   | Mixed { field_kind = Flat_suffix field_kind; shape; _ } ->
-<<<<<<< HEAD
-    let memory_chunk : Cmm.memory_chunk =
-      match field_kind with
-      | Tagged_immediate -> Word_int
-      | Naked_float -> Double
-      | Naked_float32 -> Single { reg = Float32 }
-      | Naked_int32 -> Thirtytwo_signed
-      | Naked_int8 -> Byte_signed
-      | Naked_int16 -> Sixteen_signed
-      | Naked_vec128 -> Onetwentyeight_unaligned
-      | Naked_int64 | Naked_nativeint -> Word_int
-    in
-    let index_in_words =
-      Flambda_kind.Mixed_block_shape.offset_in_words shape field
-    in
-    C.setfield_unboxed memory_chunk block
-      ~index_in_words:(C.int_const dbg index_in_words)
-      new_value dbg
-=======
     let index_in_words =
       Flambda_kind.Mixed_block_shape.offset_in_words shape field
     in
@@ -239,7 +193,6 @@
       block
       ~index_in_words:(C.int_const dbg index_in_words)
       new_value
->>>>>>> 39828c22
 
 (* Array creation and access. For these functions, [index] is a tagged
    integer. *)
@@ -513,12 +466,8 @@
   match (width : P.string_accessor_width) with
   | Eight -> C.load ~dbg Byte_unsigned Mutable ~addr:(C.add_int str index dbg)
   | Sixteen -> C.unaligned_load_16 str index dbg
-<<<<<<< HEAD
-  | Thirty_two -> C.sign_extend ~bits:32 (C.unaligned_load_32 str index dbg) dbg
-=======
   | Thirty_two ->
     C.sign_extend ~bits:32 ~dbg (C.unaligned_load_32 str index dbg)
->>>>>>> 39828c22
   | Single -> C.unaligned_load_f32 str index dbg
   | Sixty_four -> C.unaligned_load_64 str index dbg
   | One_twenty_eight { aligned = true } -> C.aligned_load_128 str index dbg
@@ -577,41 +526,13 @@
 
 (* Arithmetic primitives *)
 
-<<<<<<< HEAD
-let integral_of_standard_int : K.Standard_int.t -> C.Numeric.Integral.t =
-  let[@inline] untagged_int bit_width : C.Numeric.Integral.t =
-    Untagged (C.Numeric.Integer.create_exn ~bit_width ~signedness:Signed)
-  in
-  function
-  | Naked_int8 -> untagged_int 8
-  | Naked_int16 -> untagged_int 16
-  | Naked_int32 -> untagged_int 32
-  | Naked_int64 -> untagged_int 64
-  | Naked_nativeint -> Untagged C.Numeric.Integer.nativeint
-  | Naked_immediate -> Untagged C.Numeric.Tagged_integer.(untagged immediate)
-  | Tagged_immediate -> Tagged C.Numeric.Tagged_integer.immediate
-
-let numeric_of_standard_int_or_float : K.Standard_int_or_float.t -> C.Numeric.t
-    =
-  let[@inline] untagged_int bit_width : C.Numeric.t =
-    Integral
-      (Untagged (C.Numeric.Integer.create_exn ~bit_width ~signedness:Signed))
-  in
-  function
-  | Naked_int8 -> untagged_int 8
-  | Naked_int16 -> untagged_int 16
-  | Naked_int32 -> untagged_int 32
-  | Naked_int64 -> untagged_int 64
-  | Naked_nativeint -> Integral (Untagged C.Numeric.Integer.nativeint)
-  | Naked_immediate ->
-    Integral (Untagged C.Numeric.Tagged_integer.(untagged immediate))
-  | Tagged_immediate -> Integral (Tagged C.Numeric.Tagged_integer.immediate)
-=======
 let integral_of_standard_int : K.Standard_int.t -> C.Scalar_type.Integral.t =
   let[@inline] untagged_int bit_width : C.Scalar_type.Integral.t =
     Untagged (C.Scalar_type.Integer.create_exn ~bit_width ~signedness:Signed)
   in
   function
+  | Naked_int8 -> untagged_int 32
+  | Naked_int16 -> untagged_int 64
   | Naked_int32 -> untagged_int 32
   | Naked_int64 -> untagged_int 64
   | Naked_nativeint -> Untagged C.Scalar_type.Integer.nativeint
@@ -626,13 +547,14 @@
       (Untagged (C.Scalar_type.Integer.create_exn ~bit_width ~signedness:Signed))
   in
   function
+  | Naked_int8 -> untagged_int 8
+  | Naked_int16 -> untagged_int 16
   | Naked_int32 -> untagged_int 32
   | Naked_int64 -> untagged_int 64
   | Naked_nativeint -> Integral (Untagged C.Scalar_type.Integer.nativeint)
   | Naked_immediate ->
     Integral (Untagged C.Scalar_type.Tagged_integer.(untagged immediate))
   | Tagged_immediate -> Integral (Tagged C.Scalar_type.Tagged_integer.immediate)
->>>>>>> 39828c22
   | Naked_float32 -> Float Float32
   | Naked_float -> Float Float64
 
@@ -641,21 +563,6 @@
   | Neg -> (
     match integral_of_standard_int kind with
     | Tagged src ->
-<<<<<<< HEAD
-      C.Numeric.Tagged_integer.static_cast arg ~src
-        ~dst:C.Numeric.Tagged_integer.immediate ~dbg
-      |> (fun arg -> C.negint arg dbg)
-      |> C.Numeric.Tagged_integer.static_cast
-           ~src:C.Numeric.Tagged_integer.immediate ~dst:src ~dbg
-    | Untagged src ->
-      C.Numeric.Integer.static_cast arg ~src ~dst:C.Numeric.Integer.nativeint
-        ~dbg
-      |> (fun arg ->
-           let bits = C.Numeric.Integer.bit_width src in
-           C.sub_int (C.int ~dbg 0) (C.low_bits ~bits arg dbg) dbg)
-      |> C.Numeric.Integer.static_cast ~src:C.Numeric.Integer.nativeint ~dst:src
-           ~dbg)
-=======
       C.Scalar_type.Tagged_integer.conjugate ~dbg ~outer:src
         ~inner:C.Scalar_type.Tagged_integer.immediate
         ~f:(fun x -> C.negint x dbg)
@@ -667,7 +574,6 @@
       |> (fun arg -> C.neg_int (C.low_bits ~bits arg ~dbg) dbg)
       |> C.Scalar_type.Integer.static_cast ~src:C.Scalar_type.Integer.nativeint
            ~dst:src ~dbg)
->>>>>>> 39828c22
   | Swap_byte_endianness -> (
     match (kind : K.Standard_int.t) with
     | Tagged_immediate ->
@@ -679,23 +585,17 @@
          arises from the [Pbswap16] Lambda primitive. That operation does not
          affect the sign of the resulting value. *)
       C.bswap16 arg dbg
-<<<<<<< HEAD
     | Naked_int8 -> arg
     | Naked_int16 ->
       (* Byte swaps of small integers need a sign-extension in order to match
          the Lambda semantics (where the swap might affect the sign). *)
-      C.sign_extend ~bits:16 (C.bbswap Unboxed_int16 arg dbg) dbg
-    | Naked_int32 -> C.sign_extend ~bits:32 (C.bbswap Unboxed_int32 arg dbg) dbg
-    | Naked_int64 -> C.sign_extend ~bits:64 (C.bbswap Unboxed_int64 arg dbg) dbg
-    | Naked_nativeint -> C.bbswap Unboxed_nativeint arg dbg)
-=======
+      C.sign_extend (C.bbswap Unboxed_int16 arg dbg) ~bits:16 ~dbg
     | Naked_int32 ->
       C.sign_extend (C.bbswap Unboxed_int32 arg dbg) ~bits:32 ~dbg
     | Naked_int64 ->
       C.sign_extend (C.bbswap Unboxed_int64 arg dbg) ~bits:64 ~dbg
     | Naked_nativeint ->
       C.sign_extend (C.bbswap Unboxed_nativeint arg dbg) ~bits:C.arch_bits ~dbg)
->>>>>>> 39828c22
 
 let unary_float_arith_primitive _env dbg width op arg =
   match (width : P.float_bitwidth), (op : P.unary_float_arith_op) with
@@ -713,24 +613,15 @@
     let extra =
       match src, dst with
       | Integral (Tagged src), Integral (Untagged dst)
-<<<<<<< HEAD
-        when C.Numeric.Integer.equal (C.Numeric.Tagged_integer.untagged src) dst
-        ->
-=======
         when C.Scalar_type.Integer.equal
                (C.Scalar_type.Tagged_integer.untagged src)
                dst ->
->>>>>>> 39828c22
         Some (Env.Untag arg)
       | ( (Integral (Tagged _ | Untagged _) | Float (Float32 | Float64)),
           (Integral (Tagged _ | Untagged _) | Float (Float32 | Float64)) ) ->
         None
     in
-<<<<<<< HEAD
-    extra, C.Numeric.static_cast ~dbg ~src ~dst arg
-=======
     extra, C.Scalar_type.static_cast ~dbg ~src ~dst arg
->>>>>>> 39828c22
 
 let phys_equal _env dbg op x y =
   match (op : P.equality_comparison) with
@@ -741,15 +632,6 @@
 let binary_int_arith_primitive _env dbg (kind : K.Standard_int.t)
     (op : P.binary_int_arith_op) x y =
   let kind = integral_of_standard_int kind in
-<<<<<<< HEAD
-  let[@inline] wrap f =
-    (* We cast the operands to the width that the operator expects, apply the
-       operator, and cast the result back. *)
-    let operator_type : C.Numeric.Integral.t =
-      match kind with
-      | Untagged _ -> Untagged C.Numeric.Integer.nativeint
-      | Tagged _ -> Tagged C.Numeric.Tagged_integer.immediate
-=======
   let[@local] wrap f =
     (* We cast the operands to the width that the operator expects, apply the
        operator, and cast the result back. *)
@@ -757,7 +639,6 @@
       match kind with
       | Untagged _ -> Untagged C.Scalar_type.Integer.nativeint
       | Tagged _ -> Tagged C.Scalar_type.Tagged_integer.immediate
->>>>>>> 39828c22
     in
     let requires_sign_extended_operands =
       match op with
@@ -791,40 +672,24 @@
     in
     let[@inline] prepare_operand operand =
       let operand =
-<<<<<<< HEAD
-        C.Numeric.Integral.static_cast ~dbg ~src:kind ~dst:operator_type operand
-=======
         C.Scalar_type.Integral.static_cast ~dbg ~src:kind ~dst:operator_type
           operand
->>>>>>> 39828c22
       in
       if requires_sign_extended_operands
       then operand
       else
         let bits =
           match kind with
-<<<<<<< HEAD
-          | Untagged untagged -> C.Numeric.Integer.bit_width untagged
-          | Tagged tagged ->
-            C.Numeric.Tagged_integer.bit_width_including_tag_bit tagged
-        in
-        C.low_bits ~bits operand dbg
-=======
           | Untagged untagged -> C.Scalar_type.Integer.bit_width untagged
           | Tagged tagged ->
             C.Scalar_type.Tagged_integer.bit_width_including_tag_bit tagged
         in
         C.low_bits ~bits operand ~dbg
->>>>>>> 39828c22
     in
     let x = prepare_operand x in
     let y = prepare_operand y in
     let result = f x y dbg in
-<<<<<<< HEAD
-    C.Numeric.Integral.static_cast ~dbg ~src:operator_type ~dst:kind result
-=======
     C.Scalar_type.Integral.static_cast ~dbg ~src:operator_type ~dst:kind result
->>>>>>> 39828c22
     (* Operations on integer arguments must return something in the range of
        their values, hence the [static_cast] here. The [C.low_bits] operations
        (see above in [prepare_operand]) are used to avoid unnecessary
@@ -837,35 +702,21 @@
     | Add -> wrap C.add_int_caml
     | Sub -> wrap C.sub_int_caml
     | Mul -> wrap C.mul_int_caml
-<<<<<<< HEAD
-    | Div -> wrap (C.div_int_caml Unsafe)
-    | Mod -> wrap (C.mod_int_caml Unsafe)
-=======
     | Div -> wrap C.div_int_caml
     | Mod -> wrap C.mod_int_caml
->>>>>>> 39828c22
     | And -> wrap C.and_int_caml
     | Or -> wrap C.or_int_caml
     | Xor -> wrap C.xor_int_caml)
   | Untagged untagged -> (
     let dividend_cannot_be_min_int =
-<<<<<<< HEAD
-      C.Numeric.Integer.bit_width untagged < C.arch_bits
-=======
       C.Scalar_type.Integer.bit_width untagged < C.arch_bits
->>>>>>> 39828c22
     in
     match op with
     | Add -> wrap C.add_int
     | Sub -> wrap C.sub_int
     | Mul -> wrap C.mul_int
-<<<<<<< HEAD
-    | Div -> wrap (C.safe_div_bi Unsafe ~dividend_cannot_be_min_int)
-    | Mod -> wrap (C.safe_mod_bi Unsafe ~dividend_cannot_be_min_int)
-=======
     | Div -> wrap (C.div_int ~dividend_cannot_be_min_int)
     | Mod -> wrap (C.mod_int ~dividend_cannot_be_min_int)
->>>>>>> 39828c22
     | And -> wrap C.and_int
     | Or -> wrap C.or_int
     | Xor -> wrap C.xor_int)
@@ -875,16 +726,6 @@
      and use of [C.low_bits]. *)
   let kind = integral_of_standard_int kind in
   let right_shift_kind signedness =
-<<<<<<< HEAD
-    (* right shifts can operate directly on untagged small integers of the
-       correct signedness, as they do not require sign- or zero-extension after
-       the shift *)
-    C.Numeric.Integer.with_signedness
-      (C.Numeric.Integral.untagged kind)
-      ~signedness
-  in
-  let f, (op_kind : Cmm_helpers.Numeric.Integer.t) =
-=======
     (* right shifts can operate directly on any untagged integers of the correct
        signedness, as they do not require sign- or zero-extension after the
        shift *)
@@ -893,26 +734,10 @@
       ~signedness
   in
   let f, (op_kind : C.Scalar_type.Integer.t) =
->>>>>>> 39828c22
     match op with
     | Asr -> C.asr_int, right_shift_kind Signed
     | Lsr -> C.lsr_int, right_shift_kind Unsigned
     | Lsl ->
-<<<<<<< HEAD
-      (* Left shifts need to be casted back from nativeint since they might
-         shift arbitrary bits into the high bits of the register. *)
-      C.lsl_int, C.Numeric.Integer.nativeint
-  in
-  let x =
-    C.Numeric.Integral.static_cast x ~dbg ~src:kind ~dst:(Untagged op_kind)
-  in
-  let shifted =
-    (* [kind] only applies to [x], the [y] argument is always a bare
-       register-sized integer *)
-    f x y dbg
-  in
-  C.Numeric.Integral.static_cast shifted ~dbg ~src:(Untagged op_kind) ~dst:kind
-=======
       (* Left shifts operate on nativeints since they might shift arbitrary bits
          into the high bits of the register. *)
       C.lsl_int, C.Scalar_type.Integer.nativeint
@@ -923,7 +748,6 @@
          register-sized integer *)
       f x y dbg)
     x
->>>>>>> 39828c22
 
 let binary_int_comp_primitive _env dbg kind cmp x y =
   match
