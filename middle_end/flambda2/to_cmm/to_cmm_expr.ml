(**************************************************************************)
(*                                                                        *)
(*                                 OCaml                                  *)
(*                                                                        *)
(*                        Guillaume Bury, OCamlPro                        *)
(*                                                                        *)
(*   Copyright 2019--2019 OCamlPro SAS                                    *)
(*                                                                        *)
(*   All rights reserved.  This file is distributed under the terms of    *)
(*   the GNU Lesser General Public License version 2.1, with the          *)
(*   special exception on linking described in the file LICENSE.          *)
(*                                                                        *)
(**************************************************************************)

[@@@ocaml.warning "+a-30-40-41-42"]

open! Flambda.Import
module Env = To_cmm_env
module Ece = Effects_and_coeffects
module K = Flambda_kind

module C = struct
  include Cmm_helpers
  include Cmm_builtins
  include To_cmm_shared
end

(* Note about flushing of environments: this module treats the delayed bindings
   in [To_cmm_env] environments (see to_cmm_env.mli for more information) in a
   linear manner. Flushes are inserted to preserve this property. This ensures
   in particular that effectful bindings get placed exactly once and that other
   bindings are not duplicated. *)

(* Bind a Cmm variable to the result of translating a [Simple] into Cmm. *)

let bind_var_to_simple ~dbg_with_inlined:dbg env res v
    ~num_normal_occurrences_of_bound_vars s =
  match Simple.must_be_var s with
  | Some (alias_of, _coercion) ->
    Env.add_alias env res ~var:v ~num_normal_occurrences_of_bound_vars ~alias_of
  | None ->
    let To_cmm_env.
          { env;
            res;
            expr =
              { cmm = defining_expr;
                free_vars = free_vars_of_defining_expr;
                effs = effects_and_coeffects_of_defining_expr
              }
          } =
      C.simple ~dbg env res s
    in
    let env, res =
      Env.bind_variable env res v ~effects_and_coeffects_of_defining_expr
        ~defining_expr ~free_vars_of_defining_expr
        ~num_normal_occurrences_of_bound_vars
    in
    env, res

(* Helpers for the translation of [Apply] expressions. *)

let warn_if_unused_inlined_attribute apply ~dbg_with_inlined =
  match Inlined_attribute.use_info (Apply.inlined apply) with
  | None -> ()
  | Some use_info ->
    let reason =
      Format.asprintf "\n  %s  (the full inlining stack was: %a)"
        (match Inlined_attribute.Use_info.explanation use_info with
        | None -> ""
        | Some explanation -> explanation ^ "\n")
        Debuginfo.print_compact dbg_with_inlined
    in
    Location.prerr_warning
      (Debuginfo.to_location dbg_with_inlined)
      (Warnings.Inlining_impossible reason)

let translate_apply0 ~dbg_with_inlined:dbg env res apply =
  let callee_simple = Apply.callee apply in
  let args = Apply.args apply in
  (* CR mshinwell: When we fix the problem that [prim_effects] and
     [prim_coeffects] are ignored for C calls, we need to take into account the
     effects/coeffects values currently ignored on the following two lines. At
     the moment they can be ignored as we always deem all calls to have
     arbitrary effects and coeffects. *)
  let env, res, callee, callee_free_vars =
    match callee_simple with
    | Some callee_simple ->
      let To_cmm_env.
            { env;
              res;
              expr = { cmm = callee; free_vars = callee_free_vars; effs = _ }
            } =
        C.simple ~dbg env res callee_simple
      in
      env, res, Some callee, callee_free_vars
    | None -> env, res, None, Backend_var.Set.empty
  in
  let args, args_free_vars, env, res, _ = C.simple_list ~dbg env res args in
  let free_vars = Backend_var.Set.union callee_free_vars args_free_vars in
  let fail_if_probe apply =
    match Apply.probe apply with
    | None -> ()
    | Some _ ->
      Misc.fatal_errorf
        "[Apply] terms with a [probe] (i.e. that call a tracing probe) must \
         always be direct applications of an OCaml function:@ %a"
        Apply.print apply
  in
  let pos =
    match Apply.position apply with
    | Normal ->
      (* We always use [Rc_normal] since the [Lambda_to_flambda] pass has
         already taken care of the placement of region begin/end primitives. *)
      Lambda.Rc_normal
    | Nontail -> Lambda.Rc_nontail
  in
  let args_arity =
    Apply.args_arity apply |> Flambda_arity.unarize_per_parameter
  in
  let return_arity = Apply.return_arity apply in
  let args_ty =
    List.map
      (fun kinds -> List.map C.extended_machtype_of_kind kinds |> Array.concat)
      args_arity
  in
  let split_args () =
    let rec aux args args_arity =
      match args_arity, args with
      | [], [] -> []
      | [], _ :: _ ->
        Misc.fatal_errorf
          "[split_args]: [args] and [args_ty] do not have compatible lengths"
      | kinds :: args_arity, args ->
        let group, rest =
          Misc.Stdlib.List.map2_prefix (fun _kind arg -> arg) kinds args
        in
        C.make_tuple group :: aux rest args_arity
    in
    aux args args_arity
  in
  let return_ty = C.extended_machtype_of_return_arity return_arity in
  match Apply.call_kind apply with
  | Function { function_call = Direct code_id; alloc_mode = _ } -> (
    let code_metadata = Env.get_code_metadata env code_id in
    let params_arity = Code_metadata.params_arity code_metadata in
    if not (C.check_arity params_arity args)
    then Misc.fatal_errorf "Wrong arity for direct call";
    let args =
      if Code_metadata.is_my_closure_used code_metadata
      then
        let callee =
          match callee with
          | Some callee -> callee
          | None ->
            Misc.fatal_errorf
              "Need callee to compile call to@ %a@ but application expression \
               did not supply one:@ %a"
              Code_metadata.print code_metadata Apply.print apply
        in
        args @ [callee]
      else args
    in
    let code_sym = To_cmm_result.symbol_of_code_id res code_id in
    match Apply.probe apply with
    | None ->
      ( C.direct_call ~dbg
          (C.Extended_machtype.to_machtype return_ty)
          pos (C.symbol ~dbg code_sym) args,
        free_vars,
        env,
        res,
        Ece.all )
    | Some { name; enabled_at_init } ->
      ( C.probe ~dbg ~name ~handler_code_linkage_name:code_sym.sym_name ~args
          ~enabled_at_init
        |> C.return_unit dbg,
        free_vars,
        env,
        res,
        Ece.all ))
  | Function { function_call = Indirect_unknown_arity; alloc_mode } ->
    fail_if_probe apply;
    let callee =
      match callee with
      | Some callee -> callee
      | None ->
        Misc.fatal_errorf
          "Application expression did not provide callee for indirect call:@ %a"
          Apply.print apply
    in
    ( C.indirect_call ~dbg return_ty pos
<<<<<<< HEAD
        (Alloc_mode.For_types.to_lambda alloc_mode)
        callee args_ty (split_args ()),
=======
        (Alloc_mode.For_allocations.to_lambda alloc_mode)
        callee args_ty args,
>>>>>>> ef98eb2f
      free_vars,
      env,
      res,
      Ece.all )
  | Function { function_call = Indirect_known_arity; alloc_mode } ->
    fail_if_probe apply;
    let callee =
      match callee with
      | Some callee -> callee
      | None ->
        Misc.fatal_errorf
          "Application expression did not provide callee for indirect call:@ %a"
          Apply.print apply
    in
    if not (C.check_arity (Apply.args_arity apply) args)
    then
      Misc.fatal_errorf
        "To_cmm expects indirect_known_arity calls to be full applications in \
         order to translate them"
    else
      ( C.indirect_full_call ~dbg return_ty pos
          (Alloc_mode.For_allocations.to_lambda alloc_mode)
          callee args_ty args,
        free_vars,
        env,
        res,
        Ece.all )
  | Call_kind.C_call { alloc; is_c_builtin } ->
    fail_if_probe apply;
    let callee =
      match callee_simple with
      | None ->
        Misc.fatal_errorf
          "Application expression did not provide callee for C call:@ %a"
          Apply.print apply
      | Some callee_simple -> (
        match Simple.must_be_symbol callee_simple with
        | Some (sym, _) -> (To_cmm_result.symbol res sym).sym_name
        | None ->
          Misc.fatal_errorf "Expected a function symbol instead of:@ %a"
            Simple.print callee_simple)
    in
    let returns = Apply.returns apply in
    let wrap =
      match Flambda_arity.unarized_components return_arity with
      (* Returned int32 values need to be sign_extended because it's not clear
         whether C code that returns an int32 returns one that is sign extended
         or not. There is no need to wrap other return arities. Note that
         extcalls of arity 0 are allowed (these never return). *)
      | [] -> fun _dbg cmm -> cmm
      | [kind] -> (
        match Flambda_kind.With_subkind.kind kind with
        | Naked_number Naked_int32 -> C.sign_extend_32
        | Naked_number
            ( Naked_float | Naked_immediate | Naked_int64 | Naked_nativeint
            | Naked_vec128 )
        | Value | Rec_info | Region ->
          fun _dbg cmm -> cmm)
      | _ ->
        (* CR gbury: update when unboxed tuples are used *)
        Misc.fatal_errorf
          "C functions are currently limited to a single return value"
    in
    let ty_args =
      List.map C.exttype_of_kind
        (Flambda_arity.unarize (Apply.args_arity apply)
        |> List.map K.With_subkind.kind)
    in
    ( wrap dbg
        (C.extcall ~dbg ~alloc ~is_c_builtin ~returns ~ty_args callee
           (C.Extended_machtype.to_machtype return_ty)
           args),
      free_vars,
      env,
      res,
      Ece.all )
  | Call_kind.Method { kind; obj; alloc_mode } ->
    fail_if_probe apply;
    let callee =
      match callee with
      | Some callee -> callee
      | None ->
        Misc.fatal_errorf
          "Application expression did not provide callee for method call:@ %a"
          Apply.print apply
    in
    let To_cmm_env.
          { env;
            res;
            expr = { cmm = obj; free_vars = obj_free_vars; effs = _ }
          } =
      C.simple ~dbg env res obj
    in
    let free_vars = Backend_var.Set.union free_vars obj_free_vars in
    let kind = Call_kind.Method_kind.to_lambda kind in
<<<<<<< HEAD
    let alloc_mode = Alloc_mode.For_types.to_lambda alloc_mode in
    ( C.send kind callee obj (split_args ()) args_ty return_ty (pos, alloc_mode)
        dbg,
=======
    let alloc_mode = Alloc_mode.For_allocations.to_lambda alloc_mode in
    ( C.send kind callee obj args args_ty return_ty (pos, alloc_mode) dbg,
>>>>>>> ef98eb2f
      free_vars,
      env,
      res,
      Ece.all )

(* Function calls that have an exn continuation with extra arguments must be
   wrapped with assignments for the mutable variables used to pass the extra
   arguments. *)
(* CR mshinwell: Add first-class support in Cmm for the concept of an exception
   handler with extra arguments. *)
let translate_apply env res apply =
  let dbg = Env.add_inlined_debuginfo env (Apply.dbg apply) in
  warn_if_unused_inlined_attribute apply ~dbg_with_inlined:dbg;
  let call, free_vars, env, res, effs =
    translate_apply0 ~dbg_with_inlined:dbg env res apply
  in
  let k_exn = Apply.exn_continuation apply in
  let mut_vars =
    Exn_continuation.exn_handler k_exn |> Env.get_exn_extra_args env
  in
  let extra_args = Exn_continuation.extra_args k_exn in
  if List.compare_lengths extra_args mut_vars = 0
  then
    (* Note wrt evaluation order: this is correct for the same reason as
       `To_cmm_shared.simple_list`, namely the first simple translated (and
       potentially inlined/substituted) is evaluted last. *)
    let aux (call, env, res, free_vars) (arg, _k) v =
      let To_cmm_env.
            { env;
              res;
              expr = { cmm = arg; free_vars = arg_free_vars; effs = _ }
            } =
        C.simple ~dbg env res arg
      in
      let free_vars = Backend_var.Set.union free_vars arg_free_vars in
      C.sequence (C.assign v arg) call, env, res, free_vars
    in
    let call, env, res, free_vars =
      List.fold_left2 aux (call, env, res, free_vars) extra_args mut_vars
    in
    call, free_vars, env, res, effs
  else
    Misc.fatal_errorf
      "Length of [extra_args] in exception continuation %a@ does not match \
       those in the environment (%a)@ for application expression:@ %a"
      Exn_continuation.print k_exn
      (Format.pp_print_list ~pp_sep:Format.pp_print_space Ident.print)
      mut_vars Apply.print apply

(* Helpers for translating [Apply_cont] expressions *)

(* Exception continuations always receive the exception value in their first
   argument. Additionally, they may have extra arguments that are passed to the
   handler via mutable variables (expected to be spilled to the stack). *)
let translate_raise ~dbg_with_inlined:dbg env res apply exn_handler args =
  match args with
  | exn :: extra ->
    let raise_kind =
      match Apply_cont.trap_action apply with
      | Some (Pop { raise_kind; _ }) ->
        Trap_action.Raise_kind.option_to_lambda raise_kind
      | Some (Push _) | None ->
        Misc.fatal_errorf
          "Apply_cont calls an exception handler without a Pop trap action:@ %a"
          Apply_cont.print apply
    in
    let To_cmm_env.
          { env;
            res;
            expr = { cmm = exn; free_vars = exn_free_vars; effs = _ }
          } =
      C.simple ~dbg env res exn
    in
    let extra, extra_free_vars, env, res, _ =
      C.simple_list ~dbg env res extra
    in
    let free_vars = Backend_var.Set.union exn_free_vars extra_free_vars in
    let mut_vars = Env.get_exn_extra_args env exn_handler in
    let wrap, _, res = Env.flush_delayed_lets ~mode:Branching_point env res in
    let cmm =
      List.fold_left2
        (fun expr arg v -> C.sequence (C.assign v arg) expr)
        (C.raise_prim raise_kind exn dbg)
        extra mut_vars
    in
    let cmm, free_vars = wrap cmm free_vars in
    cmm, free_vars, res
  | [] ->
    Misc.fatal_errorf "Exception continuation %a has no arguments:@ \n%a"
      Continuation.print exn_handler Apply_cont.print apply

let translate_jump_to_continuation ~dbg_with_inlined:dbg env res apply types
    cont args =
  if List.compare_lengths types args = 0
  then
    let trap_actions =
      match Apply_cont.trap_action apply with
      | None -> []
      | Some (Pop { exn_handler; _ }) ->
        let cont = Env.get_cmm_continuation env exn_handler in
        [Cmm.Pop (Pop_specific cont)]
      | Some (Push { exn_handler }) ->
        let cont = Env.get_cmm_continuation env exn_handler in
        [Cmm.Push cont]
    in
    let args, free_vars, env, res, _ = C.simple_list ~dbg env res args in
    let wrap, _, res = Env.flush_delayed_lets ~mode:Branching_point env res in
    let cmm, free_vars = wrap (C.cexit cont args trap_actions) free_vars in
    cmm, free_vars, res
  else
    Misc.fatal_errorf "Types (%a) do not match arguments of@ %a"
      (Format.pp_print_list ~pp_sep:Format.pp_print_space Printcmm.machtype)
      types Apply_cont.print apply

(* A call to the return continuation of the current block simply is the return
   value for the current block being translated. *)
let translate_jump_to_return_continuation ~dbg_with_inlined:dbg env res apply
    return_cont args =
  let return_values, free_vars, env, res, _ = C.simple_list ~dbg env res args in
  let return_value = C.make_tuple return_values in
  let wrap, _, res = Env.flush_delayed_lets ~mode:Branching_point env res in
  match Apply_cont.trap_action apply with
  | None ->
    let cmm, free_vars = wrap return_value free_vars in
    cmm, free_vars, res
  | Some (Pop { exn_handler; _ }) ->
    let cont = Env.get_cmm_continuation env exn_handler in
    let cmm, free_vars =
      wrap (C.trap_return return_value [Cmm.Pop (Pop_specific cont)]) free_vars
    in
    cmm, free_vars, res
  | Some (Push _) ->
    Misc.fatal_errorf
      "Return continuation %a should not be applied with a Push trap action"
      Continuation.print return_cont

(* Invalid expressions *)
let invalid env res ~message =
  let wrap, _empty_env, res =
    Env.flush_delayed_lets ~mode:Branching_point env res
  in
  let cmm_invalid, res = C.invalid res ~message in
  let cmm, free_vars = wrap cmm_invalid Backend_var.Set.empty in
  cmm, free_vars, res

(* The main set of translation functions for expressions *)

let rec expr env res e : Cmm.expression * Backend_var.Set.t * To_cmm_result.t =
  match Expr.descr e with
  | Let e' -> let_expr env res e'
  | Let_cont e' -> let_cont env res e'
  | Apply e' -> apply_expr env res e'
  | Apply_cont e' -> apply_cont env res e'
  | Switch e' -> switch env res e'
  | Invalid { message } -> invalid env res ~message

and let_prim env res ~num_normal_occurrences_of_bound_vars v p dbg body =
  let dbg = Env.add_inlined_debuginfo env dbg in
  let v = Bound_var.var v in
  let effects_and_coeffects_of_prim =
    Flambda_primitive.effects_and_coeffects p
  in
  let inline =
    To_cmm_effects.classify_let_binding v ~num_normal_occurrences_of_bound_vars
      ~effects_and_coeffects_of_defining_expr:effects_and_coeffects_of_prim
  in
  let simple_case (inline : Env.simple Env.inline) =
    let defining_expr, extra, env, res, args_effs =
      To_cmm_primitive.prim_simple env res dbg p
    in
    let effects_and_coeffects_of_defining_expr =
      Ece.join args_effs effects_and_coeffects_of_prim
    in
    let env, res =
      Env.bind_variable_to_primitive ?extra env res v ~inline
        ~effects_and_coeffects_of_defining_expr ~defining_expr
    in
    expr env res body
  in
  let complex_case (inline : Env.complex Env.inline) =
    let defining_expr, env, res, args_effs =
      To_cmm_primitive.prim_complex env res dbg p
    in
    let effects_and_coeffects_of_defining_expr =
      Ece.join args_effs effects_and_coeffects_of_prim
    in
    let env, res =
      Env.bind_variable_to_primitive env res v ~inline
        ~effects_and_coeffects_of_defining_expr ~defining_expr
    in
    expr env res body
  in
  match inline with
  (* It can be useful to translate a dropped expression because it allows to
     inline (and thus remove from the env) the arguments in it. *)
  | Drop_defining_expr | Regular -> simple_case Do_not_inline
  | May_inline_once -> simple_case May_inline_once
  | Must_inline_once -> complex_case Must_inline_once
  | Must_inline_and_duplicate -> complex_case Must_inline_and_duplicate

and let_expr0 env res let_expr (bound_pattern : Bound_pattern.t)
    ~num_normal_occurrences_of_bound_vars ~body =
  match[@warning "-4"] bound_pattern, Let.defining_expr let_expr with
  | Singleton v, Simple s ->
    let v = Bound_var.var v in
    (* CR mshinwell: Try to get a proper [dbg] here (although the majority of
       these bindings should have been substituted out). *)
    (* CR gbury: once we get proper debuginfo here, remember to apply
       Env.add_inlined_debuginfo to it *)
    let dbg_with_inlined = Debuginfo.none in
    let env, res =
      bind_var_to_simple ~dbg_with_inlined env res v
        ~num_normal_occurrences_of_bound_vars s
    in
    expr env res body
  | Singleton _, Prim (p, _)
    when (not (Flambda_features.stack_allocation_enabled ()))
         && Flambda_primitive.is_begin_or_end_region p ->
    expr env res body
  | Singleton _, Prim (Nullary (Enter_inlined_apply { dbg }), _) ->
    let env = Env.enter_inlined_apply env dbg in
    expr env res body
  | Singleton v, Prim ((Unary (End_region, _) as p), dbg) ->
    (* CR gbury: this is a hack to prevent moving of expressions past an
       End_region. We have to do this manually because we currently have effects
       and coeffects that are not precise enough. Particularly, an immutable
       load of a locally allocated block is considered as pure, and thus can be
       moved past an end_region. Here we also need to flush everything,
       including must_inline bindings, particularly projections that may project
       from locally allocated closures (and that must not be moved past an
       end_region). *)
    let wrap, env, res =
      Env.flush_delayed_lets ~mode:Flush_everything env res
    in
    let cmm, free_vars, res =
      let_prim env res ~num_normal_occurrences_of_bound_vars v p dbg body
    in
    let cmm, free_vars = wrap cmm free_vars in
    cmm, free_vars, res
  | Singleton v, Prim (p, dbg) ->
    let_prim env res ~num_normal_occurrences_of_bound_vars v p dbg body
  | Set_of_closures bound_vars, Set_of_closures soc ->
    To_cmm_set_of_closures.let_dynamic_set_of_closures env res ~body ~bound_vars
      ~num_normal_occurrences_of_bound_vars soc ~translate_expr:expr
  | Static bound_static, Static_consts consts -> (
    let env, res, update_opt =
      To_cmm_static.static_consts env res
        ~params_and_body:
          (To_cmm_set_of_closures.params_and_body ~translate_expr:expr)
        bound_static consts
    in
    match update_opt with
    | None -> expr env res body
    | Some { cmm; free_vars; effs = _ } ->
      let wrap, env, res =
        Env.flush_delayed_lets ~mode:Branching_point env res
      in
      let body, body_free_vars, res = expr env res body in
      let free_vars = Backend_var.Set.union free_vars body_free_vars in
      let cmm, free_vars = wrap (C.sequence cmm body) free_vars in
      cmm, free_vars, res)
  | Singleton _, Rec_info _ -> expr env res body
  | Singleton _, (Set_of_closures _ | Static_consts _)
  | Set_of_closures _, (Simple _ | Prim _ | Static_consts _ | Rec_info _)
  | Static _, (Simple _ | Prim _ | Set_of_closures _ | Rec_info _) ->
    Misc.fatal_errorf "Mismatch between pattern and defining expression:@ %a"
      Let.print let_expr

and let_expr env res let_expr =
  Let.pattern_match' let_expr
    ~f:(fun bound_pattern ~num_normal_occurrences_of_bound_vars ~body ->
      match Bound_pattern.name_mode bound_pattern with
      | Normal ->
        let_expr0 env res let_expr bound_pattern
          ~num_normal_occurrences_of_bound_vars ~body
      | Phantom -> expr env res body
      | In_types ->
        Misc.fatal_errorf "Cannot bind In_types variables in terms:@ %a"
          Let.print let_expr)

and let_cont env res (let_cont : Flambda.Let_cont.t) =
  match let_cont with
  | Non_recursive { handler; num_free_occurrences; is_applied_with_traps } ->
    Non_recursive_let_cont_handler.pattern_match handler ~f:(fun k ~body ->
        let handler = Non_recursive_let_cont_handler.handler handler in
        match
          To_cmm_effects.classify_continuation_handler k handler
            ~num_free_occurrences ~is_applied_with_traps
        with
        | May_inline -> let_cont_inlined env res k handler body
        | Regular -> let_cont_not_inlined env res k handler body)
  | Recursive handlers ->
    Recursive_let_cont_handlers.pattern_match handlers
      ~f:(fun ~invariant_params ~body conts ->
        if Continuation_handlers.contains_exn_handler conts
        then
          Misc.fatal_errorf
            "Recursive continuation bindings cannot involve exception \
             handlers:@ %a"
            Let_cont.print let_cont;
        let_cont_rec env res invariant_params conts body)

(* The bound continuation [k] will be inlined. *)
and let_cont_inlined env res k handler body =
  Continuation_handler.pattern_match' handler
    ~f:(fun handler_params ~num_normal_occurrences_of_params ~handler ->
      let env =
        Env.add_inline_cont env k ~handler_params
          ~handler_params_occurrences:num_normal_occurrences_of_params
          ~handler_body:handler
      in
      expr env res body)

and let_cont_not_inlined env res k handler body =
  (* The environment must be flushed to ensure that expressions are not
     duplicated into both the body and the handler. *)
  (* CR gbury: "split" the environment according to which variables the handler
     and the body uses, to allow for inlining to proceed within each
     expression. *)
  let wrap, env, res = Env.flush_delayed_lets ~mode:Branching_point env res in
  let is_exn_handler = Continuation_handler.is_exn_handler handler in
  let is_cold = Continuation_handler.is_cold handler in
  let vars, arity, handler, free_vars_of_handler, res =
    continuation_handler env res handler
  in
  let catch_id, env =
    Env.add_jump_cont env k ~param_types:(List.map snd vars)
  in
  let cmm, free_vars, res =
    (* Exception continuations are translated specially -- these will be reached
       via the raising of exceptions, whereas other continuations are reached
       using a normal jump. *)
    if is_exn_handler
    then
      let_cont_exn_handler env res k body vars handler free_vars_of_handler
        ~catch_id arity
    else
      (* CR mshinwell: fix debuginfo *)
      (* CR gbury: once we get proper debuginfo here, remember to apply
         Env.add_inlined_debuginfo to it *)
      let dbg = Debuginfo.none in
      let body, free_vars_of_body, res = expr env res body in
      let free_vars =
        Backend_var.Set.union free_vars_of_body
          (C.remove_vars_with_machtype free_vars_of_handler vars)
      in
      ( C.create_ccatch ~rec_flag:false ~body
          ~handlers:[C.handler ~dbg catch_id vars handler is_cold],
        free_vars,
        res )
  in
  let cmm, free_vars = wrap cmm free_vars in
  cmm, free_vars, res

(* Exception continuations are translated using delayed Ctrywith blocks. The
   exception handler parts of these blocks are identified by the [catch_id]s.

   Additionally, exception continuations can have extra args, which are passed
   through the try-with using mutable Cmm variables. Thus the exception handler
   must first read the contents of those extra args (eagerly, in order to
   minmize the lifetime of the mutable variables). *)
and let_cont_exn_handler env res k body vars handler free_vars_of_handler
    ~catch_id arity =
  let exn_var, extra_params =
    match vars with
    | (v, _) :: rest -> v, rest
    | [] ->
      (* See comment on [translate_raise], above. *)
      Misc.fatal_errorf
        "Exception continuation %a should have at least one argument"
        Continuation.print k
  in
  let env_body, mut_vars = Env.add_exn_handler env k arity in
  let handler =
    (* Wrap the exn handler with reads of the mutable variables *)
    List.fold_left2
      (fun handler (mut_var, _) (extra_param, _) ->
        (* We introduce these mutable cmm variables at very precise points, and
           without going through the delayed let-bindings of the [env], so we do
           not consider them when computing the [free_vars]. *)
        C.letin extra_param ~defining_expr:(C.var mut_var) ~body:handler)
      handler mut_vars extra_params
  in
  let body, free_vars_of_body, res = expr env_body res body in
  let free_vars =
    Backend_var.Set.union free_vars_of_body
      (C.remove_vars_with_machtype free_vars_of_handler vars)
  in
  (* CR mshinwell: fix debuginfo *)
  (* CR gbury: once we get proper debuginfo here, remember to apply
     Env.add_inlined_debuginfo to it *)
  let dbg = Debuginfo.none in
  let trywith =
    C.trywith ~dbg ~kind:(Delayed catch_id) ~body ~exn_var ~handler ()
  in
  (* Define and initialize the mutable Cmm variables for extra args *)
  let cmm =
    List.fold_left
      (fun cmm (mut_var, kind) ->
        (* CR mshinwell: Fix [provenance] *)
        let mut_var =
          Backend_var.With_provenance.create ?provenance:None mut_var
        in
        let dummy_value =
          match K.With_subkind.kind kind with
          | Value -> C.int ~dbg 1
          | Naked_number Naked_float -> C.float ~dbg 0.
          | Naked_number
              (Naked_immediate | Naked_int32 | Naked_int64 | Naked_nativeint) ->
            C.int ~dbg 0
          | Naked_number Naked_vec128 -> C.vec128 ~dbg { high = 0L; low = 0L }
          | Region | Rec_info ->
            Misc.fatal_errorf "No dummy value available for kind %a"
              K.With_subkind.print kind
        in
        C.letin_mut mut_var (C.machtype_of_kind kind) dummy_value cmm)
      trywith mut_vars
  in
  cmm, free_vars, res

and let_cont_rec env res invariant_params conts body =
  (* Flush the env now to avoid inlining something inside of a recursive
     continuation (aka a loop), as it would increase the number of times the
     computation is performed (even if there is only one syntactic
     occurrence) *)
  (* CR-someday mshinwell: As discussed, the tradeoff here is not clear, since
     flushing might increase register pressure. *)
  let wrap, env, res = Env.flush_delayed_lets ~mode:Entering_loop env res in
  (* Compute the environment for Ccatch ids *)
  let conts_to_handlers = Continuation_handlers.to_map conts in
  let env =
    Continuation.Map.fold
      (fun k handler acc ->
        let continuation_arg_tys =
          Continuation_handler.pattern_match' handler
            ~f:(fun params ~num_normal_occurrences_of_params:_ ~handler:_ ->
              List.map C.machtype_of_kinded_parameter
                (Bound_parameters.to_list
                   (Bound_parameters.append invariant_params params)))
        in
        snd (Env.add_jump_cont acc k ~param_types:continuation_arg_tys))
      conts_to_handlers env
  in
  (* Generate variables for the invariant params *)
  let env, invariant_vars = C.bound_parameters env invariant_params in
  (* Translate each continuation handler *)
  let conts_to_handlers, res =
    Continuation.Map.fold
      (fun k handler (conts_to_handlers, res) ->
        let vars, _arity, handler, free_vars_of_handler, res =
          continuation_handler env res handler
        in
        ( Continuation.Map.add k
            (invariant_vars @ vars, handler, free_vars_of_handler)
            conts_to_handlers,
          res ))
      conts_to_handlers
      (Continuation.Map.empty, res)
  in
  (* CR mshinwell: fix debuginfo *)
  (* CR gbury: once we get proper debuginfo here, remember to apply
     Env.add_inlined_debuginfo to it *)
  let dbg = Debuginfo.none in
  let body, free_vars_of_body, res = expr env res body in
  (* Setup the Cmm handlers for the Ccatch *)
  let handlers, free_vars =
    Continuation.Map.fold
      (fun k (vars, handler, free_vars_of_handler) (handlers, free_vars) ->
        let free_vars =
          Backend_var.Set.union free_vars
            (C.remove_vars_with_machtype free_vars_of_handler vars)
        in
        let id = Env.get_cmm_continuation env k in
        C.handler ~dbg id vars handler false :: handlers, free_vars)
      conts_to_handlers ([], free_vars_of_body)
  in
  let cmm = C.create_ccatch ~rec_flag:true ~body ~handlers in
  let cmm, free_vars = wrap cmm free_vars in
  cmm, free_vars, res

and continuation_handler env res handler =
  Continuation_handler.pattern_match' handler
    ~f:(fun params ~num_normal_occurrences_of_params:_ ~handler ->
      let arity = Bound_parameters.arity params in
      let env, vars = C.bound_parameters env params in
      let expr, free_vars_of_handler, res = expr env res handler in
      vars, arity, expr, free_vars_of_handler, res)

and apply_expr env res apply =
  let call, free_vars, env, res, effs = translate_apply env res apply in
  (* With respect to flushing the environment we have three cases:

     1. The call never returns or jumps to another function

     2. The call jumps to somewhere else in the current function, but there is
     more than one incoming control flow edge to that point

     3. The call jumps to somewhere else in the current function and is the only
     thing that jumps to that point. In this case we will inline the return
     continuation of the [Apply].

     In case 1 we can't affect the code generation at the jump target: there is
     no option but to flush now.

     In case 2 we also flush to ensure that effectful bindings are not pushed
     past join points and that no binding is duplicated.

     In case 3 we can avoid flushing the environment due to the linearity of the
     control flow. We know that flushing will eventually happen by virtue of the
     recursive call to [expr]. *)
  match Apply.continuation apply with
  | Never_returns ->
    (* Case 1 *)
    let wrap, _, res = Env.flush_delayed_lets ~mode:Branching_point env res in
    let cmm, free_vars = wrap call free_vars in
    cmm, free_vars, res
  | Return k when Continuation.equal (Env.return_continuation env) k ->
    (* Case 1 *)
    let wrap, _, res = Env.flush_delayed_lets ~mode:Branching_point env res in
    let cmm, free_vars = wrap call free_vars in
    cmm, free_vars, res
  | Return k -> (
    match Env.get_continuation env k with
    | Jump { param_types = _; cont } ->
      (* Case 2 *)
      let wrap, _, res = Env.flush_delayed_lets ~mode:Branching_point env res in
      let cmm, free_vars = wrap (C.cexit cont [call] []) free_vars in
      cmm, free_vars, res
    | Inline
        { handler_params;
          handler_body = body;
          handler_params_occurrences;
          handler_body_inlined_debuginfo
        } -> (
      (* Case 3 *)
      let handler_params = Bound_parameters.to_list handler_params in
      match handler_params with
      | [param] ->
        let var = Bound_parameter.var param in
        let env, res =
          Env.bind_variable env res var
            ~effects_and_coeffects_of_defining_expr:effs ~defining_expr:call
            ~free_vars_of_defining_expr:free_vars
            ~num_normal_occurrences_of_bound_vars:handler_params_occurrences
        in
        let env =
          Env.set_inlined_debuginfo env handler_body_inlined_debuginfo
        in
        expr env res body
      | params ->
        (* CR ncourant: we create a cexit/ccatch pair here, to be able to
           destruct the output which is a tuple. When we get a way to
           destructure Ctuples, we should use this constructor here instead. *)
        let wrap, env, res =
          Env.flush_delayed_lets ~mode:Branching_point env res
        in
        let env, cmm_params =
          Env.create_bound_parameters env (List.map Bound_parameter.var params)
        in
        let label = Lambda.next_raise_count () in
        let params_with_machtype =
          List.map2
            (fun cmm_param param ->
              cmm_param, C.machtype_of_kinded_parameter param)
            cmm_params params
        in
        let env =
          Env.set_inlined_debuginfo env handler_body_inlined_debuginfo
        in
        let expr, free_vars_of_handler, res = expr env res body in
        (* we know the handler can't be cold, or it wouldn't have been
           inlined. *)
        let handler =
          C.handler ~dbg:(Apply.dbg apply) label params_with_machtype expr false
        in
        let expr =
          C.create_ccatch ~rec_flag:false ~handlers:[handler]
            ~body:(C.cexit label [call] [])
        in
        let free_vars =
          Backend_var.Set.union free_vars
            (C.remove_vars_with_machtype free_vars_of_handler
               params_with_machtype)
        in
        let cmm, free_vars = wrap expr free_vars in
        cmm, free_vars, res))

and apply_cont env res apply_cont =
  let dbg_with_inlined =
    Env.add_inlined_debuginfo env (Apply_cont.debuginfo apply_cont)
  in
  let k = Apply_cont.continuation apply_cont in
  let args = Apply_cont.args apply_cont in
  if Env.is_exn_handler env k
  then translate_raise ~dbg_with_inlined env res apply_cont k args
  else if Continuation.equal (Env.return_continuation env) k
  then
    translate_jump_to_return_continuation ~dbg_with_inlined env res apply_cont k
      args
  else
    match Env.get_continuation env k with
    | Jump { param_types; cont } ->
      translate_jump_to_continuation ~dbg_with_inlined env res apply_cont
        param_types cont args
    | Inline
        { handler_params;
          handler_body;
          handler_params_occurrences;
          handler_body_inlined_debuginfo
        } ->
      if Option.is_some (Apply_cont.trap_action apply_cont)
      then
        Misc.fatal_errorf "This [Apply_cont] should not have a trap action:@ %a"
          Apply_cont.print apply_cont;
      (* Inlining a continuation call simply needs to bind the arguments to the
         variables that the continuation's handler expects. *)
      let handler_params = Bound_parameters.to_list handler_params in
      if List.compare_lengths args handler_params = 0
      then
        let env, res =
          List.fold_left2
            (fun (env, res) param ->
              bind_var_to_simple ~dbg_with_inlined env res
                (Bound_parameter.var param)
                ~num_normal_occurrences_of_bound_vars:handler_params_occurrences)
            (env, res) handler_params args
        in
        let env =
          Env.set_inlined_debuginfo env handler_body_inlined_debuginfo
        in
        expr env res handler_body
      else
        Misc.fatal_errorf
          "Continuation %a in@\n%a@\nExpected %d arguments but got %a."
          Continuation.print k Apply_cont.print apply_cont
          (List.length handler_params)
          Apply_cont.print apply_cont

and switch env res switch =
  let scrutinee = Switch.scrutinee switch in
  let dbg = Env.add_inlined_debuginfo env (Switch.condition_dbg switch) in
  let To_cmm_env.
        { env;
          res;
          expr =
            { cmm = untagged_scrutinee_cmm;
              free_vars = scrutinee_free_vars;
              effs = _
            }
        } =
    C.simple ~dbg env res scrutinee
  in
  let arms = Switch.arms switch in
  (* For binary switches, which can be translated to an if-then-else, it can be
     interesting for the scrutinee to be tagged (particularly for switches
     coming from a source level if-then-else on booleans) as that way the
     translation can use 2 instructions instead of 3.

     However, this is only useful to do if the tagged expression is smaller then
     the untagged one (which is not always true due to arithmetic
     simplifications performed by Cmm_helpers).

     Additionally for switches with more than 2 arms, not untagging and
     adjusting the switch to work on tagged integers might be worse. The
     discriminants of the arms might not be successive machine integers anymore,
     thus preventing the use of a table. Alternatively it might not be worth it
     given the already high number of instructions needed for big switches (but
     this might be debatable for small switches with 3 to 5 arms). *)
  let scrutinee, must_tag_discriminant =
    match Targetint_31_63.Map.cardinal arms with
    | 2 -> (
      match Env.extra_info env scrutinee with
      | None -> untagged_scrutinee_cmm, false
      | Some (Untag tagged_scrutinee_cmm) ->
        let size_untagged =
          Option.value
            (C.cmm_arith_size untagged_scrutinee_cmm)
            ~default:max_int
        in
        let size_tagged =
          Option.value (C.cmm_arith_size tagged_scrutinee_cmm) ~default:max_int
        in
        if size_tagged < size_untagged
        then tagged_scrutinee_cmm, true
        else untagged_scrutinee_cmm, false)
    | _ -> untagged_scrutinee_cmm, false
  in
  let wrap, env, res = Env.flush_delayed_lets ~mode:Branching_point env res in
  let prepare_discriminant ~must_tag d =
    let targetint_d = Targetint_31_63.to_targetint d in
    Targetint_32_64.to_int_checked
      (if must_tag then C.tag_targetint targetint_d else targetint_d)
  in
  let make_arm ~must_tag_discriminant env res (d, action) =
    let d = prepare_discriminant ~must_tag:must_tag_discriminant d in
    let cmm_action, action_free_vars, res = apply_cont env res action in
    ( ( d,
        cmm_action,
        action_free_vars,
        Env.add_inlined_debuginfo env (Apply_cont.debuginfo action) ),
      res )
  in
  match Targetint_31_63.Map.cardinal arms with
  (* Binary case: if-then-else *)
  | 2 -> (
    let aux = make_arm ~must_tag_discriminant env in
    let first_arm, res = aux res (Targetint_31_63.Map.min_binding arms) in
    let second_arm, res = aux res (Targetint_31_63.Map.max_binding arms) in
    match first_arm, second_arm with
    (* These switches are actually if-then-elses. On such switches,
       transl_switch_clambda will introduce a let-binding of the scrutinee
       before creating an if-then-else, introducing an indirection that might
       prevent some optimizations performed by Selectgen/Emit when the condition
       is inlined in the if-then-else. Instead we use [C.ite]. *)
    | (0, else_, else_free_vars, else_dbg), (_, then_, then_free_vars, then_dbg)
    | (_, then_, then_free_vars, then_dbg), (0, else_, else_free_vars, else_dbg)
      ->
      let free_vars =
        Backend_var.Set.union scrutinee_free_vars
          (Backend_var.Set.union else_free_vars then_free_vars)
      in
      let cmm, free_vars =
        wrap (C.ite ~dbg scrutinee ~then_dbg ~then_ ~else_dbg ~else_) free_vars
      in
      cmm, free_vars, res
    (* Similar case to the previous but none of the arms match 0, so we have to
       generate an equality test, and make sure it is inside the condition to
       ensure Selectgen and Emit can take advantage of it. *)
    | ( (x, if_x, if_x_free_vars, if_x_dbg),
        (_, if_not, if_not_free_vars, if_not_dbg) ) ->
      let free_vars =
        Backend_var.Set.union scrutinee_free_vars
          (Backend_var.Set.union if_x_free_vars if_not_free_vars)
      in
      let expr =
        C.ite ~dbg
          (C.eq ~dbg (C.int ~dbg x) scrutinee)
          ~then_dbg:if_x_dbg ~then_:if_x ~else_dbg:if_not_dbg ~else_:if_not
      in
      let cmm, free_vars = wrap expr free_vars in
      cmm, free_vars, res)
  (* General case *)
  | n ->
    (* transl_switch_clambda expects an [index] array such that index.(d) is the
       index in [cases] of the expression to execute when [e] matches [d]. *)
    let max_d, _ = Targetint_31_63.Map.max_binding arms in
    let m = prepare_discriminant ~must_tag:must_tag_discriminant max_d in
    let unreachable, res = C.invalid res ~message:"unreachable switch case" in
    let cases = Array.make (n + 1) unreachable in
    let index = Array.make (m + 1) n in
    let _, res, free_vars =
      Targetint_31_63.Map.fold
        (fun discriminant action (i, res, free_vars) ->
          let (d, cmm_action, action_free_vars, _dbg), res =
            make_arm ~must_tag_discriminant env res (discriminant, action)
          in
          let free_vars = Backend_var.Set.union free_vars action_free_vars in
          cases.(i) <- cmm_action;
          index.(d) <- i;
          i + 1, res, free_vars)
        arms
        (0, res, scrutinee_free_vars)
    in
    (* CR-someday poechsel: Put a more precise value kind here *)
    let expr = C.transl_switch_clambda dbg Any scrutinee index cases in
    let cmm, free_vars = wrap expr free_vars in
    cmm, free_vars, res<|MERGE_RESOLUTION|>--- conflicted
+++ resolved
@@ -189,13 +189,8 @@
           Apply.print apply
     in
     ( C.indirect_call ~dbg return_ty pos
-<<<<<<< HEAD
-        (Alloc_mode.For_types.to_lambda alloc_mode)
+        (Alloc_mode.For_allocations.to_lambda alloc_mode)
         callee args_ty (split_args ()),
-=======
-        (Alloc_mode.For_allocations.to_lambda alloc_mode)
-        callee args_ty args,
->>>>>>> ef98eb2f
       free_vars,
       env,
       res,
@@ -291,14 +286,9 @@
     in
     let free_vars = Backend_var.Set.union free_vars obj_free_vars in
     let kind = Call_kind.Method_kind.to_lambda kind in
-<<<<<<< HEAD
-    let alloc_mode = Alloc_mode.For_types.to_lambda alloc_mode in
+    let alloc_mode = Alloc_mode.For_allocations.to_lambda alloc_mode in
     ( C.send kind callee obj (split_args ()) args_ty return_ty (pos, alloc_mode)
         dbg,
-=======
-    let alloc_mode = Alloc_mode.For_allocations.to_lambda alloc_mode in
-    ( C.send kind callee obj args args_ty return_ty (pos, alloc_mode) dbg,
->>>>>>> ef98eb2f
       free_vars,
       env,
       res,
