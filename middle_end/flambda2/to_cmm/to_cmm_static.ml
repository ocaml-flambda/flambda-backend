(**************************************************************************)
(*                                                                        *)
(*                                 OCaml                                  *)
(*                                                                        *)
(*                        Guillaume Bury, OCamlPro                        *)
(*                                                                        *)
(*   Copyright 2019--2019 OCamlPro SAS                                    *)
(*                                                                        *)
(*   All rights reserved.  This file is distributed under the terms of    *)
(*   the GNU Lesser General Public License version 2.1, with the          *)
(*   special exception on linking described in the file LICENSE.          *)
(*                                                                        *)
(**************************************************************************)

open! Flambda.Import

module C = struct
  include Cmm_helpers
  include To_cmm_shared
end

module SC = Static_const
module R = To_cmm_result
module UK = C.Update_kind

let static_value res v =
  match (v : Field_of_static_block.t) with
  | Symbol s -> C.symbol_address (R.symbol res s)
  | Dynamically_computed _ -> C.cint 1n
  | Tagged_immediate i ->
    C.cint
      (C.nativeint_of_targetint
         (C.tag_targetint (Targetint_31_63.to_targetint i)))

let or_variable f default v cont =
  match (v : _ Or_variable.t) with
  | Const c -> f c cont
  | Var _ -> f default cont

let rec static_block_updates symb env res acc i = function
  | [] -> env, res, acc
  | sv :: r -> (
    match (sv : Field_of_static_block.t) with
    | Symbol _ | Tagged_immediate _ ->
      static_block_updates symb env res acc (i + 1) r
    | Dynamically_computed (var, dbg) ->
      (* CR mshinwell/mslater: It would be nice to know if [var] is an
         immediate. *)
      let env, res, acc =
<<<<<<< HEAD
        C.make_update env res dbg C.Update_kind.values
          ~symbol:(C.symbol ~dbg symb) var ~index:i ~prev_updates:acc
=======
        C.make_update env res dbg UK.pointers ~symbol:(C.symbol ~dbg symb) var
          ~index:i ~prev_updates:acc
>>>>>>> 219d2dcc
      in
      static_block_updates symb env res acc (i + 1) r)

type maybe_int32 =
  | Int32
  | Int64_or_nativeint

(* The index [i] is always in the units of the size of the integer concerned,
   not units of 64-bit words. *)
let rec static_unboxed_int_array_updates symb env res acc maybe_int32 i =
  function
  | [] -> env, res, acc
  | sv :: r -> (
    match (sv : _ Or_variable.t) with
    | Const _ ->
      static_unboxed_int_array_updates symb env res acc maybe_int32 (i + 1) r
    | Var (var, dbg) ->
      let kind =
        match maybe_int32 with
<<<<<<< HEAD
        | Int64_or_nativeint -> C.Update_kind.naked_int64s
        | Int32 -> C.Update_kind.naked_int32s
=======
        | Int64_or_nativeint -> UK.naked_int64s
        | Int32 -> UK.naked_int32s
>>>>>>> 219d2dcc
      in
      let env, res, acc =
        C.make_update env res dbg kind ~symbol:(C.symbol ~dbg symb) var ~index:i
          ~prev_updates:acc
      in
      static_unboxed_int_array_updates symb env res acc maybe_int32 (i + 1) r)

let rec static_float_array_updates symb env res acc i = function
  | [] -> env, res, acc
  | sv :: r -> (
    match (sv : _ Or_variable.t) with
    | Const _ -> static_float_array_updates symb env res acc (i + 1) r
    | Var (var, dbg) ->
      let env, res, acc =
<<<<<<< HEAD
        C.make_update env res dbg C.Update_kind.naked_floats
          ~symbol:(C.symbol ~dbg symb) var ~index:i ~prev_updates:acc
=======
        C.make_update env res dbg UK.naked_floats ~symbol:(C.symbol ~dbg symb)
          var ~index:i ~prev_updates:acc
>>>>>>> 219d2dcc
      in
      static_float_array_updates symb env res acc (i + 1) r)

let static_boxed_number ~kind ~env ~symbol ~default ~emit ~transl ~structured v
    res updates =
  let symbol = R.symbol res symbol in
  let aux x cont = emit symbol (transl x) cont in
  let env, res, updates =
    match (v : _ Or_variable.t) with
    | Const c ->
      (* Add the const to the cmmgen_state structured constants table so that
         functions in cmm_helpers can short-circuit Unboxing of boxed constant
         symbols, particularly in Classic mode. *)
      let structured_constant = structured (transl c) in
      Cmmgen_state.add_structured_constant symbol structured_constant;
      env, res, updates
    | Var (v, dbg) ->
      C.make_update env res dbg kind ~symbol:(C.symbol ~dbg symbol) v ~index:0
        ~prev_updates:updates
  in
  R.update_data res (or_variable aux default v), env, updates

let add_function env res ~params_and_body code_id p ~fun_dbg ~check =
  let fundecl, res = params_and_body env res code_id p ~fun_dbg ~check in
  R.add_function res fundecl

let add_functions env ~params_and_body res (code : Code.t) =
  add_function env res ~params_and_body (Code.code_id code)
    (Code.params_and_body code)
    ~fun_dbg:(Code.dbg code) ~check:(Code.check code)

let preallocate_set_of_closures (res, updates, env) ~closure_symbols
    set_of_closures =
  let env, res, data, updates =
    let closure_symbols =
      closure_symbols |> Function_slot.Lmap.bindings
      |> Function_slot.Map.of_list
    in
    To_cmm_set_of_closures.let_static_set_of_closures env res closure_symbols
      set_of_closures ~prev_updates:updates
  in
  let res = R.set_data res data in
  res, updates, env

let immutable_unboxed_int_array_payload update_kind num_fields ~elts ~to_int64 =
  let int64_of_elts =
    List.map (Or_variable.value_map ~default:0L ~f:to_int64) elts
  in
  let packed_int64s =
    match update_kind with
    | Int32 ->
      let rec aux acc = function
        | [] -> List.rev acc
        | a :: [] -> List.rev (a :: acc)
        | a :: b :: r ->
          let i = Int64.(add (logand a 0xffffffffL) (shift_left b 32)) in
          aux (i :: acc) r
      in
      aux [] int64_of_elts
    | Int64_or_nativeint -> int64_of_elts
  in
  assert (List.length packed_int64s = num_fields);
  List.map (fun i -> Cmm.Cint (Int64.to_nativeint i)) packed_int64s

let immutable_unboxed_int_array env res updates update_kind ~symbol ~elts
    ~to_int64 ~custom_ops_symbol =
  let sym = R.symbol res symbol in
  let num_elts = List.length elts in
  let num_fields =
    match update_kind with
    | Int32 -> (1 + num_elts) / 2
    | Int64_or_nativeint -> num_elts
  in
  let header =
    C.black_custom_header
      ~size:(1 (* for the custom_operations pointer *) + num_fields)
  in
  let static_fields =
    let sym_base, sym_off = custom_ops_symbol ~num_elts in
    let address =
      match sym_off with
      | None -> C.symbol_address (Cmm.global_symbol sym_base)
      | Some sym_off -> C.symbol_offset (Cmm.global_symbol sym_base) sym_off
    in
    address
    :: immutable_unboxed_int_array_payload update_kind num_fields ~elts
         ~to_int64
  in
  let block = C.emit_block sym header static_fields in
  let env, res, updates =
    static_unboxed_int_array_updates sym env res updates update_kind 0 elts
  in
  env, R.set_data res block, updates

let static_const0 env res ~updates (bound_static : Bound_static.Pattern.t)
    (static_const : Static_const.t) =
  match bound_static, static_const with
  | Block_like s, Block (tag, _mut, fields) ->
    let sym = R.symbol res s in
    let res = R.check_for_module_symbol res s in
    let tag = Tag.Scannable.to_int tag in
    let header = C.black_block_header tag (List.length fields) in
    let static_fields =
      List.fold_right
        (fun v static_fields ->
          let static_field = static_value res v in
          static_field :: static_fields)
        fields []
    in
    let block = C.emit_block sym header static_fields in
    let env, res, updates = static_block_updates sym env res updates 0 fields in
    env, R.set_data res block, updates
  | Set_of_closures closure_symbols, Set_of_closures set_of_closures ->
    let res, updates, env =
      preallocate_set_of_closures (res, updates, env) ~closure_symbols
        set_of_closures
    in
    env, res, updates
  | Block_like symbol, Boxed_float32 v ->
    let default = Numeric_types.Float32_by_bit_pattern.zero in
    let transl = Numeric_types.Float32_by_bit_pattern.to_float in
    let structured f = Cmmgen_state.Const_float32 f in
    let res, env, updates =
<<<<<<< HEAD
      static_boxed_number ~kind:C.Update_kind.naked_float32s ~env ~symbol
        ~default ~emit:C.emit_float32_constant ~transl ~structured v res updates
=======
      static_boxed_number ~kind:UK.naked_float32_fields ~env ~symbol ~default
        ~emit:C.emit_float32_constant ~transl ~structured v res updates
>>>>>>> 219d2dcc
    in
    env, res, updates
  | Block_like symbol, Boxed_float v ->
    let default = Numeric_types.Float_by_bit_pattern.zero in
    let transl = Numeric_types.Float_by_bit_pattern.to_float in
    let structured f = Cmmgen_state.Const_float f in
    let res, env, updates =
<<<<<<< HEAD
      static_boxed_number ~kind:C.Update_kind.naked_floats ~env ~symbol ~default
=======
      static_boxed_number ~kind:UK.naked_floats ~env ~symbol ~default
>>>>>>> 219d2dcc
        ~emit:C.emit_float_constant ~transl ~structured v res updates
    in
    env, res, updates
  | Block_like symbol, Boxed_int32 v ->
    let structured i = Cmmgen_state.Const_int32 i in
    let res, env, updates =
<<<<<<< HEAD
      static_boxed_number ~kind:C.Update_kind.naked_int32s ~env ~symbol
        ~default:0l ~emit:C.emit_int32_constant ~transl:Fun.id ~structured v res
        updates
=======
      static_boxed_number ~kind:UK.naked_int32_fields ~env ~symbol ~default:0l
        ~emit:C.emit_int32_constant ~transl:Fun.id ~structured v res updates
>>>>>>> 219d2dcc
    in
    env, res, updates
  | Block_like symbol, Boxed_int64 v ->
    let structured i = Cmmgen_state.Const_int64 i in
    let res, env, updates =
<<<<<<< HEAD
      static_boxed_number ~kind:C.Update_kind.naked_int64s ~env ~symbol
        ~default:0L ~emit:C.emit_int64_constant ~transl:Fun.id ~structured v res
        updates
=======
      static_boxed_number ~kind:UK.naked_int64s ~env ~symbol ~default:0L
        ~emit:C.emit_int64_constant ~transl:Fun.id ~structured v res updates
>>>>>>> 219d2dcc
    in
    env, res, updates
  | Block_like symbol, Boxed_nativeint v ->
    let default = Targetint_32_64.zero in
    let transl = C.nativeint_of_targetint in
    let structured i = Cmmgen_state.Const_nativeint i in
    let res, env, updates =
<<<<<<< HEAD
      static_boxed_number ~kind:C.Update_kind.naked_int64s ~env ~symbol ~default
=======
      static_boxed_number ~kind:UK.naked_int64s ~env ~symbol ~default
>>>>>>> 219d2dcc
        ~emit:C.emit_nativeint_constant ~transl ~structured v res updates
    in
    env, res, updates
  | Block_like symbol, Boxed_vec128 v ->
    let default = Vector_types.Vec128.Bit_pattern.zero in
    let transl v =
      let { Vector_types.Vec128.Bit_pattern.high; low } =
        Vector_types.Vec128.Bit_pattern.to_bits v
      in
      { Cmm.high; low }
    in
    let structured { Cmm.high; low } =
      Cmmgen_state.Const_vec128 { high; low }
    in
    let res, env, updates =
      (* Unaligned because boxed vec128 constants are not aligned during code
         emission. Aligning them would complicate block layout. *)
<<<<<<< HEAD
      static_boxed_number ~kind:C.Update_kind.naked_vec128s ~env ~symbol
        ~default ~emit:C.emit_vec128_constant ~transl ~structured v res updates
=======
      static_boxed_number ~kind:UK.naked_vec128s ~env ~symbol ~default
        ~emit:C.emit_vec128_constant ~transl ~structured v res updates
>>>>>>> 219d2dcc
    in
    env, res, updates
  | Block_like s, (Immutable_float_block fields | Immutable_float_array fields)
    ->
    let aux =
      Or_variable.value_map ~default:0.
        ~f:Numeric_types.Float_by_bit_pattern.to_float
    in
    let static_fields = List.map aux fields in
    let sym = R.symbol res s in
    let float_array = C.emit_float_array_constant sym static_fields in
    let env, res, e = static_float_array_updates sym env res updates 0 fields in
    env, R.update_data res float_array, e
  | Block_like symbol, Immutable_int32_array elts ->
    assert (Arch.size_int = 8);
    immutable_unboxed_int_array env res updates Int32 ~symbol ~elts
      ~to_int64:Int64.of_int32 ~custom_ops_symbol:(fun ~num_elts ->
        ( "caml_unboxed_int32_array_ops",
          Some (Config.custom_ops_struct_size * (num_elts mod 2)) ))
  | Block_like symbol, Immutable_int64_array elts ->
    immutable_unboxed_int_array env res updates Int64_or_nativeint ~symbol ~elts
      ~to_int64:Fun.id ~custom_ops_symbol:(fun ~num_elts:_ ->
        "caml_unboxed_int64_array_ops", None)
  | Block_like symbol, Immutable_nativeint_array elts ->
    immutable_unboxed_int_array env res updates Int64_or_nativeint ~symbol ~elts
      ~to_int64:Targetint_32_64.to_int64 ~custom_ops_symbol:(fun ~num_elts:_ ->
        "caml_unboxed_nativeint_array_ops", None)
  | Block_like s, Immutable_value_array fields ->
    let sym = R.symbol res s in
    let header = C.black_block_header 0 (List.length fields) in
    let static_fields =
      List.fold_right
        (fun v static_fields ->
          let static_field = static_value res v in
          static_field :: static_fields)
        fields []
    in
    let block = C.emit_block sym header static_fields in
    let env, res, updates = static_block_updates sym env res updates 0 fields in
    env, R.set_data res block, updates
  | Block_like s, Empty_array Values_or_immediates_or_naked_floats ->
    (* Recall: empty arrays have tag zero, even if their kind is naked float. *)
    let sym = R.symbol res s in
    let header = C.black_block_header 0 0 in
    let block = C.emit_block sym header [] in
    env, R.set_data res block, updates
  | Block_like _s, Empty_array Naked_float32s ->
    (* CR mslater: (float32) unboxed arrays *)
    assert false
  | Block_like s, Empty_array Naked_int32s ->
    let block =
      C.emit_block (R.symbol res s)
        (C.black_custom_header ~size:1)
        [C.symbol_address (Cmm.global_symbol "caml_unboxed_int32_array_ops")]
    in
    env, R.set_data res block, updates
  | Block_like s, Empty_array Naked_int64s ->
    let block =
      C.emit_block (R.symbol res s)
        (C.black_custom_header ~size:1)
        [C.symbol_address (Cmm.global_symbol "caml_unboxed_int64_array_ops")]
    in
    env, R.set_data res block, updates
  | Block_like s, Empty_array Naked_nativeints ->
    let block =
      C.emit_block (R.symbol res s)
        (C.black_custom_header ~size:1)
        [C.symbol_address (Cmm.global_symbol "caml_unboxed_nativeint_array_ops")]
    in
    env, R.set_data res block, updates
  | Block_like s, Mutable_string { initial_value = str }
  | Block_like s, Immutable_string str ->
    let data = C.emit_string_constant (R.symbol res s) str in
    env, R.update_data res data, updates
  | Block_like _, Set_of_closures _ ->
    Misc.fatal_errorf
      "[Set_of_closures] values cannot be bound by [Block_like] bindings:@ %a"
      SC.print static_const
  | ( (Code _ | Set_of_closures _),
      ( Block _ | Boxed_float _ | Boxed_float32 _ | Boxed_int32 _
      | Boxed_int64 _ | Boxed_vec128 _ | Boxed_nativeint _
      | Immutable_float_block _ | Immutable_float_array _
      | Immutable_int32_array _ | Immutable_int64_array _
      | Immutable_nativeint_array _ | Immutable_value_array _ | Empty_array _
      | Mutable_string _ | Immutable_string _ ) ) ->
    Misc.fatal_errorf
      "Block-like constants cannot be bound by [Code] or [Set_of_closures] \
       bindings:@ %a"
      SC.print static_const
  | Code _, Set_of_closures _ ->
    Misc.fatal_errorf "Sets of closures cannot be bound by [Code] bindings:@ %a"
      SC.print static_const

let static_const_or_code env r ~updates (bound_static : Bound_static.Pattern.t)
    (static_const_or_code : Static_const_or_code.t) =
  let env, r, updates =
    match bound_static, static_const_or_code with
    | (Block_like _ | Set_of_closures _), Static_const static_const ->
      static_const0 env r ~updates bound_static static_const
    | Code code_id, Code code ->
      if not (Code_id.equal code_id (Code.code_id code))
      then
        Misc.fatal_errorf "Code ID mismatch:@ %a@ =@ %a"
          Bound_static.Pattern.print bound_static Code.print code;
      (* Nothing needs doing here as we've already added the code to the
         environment. *)
      env, r, updates
    | Code _, Deleted_code -> env, r, updates
    | Code _, Static_const static_const ->
      Misc.fatal_errorf "Only code can be bound by [Code] bindings:@ %a@ =@ %a"
        Bound_static.Pattern.print bound_static SC.print static_const
    | (Set_of_closures _ | Block_like _), Code code ->
      Misc.fatal_errorf
        "Pieces of code cannot be bound by [Block_like] or [Set_of_closures] \
         bindings:@ %a@ =@ %a"
        Bound_static.Pattern.print bound_static Code.print code
    | (Set_of_closures _ | Block_like _), Deleted_code ->
      Misc.fatal_errorf
        "Deleted code cannot be bound by [Block_like] or [Set_of_closures] \
         bindings:@ %a@ =@ <deleted code>"
        Bound_static.Pattern.print bound_static
  in
  env, R.archive_data r, updates

let static_consts0 env r ~params_and_body bound_static static_consts =
  (* We cannot both build the environment and compile any functions in one
     traversal, as the bodies may contain direct calls to the code IDs being
     defined. *)
  let static_consts' = Static_const_group.to_list static_consts in
  let bound_static' = Bound_static.to_list bound_static in
  if not (List.compare_lengths bound_static' static_consts' = 0)
  then
    Misc.fatal_errorf
      "Mismatch between [Bound_static] and [Static_const]s:@ %a@ =@ %a"
      Bound_static.print bound_static Static_const_group.print static_consts;
  let r =
    ListLabels.fold_left static_consts' ~init:r ~f:(fun r static_const ->
        match Static_const_or_code.to_code static_const with
        | None -> r
        | Some code -> add_functions env ~params_and_body r code)
  in
  ListLabels.fold_left2 bound_static' static_consts' ~init:(env, r, None)
    ~f:(fun (env, r, updates) bound_symbol_pat const ->
      static_const_or_code env r ~updates bound_symbol_pat const)

let static_consts env r ~params_and_body bound_static static_consts =
  try
    (* Gc roots: statically allocated blocks themselves do not need to be
       scanned, however if statically allocated blocks contain dynamically
       allocated contents, then that block has to be registered as Gc roots for
       the Gc to correctly patch it if/when it moves some of the dynamically
       allocated blocks. As a safe over-approximation, we thus register as
       gc_roots all symbols who have an associated computation (and thus are not
       fully_static). *)
    let roots =
      if Static_const_group.is_fully_static static_consts
      then []
      else Bound_static.gc_roots bound_static
    in
    let r = R.add_gc_roots r roots in
    static_consts0 env r ~params_and_body bound_static static_consts
  with Misc.Fatal_error as e ->
    let bt = Printexc.get_raw_backtrace () in
    (* Create a new "let symbol" with a dummy body to better print the bound
       symbols and static consts. *)
    let dummy_body = Expr.create_invalid To_cmm_dummy_body in
    let tmp_let_symbol =
      Let.create
        (Bound_pattern.static bound_static)
        (Named.create_static_consts static_consts)
        ~body:dummy_body ~free_names_of_body:(Known Name_occurrences.empty)
      |> Expr.create_let
    in
    Format.eprintf
      "\n@[<v 0>%tContext is:%t translating `let symbol' to Cmm:@ %a@."
      Flambda_colours.error Flambda_colours.pop Expr.print tmp_let_symbol;
    Printexc.raise_with_backtrace e bt<|MERGE_RESOLUTION|>--- conflicted
+++ resolved
@@ -47,13 +47,8 @@
       (* CR mshinwell/mslater: It would be nice to know if [var] is an
          immediate. *)
       let env, res, acc =
-<<<<<<< HEAD
-        C.make_update env res dbg C.Update_kind.values
-          ~symbol:(C.symbol ~dbg symb) var ~index:i ~prev_updates:acc
-=======
         C.make_update env res dbg UK.pointers ~symbol:(C.symbol ~dbg symb) var
           ~index:i ~prev_updates:acc
->>>>>>> 219d2dcc
       in
       static_block_updates symb env res acc (i + 1) r)
 
@@ -73,13 +68,8 @@
     | Var (var, dbg) ->
       let kind =
         match maybe_int32 with
-<<<<<<< HEAD
-        | Int64_or_nativeint -> C.Update_kind.naked_int64s
-        | Int32 -> C.Update_kind.naked_int32s
-=======
         | Int64_or_nativeint -> UK.naked_int64s
         | Int32 -> UK.naked_int32s
->>>>>>> 219d2dcc
       in
       let env, res, acc =
         C.make_update env res dbg kind ~symbol:(C.symbol ~dbg symb) var ~index:i
@@ -94,13 +84,8 @@
     | Const _ -> static_float_array_updates symb env res acc (i + 1) r
     | Var (var, dbg) ->
       let env, res, acc =
-<<<<<<< HEAD
-        C.make_update env res dbg C.Update_kind.naked_floats
-          ~symbol:(C.symbol ~dbg symb) var ~index:i ~prev_updates:acc
-=======
         C.make_update env res dbg UK.naked_floats ~symbol:(C.symbol ~dbg symb)
           var ~index:i ~prev_updates:acc
->>>>>>> 219d2dcc
       in
       static_float_array_updates symb env res acc (i + 1) r)
 
@@ -224,13 +209,8 @@
     let transl = Numeric_types.Float32_by_bit_pattern.to_float in
     let structured f = Cmmgen_state.Const_float32 f in
     let res, env, updates =
-<<<<<<< HEAD
-      static_boxed_number ~kind:C.Update_kind.naked_float32s ~env ~symbol
-        ~default ~emit:C.emit_float32_constant ~transl ~structured v res updates
-=======
       static_boxed_number ~kind:UK.naked_float32_fields ~env ~symbol ~default
         ~emit:C.emit_float32_constant ~transl ~structured v res updates
->>>>>>> 219d2dcc
     in
     env, res, updates
   | Block_like symbol, Boxed_float v ->
@@ -238,38 +218,22 @@
     let transl = Numeric_types.Float_by_bit_pattern.to_float in
     let structured f = Cmmgen_state.Const_float f in
     let res, env, updates =
-<<<<<<< HEAD
-      static_boxed_number ~kind:C.Update_kind.naked_floats ~env ~symbol ~default
-=======
       static_boxed_number ~kind:UK.naked_floats ~env ~symbol ~default
->>>>>>> 219d2dcc
         ~emit:C.emit_float_constant ~transl ~structured v res updates
     in
     env, res, updates
   | Block_like symbol, Boxed_int32 v ->
     let structured i = Cmmgen_state.Const_int32 i in
     let res, env, updates =
-<<<<<<< HEAD
-      static_boxed_number ~kind:C.Update_kind.naked_int32s ~env ~symbol
-        ~default:0l ~emit:C.emit_int32_constant ~transl:Fun.id ~structured v res
-        updates
-=======
       static_boxed_number ~kind:UK.naked_int32_fields ~env ~symbol ~default:0l
         ~emit:C.emit_int32_constant ~transl:Fun.id ~structured v res updates
->>>>>>> 219d2dcc
     in
     env, res, updates
   | Block_like symbol, Boxed_int64 v ->
     let structured i = Cmmgen_state.Const_int64 i in
     let res, env, updates =
-<<<<<<< HEAD
-      static_boxed_number ~kind:C.Update_kind.naked_int64s ~env ~symbol
-        ~default:0L ~emit:C.emit_int64_constant ~transl:Fun.id ~structured v res
-        updates
-=======
       static_boxed_number ~kind:UK.naked_int64s ~env ~symbol ~default:0L
         ~emit:C.emit_int64_constant ~transl:Fun.id ~structured v res updates
->>>>>>> 219d2dcc
     in
     env, res, updates
   | Block_like symbol, Boxed_nativeint v ->
@@ -277,11 +241,7 @@
     let transl = C.nativeint_of_targetint in
     let structured i = Cmmgen_state.Const_nativeint i in
     let res, env, updates =
-<<<<<<< HEAD
-      static_boxed_number ~kind:C.Update_kind.naked_int64s ~env ~symbol ~default
-=======
       static_boxed_number ~kind:UK.naked_int64s ~env ~symbol ~default
->>>>>>> 219d2dcc
         ~emit:C.emit_nativeint_constant ~transl ~structured v res updates
     in
     env, res, updates
@@ -299,13 +259,8 @@
     let res, env, updates =
       (* Unaligned because boxed vec128 constants are not aligned during code
          emission. Aligning them would complicate block layout. *)
-<<<<<<< HEAD
-      static_boxed_number ~kind:C.Update_kind.naked_vec128s ~env ~symbol
-        ~default ~emit:C.emit_vec128_constant ~transl ~structured v res updates
-=======
       static_boxed_number ~kind:UK.naked_vec128s ~env ~symbol ~default
         ~emit:C.emit_vec128_constant ~transl ~structured v res updates
->>>>>>> 219d2dcc
     in
     env, res, updates
   | Block_like s, (Immutable_float_block fields | Immutable_float_array fields)
