(**************************************************************************)
(*                                                                        *)
(*                                 OCaml                                  *)
(*                                                                        *)
(*                       Pierre Chambart, OCamlPro                        *)
(*           Mark Shinwell and Leo White, Jane Street Europe              *)
(*                                                                        *)
(*   Copyright 2013--2020 OCamlPro SAS                                    *)
(*   Copyright 2014--2020 Jane Street Group LLC                           *)
(*                                                                        *)
(*   All rights reserved.  This file is distributed under the terms of    *)
(*   the GNU Lesser General Public License version 2.1, with the          *)
(*   special exception on linking described in the file LICENSE.          *)
(*                                                                        *)
(**************************************************************************)

include Int_ids.Const

let of_descr (descr : Descr.t) =
  match descr with
  | Naked_immediate i -> naked_immediate i
  | Tagged_immediate i -> tagged_immediate i
  | Naked_float32 f -> naked_float32 f
  | Naked_float f -> naked_float f
  | Naked_int32 i -> naked_int32 i
  | Naked_int64 i -> naked_int64 i
  | Naked_nativeint i -> naked_nativeint i
  | Naked_vec128 v -> naked_vec128 v

let is_naked_immediate t =
  match descr t with
  | Naked_immediate i -> Some i
  | Tagged_immediate _ | Naked_float _ | Naked_float32 _ | Naked_int32 _
  | Naked_int64 _ | Naked_nativeint _ | Naked_vec128 _ ->
    None

let is_tagged_immediate t =
  match descr t with
  | Tagged_immediate i -> Some i
<<<<<<< HEAD
  | Naked_immediate _ | Naked_float _ | Naked_float32 _ | Naked_int32 _
  | Naked_int64 _ | Naked_nativeint _ | Naked_vec128 _ ->
    None
=======
  | Naked_immediate _ | Naked_float _ | Naked_int32 _ | Naked_int64 _
  | Naked_nativeint _ | Naked_vec128 _ ->
    None

let dummy_from_kind (kind : Flambda_kind.t) =
  match kind with
  | Value -> tagged_immediate Targetint_31_63.zero
  | Naked_number Naked_immediate -> naked_immediate Targetint_31_63.zero
  | Naked_number Naked_float ->
    naked_float Numeric_types.Float_by_bit_pattern.zero
  | Naked_number Naked_int32 -> naked_int32 Int32.zero
  | Naked_number Naked_int64 -> naked_int64 Int64.zero
  | Naked_number Naked_nativeint -> naked_nativeint Targetint_32_64.zero
  | Naked_number Naked_vec128 ->
    naked_vec128 Vector_types.Vec128.Bit_pattern.zero
  | Region | Rec_info ->
    Misc.fatal_errorf "No dummy constant for kind %a" Flambda_kind.print kind
>>>>>>> 2865cb45
<|MERGE_RESOLUTION|>--- conflicted
+++ resolved
@@ -37,13 +37,8 @@
 let is_tagged_immediate t =
   match descr t with
   | Tagged_immediate i -> Some i
-<<<<<<< HEAD
   | Naked_immediate _ | Naked_float _ | Naked_float32 _ | Naked_int32 _
   | Naked_int64 _ | Naked_nativeint _ | Naked_vec128 _ ->
-    None
-=======
-  | Naked_immediate _ | Naked_float _ | Naked_int32 _ | Naked_int64 _
-  | Naked_nativeint _ | Naked_vec128 _ ->
     None
 
 let dummy_from_kind (kind : Flambda_kind.t) =
@@ -58,5 +53,4 @@
   | Naked_number Naked_vec128 ->
     naked_vec128 Vector_types.Vec128.Bit_pattern.zero
   | Region | Rec_info ->
-    Misc.fatal_errorf "No dummy constant for kind %a" Flambda_kind.print kind
->>>>>>> 2865cb45
+    Misc.fatal_errorf "No dummy constant for kind %a" Flambda_kind.print kind