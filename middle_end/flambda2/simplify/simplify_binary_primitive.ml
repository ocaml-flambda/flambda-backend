--- conflicted
+++ resolved
@@ -16,11 +16,6 @@
 
 open! Simplify_import
 module A = Number_adjuncts
-<<<<<<< HEAD
-module Float_by_bit_pattern = Numeric_types.Float_by_bit_pattern
-module Float32_by_bit_pattern = Numeric_types.Float32_by_bit_pattern
-=======
->>>>>>> 0ca2a023
 
 type 'a binary_arith_outcome_for_one_side_only =
   | Exactly of 'a
@@ -689,11 +684,7 @@
         [@z3 check_float_binary_neutral `Mul 1.0 `Left]
       else if F.equal this_side F.minus_one
       then
-<<<<<<< HEAD
-        Float_negation_of_the_other_side Float64
-=======
         Float_negation_of_the_other_side Float.width
->>>>>>> 0ca2a023
         [@z3 check_float_binary_opposite `Mul (-1.0) `Left]
         [@z3 check_float_binary_opposite `Mul (-1.0) `Right]
       else Cannot_simplify
@@ -709,11 +700,7 @@
       then The_other_side [@z3 check_float_binary_neutral `Div 1.0 `Right]
       else if F.equal rhs F.minus_one
       then
-<<<<<<< HEAD
-        Float_negation_of_the_other_side Float64
-=======
         Float_negation_of_the_other_side Float.width
->>>>>>> 0ca2a023
         [@z3 check_float_binary_opposite `Div (-1.0) `Right]
       else Cannot_simplify
 
@@ -726,143 +713,47 @@
     | Div -> Cannot_simplify
 end
 
-<<<<<<< HEAD
-module Float32_ops_for_binary_arith : sig
-  include Binary_arith_like_sig with type op = P.binary_float_arith_op
-end = struct
-  module F = Float32_by_bit_pattern
-  module Lhs = F
-  module Rhs = F
-  module Result = F
-
-  type op = P.binary_float_arith_op
+module Float_ops_for_binary_arith = Float_ops_for_binary_arith_gen (struct
+  module F = Numeric_types.Float_by_bit_pattern
+
+  let width = Flambda_primitive.Float64
+
+  let arg_kind = K.Standard_int_or_float.Naked_float
+
+  let result_kind = K.naked_float
+
+  let prover = T.meet_naked_floats
+
+  let unknown = T.any_naked_float
+
+  let these = T.these_naked_floats
+
+  let const = Reg_width_const.naked_float
+end)
+
+module Float32_ops_for_binary_arith = Float_ops_for_binary_arith_gen (struct
+  module F = Numeric_types.Float32_by_bit_pattern
+
+  let width = Flambda_primitive.Float32
 
   let arg_kind = K.Standard_int_or_float.Naked_float32
 
   let result_kind = K.naked_float32
 
-  let ok_to_evaluate denv = DE.propagating_float_consts denv
-
-  let prover_lhs = T.meet_naked_float32s
-
-  let prover_rhs = T.meet_naked_float32s
-
-  let unknown _ = T.any_naked_float32
+  let prover = T.meet_naked_float32s
+
+  let unknown = T.any_naked_float32
 
   let these = T.these_naked_float32s
 
-  let term f =
-    Named.create_simple (Simple.const (Reg_width_const.naked_float32 f))
-
-  module Pair = F.Pair
-
-  let cross_product = F.cross_product
-
-  let op (op : op) n1 n2 =
-    let always_some f = Some (f n1 n2) in
-    match op with
-    | Add -> always_some F.IEEE_semantics.add
-    | Sub -> always_some F.IEEE_semantics.sub
-    | Mul -> always_some F.IEEE_semantics.mul
-    | Div -> always_some F.IEEE_semantics.div
-
-  type symmetric_op =
-    | Add
-    | Mul
-
-  (* To be certain of correctness we restrict identities on floating-point
-     numbers to those that preserve the _bit pattern_. *)
-
-  let symmetric_op_one_side_unknown (op : symmetric_op) ~this_side :
-      F.t binary_arith_outcome_for_one_side_only =
-    match op with
-    | Add ->
-      (* You might think that "x + 0" has the same representation as "x".
-         However it doesn't in the case where that constant zero is +0 and x is
-         equal to -0. *)
-      Cannot_simplify
-    | Mul ->
-      if F.equal this_side F.one
-      then
-        The_other_side
-        [@z3 check_float32_binary_neutral `Mul 1.0 `Right]
-        [@z3 check_float32_binary_neutral `Mul 1.0 `Left]
-      else if F.equal this_side F.minus_one
-      then
-        Float_negation_of_the_other_side Float32
-        [@z3 check_float32_binary_opposite `Mul (-1.0) `Left]
-        [@z3 check_float32_binary_opposite `Mul (-1.0) `Right]
-      else Cannot_simplify
-
-  let op_lhs_unknown (op : op) ~rhs : F.t binary_arith_outcome_for_one_side_only
-      =
-    match op with
-    | Add -> symmetric_op_one_side_unknown Add ~this_side:rhs
-    | Mul -> symmetric_op_one_side_unknown Mul ~this_side:rhs
-    | Sub -> Cannot_simplify
-    | Div ->
-      if F.equal rhs F.one
-      then The_other_side [@z3 check_float32_binary_neutral `Div 1.0 `Right]
-      else if F.equal rhs F.minus_one
-      then
-        Float_negation_of_the_other_side Float32
-        [@z3 check_float32_binary_opposite `Div (-1.0) `Right]
-      else Cannot_simplify
-
-  let op_rhs_unknown (op : op) ~lhs : F.t binary_arith_outcome_for_one_side_only
-      =
-    match op with
-    | Add -> symmetric_op_one_side_unknown Add ~this_side:lhs
-    | Mul -> symmetric_op_one_side_unknown Mul ~this_side:lhs
-    | Sub -> Cannot_simplify
-    | Div -> Cannot_simplify
-end
+  let const = Reg_width_const.naked_float32
+end)
 
 module Binary_float_arith = Binary_arith_like (Float_ops_for_binary_arith)
 module Binary_float32_arith = Binary_arith_like (Float32_ops_for_binary_arith)
-=======
-module Float_ops_for_binary_arith = Float_ops_for_binary_arith_gen (struct
-  module F = Numeric_types.Float_by_bit_pattern
-
-  let width = Flambda_primitive.Float64
-
-  let arg_kind = K.Standard_int_or_float.Naked_float
-
-  let result_kind = K.naked_float
-
-  let prover = T.meet_naked_floats
-
-  let unknown = T.any_naked_float
-
-  let these = T.these_naked_floats
-
-  let const = Reg_width_const.naked_float
-end)
-
-module Float32_ops_for_binary_arith = Float_ops_for_binary_arith_gen (struct
-  module F = Numeric_types.Float32_by_bit_pattern
-
-  let width = Flambda_primitive.Float32
-
-  let arg_kind = K.Standard_int_or_float.Naked_float32
-
-  let result_kind = K.naked_float32
-
-  let prover = T.meet_naked_float32s
-
-  let unknown = T.any_naked_float32
-
-  let these = T.these_naked_float32s
-
-  let const = Reg_width_const.naked_float32
-end)
-
-module Binary_float_arith = Binary_arith_like (Float_ops_for_binary_arith)
-module Binary_float32_arith = Binary_arith_like (Float32_ops_for_binary_arith)
 
 module Float_ops_for_binary_comp_gen (Float : sig
   module F : Numeric_types.Float_by_bit_pattern
->>>>>>> 0ca2a023
 
   val arg_kind : K.Standard_int_or_float.t
 
@@ -957,97 +848,6 @@
     | Yielding_int_like_compare_functions () -> Cannot_simplify
 end
 
-<<<<<<< HEAD
-module Float32_ops_for_binary_comp : sig
-  include Binary_arith_like_sig with type op = unit P.comparison_behaviour
-end = struct
-  module F = Float32_by_bit_pattern
-  module Lhs = F
-  module Rhs = F
-  module Result = Targetint_31_63
-
-  type op = unit P.comparison_behaviour
-
-  let arg_kind = K.Standard_int_or_float.Naked_float32
-
-  let result_kind = K.naked_immediate
-
-  let ok_to_evaluate denv = DE.propagating_float_consts denv
-
-  let prover_lhs = T.meet_naked_float32s
-
-  let prover_rhs = T.meet_naked_float32s
-
-  let unknown (op : op) =
-    match op with
-    | Yielding_bool _ -> T.these_naked_immediates Targetint_31_63.all_bools
-    | Yielding_int_like_compare_functions () ->
-      T.these_naked_immediates Targetint_31_63.zero_one_and_minus_one
-
-  let these = T.these_naked_immediates
-
-  let term imm : Named.t =
-    Named.create_simple (Simple.const (Reg_width_const.naked_immediate imm))
-
-  module Pair = F.Pair
-
-  let cross_product = F.cross_product
-
-  let op (op : op) n1 n2 =
-    match op with
-    | Yielding_bool op -> (
-      let has_nan = F.is_any_nan n1 || F.is_any_nan n2 in
-      let bool b = Targetint_31_63.bool b in
-      match op with
-      | Eq -> Some (bool (F.IEEE_semantics.equal n1 n2))
-      | Neq -> Some (bool (not (F.IEEE_semantics.equal n1 n2)))
-      | Lt () ->
-        if has_nan
-        then Some (bool false)
-        else Some (bool (F.IEEE_semantics.compare n1 n2 < 0))
-      | Gt () ->
-        if has_nan
-        then Some (bool false)
-        else Some (bool (F.IEEE_semantics.compare n1 n2 > 0))
-      | Le () ->
-        if has_nan
-        then Some (bool false)
-        else Some (bool (F.IEEE_semantics.compare n1 n2 <= 0))
-      | Ge () ->
-        if has_nan
-        then Some (bool false)
-        else Some (bool (F.IEEE_semantics.compare n1 n2 >= 0)))
-    | Yielding_int_like_compare_functions () ->
-      let int i = Targetint_31_63.of_int i in
-      let c = F.IEEE_semantics.compare n1 n2 in
-      if c < 0
-      then Some (int (-1))
-      else if c = 0
-      then Some (int 0)
-      else Some (int 1)
-
-  let result_of_comparison_with_nan (op : unit P.comparison) =
-    match op with
-    | Neq -> Exactly Targetint_31_63.bool_true
-    | Eq | Lt () | Gt () | Le () | Ge () -> Exactly Targetint_31_63.bool_false
-
-  let op_lhs_unknown (op : op) ~rhs : _ binary_arith_outcome_for_one_side_only =
-    match op with
-    | Yielding_bool op ->
-      if F.is_any_nan rhs
-      then result_of_comparison_with_nan op
-      else Cannot_simplify
-    | Yielding_int_like_compare_functions () -> Cannot_simplify
-
-  let op_rhs_unknown (op : op) ~lhs : _ binary_arith_outcome_for_one_side_only =
-    match op with
-    | Yielding_bool op ->
-      if F.is_any_nan lhs
-      then result_of_comparison_with_nan op
-      else Cannot_simplify
-    | Yielding_int_like_compare_functions () -> Cannot_simplify
-end
-=======
 module Float_ops_for_binary_comp = Float_ops_for_binary_comp_gen (struct
   module F = Numeric_types.Float_by_bit_pattern
 
@@ -1063,7 +863,6 @@
 
   let prover = T.meet_naked_float32s
 end)
->>>>>>> 0ca2a023
 
 module Binary_float_comp = Binary_arith_like (Float_ops_for_binary_comp)
 module Binary_float32_comp = Binary_arith_like (Float32_ops_for_binary_comp)
