--- conflicted
+++ resolved
@@ -537,11 +537,7 @@
                 | Naked_number Naked_float -> Naked_floats { size = Unknown }
                 | Naked_number
                     ( Naked_immediate | Naked_nativeint | Naked_int32
-<<<<<<< HEAD
-                    | Naked_int64 )
-=======
                     | Naked_vec128 | Naked_int64 )
->>>>>>> 9289e84a
                 | Region | Rec_info ->
                   Misc.fatal_errorf
                     "Unexpected kind %a for symbol projection: %a"
