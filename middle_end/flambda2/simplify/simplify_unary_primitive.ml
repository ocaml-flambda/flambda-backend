(**************************************************************************)
(*                                                                        *)
(*                                 OCaml                                  *)
(*                                                                        *)
(*                       Pierre Chambart, OCamlPro                        *)
(*           Mark Shinwell and Leo White, Jane Street Europe              *)
(*                                                                        *)
(*   Copyright 2013--2019 OCamlPro SAS                                    *)
(*   Copyright 2014--2019 Jane Street Group LLC                           *)
(*                                                                        *)
(*   All rights reserved.  This file is distributed under the terms of    *)
(*   the GNU Lesser General Public License version 2.1, with the          *)
(*   special exception on linking described in the file LICENSE.          *)
(*                                                                        *)
(**************************************************************************)

open! Simplify_import
module A = Number_adjuncts
module Float32 = Numeric_types.Float32_by_bit_pattern
module Float = Numeric_types.Float_by_bit_pattern
module Int32 = Numeric_types.Int32
module Int64 = Numeric_types.Int64

let simplify_project_function_slot ~move_from ~move_to ~min_name_mode dacc
    ~original_term ~arg:closure ~arg_ty:closure_ty ~result_var =
  match
    T.meet_project_function_slot_simple (DA.typing_env dacc) ~min_name_mode
      closure_ty move_to
  with
  | Invalid -> SPR.create_invalid dacc
  | Known_result simple ->
    DA.add_variable dacc result_var (T.alias_type_of K.value simple)
    |> SPR.create (Named.create_simple simple) ~try_reify:true
  | Need_meet ->
    let closures =
      Function_slot.Map.empty
      |> Function_slot.Map.add move_from closure
      |> Function_slot.Map.add move_to (Simple.var (Bound_var.var result_var))
    in
    Simplify_common.simplify_projection dacc ~original_term
      ~deconstructing:closure_ty
      ~shape:
        (T.closure_with_at_least_these_function_slots
           ~this_function_slot:move_from closures)
      ~result_var ~result_kind:K.value

let simplify_project_value_slot function_slot value_slot ~min_name_mode dacc
    ~original_term ~arg:closure ~arg_ty:closure_ty ~result_var =
  let kind = Value_slot.kind value_slot in
  let result =
    (* We try a faster method before falling back to [simplify_projection]. *)
    match
      T.meet_project_value_slot_simple (DA.typing_env dacc) ~min_name_mode
        closure_ty value_slot
    with
    | Invalid -> SPR.create_invalid dacc
    | Known_result simple ->
      (* Owing to the semantics of [Simplify_set_of_closures] when computing the
         types of value slots -- in particular because it allows depth variables
         to exist in such types that are not in scope in the body of the
         function -- we need to ensure that any [Simple] retrieved here from the
         closure environment is simplified. This will ensure that if it is not
         in scope, any associated coercion will be erased appropriately. *)
      let simple =
        if Coercion.is_id (Simple.coercion simple)
        then simple
        else
          let _ty, simple = S.simplify_simple dacc simple ~min_name_mode in
          simple
      in
      let dacc =
        DA.add_variable dacc result_var
          (T.alias_type_of (K.With_subkind.kind kind) simple)
      in
      SPR.create (Named.create_simple simple) ~try_reify:true dacc
    | Need_meet ->
      let result =
        Simplify_common.simplify_projection dacc ~original_term
          ~deconstructing:closure_ty
          ~shape:
            (T.closure_with_at_least_this_value_slot
               ~this_function_slot:function_slot value_slot
               ~value_slot_var:(Bound_var.var result_var) ~value_slot_kind:kind)
          ~result_var ~result_kind:(K.With_subkind.kind kind)
      in
      let dacc = DA.add_use_of_value_slot result.dacc value_slot in
      SPR.with_dacc result dacc
  in
  let dacc =
    Simplify_common.add_symbol_projection result.dacc ~projected_from:closure
      (Symbol_projection.Projection.project_value_slot function_slot value_slot)
      ~projection_bound_to:result_var ~kind
  in
  SPR.with_dacc result dacc

let simplify_unbox_number (boxable_number_kind : K.Boxable_number.t) dacc
    ~original_term ~arg ~arg_ty:boxed_number_ty ~result_var =
  let result_var' = Bound_var.var result_var in
  let shape, result_kind =
    match boxable_number_kind with
    | Naked_float ->
      ( T.boxed_float_alias_to ~naked_float:result_var'
          (Alloc_mode.For_types.unknown ()),
        K.naked_float )
    | Naked_float32 ->
      ( T.boxed_float32_alias_to ~naked_float32:result_var'
          (Alloc_mode.For_types.unknown ()),
        K.naked_float32 )
    | Naked_int32 ->
      ( T.boxed_int32_alias_to ~naked_int32:result_var'
          (Alloc_mode.For_types.unknown ()),
        K.naked_int32 )
    | Naked_int64 ->
      ( T.boxed_int64_alias_to ~naked_int64:result_var'
          (Alloc_mode.For_types.unknown ()),
        K.naked_int64 )
    | Naked_nativeint ->
      ( T.boxed_nativeint_alias_to ~naked_nativeint:result_var'
          (Alloc_mode.For_types.unknown ()),
        K.naked_nativeint )
    | Naked_vec128 ->
      ( T.boxed_vec128_alias_to ~naked_vec128:result_var'
          (Alloc_mode.For_types.unknown ()),
        K.naked_vec128 )
  in
  let alloc_mode =
    T.prove_alloc_mode_of_boxed_number (DA.typing_env dacc) boxed_number_ty
  in
  let result =
    Simplify_common.simplify_projection dacc ~original_term
      ~deconstructing:boxed_number_ty ~shape ~result_var ~result_kind
  in
  let dacc =
    let dacc = result.dacc in
    (* We can only add the inverse CSE equation if we know the alloc mode for
       certain and it is [Heap]. (As per [Flambda_primitive] we don't currently
       CSE local allocations.) *)
    match alloc_mode with
    | Unknown | Proved (Local | Heap_or_local) -> dacc
    | Proved Heap ->
      DA.map_denv dacc ~f:(fun denv ->
          DE.add_cse denv
            (P.Eligible_for_cse.create_exn
               (Unary
                  ( Box_number
                      (boxable_number_kind, Alloc_mode.For_allocations.heap),
                    Simple.var result_var' )))
            ~bound_to:arg)
  in
  SPR.with_dacc result dacc

let simplify_untag_immediate dacc ~original_term ~arg ~arg_ty:boxed_number_ty
    ~result_var =
  let result_var' = Bound_var.var result_var in
  let shape, result_kind =
    T.tagged_immediate_alias_to ~naked_immediate:result_var', K.naked_immediate
  in
  let result =
    Simplify_common.simplify_projection dacc ~original_term
      ~deconstructing:boxed_number_ty ~shape ~result_var ~result_kind
  in
  let dacc =
    DA.map_denv result.dacc ~f:(fun denv ->
        DE.add_cse denv
          (P.Eligible_for_cse.create_exn
             (Unary (Tag_immediate, Simple.var result_var')))
          ~bound_to:arg)
  in
  SPR.with_dacc result dacc

let simplify_box_number (boxable_number_kind : K.Boxable_number.t) alloc_mode
    dacc ~original_term ~arg:_ ~arg_ty:naked_number_ty ~result_var =
  let ty =
    let alloc_mode = Alloc_mode.For_allocations.as_type alloc_mode in
    match boxable_number_kind with
    | Naked_float32 -> T.box_float32 naked_number_ty alloc_mode
    | Naked_float -> T.box_float naked_number_ty alloc_mode
    | Naked_int32 -> T.box_int32 naked_number_ty alloc_mode
    | Naked_int64 -> T.box_int64 naked_number_ty alloc_mode
    | Naked_nativeint -> T.box_nativeint naked_number_ty alloc_mode
    | Naked_vec128 -> T.box_vec128 naked_number_ty alloc_mode
  in
  let dacc = DA.add_variable dacc result_var ty in
  SPR.create original_term ~try_reify:true dacc

let simplify_tag_immediate dacc ~original_term ~arg:_ ~arg_ty:naked_number_ty
    ~result_var =
  let ty = T.tag_immediate naked_number_ty in
  let dacc = DA.add_variable dacc result_var ty in
  SPR.create original_term ~try_reify:true dacc

let simplify_is_int_or_get_tag dacc ~original_term ~scrutinee ~scrutinee_ty:_
    ~result_var ~make_shape =
  (* CR vlaviron: We could use prover functions to simplify but it's probably
     not going to help that much.

     Example: Option.is_none is compiled to a single [Is_int] primitive
     (followed by [Tag_immediate]), and if called on a value with statically
     known shape then the type that will be propagated is not the most precise
     ([Is_int x] instead of a constant). However, in practice the information
     can be recovered both when switching on the value (through regular meet) or
     when trying to lift a block containing the value (through reify). *)
  let dacc = DA.add_variable dacc result_var (make_shape scrutinee) in
  SPR.create original_term ~try_reify:true dacc

let simplify_is_int ~variant_only dacc ~original_term ~arg:scrutinee
    ~arg_ty:scrutinee_ty ~result_var =
  if variant_only
  then
    simplify_is_int_or_get_tag dacc ~original_term ~scrutinee ~scrutinee_ty
      ~result_var ~make_shape:(fun scrutinee ->
        T.is_int_for_scrutinee ~scrutinee)
  else
    match T.prove_is_int (DA.typing_env dacc) scrutinee_ty with
    | Proved b ->
      let ty = T.this_naked_immediate (Targetint_31_63.bool b) in
      let dacc = DA.add_variable dacc result_var ty in
      SPR.create original_term ~try_reify:false dacc
    | Unknown ->
      SPR.create_unknown dacc ~result_var K.naked_immediate ~original_term

let simplify_get_tag dacc ~original_term ~arg:scrutinee ~arg_ty:scrutinee_ty
    ~result_var =
  simplify_is_int_or_get_tag dacc ~original_term ~scrutinee ~scrutinee_ty
    ~result_var ~make_shape:(fun block -> T.get_tag_for_block ~block)

let simplify_array_length _array_kind dacc ~original_term ~arg:_
    ~arg_ty:array_ty ~result_var =
  (* CR mshinwell: we could make use of [array_kind], but maybe not for much.
     Need to be careful in the float case because of the float array
     optimisation (see lambda_to_flambda_primitives.ml and flambda2.ml). *)
  let result = Simple.var (Bound_var.var result_var) in
  Simplify_common.simplify_projection dacc ~original_term
    ~deconstructing:array_ty
    ~shape:
      (T.array_of_length ~element_kind:Unknown
         ~length:(T.alias_type_of K.value result)
         (Alloc_mode.For_types.unknown ()))
    ~result_var ~result_kind:K.value

(* CR-someday mshinwell: Consider whether "string length" should be treated like
   a projection (cf. "array length"). *)
let simplify_string_length dacc ~original_term ~arg:_ ~arg_ty:str_ty ~result_var
    =
  match T.meet_strings (DA.typing_env dacc) str_ty with
  | Known_result str_infos ->
    if String_info.Set.is_empty str_infos
    then SPR.create_invalid dacc
    else
      let lengths =
        String_info.Set.elements str_infos
        |> List.map String_info.size |> Targetint_31_63.Set.of_list
      in
      let ty = T.these_naked_immediates lengths in
      let dacc = DA.add_variable dacc result_var ty in
      SPR.create original_term ~try_reify:true dacc
  | Need_meet ->
    SPR.create_unknown dacc ~result_var K.naked_immediate ~original_term
  | Invalid -> SPR.create_invalid dacc

module Unary_int_arith (I : A.Int_number_kind) = struct
  let simplify (op : P.unary_int_arith_op) dacc ~original_term ~arg:_ ~arg_ty
      ~result_var =
    match I.unboxed_prover (DA.typing_env dacc) arg_ty with
    | Known_result ints ->
      assert (not (I.Num.Set.is_empty ints));
      let f =
        match op with
        | Neg -> I.Num.neg
        | Swap_byte_endianness -> I.Num.swap_byte_endianness
      in
      let possible_results = I.Num.Set.map f ints in
      let ty = I.these_unboxed possible_results in
      let dacc = DA.add_variable dacc result_var ty in
      SPR.create original_term ~try_reify:true dacc
    | Need_meet ->
      let result_kind =
        K.Standard_int_or_float.to_kind I.standard_int_or_float_kind
      in
      SPR.create_unknown dacc ~result_var result_kind ~original_term
    | Invalid -> SPR.create_invalid dacc
end

module Unary_int_arith_tagged_immediate =
  Unary_int_arith (A.For_tagged_immediates)
module Unary_int_arith_naked_immediate = Unary_int_arith (A.For_naked_immediates)
module Unary_int_arith_naked_int32 = Unary_int_arith (A.For_int32s)
module Unary_int_arith_naked_int64 = Unary_int_arith (A.For_int64s)
module Unary_int_arith_naked_nativeint = Unary_int_arith (A.For_nativeints)

module Make_simplify_int_conv (N : A.Number_kind) = struct
  let simplify ~(dst : K.Standard_int_or_float.t) dacc ~original_term ~arg
      ~arg_ty ~result_var =
    if K.Standard_int_or_float.equal N.standard_int_or_float_kind dst
    then
      let dacc = DA.add_variable dacc result_var arg_ty in
      SPR.create (Named.create_simple arg) ~try_reify:false dacc
    else
      let proof = N.unboxed_prover (DA.typing_env dacc) arg_ty in
      let module Num = N.Num in
      match proof with
      | Known_result is -> (
        assert (Num.Set.cardinal is > 0);
        let module For_kind (P : sig
          module Result_num : Container_types.S

          val num_to_result_num : Num.t -> Result_num.t

          val these : Result_num.Set.t -> T.t
        end) =
        struct
          let result =
            let res_ns =
              Num.Set.fold
                (fun n res_ns ->
                  P.Result_num.Set.add (P.num_to_result_num n) res_ns)
                is P.Result_num.Set.empty
            in
            let ty = P.these res_ns in
            let dacc = DA.add_variable dacc result_var ty in
            SPR.create original_term ~try_reify:true dacc
        end in
        match dst with
        | Tagged_immediate ->
          let module M = For_kind [@inlined hint] (struct
            module Result_num = Targetint_31_63

            let num_to_result_num = Num.to_immediate

            let these = T.these_tagged_immediates
          end) in
          M.result
        | Naked_immediate ->
          let module M = For_kind [@inlined hint] (struct
            module Result_num = Targetint_31_63

            let num_to_result_num = Num.to_immediate

            let these = T.these_naked_immediates
          end) in
          M.result
        | Naked_float32 ->
          let module M = For_kind [@inlined hint] (struct
            module Result_num = Float32

            let num_to_result_num = Num.to_naked_float32

            let these = T.these_naked_float32s
          end) in
          M.result
        | Naked_float ->
          let module M = For_kind [@inlined hint] (struct
            module Result_num = Float

            let num_to_result_num = Num.to_naked_float

            let these = T.these_naked_floats
          end) in
          M.result
        | Naked_int32 ->
          let module M = For_kind [@inlined hint] (struct
            module Result_num = Int32

            let num_to_result_num = Num.to_naked_int32

            let these = T.these_naked_int32s
          end) in
          M.result
        | Naked_int64 ->
          let module M = For_kind [@inlined hint] (struct
            module Result_num = Int64

            let num_to_result_num = Num.to_naked_int64

            let these = T.these_naked_int64s
          end) in
          M.result
        | Naked_nativeint ->
          let module M = For_kind [@inlined hint] (struct
            module Result_num = Targetint_32_64

            let num_to_result_num = Num.to_naked_nativeint

            let these = T.these_naked_nativeints
          end) in
          M.result)
      | Need_meet ->
        let result_kind = K.Standard_int_or_float.to_kind dst in
        SPR.create_unknown dacc ~result_var result_kind ~original_term
      | Invalid -> SPR.create_invalid dacc
end

module Simplify_int_conv_tagged_immediate =
  Make_simplify_int_conv (A.For_tagged_immediates)
module Simplify_int_conv_naked_immediate =
  Make_simplify_int_conv (A.For_naked_immediates)
module Simplify_int_conv_naked_float = Make_simplify_int_conv (A.For_floats)
module Simplify_int_conv_naked_float32 = Make_simplify_int_conv (A.For_float32s)
module Simplify_int_conv_naked_int32 = Make_simplify_int_conv (A.For_int32s)
module Simplify_int_conv_naked_int64 = Make_simplify_int_conv (A.For_int64s)
module Simplify_int_conv_naked_nativeint =
  Make_simplify_int_conv (A.For_nativeints)

let simplify_boolean_not dacc ~original_term ~arg:_ ~arg_ty ~result_var =
  let denv = DA.denv dacc in
  let typing_env = DE.typing_env denv in
  let proof = T.meet_equals_tagged_immediates typing_env arg_ty in
  match proof with
  | Known_result imms ->
    let imms =
      Targetint_31_63.Set.filter_map
        (fun imm ->
          if Targetint_31_63.equal imm Targetint_31_63.zero
          then Some Targetint_31_63.one
          else if Targetint_31_63.equal imm Targetint_31_63.one
          then Some Targetint_31_63.zero
          else None)
        imms
    in
    if Targetint_31_63.Set.is_empty imms
    then SPR.create_invalid dacc
    else
      let ty = T.these_tagged_immediates imms in
      let dacc = DA.add_variable dacc result_var ty in
      SPR.create original_term ~try_reify:true dacc
  | Need_meet ->
    (* CR-someday mshinwell: This could say something like (in the type) "when
       the input is 0, the value is 1" and vice-versa. *)
    let ty = T.these_tagged_immediates Targetint_31_63.all_bools in
    let dacc = DA.add_variable dacc result_var ty in
    SPR.create original_term ~try_reify:false dacc
  | Invalid -> SPR.create_invalid dacc

module Make_simplify_reinterpret_64_bit_word (P : sig
  module Src : Container_types.S

  module Dst : Container_types.S

  val prover : TE.t -> T.t -> Src.Set.t meet_shortcut

  val convert : Src.t -> Dst.t

  val these : Dst.Set.t -> T.t

  val any_dst : T.t
end) =
struct
  let simplify dacc ~original_term ~arg:_ ~arg_ty ~result_var =
    let typing_env = DE.typing_env (DA.denv dacc) in
    let proof = P.prover typing_env arg_ty in
    match proof with
    | Known_result src ->
      let dst =
        P.Src.Set.fold
          (fun src dst -> P.Dst.Set.add (P.convert src) dst)
          src P.Dst.Set.empty
      in
      let ty = P.these dst in
      let dacc = DA.add_variable dacc result_var ty in
      SPR.create original_term ~try_reify:true dacc
    | Need_meet ->
      let dacc = DA.add_variable dacc result_var P.any_dst in
      SPR.create original_term ~try_reify:false dacc
    | Invalid -> SPR.create_invalid dacc
end

module Simplify_reinterpret_unboxed_int64_as_unboxed_float64 =
Make_simplify_reinterpret_64_bit_word (struct
  module Src = Int64
  module Dst = Float

  let prover = T.meet_naked_int64s

  let convert = Float.of_bits

  let these = T.these_naked_floats

  let any_dst = T.any_naked_float
end)

module Simplify_reinterpret_unboxed_float64_as_unboxed_int64 =
Make_simplify_reinterpret_64_bit_word (struct
  module Src = Float
  module Dst = Int64

  let prover = T.meet_naked_floats

  let convert = Float.to_bits

  let these = T.these_naked_int64s

  let any_dst = T.any_naked_int64
end)

module Simplify_reinterpret_unboxed_int64_as_tagged_int63 =
Make_simplify_reinterpret_64_bit_word (struct
  module Src = Int64
  module Dst = Targetint_31_63

  let prover = T.meet_naked_int64s

  (* This primitive is logical OR with 1 on machine words, but here, we are
     working in the tagged world. As such a different computation is
     required. *)
  let convert i = Targetint_31_63.of_int64 (Int64.shift_right_logical i 1)

  let these = T.these_tagged_immediates

  let any_dst = T.any_tagged_immediate
end)

module Simplify_reinterpret_tagged_int63_as_unboxed_int64 =
Make_simplify_reinterpret_64_bit_word (struct
  module Src = Targetint_31_63
  module Dst = Int64

  let prover = T.meet_equals_tagged_immediates

  (* This primitive is the identity on machine words, but as above, we are
     working in the tagged world. *)
  let convert i = Int64.add (Int64.mul (Targetint_31_63.to_int64 i) 2L) 1L

  let these = T.these_naked_int64s

  let any_dst = T.any_naked_int64
end)

let simplify_reinterpret_64_bit_word (reinterpret : P.Reinterpret_64_bit_word.t)
    dacc ~original_term ~arg ~arg_ty ~result_var =
  match reinterpret with
  | Unboxed_int64_as_unboxed_float64 ->
    Simplify_reinterpret_unboxed_int64_as_unboxed_float64.simplify dacc
      ~original_term ~arg ~arg_ty ~result_var
  | Unboxed_float64_as_unboxed_int64 ->
    Simplify_reinterpret_unboxed_float64_as_unboxed_int64.simplify dacc
      ~original_term ~arg ~arg_ty ~result_var
  | Unboxed_int64_as_tagged_int63 ->
    Simplify_reinterpret_unboxed_int64_as_tagged_int63.simplify dacc
      ~original_term ~arg ~arg_ty ~result_var
  | Tagged_int63_as_unboxed_int64 ->
    Simplify_reinterpret_tagged_int63_as_unboxed_int64.simplify dacc
      ~original_term ~arg ~arg_ty ~result_var

module Make_simplify_float_arith_op (FP : sig
  module F : Numeric_types.Float_by_bit_pattern

  val meet : T.Typing_env.t -> T.t -> F.Set.t T.meet_shortcut

  val these : F.Set.t -> T.t

  val kind : K.t
end) =
struct
  let simplify (op : P.unary_float_arith_op) dacc ~original_term ~arg:_ ~arg_ty
      ~result_var =
    let module F = FP.F in
    let denv = DA.denv dacc in
    let proof = FP.meet (DE.typing_env denv) arg_ty in
    match proof with
    | Known_result fs when DE.propagating_float_consts denv ->
      assert (not (F.Set.is_empty fs));
      let f =
        match op with
        | Abs -> F.IEEE_semantics.abs
        | Neg -> F.IEEE_semantics.neg
      in
      let possible_results = F.Set.map f fs in
      let ty = FP.these possible_results in
      let dacc = DA.add_variable dacc result_var ty in
      SPR.create original_term ~try_reify:true dacc
    | Known_result _ | Need_meet ->
      SPR.create_unknown dacc ~result_var FP.kind ~original_term
    | Invalid -> SPR.create_invalid dacc
end

module Simplify_float_arith_op = Make_simplify_float_arith_op (struct
  module F = Float

  let meet = T.meet_naked_floats

  let these = T.these_naked_floats

  let kind = K.naked_float
end)

module Simplify_float32_arith_op = Make_simplify_float_arith_op (struct
  module F = Float32

  let meet = T.meet_naked_float32s

  let these = T.these_naked_float32s

  let kind = K.naked_float32
end)

let simplify_float_arith_op = Simplify_float_arith_op.simplify

let simplify_float32_arith_op = Simplify_float32_arith_op.simplify

let simplify_is_boxed_float dacc ~original_term ~arg:_ ~arg_ty ~result_var =
  (* CR mshinwell: see CRs in lambda_to_flambda_primitives.ml

     assert (Flambda_features.flat_float_array ()); *)
  match T.prove_is_or_is_not_a_boxed_float (DA.typing_env dacc) arg_ty with
  | Proved is_a_boxed_float ->
    let imm = Targetint_31_63.bool is_a_boxed_float in
    let ty = T.this_naked_immediate imm in
    let dacc = DA.add_variable dacc result_var ty in
    SPR.create original_term ~try_reify:true dacc
  | Unknown ->
    SPR.create_unknown dacc ~result_var K.naked_immediate ~original_term

let simplify_is_flat_float_array dacc ~original_term ~arg:_ ~arg_ty ~result_var
    =
  (* CR mshinwell: see CRs in lambda_to_flambda_primitives.ml

     assert (Flambda_features.flat_float_array ()); *)
  match
    T.meet_is_naked_number_array (DA.typing_env dacc) arg_ty Naked_float
  with
  | Known_result is_flat_float_array ->
    let imm = Targetint_31_63.bool is_flat_float_array in
    let ty = T.this_naked_immediate imm in
    let dacc = DA.add_variable dacc result_var ty in
    SPR.create
      (Named.create_simple (Simple.const (Reg_width_const.naked_immediate imm)))
      ~try_reify:false dacc
  | Need_meet ->
    SPR.create_unknown dacc ~result_var K.naked_immediate ~original_term
  | Invalid -> SPR.create_invalid dacc

let simplify_opaque_identity dacc ~kind ~original_term ~arg:_ ~arg_ty:_
    ~result_var =
  SPR.create_unknown dacc ~result_var kind ~original_term

let simplify_end_region dacc ~original_term ~arg:_ ~arg_ty:_ ~result_var =
  let ty = T.this_tagged_immediate Targetint_31_63.zero in
  let dacc = DA.add_variable dacc result_var ty in
  SPR.create original_term ~try_reify:false dacc

let simplify_end_try_region dacc ~original_term ~arg:_ ~arg_ty:_ ~result_var =
  let ty = T.this_tagged_immediate Targetint_31_63.zero in
  let dacc = DA.add_variable dacc result_var ty in
  SPR.create original_term ~try_reify:false dacc

let simplify_int_as_pointer ~mode:_ dacc ~original_term ~arg:_ ~arg_ty:_
    ~result_var =
  SPR.create_unknown dacc ~result_var K.value ~original_term

let simplify_bigarray_length ~dimension:_ dacc ~original_term ~arg:_ ~arg_ty:_
    ~result_var =
  SPR.create_unknown dacc ~result_var K.naked_immediate ~original_term

let simplify_duplicate_array ~kind:_ ~(source_mutability : Mutability.t)
    ~(destination_mutability : Mutability.t) dacc ~original_term ~arg:_ ~arg_ty
    ~result_var =
  (* This simplification should eliminate bounds checks on array literals. *)
  match source_mutability, destination_mutability with
  | Immutable, Mutable -> (
    match T.meet_is_immutable_array (DA.typing_env dacc) arg_ty with
    | Invalid -> SPR.create_invalid dacc
    | Need_meet ->
      let dacc = DA.add_variable dacc result_var T.any_value in
      SPR.create original_term ~try_reify:false dacc
    | Known_result (element_kind, fields, alloc_mode) ->
      let length =
        T.this_tagged_immediate (Array.length fields |> Targetint_31_63.of_int)
      in
      let ty = T.mutable_array ~element_kind ~length alloc_mode in
      let dacc = DA.add_variable dacc result_var ty in
      SPR.create original_term ~try_reify:false dacc)
  | ( (Immutable | Immutable_unique | Mutable),
      (Immutable | Immutable_unique | Mutable) ) ->
    Misc.fatal_errorf
      "Combination of mutabilities not supported for [Duplicate_array]:@ %a"
      Named.print original_term

let simplify_duplicate_block ~kind:_ dacc ~original_term ~arg:_ ~arg_ty
    ~result_var =
  (* Any alias in the type to the whole block will be dropped, but aliases
     inside the type (e.g. in fields) can remain. *)
  let ty = T.remove_outermost_alias (DA.typing_env dacc) arg_ty in
  let dacc = DA.add_variable dacc result_var ty in
  SPR.create original_term ~try_reify:false dacc

let simplify_obj_dup dbg dacc ~original_term ~arg ~arg_ty ~result_var =
  (* This must respect the semantics of physical equality. *)
  let typing_env = DA.typing_env dacc in
  let[@inline] elide_primitive () =
    let dacc = DA.add_variable dacc result_var arg_ty in
    SPR.create (Named.create_simple arg) ~try_reify:true dacc
  in
  (* CR mshinwell: We could consider extending this to handle normal blocks in
     addition to boxed numbers. *)
  match T.prove_is_a_boxed_or_tagged_number typing_env arg_ty with
  | Proved (Tagged_immediate | Boxed (Heap, _, _)) -> elide_primitive ()
  | Proved (Boxed ((Heap_or_local | Local), boxable_number, contents_ty)) ->
    let extra_bindings, contents, contents_ty, dacc =
      match
        TE.get_alias_then_canonical_simple_exn ~min_name_mode:NM.normal
          typing_env contents_ty
      with
      | exception Not_found ->
        (* Add a projection so we have a variable bound to the contents of the
           boxed value. This means that when the contents are used directly,
           e.g. after unboxing of the boxed value, the duplicated block itself
           can become unused. This might have the effect of moving a projection
           earlier in the event that it already exists later, but this is
           probably fine: this operation isn't that common. *)
        let contents_var = Variable.create "obj_dup_contents" in
        let contents_expr =
          Named.create_prim (Unary (Unbox_number boxable_number, arg)) dbg
        in
        let bind_contents =
          { Expr_builder.let_bound =
              Bound_pattern.singleton (Bound_var.create contents_var NM.normal);
            simplified_defining_expr = Simplified_named.create contents_expr;
            original_defining_expr = None
          }
        in
        let contents_simple = Simple.var contents_var in
        let dacc =
          DA.add_variable dacc
            (Bound_var.create contents_var NM.normal)
            contents_ty
        in
        ( [bind_contents],
          contents_simple,
          T.alias_type_of (T.kind contents_ty) contents_simple,
          dacc )
      | contents -> [], contents, contents_ty, dacc
    in
    let boxer =
      match boxable_number with
      | Naked_float -> T.box_float
      | Naked_float32 -> T.box_float32
      | Naked_int32 -> T.box_int32
      | Naked_int64 -> T.box_int64
      | Naked_nativeint -> T.box_nativeint
      | Naked_vec128 -> T.box_vec128
    in
    let ty = boxer contents_ty Alloc_mode.For_types.heap in
    let dacc = DA.add_variable dacc result_var ty in
    SPR.create ~extra_bindings
      (Named.create_prim
         (Unary
            ( Box_number (boxable_number, Alloc_mode.For_allocations.heap),
              contents ))
         dbg)
      ~try_reify:true dacc
  | Unknown -> (
    match T.prove_strings typing_env arg_ty with
    | Proved (Heap, _) -> elide_primitive ()
    | Proved ((Heap_or_local | Local), _) | Unknown ->
      SPR.create_unknown dacc ~result_var K.value ~original_term)

let simplify_get_header ~original_prim dacc ~original_term ~arg:_ ~arg_ty:_
    ~result_var =
  SPR.create_unknown dacc ~result_var
    (P.result_kind' original_prim)
    ~original_term

let simplify_atomic_load
    (_block_access_field_kind : P.Block_access_field_kind.t) ~original_prim dacc
    ~original_term ~arg:_ ~arg_ty:_ ~result_var =
  SPR.create_unknown dacc ~result_var
    (P.result_kind' original_prim)
    ~original_term

let[@inline always] simplify_immutable_block_load0
    (access_kind : P.Block_access_kind.t) ~field ~min_name_mode dacc
    ~original_term _dbg ~arg:block ~arg_ty:block_ty ~result_var =
  let result_kind = P.Block_access_kind.element_kind_for_load access_kind in
  let result_var' = Bound_var.var result_var in
  let typing_env = DA.typing_env dacc in
  match
    T.meet_block_field_simple typing_env ~min_name_mode ~field_kind:result_kind
      block_ty field
  with
  | Invalid -> SPR.create_invalid dacc
  | Known_result simple ->
    let dacc =
      DA.add_variable dacc result_var (T.alias_type_of result_kind simple)
    in
    SPR.create (Named.create_simple simple) ~try_reify:false dacc
  | Need_meet -> (
    let n = Targetint_31_63.add field Targetint_31_63.one in
    (* CR-someday mshinwell: We should be able to use the size in the
       [access_kind] to constrain the type of the block *)
    let tag, shape =
      match access_kind with
      | Values { tag; _ } ->
        ( Or_unknown.map tag ~f:Tag.Scannable.to_tag,
          K.Block_shape.Scannable Value_only )
      | Naked_floats { size } ->
        ( (match size with
          | Known size ->
            (* We don't expect blocks of naked floats of size zero (it doesn't
               seem that the frontend currently emits code to create such
               blocks) and so it isn't clear whether such blocks should have tag
               zero (like zero-sized naked float arrays) or another tag. *)
            if Targetint_31_63.equal size Targetint_31_63.zero
            then Or_unknown.Unknown
            else Or_unknown.Known Tag.double_array_tag
          | Unknown -> Or_unknown.Unknown),
          K.Block_shape.Float_record )
      | Mixed { tag; size = _; field_kind = _; shape } ->
        ( Or_unknown.map tag ~f:Tag.Scannable.to_tag,
          K.Block_shape.Scannable (Mixed_record shape) )
    in
    let result =
      Simplify_common.simplify_projection dacc ~original_term
        ~deconstructing:block_ty
        ~shape:
          (T.immutable_block_with_size_at_least ~tag ~n ~shape
             ~field_n_minus_one:result_var')
        ~result_var ~result_kind
    in
    match result.simplified_named with
    | Invalid -> result
    | Ok _ -> (
      (* If the type contains enough information to actually build a primitive
         to make the corresponding block, then we add a CSE equation, to try to
         avoid duplicate allocations in the future. This should help with cases
         such as "Some x -> Some x". *)
      let dacc = result.dacc in
      match
        T.prove_unique_fully_constructed_immutable_heap_block
          (DA.typing_env dacc) block_ty
      with
      | Unknown -> result
      | Proved (tag, shape_from_type, _size, field_simples) -> (
        match Tag.Scannable.of_tag tag with
        | None -> result
        | Some tag -> (
          let block_kind : P.Block_kind.t =
            match access_kind with
            | Values _ ->
              let arity =
                List.map (fun _ -> K.With_subkind.any_value) field_simples
              in
              Values (tag, arity)
            | Naked_floats _ -> Naked_floats
            | Mixed { shape; _ } ->
              (match shape_from_type with
              | Scannable (Mixed_record shape_from_type)
                when K.Mixed_block_shape.equal shape shape_from_type ->
                ()
              | Scannable Value_only | Float_record | Scannable (Mixed_record _)
                ->
                Misc.fatal_error
                  "Block access kind disagrees with block shape from type");
              Mixed (tag, shape)
          in
          let prim =
            P.Eligible_for_cse.create
              (Variadic
                 ( Make_block
                     (block_kind, Immutable, Alloc_mode.For_allocations.heap),
                   field_simples ))
          in
          match prim with
          | None -> result
          | Some prim ->
            let dacc =
              DA.map_denv dacc ~f:(fun denv ->
                  DE.add_cse denv prim ~bound_to:block)
            in
            SPR.with_dacc result dacc))))

let simplify_immutable_block_load access_kind ~field ~min_name_mode dacc
    ~original_term ~dbg ~arg ~arg_ty ~result_var =
  let result =
    simplify_immutable_block_load0 access_kind ~field ~min_name_mode dacc
      ~original_term dbg ~arg ~arg_ty ~result_var
  in
  let dacc' =
<<<<<<< HEAD
    (* The [args] being queried here are the post-simplification arguments of
       the primitive, so we can directly read off whether they are symbols or
       constants, as needed. *)
=======
>>>>>>> 7535e368
    let kind = P.Block_access_kind.element_subkind_for_load access_kind in
    Simplify_common.add_symbol_projection result.dacc ~projected_from:arg
      (Symbol_projection.Projection.block_load ~index:field)
      ~projection_bound_to:result_var ~kind
  in
  SPR.with_dacc result dacc'

let simplify_mutable_block_load _access_kind ~field:_ ~original_prim dacc
    ~original_term ~dbg:_ ~arg ~arg_ty:_ ~result_var =
  if Simple.is_const arg
  then SPR.create_invalid dacc
  else
    SPR.create_unknown dacc ~result_var
      (P.result_kind' original_prim)
      ~original_term

let simplify_unary_primitive dacc original_prim (prim : P.unary_primitive) ~arg
    ~arg_ty dbg ~result_var =
  let min_name_mode = Bound_var.name_mode result_var in
  let original_term = Named.create_prim original_prim dbg in
  let simplifier =
    match prim with
    | Block_load { kind; mut = Immutable | Immutable_unique; field } ->
      simplify_immutable_block_load kind ~field ~min_name_mode ~dbg
    | Block_load { kind; mut = Mutable; field } ->
      simplify_mutable_block_load kind ~field ~original_prim ~dbg
    | Project_value_slot { project_from; value_slot } ->
      simplify_project_value_slot project_from value_slot ~min_name_mode
    | Project_function_slot { move_from; move_to } ->
      simplify_project_function_slot ~move_from ~move_to ~min_name_mode
    | Unbox_number boxable_number_kind ->
      simplify_unbox_number boxable_number_kind
    | Box_number (boxable_number_kind, alloc_mode) ->
      simplify_box_number boxable_number_kind alloc_mode
    | Tag_immediate -> simplify_tag_immediate
    | Untag_immediate -> simplify_untag_immediate
    | Is_int { variant_only } -> simplify_is_int ~variant_only
    | Get_tag -> simplify_get_tag
    | Array_length array_kind -> simplify_array_length array_kind
    | String_length _ -> simplify_string_length
    | Int_arith (kind, op) -> (
      match kind with
      | Tagged_immediate -> Unary_int_arith_tagged_immediate.simplify op
      | Naked_immediate -> Unary_int_arith_naked_immediate.simplify op
      | Naked_int32 -> Unary_int_arith_naked_int32.simplify op
      | Naked_int64 -> Unary_int_arith_naked_int64.simplify op
      | Naked_nativeint -> Unary_int_arith_naked_nativeint.simplify op)
    | Float_arith (Float64, op) -> simplify_float_arith_op op
    | Float_arith (Float32, op) -> simplify_float32_arith_op op
    | Num_conv { src; dst } -> (
      match src with
      | Tagged_immediate -> Simplify_int_conv_tagged_immediate.simplify ~dst
      | Naked_immediate -> Simplify_int_conv_naked_immediate.simplify ~dst
      | Naked_float32 -> Simplify_int_conv_naked_float32.simplify ~dst
      | Naked_float -> Simplify_int_conv_naked_float.simplify ~dst
      | Naked_int32 -> Simplify_int_conv_naked_int32.simplify ~dst
      | Naked_int64 -> Simplify_int_conv_naked_int64.simplify ~dst
      | Naked_nativeint -> Simplify_int_conv_naked_nativeint.simplify ~dst)
    | Boolean_not -> simplify_boolean_not
    | Reinterpret_64_bit_word reinterpret ->
      simplify_reinterpret_64_bit_word reinterpret
    | Is_boxed_float -> simplify_is_boxed_float
    | Is_flat_float_array -> simplify_is_flat_float_array
    | Int_as_pointer mode -> simplify_int_as_pointer ~mode
    | Bigarray_length { dimension } -> simplify_bigarray_length ~dimension
    | Duplicate_array { kind; source_mutability; destination_mutability } ->
      simplify_duplicate_array ~kind ~source_mutability ~destination_mutability
    | Duplicate_block { kind } -> simplify_duplicate_block ~kind
    | Opaque_identity { middle_end_only = _; kind } ->
      simplify_opaque_identity ~kind
    | End_region { ghost = _ } -> simplify_end_region
    | End_try_region { ghost = _ } -> simplify_end_try_region
    | Obj_dup -> simplify_obj_dup dbg
    | Get_header -> simplify_get_header ~original_prim
    | Atomic_load block_access_field_kind ->
      simplify_atomic_load block_access_field_kind ~original_prim
  in
  simplifier dacc ~original_term ~arg ~arg_ty ~result_var<|MERGE_RESOLUTION|>--- conflicted
+++ resolved
@@ -875,12 +875,6 @@
       ~original_term dbg ~arg ~arg_ty ~result_var
   in
   let dacc' =
-<<<<<<< HEAD
-    (* The [args] being queried here are the post-simplification arguments of
-       the primitive, so we can directly read off whether they are symbols or
-       constants, as needed. *)
-=======
->>>>>>> 7535e368
     let kind = P.Block_access_kind.element_subkind_for_load access_kind in
     Simplify_common.add_symbol_projection result.dacc ~projected_from:arg
       (Symbol_projection.Projection.block_load ~index:field)
