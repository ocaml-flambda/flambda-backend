open! Fexpr

let pp_list ~sep f ppf =
  Format.pp_print_list f ~pp_sep:(fun ppf () -> Format.fprintf ppf sep) ppf

let pp_star_list f = pp_list ~sep:" *@ " f

let pp_comma_list f = pp_list ~sep:",@ " f

let pp_semi_list f = pp_list ~sep:";@ " f

let pp_pipe_list f = pp_list ~sep:"@ |" f

let empty_fmt : (unit, Format.formatter, unit) format = ""

let space_fmt : (unit, Format.formatter, unit) format = "@ "

let pp_with ?(prefix = empty_fmt) ?(suffix = empty_fmt) ppf =
  Format.kdprintf (fun pp ->
      Format.fprintf ppf prefix;
      pp ppf;
      Format.fprintf ppf suffix)

let pp_like fmt f ppf = Format.fprintf ppf fmt f

type spacing =
  | Before
  | After
  | Neither

let pp_spaced ~space ppf =
  let prefix, suffix =
    match space with
    | Before -> space_fmt, empty_fmt
    | After -> empty_fmt, space_fmt
    | Neither -> empty_fmt, empty_fmt
  in
  pp_with ~prefix ~suffix ppf

let pp_option ~space f ppf = function
  | None -> ()
  | Some a -> pp_spaced ~space ppf "%a" f a

let recursive ~space ppf = function
  | Nonrecursive -> ()
  | Recursive -> pp_spaced ~space ppf "rec"

let continuation_sort ppf sort =
  Format.pp_print_string ppf
  @@
  match sort with
  | Normal -> "normal"
  | Exn -> "exn"
  | Define_root_symbol -> "define_root_symbol"

let char_between c (low, high) =
  Char.compare low c <= 0 && Char.compare c high <= 0

let is_identstart c =
  Char.equal c '_' || char_between c ('a', 'z') || char_between c ('A', 'Z')

let is_identchar c =
  is_identstart c || Char.equal c '\'' || char_between c ('0', '9')

let is_unquoted_symbol s =
  (not (String.equal s "")) && Misc.Stdlib.String.for_all is_identchar s

let is_unquoted_ident s =
  (not (String.equal s ""))
  && is_identstart s.[0]
  && Misc.Stdlib.String.for_all is_identchar s

let symbol_part ppf s =
  if is_unquoted_symbol s
  then Format.pp_print_string ppf s
  else Format.fprintf ppf "`%s`" s

let symbol ppf { txt = cunit, s; loc = _ } =
  Format.pp_print_char ppf '$';
  cunit
  |> Option.iter (fun { ident; linkage_name } ->
         symbol_part ppf ident;
         linkage_name
         |> Option.iter (fun linkage_name ->
                Format.fprintf ppf "/%a" symbol_part linkage_name);
         Format.pp_print_char ppf '.');
  symbol_part ppf s

let ident ppf s =
  if is_unquoted_ident s && not (Flambda_lex.is_keyword s)
  then Format.pp_print_string ppf s
  else Format.fprintf ppf "`%s`" s

let variable ppf { txt = s; loc = _ } = ident ppf s

let value_slot ppf { txt = s; loc = _ } = ident ppf s

let code_id ppf ({ txt = s; loc = _ } : code_id) = ident ppf s

let function_slot ppf ({ txt = s; loc = _ } : function_slot) = ident ppf s

let continuation_id ppf ({ txt = s; loc = _ } : continuation_id) = ident ppf s

let special_continuation ppf special_cont =
  match special_cont with
  | Done -> Format.fprintf ppf "done"
  | Error -> Format.fprintf ppf "error"

let continuation ppf (cont : continuation) =
  match cont with
  | Named id -> continuation_id ppf id
  | Special special_cont -> special_continuation ppf special_cont

let result_continuation ppf rcont =
  match rcont with
  | Return c -> continuation ppf c
  | Never_returns -> Format.fprintf ppf "never"

let exn_continuation ppf c = Format.fprintf ppf "* %a" continuation c

let region ppf (r : region) =
  match r with
  | Named v -> variable ppf v
  | Toplevel -> Format.pp_print_string ppf "toplevel"

let naked_number_kind ppf (nnk : Flambda_kind.Naked_number_kind.t) =
  Format.pp_print_string ppf
  @@
  match nnk with
  | Naked_immediate -> "imm"
  | Naked_float -> "float"
  | Naked_int32 -> "int32"
  | Naked_int64 -> "int64"
  | Naked_nativeint -> "nativeint"
  | Naked_vec128 -> "vec128"

let rec subkind ppf (k : subkind) =
  let str s = Format.pp_print_string ppf s in
  match k with
  | Anything -> str "val"
  | Float_block { num_fields } -> Format.fprintf ppf "float ^ %d" num_fields
  | Boxed_float -> str "float boxed"
  | Boxed_int32 -> str "int32 boxed"
  | Boxed_int64 -> str "int64 boxed"
  | Boxed_nativeint -> str "nativeint boxed"
  | Boxed_vec128 -> str "vec128 boxed"
  | Variant { consts; non_consts } -> variant_subkind ppf consts non_consts
  | Tagged_immediate -> str "imm tagged"
  | Float_array -> str "float array"
  | Immediate_array -> str "imm array"
  | Value_array -> str "val array"
  | Generic_array -> str "any array"

and variant_subkind ppf consts non_consts =
  match consts, non_consts with
  | [], [] ->
    Format.pp_print_string ppf "[ ]" (* Empty variant? Sure, whatever *)
  | _, _ ->
    (* Align first | in line with opening [*)
    Format.fprintf ppf "@[<hov 0>[ ";
    pp_pipe_list (fun ppf -> Format.fprintf ppf "%Ld") ppf consts;
    let () =
      match consts, non_consts with
      | [], _ | _, [] -> ()
      | _ :: _, _ :: _ -> Format.fprintf ppf "@ | "
    in
    let pp_pair ppf (tag, sk) =
      Format.fprintf ppf "@[<hov 2>%d of %a@]" tag
        (pp_star_list kind_with_subkind)
        sk
    in
    pp_pipe_list pp_pair ppf non_consts;
    Format.fprintf ppf "@ ]@]"

and kind_with_subkind ppf (k : kind_with_subkind) =
  let str s = Format.pp_print_string ppf s in
  match k with
  | Naked_number nnk -> naked_number_kind ppf nnk
  | Rec_info -> str "rec_info"
  | Region -> str "region"
  | Value sk -> subkind ppf sk

let arity ppf (a : arity) =
  match a with
  | [] -> Format.pp_print_string ppf "unit"
  | _ -> Format.fprintf ppf "@[<hv>%a@]" (pp_star_list kind_with_subkind) a

let kinded_variable ppf (v, (k : kind_with_subkind option)) =
  match k with
  | None -> variable ppf v
  | Some k ->
    Format.fprintf ppf "@[<2>%a :@ %a@]" variable v kind_with_subkind k

let standard_int ~space ppf (i : standard_int) =
  let str =
    match i with
    | Tagged_immediate -> None
    | Naked_immediate -> Some "imm"
    | Naked_int32 -> Some "int32"
    | Naked_int64 -> Some "int64"
    | Naked_nativeint -> Some "nativeint"
  in
  pp_option ~space Format.pp_print_string ppf str

let convertible_type ppf (t : standard_int_or_float) =
  let str =
    match t with
    | Tagged_immediate -> "imm tagged"
    | Naked_immediate -> "imm"
    | Naked_float -> "float"
    | Naked_int32 -> "int32"
    | Naked_int64 -> "int64"
    | Naked_nativeint -> "nativeint"
  in
  Format.pp_print_string ppf str

let field_of_block ppf : field_of_block -> unit = function
  | Symbol s -> symbol ppf s
  | Dynamically_computed v -> variable ppf v
  | Tagged_immediate i -> Format.fprintf ppf "%s" i

type parens =
  | Never
  | If_complex

let rec rec_info ~parens ppf (ri : Fexpr.rec_info) =
  let with_parens ~f ppf =
    match parens with
    | Never -> f ppf ()
    | If_complex -> Format.fprintf ppf "(%a)" f ()
  in
  match ri with
  | Depth d -> Format.fprintf ppf "%d" d
  | Infinity -> Format.pp_print_string ppf "inf"
  | Do_not_inline -> Format.pp_print_string ppf "do_not_inline"
  | Var dv -> variable ppf dv
  | Succ ri ->
    with_parens ppf ~f:(fun ppf () ->
        Format.fprintf ppf "succ %a" (rec_info ~parens:If_complex) ri)
  | Unroll (d, ri) ->
    with_parens ppf ~f:(fun ppf () ->
        Format.fprintf ppf "unroll %d %a" d (rec_info ~parens:If_complex) ri)

let coercion ppf : coercion -> unit = function
  | Id -> Format.pp_print_string ppf "id"
  | Change_depth { from; to_ } ->
    Format.fprintf ppf "depth %a -> %a" (rec_info ~parens:Never) from
      (rec_info ~parens:Never) to_

let float ppf f = Format.fprintf ppf "%h" f

let const ppf (c : Fexpr.const) =
  match c with
  | Naked_immediate i -> Format.fprintf ppf "%si" i
  | Tagged_immediate i -> Format.fprintf ppf "%s" i
  | Naked_float f -> float ppf f
  | Naked_int32 i -> Format.fprintf ppf "%lil" i
  | Naked_int64 i -> Format.fprintf ppf "%LiL" i
  | Naked_nativeint i -> Format.fprintf ppf "%Lin" i
  | Naked_vec128 { high; low } ->
    Format.fprintf ppf "vec128[%016Lx:%016Lx]" high low

let rec simple ppf : simple -> unit = function
  | Symbol s -> symbol ppf s
  | Var v -> variable ppf v
  | Const c -> const ppf c
  | Coerce (s, co) -> Format.fprintf ppf "%a ~ %a" simple s coercion co

let simple_args ~space ~omit_if_empty ppf = function
  | [] when omit_if_empty -> ()
  | args -> pp_spaced ~space ppf "(@[<hv>%a@])" (pp_comma_list simple) args

let mutability ~space ppf mut =
  let str =
    match mut with
    | Mutable -> Some "mutable"
    | Immutable -> None
    | Immutable_unique -> Some "immutable_unique"
  in
  pp_option ~space Format.pp_print_string ppf str

let array_kind ~space ppf (ak : array_kind) =
  let str =
    match ak with
    | Values -> None
    | Immediates -> Some "imm"
    | Naked_floats -> Some "float"
  in
  pp_option ~space Format.pp_print_string ppf str

let alloc_mode_for_allocations_opt ppf (alloc : alloc_mode_for_allocations)
    ~space =
  match alloc with
  | Heap -> ()
  | Local { region = r } -> pp_spaced ~space ppf "&%a" region r

let alloc_mode_for_types_opt ppf (alloc : alloc_mode_for_types) ~space =
  match alloc with
  | Heap -> ()
  | Heap_or_local -> pp_spaced ~space ppf "heap_or_local"
  | Local -> pp_spaced ~space ppf "local"

let init_or_assign ppf ia =
  match ia with
  | Initialization -> Format.pp_print_string ppf "="
  | Assignment Heap -> Format.pp_print_string ppf "<-"
  | Assignment Local -> Format.pp_print_string ppf "<-&"

let boxed_variable ppf var ~kind =
  Format.fprintf ppf "%a : %s boxed" variable var kind

let float_or_variable ppf : float or_variable -> unit = function
  | Const f -> float ppf f
  | Var v -> variable ppf v

let static_data ppf : static_data -> unit = function
  | Block { tag; mutability = mut; elements = elts } ->
    Format.fprintf ppf "Block %a%i (@[<hv>%a@])" (mutability ~space:After) mut
      tag
      (pp_comma_list field_of_block)
      elts
  | Boxed_float (Const f) -> Format.fprintf ppf "%h" f
  | Boxed_int32 (Const i) -> Format.fprintf ppf "%lil" i
  | Boxed_int64 (Const i) -> Format.fprintf ppf "%LiL" i
  | Boxed_nativeint (Const i) -> Format.fprintf ppf "%Lin" i
  | Boxed_vec128 (Const { high; low }) ->
    Format.fprintf ppf "vec128[%016Lx:%016Lx]" high low
  | Boxed_float (Var v) -> boxed_variable ppf v ~kind:"float"
  | Boxed_int32 (Var v) -> boxed_variable ppf v ~kind:"int32"
  | Boxed_int64 (Var v) -> boxed_variable ppf v ~kind:"int64"
  | Boxed_nativeint (Var v) -> boxed_variable ppf v ~kind:"nativeint"
  | Boxed_vec128 (Var v) -> boxed_variable ppf v ~kind:"vec128"
  | Immutable_float_block elements ->
    Format.fprintf ppf "Float_block (%a)"
      (pp_comma_list float_or_variable)
      elements
  | Immutable_float_array elements ->
    Format.fprintf ppf "Float_array [|%a|]"
      (pp_semi_list float_or_variable)
      elements
  | Immutable_value_array elements ->
    Format.fprintf ppf "Value_array [|%a|]"
      (pp_semi_list field_of_block)
      elements
  | Empty_array -> Format.fprintf ppf "Empty_array"
  | Mutable_string { initial_value = s } ->
    Format.fprintf ppf "mutable \"%s\"" (s |> String.escaped)
  | Immutable_string s -> Format.fprintf ppf "\"%s\"" (s |> String.escaped)

let static_data_binding ppf { symbol = s; defining_expr = sp } =
  Format.fprintf ppf "%a =@ %a" symbol s static_data sp

let nullop ppf (o : nullop) =
  Format.pp_print_string ppf @@ match o with Begin_region -> "%begin_region"

let binary_int_arith_op ppf (o : binary_int_arith_op) =
  Format.pp_print_string ppf
  @@
  match o with
  | Add -> "+"
  | Sub -> "-"
  | Mul -> "*"
  | Div -> "/"
  | Mod -> "%"
  | And -> "land"
  | Or -> "lor"
  | Xor -> "lxor"

let signed_or_unsigned ppf (o : infix_binop) ~space =
  let is_unsigned_comparison (c : signed_or_unsigned comparison) =
    match c with
    | Neq | Eq -> false
    | Lt sou | Gt sou | Le sou | Ge sou -> sou == Unsigned
  in
  let is_unsigned_behaviour (o : signed_or_unsigned comparison_behaviour) =
    match o with
    | Yielding_bool c -> is_unsigned_comparison c
    | Yielding_int_like_compare_functions sou -> sou == Unsigned
  in
  let is_unsigned =
    match o with
    | Int_comp b -> is_unsigned_behaviour b
    | Int_arith _ | Int_shift _ | Float_arith _ | Float_comp _ -> false
  in
  if is_unsigned then pp_spaced ppf ~space "%s" "unsigned"

let int_comp ppf (o : _ comparison_behaviour) =
  Format.pp_print_string ppf
  @@
  match o with
  | Yielding_bool Neq -> "<>"
  | Yielding_bool Eq -> "="
  | Yielding_bool (Lt _) -> "<"
  | Yielding_bool (Gt _) -> ">"
  | Yielding_bool (Le _) -> "<="
  | Yielding_bool (Ge _) -> ">="
  | Yielding_int_like_compare_functions _ -> "?"

let int_shift_op ppf (s : int_shift_op) =
  Format.pp_print_string ppf
  @@ match s with Lsl -> "lsl" | Lsr -> "lsr" | Asr -> "asr"

let binary_float_arith_op ppf (o : binary_float_arith_op) =
  Format.pp_print_string ppf
  @@ match o with Add -> "+." | Sub -> "-." | Mul -> "*." | Div -> "/."

let float_comp ppf (o : unit comparison_behaviour) =
  Format.pp_print_string ppf
  @@
  match o with
  | Yielding_bool Eq -> "=."
  | Yielding_bool Neq -> "<>."
  | Yielding_bool (Lt ()) -> "<."
  | Yielding_bool (Gt ()) -> ">."
  | Yielding_bool (Le ()) -> "<=."
  | Yielding_bool (Ge ()) -> ">=."
  | Yielding_int_like_compare_functions () -> "?"

let infix_binop ppf (b : infix_binop) =
  match b with
  | Int_arith o -> binary_int_arith_op ppf o
  | Int_comp c -> int_comp ppf c
  | Int_shift s -> int_shift_op ppf s
  | Float_arith o -> binary_float_arith_op ppf o
  | Float_comp c -> float_comp ppf c

let block_access_kind ppf (access_kind : block_access_kind) =
  let pp_size ppf (size : Int64.t option) =
    match size with
    | None -> ()
    | Some size -> Format.fprintf ppf "@ size(%Li)" size
  in
  let pp_field_kind ppf (field_kind : block_access_field_kind) =
    match field_kind with
    | Any_value -> ()
    | Immediate -> Format.fprintf ppf "@ imm"
  in
  match access_kind with
  | Values { field_kind; tag; size } ->
    Format.fprintf ppf "%a%a%a" pp_field_kind field_kind
      (pp_option ~space:Before (pp_like "tag(%a)" Format.pp_print_int))
      tag pp_size size
  | Naked_floats { size } -> Format.fprintf ppf "@ float%a" pp_size size

let string_accessor_width ppf saw =
  Format.fprintf ppf "%s"
    (match saw with
    | Eight -> "8"
    | Sixteen -> "16"
    | Thirty_two -> "32"
    | Sixty_four -> "64"
    | One_twenty_eight { aligned = false } -> "u128"
    | One_twenty_eight { aligned = true } -> "a128")

let binop ppf binop a b =
  match binop with
  | Array_load (ak, mut) ->
    Format.fprintf ppf "@[<2>%%array_load%a%a@ %a.(%a)@]"
      (array_kind ~space:Before) ak (mutability ~space:Before) mut simple a
      simple b
  | Block_load (access_kind, mut) ->
    Format.fprintf ppf "@[<2>%%block_load%a%a@ (%a,@ %a)@]"
      (mutability ~space:Before) mut block_access_kind access_kind simple a
      simple b
  | String_or_bigstring_load (slv, saw) ->
    let prim =
      match slv with
      | String -> "%string_load"
      | Bytes -> "%bytes_load"
      | Bigstring -> "%bigstring_load"
    in
    Format.fprintf ppf "@[<2>%s@ %a@ (%a,@ %a)@]" prim string_accessor_width saw
      simple a simple b
  | Phys_equal comp ->
    let name = match comp with Eq -> "%phys_eq" | Neq -> "%phys_ne" in
    Format.fprintf ppf "@[<2>%s@ (%a,@ %a)@]" name simple a simple b
  | Infix op ->
    Format.fprintf ppf "@[<h>%a%a@ %a@ %a@]"
      (signed_or_unsigned ~space:After)
      op simple a infix_binop op simple b
  | Int_arith (i, o) ->
    Format.fprintf ppf "@[<2>%%int_arith %a%a@ %a@ %a@]"
      (standard_int ~space:After)
      i simple a binary_int_arith_op o simple b
  | Int_comp (i, c) ->
    Format.fprintf ppf "@[<2>%%int_comp %a%a@ %a@ %a@]"
      (standard_int ~space:After)
      i simple a int_comp c simple b
  | Int_shift (i, s) ->
    Format.fprintf ppf "@[<2>%%int_shift %a%a@ %a@ %a@]"
      (standard_int ~space:After)
      i simple a int_shift_op s simple b
<<<<<<< HEAD
  | Bigarray_check_alignment align ->
    Format.fprintf ppf "@[<2>%%bigarray_check_alignment[%d] %a@ %a@]" align
      simple a simple b
=======
  | Bigarray_get_alignment align ->
    Format.fprintf ppf "@[<2>%%bigarray_get_alignment[%d] %a@ %a@]" align simple
      a simple b
>>>>>>> d958cf04

let unary_int_arith_op ppf (o : unary_int_arith_op) =
  Format.pp_print_string ppf
  @@ match o with Neg -> "~-" | Swap_byte_endianness -> "bswap"

let unop ppf u =
  let str s = Format.pp_print_string ppf s in
  let box_or_unbox verb_not_imm (bk : box_kind) =
    let print verb obj = Format.fprintf ppf "%%%s_%s" verb obj in
    match bk with
    | Naked_float -> print verb_not_imm "float"
    | Naked_int32 -> print verb_not_imm "int32"
    | Naked_int64 -> print verb_not_imm "int64"
    | Naked_nativeint -> print verb_not_imm "nativeint"
    | Naked_vec128 -> print verb_not_imm "vec128"
  in
  match (u : unop) with
  | Array_length -> str "%array_length"
  | Begin_try_region -> str "%begin_try_region"
  | Boolean_not -> str "%not"
  | Box_number (bk, alloc) ->
    box_or_unbox "Box" bk;
    alloc_mode_for_allocations_opt ppf alloc ~space:Before
  | End_region -> str "%end_region"
  | Get_tag -> str "%get_tag"
  | Int_arith (i, o) ->
    Format.fprintf ppf "@[<2>%%int_arith %a%a@]"
      (standard_int ~space:After)
      i unary_int_arith_op o
  | Is_flat_float_array -> str "%is_flat_float_array"
  | Is_int -> str "%is_int"
  | Num_conv { src; dst } ->
    Format.fprintf ppf "@[<2>%%num_conv@ (%a@ -> %a)@]" convertible_type src
      convertible_type dst
  | Opaque_identity -> str "%Opaque"
  | Project_value_slot { project_from; value_slot = value_slot' } ->
    Format.fprintf ppf "@[<2>%%project_value_slot@ %a.%a@]" function_slot
      project_from value_slot value_slot'
  | Project_function_slot { move_from; move_to } ->
    Format.fprintf ppf "@[<2>%%project_function_slot@ (%a@ -> %a)@]"
      function_slot move_from function_slot move_to
  | String_length Bytes -> str "%bytes_length"
  | String_length String -> str "%string_length"
  | Unbox_number bk -> box_or_unbox "unbox" bk
  | Untag_immediate -> str "%untag_imm"
  | Tag_immediate -> str "%Tag_imm"

let ternop ppf t a1 a2 a3 =
  match t with
  | Array_set (ak, ia) ->
    Format.fprintf ppf "@[<2>%%array_set%a@ %a.(%a) %a %a@]"
      (array_kind ~space:Before) ak simple a1 simple a2 init_or_assign ia simple
      a3
  | Block_set (bk, ia) ->
    Format.fprintf ppf "@[<2>%%block_set%a@ %a.(%a)@ %a %a@]" block_access_kind
      bk simple a1 simple a2 init_or_assign ia simple a3
  | Bytes_or_bigstring_set (blv, saw) ->
    let prim =
      match blv with Bytes -> "%bytes_set" | Bigstring -> "%bigstring_set"
    in
    Format.fprintf ppf "@[<2>%s@ %a %a.(%a) %a@]" prim string_accessor_width saw
      simple a1 simple a2 simple a3

let prim ppf = function
  | Nullary n -> nullop ppf n
  | Unary (u, a) -> Format.fprintf ppf "%a %a" unop u simple a
  | Binary (b, a1, a2) -> binop ppf b a1 a2
  | Ternary (t, a1, a2, a3) -> ternop ppf t a1 a2 a3
  | Variadic (Make_block (tag, mut, alloc), elts) ->
    Format.fprintf ppf "@[<2>%%Block %a%i%a%a@]" (mutability ~space:After) mut
      tag
      (alloc_mode_for_allocations_opt ~space:Before)
      alloc
      (simple_args ~space:Before ~omit_if_empty:false)
      elts

let parameter ppf { param; kind = k } = kinded_variable ppf (param, k)

let kinded_parameters ~space ppf = function
  | [] -> ()
  | args -> pp_spaced ~space ppf "(@[<hv>%a@])" (pp_comma_list parameter) args

let raise_kind ppf rt =
  Format.pp_print_string ppf
  @@
  match rt with
  | Regular -> "regular"
  | Reraise -> "reraise"
  | No_trace -> "notrace"

let trap_action ppf = function
  | Push { exn_handler } ->
    Format.fprintf ppf "push(%a)" continuation exn_handler
  | Pop { exn_handler; raise_kind = rk } ->
    Format.fprintf ppf "@[<h>pop(%a%a)@]"
      (pp_option ~space:After raise_kind)
      rk continuation exn_handler

let apply_cont ppf (ac : Fexpr.apply_cont) =
  match ac with
  | { cont; trap_action = action; args } ->
    Format.fprintf ppf "@[<hv2>%a%a%a@]" continuation cont
      (pp_option ~space:Before trap_action)
      action
      (simple_args ~space:Before ~omit_if_empty:true)
      args

let switch_case ppf (v, c) = Format.fprintf ppf "@;| %i -> %a" v apply_cont c

let value_slots ppf = function
  | None -> ()
  | Some ces ->
    Format.fprintf ppf "@ @[<hv2>with {";
    pp_list ~sep:";"
      (fun ppf ({ var; value } : one_value_slot) ->
        Format.fprintf ppf "@ @[<hv2>%a =@ %a@]" value_slot var simple value)
      ppf ces;
    Format.fprintf ppf "@;<1 -2>}@]"

let fun_decl ppf (decl : fun_decl) =
  let pp_at_function_slot ppf cid =
    pp_option ~space:Before (pp_like "@@%a" function_slot) ppf cid
  in
  Format.fprintf ppf "@[<2>closure@ %a%a@]" code_id decl.code_id
    pp_at_function_slot decl.function_slot

let named ppf = function
  | (Simple s : named) -> simple ppf s
  | Prim p -> prim ppf p
  | (Closure decl : named) -> fun_decl ppf decl
  | Rec_info ri ->
    Format.fprintf ppf "@[<hv 2>rec_info@ %a@]" (rec_info ~parens:If_complex) ri

let static_closure_binding ppf (scb : static_closure_binding) =
  Format.fprintf ppf "%a =@ %a" symbol scb.symbol fun_decl scb.fun_decl

let call_kind ~space ppf ck =
  match ck with
  | Function (Indirect alloc) -> alloc_mode_for_types_opt ppf alloc ~space
  | Function (Direct { code_id = c; function_slot = cl; alloc }) ->
    pp_spaced ~space ppf "@[direct(%a%a%a)@]" code_id c
      (pp_option ~space:Before (pp_like "@@%a" function_slot))
      cl
      (alloc_mode_for_types_opt ~space:Before)
      alloc
  | C_call { alloc } ->
    let noalloc_kwd = if alloc then None else Some "noalloc" in
    pp_spaced ~space ppf "ccall%a"
      (pp_option ~space:Before Format.pp_print_string)
      noalloc_kwd

let inline_attribute ~space ppf (i : Inline_attribute.t) =
  let str =
    match i with
    | Always_inline -> Some "inline(always)"
    | Available_inline -> Some "inline(hint)"
    | Never_inline -> Some "inline(never)"
    | Unroll i -> Some (Format.sprintf "unroll(%d)" i)
    | Default_inline -> None
  in
  pp_option ~space Format.pp_print_string ppf str

let inline_attribute_opt ~space ppf i =
  pp_option ~space (inline_attribute ~space:Neither) ppf i

let inlined_attribute ~space ppf (i : Fexpr.inlined_attribute) =
  let str =
    match i with
    | Always_inlined -> Some "inlined(always)"
    | Hint_inlined -> Some "inlined(hint)"
    | Never_inlined -> Some "inlined(never)"
    | Unroll i -> Some (Format.sprintf "unroll(%d)" i)
    | Default_inlined -> None
  in
  pp_option ~space Format.pp_print_string ppf str

let inlined_attribute_opt ~space ppf i =
  pp_option ~space (inlined_attribute ~space:Neither) ppf i

let inlining_state ppf { depth } = Format.fprintf ppf "depth(%d)" depth

let loopify_attribute ppf (loopify : loopify_attribute) =
  Format.pp_print_string ppf
  @@
  match loopify with
  | Always_loopify -> "loopify(always)"
  | Never_loopify -> "loopify(never)"
  | Already_loopified -> "loopify(done)"
  | Default_loopify_and_tailrec -> "loopify(default tailrec)"
  | Default_loopify_and_not_tailrec -> "loopify(default)"

let loopify_attribute_opt ~space ppf l =
  pp_option ~space loopify_attribute ppf l

let code_size ppf code_size = Format.fprintf ppf "%d" code_size

let or_blank f ppf ob =
  match ob with None -> Format.pp_print_string ppf "_" | Some a -> f ppf a

let func_name_with_optional_arities ppf (n, arities) =
  match arities with
  | None -> simple ppf n
  | Some { params_arity; ret_arity } ->
    Format.fprintf ppf "@[<1>(%a@ : @[%a ->@ %a@]@,)@]" simple n
      (or_blank arity) params_arity arity ret_arity

type scope =
  | Outer
  | Where_body
  | Continuation_body

let parens ~if_scope_is scope ppf f =
  if if_scope_is = scope
  then Format.fprintf ppf "(%t)" (f Outer)
  else f scope ppf

let rec expr scope ppf = function
  | Invalid { message } ->
    Format.fprintf ppf "@[invalid \"%s\"@]" (message |> String.escaped)
  | Apply_cont ac -> Format.fprintf ppf "@[cont %a@]" apply_cont ac
  | Let let_ ->
    parens ~if_scope_is:Where_body scope ppf (fun scope ppf ->
        let_expr scope ppf let_)
  | Let_cont
      { recursive = recu;
        body;
        bindings = { name; params; sort; handler } :: rem_cont
      } ->
    parens ~if_scope_is:Continuation_body scope ppf (fun _scope ppf ->
        Format.fprintf ppf
          "@[<v 2>%a@ @[<v>@[<v 2>@[where%a @]@[<hv 2>%a%a%a@] =@ %a@]%a@]@]"
          (expr Where_body) body (recursive ~space:Before) recu continuation_id
          name
          (pp_option continuation_sort ~space:Before)
          sort
          (kinded_parameters ~space:Before)
          params (expr Continuation_body) handler andk rem_cont)
  | Let_cont _ -> Format.pp_print_string ppf "<malformed letk>"
  | Let_symbol l ->
    parens ~if_scope_is:Where_body scope ppf (fun scope ppf ->
        let_symbol_expr scope ppf l)
  | Switch { scrutinee; cases } ->
    Format.fprintf ppf "@[<v 2>switch %a%a@]" simple scrutinee
      (pp_list ~sep:"" switch_case)
      cases
    (* (fun ppf () -> if cases <> [] then Format.pp_print_cut ppf ()) () *)
  | Apply
      { call_kind = kind;
        inlined;
        inlining_state = is;
        continuation = ret;
        exn_continuation = ek;
        args;
        func;
        arities;
        region = r
      } ->
    let pp_inlining_state ppf () =
      pp_option ~space:Before
        (pp_like "inlining_state(%a)" inlining_state)
        ppf is
    in
    Format.fprintf ppf
      "@[<hv 2>apply@[<2>%a%a%a@]@ @[<hv 2>%a%a@ &%a@ @[<hov>-> %a@ %a@]@]@]"
      (call_kind ~space:Before) kind
      (inlined_attribute_opt ~space:Before)
      inlined pp_inlining_state () func_name_with_optional_arities
      (func, arities)
      (simple_args ~space:Before ~omit_if_empty:true)
      args region r result_continuation ret exn_continuation ek

and let_expr scope ppf : let_ -> unit = function
  | { bindings = first :: rest; body; value_slots = ces } ->
    Format.fprintf ppf "@[<v>@[<hv>@[<hv2>let %a =@ %a@]" variable first.var
      named first.defining_expr;
    List.iter
      (fun ({ var; defining_expr } : let_binding) ->
        Format.fprintf ppf "@ @[<hv2>and %a =@ %a@]" variable var named
          defining_expr)
      rest;
    Format.fprintf ppf "%a@ in@]@ %a@]" value_slots ces (expr scope) body
  | _ -> failwith "empty let?"

and let_symbol_expr scope ppf = function
  | { bindings; value_slots; body } ->
    Format.fprintf ppf "@[<v>@[<hv>@[<hv2>let %a@]@ in@]@ %a@]" symbol_bindings
      (bindings, value_slots) (expr scope) body

and andk ppf l =
  let cont { name; params; sort; handler } =
    Format.fprintf ppf "@ @[<v 2>andwhere%a %a@[<hv2>%a@] =@ %a@]"
      (pp_option continuation_sort ~space:Before)
      sort continuation_id name
      (kinded_parameters ~space:Before)
      params (expr Continuation_body) handler
  in
  List.iter cont l

and symbol_bindings ppf (bindings, elements) =
  let first = ref true in
  let pp_and ppf () = if not !first then Format.fprintf ppf "@;<1 -2>and " in
  List.iter
    (fun b ->
      Format.fprintf ppf "%a%a" pp_and () symbol_binding b;
      first := false)
    bindings;
  value_slots ppf elements

and symbol_binding ppf (sb : symbol_binding) =
  match sb with
  | Data ss -> static_data_binding ppf ss
  | Code code -> code_binding ppf code
  | Deleted_code id ->
    Format.fprintf ppf "@[<hov 1>code@ %a@ deleted@]" code_id id
  | Closure clo -> static_closure_binding ppf clo
  | Set_of_closures soc ->
    Format.fprintf ppf "@[<hv>@[<hv2>set_of_closures@ ";
    (* Somewhat clumsily reuse the logic in [symbol_bindings] *)
    let closure_bindings_as_symbol_bindings =
      List.map
        (fun binding : Fexpr.symbol_binding -> Closure binding)
        soc.bindings
    in
    symbol_bindings ppf (closure_bindings_as_symbol_bindings, soc.elements);
    Format.fprintf ppf "@]@ end@]"

and code_binding ppf
    ({ recursive = rec_;
       inline;
       id;
       newer_version_of;
       param_arity = _;
       ret_arity;
       params_and_body;
       code_size = cs;
       is_tupled;
       loopify
     } :
      code) =
  Format.fprintf ppf
    "@[<hv 2>code@[<h>%a%a%a@ size(%a)%a%a@]@ @[<hv2>@[<hv 2>%a"
    (recursive ~space:Before) rec_
    (inline_attribute_opt ~space:Before)
    inline
    (loopify_attribute_opt ~space:Before)
    loopify code_size cs
    (pp_option ~space:Before (pp_like "newer_version_of(%a)" code_id))
    newer_version_of
    (fun ppf is_tupled -> if is_tupled then Format.fprintf ppf "@ tupled@ ")
    is_tupled code_id id;
  let { params; closure_var; region_var; depth_var; ret_cont; exn_cont; body } =
    params_and_body
  in
  Format.fprintf ppf
    "%a@]@ @[<hov 2>%a@ %a@ %a@]@ @[<hv 2>-> %a@ * %a@]%a@]@] =@ %a"
    (kinded_parameters ~space:Before)
    params variable closure_var variable region_var variable depth_var
    continuation_id ret_cont continuation_id exn_cont
    (pp_option ~space:Before (pp_like ": %a" arity))
    ret_arity (expr Outer) body

let flambda_unit ppf ({ body } : flambda_unit) =
  Format.fprintf ppf "@[<v>@[%a@]@ @]" (expr Outer) body

let expect_test_spec ppf ({ before; after } : expect_test_spec) =
  Format.fprintf ppf "@[<v>%a===>@ %a@]" flambda_unit before flambda_unit after

let markdown_doc ppf nodes =
  Format.fprintf ppf "@[<v>";
  List.iter
    (fun (node : markdown_node) ->
      match node with
      | Text text -> Format.pp_print_string ppf text
      | Expect spec ->
        Format.fprintf ppf "```flexpect@ %a@ ```@ " expect_test_spec spec)
    nodes;
  Format.fprintf ppf "@]"<|MERGE_RESOLUTION|>--- conflicted
+++ resolved
@@ -490,15 +490,9 @@
     Format.fprintf ppf "@[<2>%%int_shift %a%a@ %a@ %a@]"
       (standard_int ~space:After)
       i simple a int_shift_op s simple b
-<<<<<<< HEAD
-  | Bigarray_check_alignment align ->
-    Format.fprintf ppf "@[<2>%%bigarray_check_alignment[%d] %a@ %a@]" align
-      simple a simple b
-=======
   | Bigarray_get_alignment align ->
     Format.fprintf ppf "@[<2>%%bigarray_get_alignment[%d] %a@ %a@]" align simple
       a simple b
->>>>>>> d958cf04
 
 let unary_int_arith_op ppf (o : unary_int_arith_op) =
   Format.pp_print_string ppf
