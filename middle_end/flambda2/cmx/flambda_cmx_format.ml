(**************************************************************************)
(*                                                                        *)
(*                                 OCaml                                  *)
(*                                                                        *)
(*                       Pierre Chambart, OCamlPro                        *)
(*           Mark Shinwell and Leo White, Jane Street Europe              *)
(*                                                                        *)
(*   Copyright 2013--2020 OCamlPro SAS                                    *)
(*   Copyright 2014--2020 Jane Street Group LLC                           *)
(*                                                                        *)
(*   All rights reserved.  This file is distributed under the terms of    *)
(*   the GNU Lesser General Public License version 2.1, with the          *)
(*   special exception on linking described in the file LICENSE.          *)
(*                                                                        *)
(**************************************************************************)

(** Contents of middle-end-specific portion of .cmx files when using Flambda. *)

module File_sections = Flambda_backend_utils.File_sections

type table_data =
  { symbols : (Symbol.t * Symbol.exported) list;
    variables : (Variable.t * Variable.exported) list;
    simples : (Simple.t * Simple.exported) list;
    consts : (Reg_width_const.t * Reg_width_const.exported) list;
    code_ids : (Code_id.t * Code_id.exported) list;
    continuations : (Continuation.t * Continuation.exported) list
  }

type t0 =
  { original_compilation_unit : Compilation_unit.t;
    final_typing_env : Flambda2_types.Typing_env.Serializable.t;
    all_code : Exported_code.raw;
    exported_offsets : Exported_offsets.t;
    used_value_slots : Value_slot.Set.t;
    table_data : table_data
  }

type raw = t0 list

type t = raw * File_sections.t

let to_raw (t, sections) = t, sections

let from_raw ~sections t = t, sections

type current_sections =
  { mutable sections_rev : Obj.t list;
    mutable num_sections : int
  }

let add_section cs section =
  let n = cs.num_sections in
  cs.sections_rev <- section :: cs.sections_rev;
  cs.num_sections <- n + 1;
  n

let create ~final_typing_env ~all_code ~exported_offsets ~used_value_slots =
  let typing_env_exported_ids =
    Flambda2_types.Typing_env.Serializable.ids_for_export final_typing_env
  in
  let all_code_exported_ids = Exported_code.ids_for_export all_code in
  let exported_ids =
    Ids_for_export.union typing_env_exported_ids all_code_exported_ids
  in
  let symbols =
    Symbol.Set.fold
      (fun symbol symbols -> (symbol, Symbol.export symbol) :: symbols)
      exported_ids.symbols []
  in
  let variables =
    Variable.Set.fold
      (fun variable variables ->
        (variable, Variable.export variable) :: variables)
      exported_ids.variables []
  in
  let simples =
    Simple.Set.fold
      (fun simple simples -> (simple, Simple.export simple) :: simples)
      exported_ids.simples []
  in
  let consts =
    Reg_width_const.Set.fold
      (fun const consts -> (const, Reg_width_const.export const) :: consts)
      exported_ids.consts []
  in
  let code_ids =
    Code_id.Set.fold
      (fun code_id code_ids -> (code_id, Code_id.export code_id) :: code_ids)
      exported_ids.code_ids []
  in
  let continuations =
    Continuation.Set.fold
      (fun continuation continuations ->
        (continuation, Continuation.export continuation) :: continuations)
      exported_ids.continuations []
  in
  let table_data =
    { symbols; variables; simples; consts; code_ids; continuations }
  in
  let sections = { sections_rev = []; num_sections = 0 } in
  let all_code =
    Exported_code.to_raw ~add_section:(add_section sections) all_code
  in
  ( [ { original_compilation_unit = Compilation_unit.get_current_exn ();
        final_typing_env;
        all_code;
        exported_offsets;
        used_value_slots;
        table_data
      } ],
    File_sections.from_array (Array.of_list (List.rev sections.sections_rev)) )

module Make_importer (S : sig
  type t

  type exported

  val import : exported -> t

  include Container_types.S with type t := t
end) : sig
  val import : (S.t * S.exported) list -> S.t S.Map.t
end = struct
  let import from_table_data =
    (* The returned map gives the hash collisions. *)
    List.fold_left
      (fun import_map (key, exported) ->
        let new_key = S.import exported in
        if key == new_key then import_map else S.Map.add key new_key import_map)
      S.Map.empty from_table_data
end
[@@inline always]

module Symbol_importer = Make_importer (Symbol)
module Variable_importer = Make_importer (Variable)
module Simple_importer = Make_importer (Simple)
module Const_importer = Make_importer (Reg_width_const)
module Code_id_importer = Make_importer (Code_id)
module Continuation_importer = Make_importer (Continuation)

let import_typing_env_and_code0 ~sections t =
  let symbols = Symbol_importer.import t.table_data.symbols in
  let variables = Variable_importer.import t.table_data.variables in
  let simples = Simple_importer.import t.table_data.simples in
  let consts = Const_importer.import t.table_data.consts in
  let code_ids = Code_id_importer.import t.table_data.code_ids in
  let continuations = Continuation_importer.import t.table_data.continuations in
  let used_value_slots = t.used_value_slots in
  let original_compilation_unit = t.original_compilation_unit in
  let renaming =
    Renaming.create_import_map ~symbols ~variables ~simples ~consts ~code_ids
      ~continuations ~used_value_slots ~original_compilation_unit
  in
  let typing_env =
    Flambda2_types.Typing_env.Serializable.apply_renaming t.final_typing_env
      renaming
  in
  let all_code = Exported_code.from_raw ~sections t.all_code in
  let all_code = Exported_code.apply_renaming code_ids renaming all_code in
  typing_env, all_code

let import_typing_env_and_code (t, sections) =
  match t with
  | [] -> Misc.fatal_error "Flambda cmx info should never be empty"
  | [t0] -> import_typing_env_and_code0 ~sections t0
  | t0 :: rem ->
    List.fold_left
      (fun (typing_env, code) t0 ->
        let typing_env0, code0 = import_typing_env_and_code0 ~sections t0 in
        let typing_env =
          Flambda2_types.Typing_env.Serializable.merge typing_env typing_env0
        in
        let code = Exported_code.merge code code0 in
        typing_env, code)
      (import_typing_env_and_code0 ~sections t0)
      rem

let exported_offsets (t, _) =
  List.fold_left
    (fun offsets t0 -> Exported_offsets.merge offsets t0.exported_offsets)
    Exported_offsets.empty t

let with_exported_offsets (t, sections) exported_offsets =
  match t with
  | [t0] -> [{ t0 with exported_offsets }], sections
  | [] | _ :: _ :: _ ->
    Misc.fatal_error "Cannot set exported offsets on multiple units"

<<<<<<< HEAD
=======
let update_for_pack0 ~pack_units ~pack t =
  let symbols =
    Symbol_importer.update_for_pack ~pack_units ~pack t.table_data.symbols
  in
  let variables =
    Variable_importer.update_for_pack ~pack_units ~pack t.table_data.variables
  in
  let simples =
    Simple_importer.update_for_pack ~pack_units ~pack t.table_data.simples
  in
  let consts =
    Const_importer.update_for_pack ~pack_units ~pack t.table_data.consts
  in
  let code_ids =
    Code_id_importer.update_for_pack ~pack_units ~pack t.table_data.code_ids
  in
  let continuations =
    Continuation_importer.update_for_pack ~pack_units ~pack
      t.table_data.continuations
  in
  let table_data =
    { symbols; variables; simples; consts; code_ids; continuations }
  in
  { t with table_data }

let update_for_pack ~pack_units ~pack t_opt =
  match t_opt with
  | None -> None
  | Some (t, sections) ->
    Some (List.map (update_for_pack0 ~pack_units ~pack) t, sections)

>>>>>>> 2be2733e
let merge t1_opt t2_opt =
  match t1_opt, t2_opt with
  | None, None -> None
  | Some _, None | None, Some _ ->
    (* CR vlaviron: turn this into a proper user error *)
    Misc.fatal_error
      "Some pack units do not have their export info set.\n\
       Flambda doesn't support packing opaque and normal units together."
  | Some (t1, sections1), Some (t2, sections2) ->
    (* Put the sections of t2 before the sections of t1, so that
       right-associative merge is linear *)
    let nsections = File_sections.concat sections2 sections1 in
    let n = File_sections.length sections2 in
    let t1 =
      List.map
        (fun t0 ->
          { t0 with
            all_code = Exported_code.map_raw_index (fun x -> x + n) t0.all_code
          })
        t1
    in
    Some (t1 @ t2, nsections)

let print0 ~sections ppf t =
  Format.fprintf ppf "@[<hov>Original unit:@ %a@]@;" Compilation_unit.print
    t.original_compilation_unit;
<<<<<<< HEAD
  Compilation_unit.set_current (Some t.original_compilation_unit);
  let typing_env, code = import_typing_env_and_code0 t in
=======
  Compilation_unit.set_current t.original_compilation_unit;
  let typing_env, code = import_typing_env_and_code0 ~sections t in
>>>>>>> 2be2733e
  Format.fprintf ppf "@[<hov>Typing env:@ %a@]@;"
    Flambda2_types.Typing_env.Serializable.print typing_env;
  Format.fprintf ppf "@[<hov>Code:@ %a@]@;" Exported_code.print code;
  Format.fprintf ppf "@[<hov>Offsets:@ %a@]@;" Exported_offsets.print
    t.exported_offsets

let print ppf (t, sections) =
  let rec print_rest ppf = function
    | [] -> ()
    | t0 :: t ->
      Format.fprintf ppf "@ (%a)" (print0 ~sections) t0;
      print_rest ppf t
  in
  match t with
  | [] -> assert false
  | [t0] -> print0 ~sections ppf t0
  | t0 :: t ->
    Format.fprintf ppf "Packed units:@ @[<v>(%a)%a@]" (print0 ~sections) t0
      print_rest t<|MERGE_RESOLUTION|>--- conflicted
+++ resolved
@@ -187,40 +187,6 @@
   | [] | _ :: _ :: _ ->
     Misc.fatal_error "Cannot set exported offsets on multiple units"
 
-<<<<<<< HEAD
-=======
-let update_for_pack0 ~pack_units ~pack t =
-  let symbols =
-    Symbol_importer.update_for_pack ~pack_units ~pack t.table_data.symbols
-  in
-  let variables =
-    Variable_importer.update_for_pack ~pack_units ~pack t.table_data.variables
-  in
-  let simples =
-    Simple_importer.update_for_pack ~pack_units ~pack t.table_data.simples
-  in
-  let consts =
-    Const_importer.update_for_pack ~pack_units ~pack t.table_data.consts
-  in
-  let code_ids =
-    Code_id_importer.update_for_pack ~pack_units ~pack t.table_data.code_ids
-  in
-  let continuations =
-    Continuation_importer.update_for_pack ~pack_units ~pack
-      t.table_data.continuations
-  in
-  let table_data =
-    { symbols; variables; simples; consts; code_ids; continuations }
-  in
-  { t with table_data }
-
-let update_for_pack ~pack_units ~pack t_opt =
-  match t_opt with
-  | None -> None
-  | Some (t, sections) ->
-    Some (List.map (update_for_pack0 ~pack_units ~pack) t, sections)
-
->>>>>>> 2be2733e
 let merge t1_opt t2_opt =
   match t1_opt, t2_opt with
   | None, None -> None
@@ -247,13 +213,8 @@
 let print0 ~sections ppf t =
   Format.fprintf ppf "@[<hov>Original unit:@ %a@]@;" Compilation_unit.print
     t.original_compilation_unit;
-<<<<<<< HEAD
   Compilation_unit.set_current (Some t.original_compilation_unit);
-  let typing_env, code = import_typing_env_and_code0 t in
-=======
-  Compilation_unit.set_current t.original_compilation_unit;
   let typing_env, code = import_typing_env_and_code0 ~sections t in
->>>>>>> 2be2733e
   Format.fprintf ppf "@[<hov>Typing env:@ %a@]@;"
     Flambda2_types.Typing_env.Serializable.print typing_env;
   Format.fprintf ppf "@[<hov>Code:@ %a@]@;" Exported_code.print code;
