(**************************************************************************)
(*                                                                        *)
(*                                 OCaml                                  *)
(*                                                                        *)
(*             Xavier Leroy, projet Cristal, INRIA Rocquencourt           *)
(*            Mark Shinwell and Xavier Clerc, Jane Street Europe          *)
(*                                                                        *)
(*   Copyright 1996 Institut National de Recherche en Informatique et     *)
(*     en Automatique.                                                    *)
(*                                                                        *)
(*   Copyright 2017--2019 Jane Street Group LLC                           *)
(*                                                                        *)
(*   All rights reserved.  This file is distributed under the terms of    *)
(*   the GNU Lesser General Public License version 2.1, with the          *)
(*   special exception on linking described in the file LICENSE.          *)
(*                                                                        *)
(**************************************************************************)

(* CR mshinwell: Remove uses of polymorphic comparison *)

module K = Flambda_kind

type classification_for_printing =
  | Constructive
  | Destructive
  | Neither

module Block_kind = struct
  type t =
    | Values of Tag.Scannable.t * K.With_subkind.t list
    | Naked_floats

  let [@ocamlformat "disable"] print ppf t =
   match t with
   | Values (tag, shape) ->
     Format.fprintf ppf
       "@[<hov 1>(Values@ \
         @[<hov 1>(tag %a)@]@ \
         @[<hov 1>(shape@ @[<hov 1>(%a)@])@])@]"
       Tag.Scannable.print tag
       (Format.pp_print_list ~pp_sep:Format.pp_print_space
      K.With_subkind.print) shape
   | Naked_floats ->
     Format.pp_print_string ppf "Naked_floats"

  let compare t1 t2 =
    match t1, t2 with
    | Values (tag1, shape1), Values (tag2, shape2) ->
      let c = Tag.Scannable.compare tag1 tag2 in
      if c <> 0
      then c
      else Misc.Stdlib.List.compare K.With_subkind.compare shape1 shape2
    | Naked_floats, Naked_floats -> 0
    | Values _, _ -> -1
    | _, Values _ -> 1

  let element_kind t =
    match t with Values _ -> K.value | Naked_floats -> K.naked_float
end

module Mixed_block_flat_element = struct
  type t =
    | Imm
    | Float
    | Float64
    | Float32
    | Bits32
    | Bits64
    | Word

  let from_lambda : Lambda.flat_element -> t = function
    | Imm -> Imm
    | Float -> Float
    | Float64 -> Float64
    | Float32 -> Float32
    | Bits32 -> Bits32
    | Bits64 -> Bits64
    | Word -> Word

  let to_lambda : t -> Lambda.flat_element = function
    | Imm -> Imm
    | Float -> Float
    | Float64 -> Float64
    | Float32 -> Float32
    | Bits32 -> Bits32
    | Bits64 -> Bits64
    | Word -> Word

  let to_string = function
    | Imm -> "Imm"
    | Float -> "Float"
    | Float64 -> "Float64"
    | Float32 -> "Float32"
    | Bits32 -> "Bits32"
    | Bits64 -> "Bits64"
    | Word -> "Word"

  let compare t1 t2 =
    match t1, t2 with
    | Imm, Imm
    | Float, Float
    | Float64, Float64
    | Float32, Float32
    | Word, Word
    | Bits32, Bits32
    | Bits64, Bits64 ->
      0
    | Imm, _ -> -1
    | _, Imm -> 1
    | Float, _ -> -1
    | _, Float -> 1
    | Float64, _ -> -1
    | _, Float64 -> 1
    | Float32, _ -> -1
    | _, Float32 -> 1
    | Word, _ -> -1
    | _, Word -> 1
    | Bits32, _ -> -1
    | _, Bits32 -> 1

  let print ppf t = Format.fprintf ppf "%s" (to_string t)

  let element_kind = function
    | Imm -> K.value
    | Float | Float64 -> K.naked_float
    | Float32 -> K.naked_float32
    | Bits32 -> K.naked_int32
    | Bits64 -> K.naked_int64
    | Word -> K.naked_nativeint
end

module Mixed_block_kind = struct
  type t =
    { value_prefix_len : int;
      (* We use an array just so we can index into the middle. *)
      flat_suffix : Mixed_block_flat_element.t array
    }

  let from_lambda { Lambda.value_prefix_len; flat_suffix } =
    { value_prefix_len;
      flat_suffix = Array.map Mixed_block_flat_element.from_lambda flat_suffix
    }

  let to_lambda { value_prefix_len; flat_suffix } : Lambda.mixed_block_shape =
    { value_prefix_len;
      flat_suffix = Array.map Mixed_block_flat_element.to_lambda flat_suffix
    }

  let print ppf ({ value_prefix_len; flat_suffix } : t) =
    Format.fprintf ppf "[|@ ";
    Format.fprintf ppf "Value (x%d);@ " value_prefix_len;
    Array.iter
      (fun elem ->
        Format.fprintf ppf "%a;@ " Mixed_block_flat_element.print elem)
      flat_suffix;
    Format.fprintf ppf "|]"

  let compare (t1 : t) (t2 : t) =
    let components (t : t) =
      let (({ value_prefix_len; flat_suffix } [@warning "+9"]) : t) = t in
      value_prefix_len, flat_suffix
    in
    let v1, a1 = components t1 in
    let v2, a2 = components t2 in
    match Int.compare v1 v2 with
    | 0 -> Misc.Stdlib.Array.compare Mixed_block_flat_element.compare a1 a2
    | cmp -> cmp

  let length ({ value_prefix_len; flat_suffix } : t) =
    value_prefix_len + Array.length flat_suffix

  let element_kind i { value_prefix_len; flat_suffix } =
    if i < 0 then Misc.fatal_errorf "Negative index: %d" i;
    if i < value_prefix_len
    then K.value
    else
      Mixed_block_flat_element.element_kind flat_suffix.(i - value_prefix_len)

  let fold_left f init t =
    let result = ref init in
    for i = 0 to length t - 1 do
      result := f !result (element_kind i t)
    done;
    !result
end

module Init_or_assign = struct
  type t =
    | Initialization
    | Assignment of Alloc_mode.For_assignments.t

  let [@ocamlformat "disable"] print ppf t =
    let fprintf = Format.fprintf in
    match t with
    | Initialization -> fprintf ppf "Init"
    | Assignment Heap -> fprintf ppf "Assign Heap"
    | Assignment Local -> fprintf ppf "Assign Local"

  let compare = Stdlib.compare

  let to_lambda t : Lambda.initialization_or_assignment =
    match t with
    | Initialization -> Heap_initialization
    | Assignment mode -> Assignment (Alloc_mode.For_assignments.to_lambda mode)
end

module Array_kind = struct
  type t =
    | Immediates
    | Values
    | Naked_floats
    | Naked_int32s
    | Naked_int64s
    | Naked_nativeints

  let [@ocamlformat "disable"] print ppf t =
    match t with
    | Immediates -> Format.pp_print_string ppf "Immediates"
    | Naked_floats -> Format.pp_print_string ppf "Naked_floats"
    | Values -> Format.pp_print_string ppf "Values"
    | Naked_int32s -> Format.pp_print_string ppf "Naked_int32s"
    | Naked_int64s -> Format.pp_print_string ppf "Naked_int64s"
    | Naked_nativeints -> Format.pp_print_string ppf "Naked_nativeints"

  let compare = Stdlib.compare

  let element_kind_for_primitive t =
    match t with
    | Immediates | Values -> K.value
    | Naked_floats -> K.naked_float
    | Naked_int32s -> K.naked_int32
    | Naked_int64s -> K.naked_int64
    | Naked_nativeints -> K.naked_nativeint

  let element_kind t =
    match t with
    | Immediates -> Flambda_kind.With_subkind.tagged_immediate
    | Values -> Flambda_kind.With_subkind.any_value
    | Naked_floats -> Flambda_kind.With_subkind.naked_float
    | Naked_int32s -> Flambda_kind.With_subkind.naked_int32
    | Naked_int64s -> Flambda_kind.With_subkind.naked_int64
    | Naked_nativeints -> Flambda_kind.With_subkind.naked_nativeint

  let for_empty_array t : Empty_array_kind.t =
    match t with
    | Immediates | Values | Naked_floats -> Values_or_immediates_or_naked_floats
    | Naked_int32s -> Naked_int32s
    | Naked_int64s -> Naked_int64s
    | Naked_nativeints -> Naked_nativeints
end

module Array_set_kind = struct
  type t =
    | Immediates
    | Values of Init_or_assign.t
    | Naked_floats
    | Naked_int32s
    | Naked_int64s
    | Naked_nativeints

  let print ppf t =
    match t with
    | Immediates -> Format.pp_print_string ppf "Immediates"
    | Values init_or_assign ->
      Format.fprintf ppf "@[<hov 1>(Values %a)@]" Init_or_assign.print
        init_or_assign
    | Naked_floats -> Format.fprintf ppf "Naked_floats"
    | Naked_int32s -> Format.pp_print_string ppf "Naked_int32s"
    | Naked_int64s -> Format.pp_print_string ppf "Naked_int64s"
    | Naked_nativeints -> Format.pp_print_string ppf "Naked_nativeints"

  let compare = Stdlib.compare

  let element_kind_for_set t =
    match t with
    | Immediates | Values _ -> K.value
    | Naked_floats -> K.naked_float
    | Naked_int32s -> K.naked_int32
    | Naked_int64s -> K.naked_int64
    | Naked_nativeints -> K.naked_nativeint

  let array_kind t : Array_kind.t =
    match t with
    | Immediates -> Immediates
    | Values _ -> Values
    | Naked_floats -> Naked_floats
    | Naked_int32s -> Naked_int32s
    | Naked_int64s -> Naked_int64s
    | Naked_nativeints -> Naked_nativeints

  let init_or_assign t : Init_or_assign.t =
    match t with
    | Values ia -> ia
    | Immediates | Naked_floats | Naked_int32s | Naked_int64s | Naked_nativeints
      ->
      Assignment Alloc_mode.For_assignments.heap

  let element_kind t =
    match t with
    | Immediates -> Flambda_kind.With_subkind.tagged_immediate
    | Values _ -> Flambda_kind.With_subkind.any_value
    | Naked_floats -> Flambda_kind.With_subkind.naked_float
    | Naked_int32s -> Flambda_kind.With_subkind.naked_int32
    | Naked_int64s -> Flambda_kind.With_subkind.naked_int64
    | Naked_nativeints -> Flambda_kind.With_subkind.naked_nativeint
end

module Array_kind_for_length = struct
  type t =
    | Array_kind of Array_kind.t
    | Float_array_opt_dynamic

  let compare t1 t2 =
    match t1, t2 with
    | Array_kind a1, Array_kind a2 -> Array_kind.compare a1 a2
    | Float_array_opt_dynamic, Float_array_opt_dynamic -> 0
    | Array_kind _, _ -> -1
    | _, Array_kind _ -> 1

  let print ppf t =
    match t with
    | Array_kind a -> Array_kind.print ppf a
    | Float_array_opt_dynamic ->
      Format.pp_print_string ppf "Float_array_opt_dynamic"
end

module Duplicate_block_kind = struct
  type t =
    | Values of
        { tag : Tag.Scannable.t;
          length : Targetint_31_63.t
        }
    | Naked_floats of { length : Targetint_31_63.t }
    | Mixed

  let [@ocamlformat "disable"] print ppf t =
    match t with
    | Values { tag; length; } ->
      Format.fprintf ppf
        "@[<hov 1>(Block_of_values \
          @[<hov 1>(tag@ %a)@]@ \
          @[<hov 1>(length@ %a)@]\
          )@]"
        Tag.Scannable.print tag
        Targetint_31_63.print length
    | Naked_floats { length; } ->
      Format.fprintf ppf
        "@[<hov 1>(Block_of_naked_floats@ \
          @[<hov 1>(length@ %a)@]\
          )@]"
        Targetint_31_63.print length
    | Mixed ->
      Format.fprintf ppf
        "@[<hov 1>(Mixed)@]"

  let compare t1 t2 =
    match t1, t2 with
    | ( Values { tag = tag1; length = length1 },
        Values { tag = tag2; length = length2 } ) ->
      let c = Tag.Scannable.compare tag1 tag2 in
      if c <> 0 then c else Targetint_31_63.compare length1 length2
    | Naked_floats { length = length1 }, Naked_floats { length = length2 } ->
      Targetint_31_63.compare length1 length2
    | Mixed, Mixed -> 0
    | Naked_floats _, Mixed -> -1
    | Mixed, Naked_floats _ -> 1
    | Values _, _ -> -1
    | _, Values _ -> 1
end

module Duplicate_array_kind = struct
  type t =
    | Immediates
    | Values
    | Naked_floats of { length : Targetint_31_63.t option }
    | Naked_int32s of { length : Targetint_31_63.t option }
    | Naked_int64s of { length : Targetint_31_63.t option }
    | Naked_nativeints of { length : Targetint_31_63.t option }

  let [@ocamlformat "disable"] print ppf t =
    match t with
    | Immediates -> Format.pp_print_string ppf "Immediates"
    | Values -> Format.pp_print_string ppf "Values"
    | Naked_floats { length; } ->
      Format.fprintf ppf
        "@[<hov 1>(Naked_floats@ \
          @[<hov 1>(length@ %a)@]\
          )@]"
        (Misc.Stdlib.Option.print Targetint_31_63.print) length
    | Naked_int32s { length; } ->
      Format.fprintf ppf
        "@[<hov 1>(Naked_int32s@ \
          @[<hov 1>(length@ %a)@]\
          )@]"
        (Misc.Stdlib.Option.print Targetint_31_63.print) length
    | Naked_int64s { length; } ->
      Format.fprintf ppf
        "@[<hov 1>(Naked_int64s@ \
          @[<hov 1>(length@ %a)@]\
          )@]"
        (Misc.Stdlib.Option.print Targetint_31_63.print) length
    | Naked_nativeints { length; } ->
      Format.fprintf ppf
        "@[<hov 1>(Naked_floats@ \
          @[<hov 1>(length@ %a)@]\
          )@]"
        (Misc.Stdlib.Option.print Targetint_31_63.print) length

  let compare t1 t2 =
    match t1, t2 with
    | Immediates, Immediates | Values, Values -> 0
    | Naked_floats { length = length1 }, Naked_floats { length = length2 } ->
      Option.compare Targetint_31_63.compare length1 length2
    | Naked_int32s { length = length1 }, Naked_int32s { length = length2 } ->
      Option.compare Targetint_31_63.compare length1 length2
    | Naked_int64s { length = length1 }, Naked_int64s { length = length2 } ->
      Option.compare Targetint_31_63.compare length1 length2
    | ( Naked_nativeints { length = length1 },
        Naked_nativeints { length = length2 } ) ->
      Option.compare Targetint_31_63.compare length1 length2
    | Immediates, _ -> -1
    | _, Immediates -> 1
    | Values, _ -> -1
    | _, Values -> 1
    | Naked_floats _, _ -> -1
    | _, Naked_floats _ -> 1
    | Naked_int32s _, _ -> -1
    | _, Naked_int32s _ -> 1
    | Naked_int64s _, _ -> -1
    | _, Naked_int64s _ -> 1
end

module Block_access_field_kind = struct
  type t =
    | Any_value
    | Immediate

  let [@ocamlformat "disable"] print ppf t =
    match t with
    | Any_value -> Format.pp_print_string ppf "Any_value"
    | Immediate -> Format.pp_print_string ppf "Immediate"

  let compare = Stdlib.compare
end

module Mixed_block_access_field_kind = struct
  type t =
    | Value_prefix of Block_access_field_kind.t
    | Flat_suffix of Mixed_block_flat_element.t

  let [@ocamlformat "disable"] print ppf t =
    match t with
    | Value_prefix field_kind ->
        Format.fprintf ppf
          "@[<hov 1>(Value_prefix@ \
           @[<hov 1>(field_kind@ %a)@]\
           )@]"
          Block_access_field_kind.print field_kind
    | Flat_suffix flat_element ->
        Format.fprintf ppf
          "@[<hov 1>(Flat_suffix \
           @[<hov 1>(flat_element@ %a)@]\
           )@]"
          Mixed_block_flat_element.print flat_element

  let compare t1 t2 =
    match t1, t2 with
    | Value_prefix field_kind1, Value_prefix field_kind2 ->
      Block_access_field_kind.compare field_kind1 field_kind2
    | Flat_suffix element_kind1, Flat_suffix element_kind2 ->
      Mixed_block_flat_element.compare element_kind1 element_kind2
    | Value_prefix _, Flat_suffix _ -> -1
    | Flat_suffix _, Value_prefix _ -> 1

  let to_element_kind = function
    | Value_prefix _ -> K.value
    | Flat_suffix flat -> Mixed_block_flat_element.element_kind flat
end

module Block_access_kind = struct
  type t =
    | Values of
        { tag : Tag.Scannable.t Or_unknown.t;
          size : Targetint_31_63.t Or_unknown.t;
          field_kind : Block_access_field_kind.t
        }
    | Naked_floats of { size : Targetint_31_63.t Or_unknown.t }
    | Mixed of
        { tag : Tag.Scannable.t Or_unknown.t;
          size : Targetint_31_63.t Or_unknown.t;
          field_kind : Mixed_block_access_field_kind.t
        }

  let [@ocamlformat "disable"] print ppf t =
    match t with
    | Values { tag; size; field_kind; } ->
      Format.fprintf ppf
        "@[<hov 1>(Values@ \
          @[<hov 1>(tag@ %a)@]@ \
          @[<hov 1>(size@ %a)@]@ \
          @[<hov 1>(field_kind@ %a)@]\
          )@]"
        (Or_unknown.print Tag.Scannable.print) tag
        (Or_unknown.print Targetint_31_63.print) size
        Block_access_field_kind.print field_kind
    | Naked_floats { size; } ->
      Format.fprintf ppf
        "@[<hov 1>(Naked_floats@ \
          @[<hov 1>(size@ %a)@]\
          )@]"
        (Or_unknown.print Targetint_31_63.print) size
    | Mixed { tag; size; field_kind } ->
      Format.fprintf ppf
        "@[<hov 1>(Mixed@ \
          @[<hov 1>(tag@ %a)@]@ \
          @[<hov 1>(size@ %a)@]@ \
          @[<hov 1>(field_kind@ %a)@]\
          )@]"
        (Or_unknown.print Tag.Scannable.print) tag
        (Or_unknown.print Targetint_31_63.print) size
        Mixed_block_access_field_kind.print field_kind

  let element_kind_for_load t =
    match t with
    | Values _ -> K.value
    | Naked_floats _ -> K.naked_float
    | Mixed { field_kind; _ } ->
      Mixed_block_access_field_kind.to_element_kind field_kind

  let element_subkind_for_load t =
    match t with
    | Values { field_kind = Any_value; _ }
    | Mixed { field_kind = Value_prefix Any_value; _ } ->
      K.With_subkind.any_value
    | Values { field_kind = Immediate; _ }
    | Mixed { field_kind = Value_prefix Immediate; _ } ->
      K.With_subkind.tagged_immediate
    | Naked_floats _ -> K.With_subkind.naked_float
    | Mixed { field_kind = Flat_suffix field_kind; _ } -> (
      match field_kind with
      | Imm -> K.With_subkind.tagged_immediate
      | Float | Float64 -> K.With_subkind.naked_float
      | Float32 -> K.With_subkind.naked_float32
      | Bits32 -> K.With_subkind.naked_int32
      | Bits64 -> K.With_subkind.naked_int64
      | Word -> K.With_subkind.naked_nativeint)

  let element_kind_for_set = element_kind_for_load

  let compare t1 t2 =
    match t1, t2 with
    | ( Values { tag = tag1; size = size1; field_kind = field_kind1 },
        Values { tag = tag2; size = size2; field_kind = field_kind2 } ) ->
      let c = Or_unknown.compare Tag.Scannable.compare tag1 tag2 in
      if c <> 0
      then c
      else
        let c = Or_unknown.compare Targetint_31_63.compare size1 size2 in
        if c <> 0
        then c
        else Block_access_field_kind.compare field_kind1 field_kind2
    | Naked_floats { size = size1 }, Naked_floats { size = size2 } ->
      Or_unknown.compare Targetint_31_63.compare size1 size2
    | ( Mixed { tag = tag1; size = size1; field_kind = field_kind1 },
        Mixed { tag = tag2; size = size2; field_kind = field_kind2 } ) ->
      let c = Or_unknown.compare Tag.Scannable.compare tag1 tag2 in
      if c <> 0
      then c
      else
        let c = Or_unknown.compare Targetint_31_63.compare size1 size2 in
        if c <> 0
        then c
        else Mixed_block_access_field_kind.compare field_kind1 field_kind2
    | Naked_floats _, Mixed _ -> -1
    | Mixed _, Naked_floats _ -> 1
    | Values _, _ -> -1
    | _, Values _ -> 1
end

type string_or_bytes =
  | String
  | Bytes

type array_like_operation =
  | Reading
  | Writing

let effects_of_operation operation =
  match operation with
  | Reading -> Effects.No_effects
  | Writing -> Effects.Arbitrary_effects

let reading_from_a_block mutable_or_immutable =
  let effects = effects_of_operation Reading in
  let coeffects =
    match (mutable_or_immutable : Mutability.t) with
    | Immutable | Immutable_unique -> Coeffects.No_coeffects
    | Mutable -> Coeffects.Has_coeffects
  in
  effects, coeffects, Placement.Strict

let reading_from_an_array (array_kind : Array_kind.t)
    (mutable_or_immutable : Mutability.t) =
  let effects : Effects.t =
    match array_kind with
    | Immediates | Values | Naked_floats | Naked_int32s | Naked_int64s
    | Naked_nativeints ->
      No_effects
  in
  let coeffects =
    match mutable_or_immutable with
    | Immutable | Immutable_unique -> Coeffects.No_coeffects
    | Mutable -> Coeffects.Has_coeffects
  in
  effects, coeffects, Placement.Strict

let reading_from_a_string_or_bigstring mutable_or_immutable =
  reading_from_a_block mutable_or_immutable

let writing_to_a_block =
  let effects = effects_of_operation Writing in
  effects, Coeffects.No_coeffects, Placement.Strict

let writing_to_an_array = writing_to_a_block

let writing_to_bytes_or_bigstring = writing_to_a_block

let bigarray_kind = K.value

let bigstring_kind = K.value

let block_kind = K.value

let array_kind = K.value

let string_or_bytes_kind = K.value

let block_index_kind = K.value

let array_index_kind = K.value

let string_or_bigstring_index_kind = K.value

let bytes_or_bigstring_index_kind = K.value

type 'signed_or_unsigned comparison =
  | Eq
  | Neq
  | Lt of 'signed_or_unsigned
  | Gt of 'signed_or_unsigned
  | Le of 'signed_or_unsigned
  | Ge of 'signed_or_unsigned

type 'signed_or_unsigned comparison_behaviour =
  | Yielding_bool of 'signed_or_unsigned comparison
  | Yielding_int_like_compare_functions of 'signed_or_unsigned

let print_comparison print_signed_or_unsigned ppf c =
  let fprintf = Format.fprintf in
  match c with
  | Neq -> fprintf ppf "<>"
  | Eq -> fprintf ppf "="
  | Lt signed_or_unsigned ->
    fprintf ppf "<%a" print_signed_or_unsigned signed_or_unsigned
  | Le signed_or_unsigned ->
    fprintf ppf "<=%a" print_signed_or_unsigned signed_or_unsigned
  | Gt signed_or_unsigned ->
    fprintf ppf ">%a" print_signed_or_unsigned signed_or_unsigned
  | Ge signed_or_unsigned ->
    fprintf ppf ">=%a" print_signed_or_unsigned signed_or_unsigned

let print_comparison_and_behaviour print_signed_or_unsigned ppf behaviour =
  match behaviour with
  | Yielding_bool comparison ->
    print_comparison print_signed_or_unsigned ppf comparison
  | Yielding_int_like_compare_functions signed_or_unsigned ->
    Format.fprintf ppf "<compare%a>" print_signed_or_unsigned signed_or_unsigned

type signed_or_unsigned =
  | Signed
  | Unsigned

let print_signed_or_unsigned ppf signed_or_unsigned =
  match signed_or_unsigned with
  | Signed -> Format.fprintf ppf ""
  | Unsigned -> Format.fprintf ppf "u"

type equality_comparison =
  | Eq
  | Neq

let print_equality_comparison ppf op =
  match op with
  | Eq -> Format.pp_print_string ppf "Eq"
  | Neq -> Format.pp_print_string ppf "Neq"

module Bigarray_kind = struct
  type t =
    | Float32
    | Float64
    | Sint8
    | Uint8
    | Sint16
    | Uint16
    | Int32
    | Int64
    | Int_width_int
    | Targetint_width_int
    | Complex32
    | Complex64

  let element_kind t =
    match t with
    | Float32 | Float64 -> K.naked_float
    | Sint8 | Uint8 | Sint16 | Uint16 -> K.naked_immediate
    | Int32 -> K.naked_int32
    | Int64 -> K.naked_int64
    | Int_width_int -> K.naked_immediate
    | Targetint_width_int -> K.naked_nativeint
    | Complex32 | Complex64 ->
      (* See [copy_two_doubles] in bigarray_stubs.c. *)
      K.value

  let print ppf t =
    let fprintf = Format.fprintf in
    match t with
    | Float32 -> fprintf ppf "Float32"
    | Float64 -> fprintf ppf "Float64"
    | Sint8 -> fprintf ppf "Sint8"
    | Uint8 -> fprintf ppf "Uint8"
    | Sint16 -> fprintf ppf "Sint16"
    | Uint16 -> fprintf ppf "Uint16"
    | Int32 -> fprintf ppf "Int32"
    | Int64 -> fprintf ppf "Int64"
    | Int_width_int -> fprintf ppf "Int_width_int"
    | Targetint_width_int -> fprintf ppf "Targetint_width_int"
    | Complex32 -> fprintf ppf "Complex32"
    | Complex64 -> fprintf ppf "Complex64"

  let from_lambda (kind : Lambda.bigarray_kind) =
    match kind with
    | Pbigarray_unknown -> None
    | Pbigarray_float32 -> Some Float32
    | Pbigarray_float64 -> Some Float64
    | Pbigarray_sint8 -> Some Sint8
    | Pbigarray_uint8 -> Some Uint8
    | Pbigarray_sint16 -> Some Sint16
    | Pbigarray_uint16 -> Some Uint16
    | Pbigarray_int32 -> Some Int32
    | Pbigarray_int64 -> Some Int64
    | Pbigarray_caml_int -> Some Int_width_int
    | Pbigarray_native_int -> Some Targetint_width_int
    | Pbigarray_complex32 -> Some Complex32
    | Pbigarray_complex64 -> Some Complex64

  let to_lambda t : Lambda.bigarray_kind =
    match t with
    | Float32 -> Pbigarray_float32
    | Float64 -> Pbigarray_float64
    | Sint8 -> Pbigarray_sint8
    | Uint8 -> Pbigarray_uint8
    | Sint16 -> Pbigarray_sint16
    | Uint16 -> Pbigarray_uint16
    | Int32 -> Pbigarray_int32
    | Int64 -> Pbigarray_int64
    | Int_width_int -> Pbigarray_caml_int
    | Targetint_width_int -> Pbigarray_native_int
    | Complex32 -> Pbigarray_complex32
    | Complex64 -> Pbigarray_complex64
end

module Bigarray_layout = struct
  type t =
    | C
    | Fortran

  let print ppf t =
    let fprintf = Format.fprintf in
    match t with C -> fprintf ppf "C" | Fortran -> fprintf ppf "Fortran"

  let from_lambda (layout : Lambda.bigarray_layout) =
    match layout with
    | Pbigarray_unknown_layout -> None
    | Pbigarray_c_layout -> Some C
    | Pbigarray_fortran_layout -> Some Fortran
end

let reading_from_a_bigarray kind =
  match (kind : Bigarray_kind.t) with
  | Complex32 | Complex64 ->
    ( Effects.Only_generative_effects Immutable,
      Coeffects.Has_coeffects,
      Placement.Strict )
  | Float32 | Float64 | Sint8 | Uint8 | Sint16 | Uint16 | Int32 | Int64
  | Int_width_int | Targetint_width_int ->
    Effects.No_effects, Coeffects.Has_coeffects, Placement.Strict

(* The bound checks are taken care of outside the array primitive (using an
   explicit test and switch in the flambda code, see
   lambda_to_flambda_primitives.ml). *)
let writing_to_a_bigarray kind =
  match (kind : Bigarray_kind.t) with
  | Float32 | Float64 | Sint8 | Uint8 | Sint16 | Uint16 | Int32 | Int64
  | Int_width_int | Targetint_width_int | Complex32
  | Complex64
    (* Technically, the write of a complex generates read of fields from the
       given complex, but since those reads are immutable, there is no
       observable coeffect. *) ->
    Effects.Arbitrary_effects, Coeffects.No_coeffects, Placement.Strict

let bigarray_index_kind = K.value

type string_like_value =
  | String
  | Bytes
  | Bigstring

let print_string_like_value ppf s =
  match s with
  | String -> Format.pp_print_string ppf "string"
  | Bytes -> Format.pp_print_string ppf "bytes"
  | Bigstring -> Format.pp_print_string ppf "bigstring"

type bytes_like_value =
  | Bytes
  | Bigstring

let print_bytes_like_value ppf b =
  match b with
  | Bytes -> Format.pp_print_string ppf "bytes"
  | Bigstring -> Format.pp_print_string ppf "bigstring"

type string_accessor_width =
  | Eight
  | Sixteen
  | Thirty_two
  | Sixty_four
  | One_twenty_eight of { aligned : bool }

let print_string_accessor_width ppf w =
  let fprintf = Format.fprintf in
  match w with
  | Eight -> fprintf ppf "8"
  | Sixteen -> fprintf ppf "16"
  | Thirty_two -> fprintf ppf "32"
  | Sixty_four -> fprintf ppf "64"
  | One_twenty_eight { aligned = false } -> fprintf ppf "128u"
  | One_twenty_eight { aligned = true } -> fprintf ppf "128a"

let byte_width_of_string_accessor_width width =
  match width with
  | Eight -> 1
  | Sixteen -> 2
  | Thirty_two -> 4
  | Sixty_four -> 8
  | One_twenty_eight _ -> 16

let kind_of_string_accessor_width width =
  match width with
  | Eight | Sixteen -> K.value
  | Thirty_two -> K.naked_int32
  | Sixty_four -> K.naked_int64
  | One_twenty_eight _ -> K.naked_vec128

type array_accessor_width =
  | Scalar
  | Vec128

let print_array_accessor_width ppf = function
  | Scalar -> Format.fprintf ppf "scalar"
  | Vec128 -> Format.fprintf ppf "vec128"

type float_bitwidth =
  | Float32
  | Float64

type num_dimensions = int

let print_num_dimensions ppf d = Format.fprintf ppf "%d" d

type unary_int_arith_op =
  | Neg
  | Swap_byte_endianness

let print_unary_int_arith_op ppf o =
  let fprintf = Format.fprintf in
  match o with
  | Neg -> fprintf ppf "~-"
  | Swap_byte_endianness -> fprintf ppf "bswap"

type unary_float_arith_op =
  | Abs
  | Neg

<<<<<<< HEAD
let print_unary_float_arith_op ppf w o =
  let fprintf = Format.fprintf in
  match w, o with
=======
let print_unary_float_arith_op ppf width op =
  let fprintf = Format.fprintf in
  match width, op with
>>>>>>> 424a3cd2
  | Float64, Abs -> fprintf ppf "abs"
  | Float64, Neg -> fprintf ppf "~-"
  | Float32, Abs -> fprintf ppf "Float32.abs"
  | Float32, Neg -> fprintf ppf "Float32.~-"

type arg_kinds =
  | Variadic of K.t list
  | Variadic_all_of_kind of K.t

type result_kind =
  | Singleton of K.t
  | Unit

type nullary_primitive =
  | Invalid of K.t
  | Optimised_out of K.t
  | Probe_is_enabled of { name : string }
  | Begin_region
  | Begin_try_region
  | Enter_inlined_apply of { dbg : Inlined_debuginfo.t }

let nullary_primitive_eligible_for_cse = function
  | Invalid _ | Optimised_out _ | Probe_is_enabled _ | Begin_region
  | Begin_try_region | Enter_inlined_apply _ ->
    false

let compare_nullary_primitive p1 p2 =
  match p1, p2 with
  | Invalid k1, Invalid k2 -> K.compare k1 k2
  | Optimised_out k1, Optimised_out k2 -> K.compare k1 k2
  | Probe_is_enabled { name = name1 }, Probe_is_enabled { name = name2 } ->
    String.compare name1 name2
  | Begin_region, Begin_region -> 0
  | Begin_try_region, Begin_try_region -> 0
  | Enter_inlined_apply { dbg = dbg1 }, Enter_inlined_apply { dbg = dbg2 } ->
    Inlined_debuginfo.compare dbg1 dbg2
  | ( Invalid _,
      ( Optimised_out _ | Probe_is_enabled _ | Begin_region | Begin_try_region
      | Enter_inlined_apply _ ) ) ->
    -1
  | ( Optimised_out _,
      ( Probe_is_enabled _ | Begin_region | Begin_try_region
      | Enter_inlined_apply _ ) ) ->
    -1
  | Optimised_out _, Invalid _ -> 1
  | Probe_is_enabled _, (Begin_region | Begin_try_region | Enter_inlined_apply _)
    ->
    -1
  | Probe_is_enabled _, (Invalid _ | Optimised_out _) -> 1
  | Begin_region, (Begin_try_region | Enter_inlined_apply _) -> -1
  | Begin_region, (Invalid _ | Optimised_out _ | Probe_is_enabled _) -> 1
  | Begin_try_region, Enter_inlined_apply _ -> -1
  | ( Begin_try_region,
      (Invalid _ | Optimised_out _ | Probe_is_enabled _ | Begin_region) ) ->
    1
  | ( Enter_inlined_apply _,
      ( Invalid _ | Optimised_out _ | Probe_is_enabled _ | Begin_region
      | Begin_try_region ) ) ->
    1

let equal_nullary_primitive p1 p2 = compare_nullary_primitive p1 p2 = 0

let print_nullary_primitive ppf p =
  match p with
  | Invalid _ ->
    Format.fprintf ppf "%tInvalid%t" Flambda_colours.invalid_keyword
      Flambda_colours.pop
  | Optimised_out _ ->
    Format.fprintf ppf "%tOptimised_out%t" Flambda_colours.elide
      Flambda_colours.pop
  | Probe_is_enabled { name } ->
    Format.fprintf ppf "@[<hov 1>(Probe_is_enabled@ %s)@]" name
  | Begin_region -> Format.pp_print_string ppf "Begin_region"
  | Begin_try_region -> Format.pp_print_string ppf "Begin_try_region"
  | Enter_inlined_apply { dbg } ->
    Format.fprintf ppf "@[<hov 1>(Enter_inlined_apply@ %a)@]"
      Inlined_debuginfo.print dbg

let result_kind_of_nullary_primitive p : result_kind =
  match p with
  | Invalid k -> Singleton k
  | Optimised_out k -> Singleton k
  | Probe_is_enabled _ -> Singleton K.naked_immediate
  | Begin_region -> Singleton K.region
  | Begin_try_region -> Singleton K.region
  | Enter_inlined_apply _ -> Unit

let coeffects_of_mode : Alloc_mode.For_allocations.t -> Coeffects.t = function
  | Local _ -> Coeffects.Has_coeffects
  | Heap -> Coeffects.No_coeffects

let effects_and_coeffects_of_begin_region : Effects_and_coeffects.t =
  (* Ensure these don't get moved, but allow them to be deleted. *)
  Only_generative_effects Mutable, Has_coeffects, Strict

let effects_and_coeffects_of_nullary_primitive p : Effects_and_coeffects.t =
  match p with
  | Invalid _ -> Arbitrary_effects, Has_coeffects, Strict
  | Optimised_out _ -> No_effects, No_coeffects, Strict
  | Probe_is_enabled _ ->
    (* This doesn't really have effects, but we want to make sure it never gets
       moved around. *)
    Arbitrary_effects, Has_coeffects, Strict
  | Begin_region | Begin_try_region -> effects_and_coeffects_of_begin_region
  | Enter_inlined_apply _ ->
    (* This doesn't really have effects, but without effects, these primitives
       get deleted during lambda_to_flambda. *)
    Arbitrary_effects, Has_coeffects, Strict

let nullary_classify_for_printing p =
  match p with
  | Invalid _ | Optimised_out _ | Probe_is_enabled _ | Begin_region
  | Begin_try_region | Enter_inlined_apply _ ->
    Neither

type unary_primitive =
  | Duplicate_block of { kind : Duplicate_block_kind.t }
  | Duplicate_array of
      { kind : Duplicate_array_kind.t;
        source_mutability : Mutability.t;
        destination_mutability : Mutability.t
      }
  | Is_int of { variant_only : bool }
  | Get_tag
  | Array_length of Array_kind_for_length.t
  | Bigarray_length of { dimension : int }
  | String_length of string_or_bytes
  | Int_as_pointer of Alloc_mode.For_allocations.t
  | Opaque_identity of
      { middle_end_only : bool;
        kind : K.t
      }
  | Int_arith of Flambda_kind.Standard_int.t * unary_int_arith_op
  | Float_arith of float_bitwidth * unary_float_arith_op
  | Num_conv of
      { src : Flambda_kind.Standard_int_or_float.t;
        dst : Flambda_kind.Standard_int_or_float.t
      }
  | Boolean_not
  | Reinterpret_int64_as_float
  | Unbox_number of Flambda_kind.Boxable_number.t
  | Box_number of Flambda_kind.Boxable_number.t * Alloc_mode.For_allocations.t
  | Untag_immediate
  | Tag_immediate
  | Project_function_slot of
      { move_from : Function_slot.t;
        move_to : Function_slot.t
      }
  | Project_value_slot of
      { project_from : Function_slot.t;
        value_slot : Value_slot.t
      }
  | Is_boxed_float
  | Is_flat_float_array
  | End_region
  | End_try_region
  | Obj_dup
  | Get_header
  | Atomic_load of Block_access_field_kind.t

(* Here and below, operations that are genuine projections shouldn't be eligible
   for CSE, since we deal with projections through types. *)
let unary_primitive_eligible_for_cse p ~arg =
  match p with
  | Duplicate_array _ -> false
  | Duplicate_block { kind = _ } -> false
  | Is_int _ | Get_tag | Get_header -> true
  | Array_length _ -> true
  | Bigarray_length _ -> false
  | String_length _ -> true
  | Int_as_pointer m -> ( match m with Heap -> true | Local _ -> false)
  | Opaque_identity _ -> false
  | Int_arith _ -> true
  | Float_arith _ ->
    (* See comment in effects_and_coeffects *)
    Flambda_features.float_const_prop ()
  | Num_conv _ | Boolean_not | Reinterpret_int64_as_float -> true
  | Unbox_number _ | Untag_immediate -> false
  | Box_number (_, Local _) ->
    (* For the moment we don't CSE any local allocations. *)
    (* CR mshinwell: relax this in the future? *)
    false
  | Box_number (_, Heap) | Tag_immediate ->
    (* Boxing or tagging of constants will yield values that can be lifted and
       if needs be deduplicated -- so there's no point in adding CSE variables
       to hold them. *)
    Simple.is_var arg
  | Project_function_slot _ | Project_value_slot _ -> false
  | Is_boxed_float | Is_flat_float_array -> true
  | End_region | End_try_region | Obj_dup | Atomic_load _ -> false

let compare_unary_primitive p1 p2 =
  let unary_primitive_numbering p =
    match p with
    | Duplicate_array _ -> 0
    | Duplicate_block _ -> 1
    | Is_int _ -> 2
    | Get_tag -> 3
    | Array_length _ -> 4
    | Bigarray_length _ -> 5
    | String_length _ -> 6
    | Int_as_pointer _ -> 7
    | Opaque_identity _ -> 8
    | Int_arith _ -> 9
    | Float_arith _ -> 10
    | Num_conv _ -> 11
    | Boolean_not -> 12
    | Reinterpret_int64_as_float -> 13
    | Unbox_number _ -> 14
    | Box_number _ -> 15
    | Untag_immediate -> 16
    | Tag_immediate -> 17
    | Project_function_slot _ -> 18
    | Project_value_slot _ -> 19
    | Is_boxed_float -> 20
    | Is_flat_float_array -> 21
    | End_region -> 22
    | End_try_region -> 23
    | Obj_dup -> 24
    | Get_header -> 25
    | Atomic_load _ -> 26
  in
  match p1, p2 with
  | ( Duplicate_array
        { kind = kind1;
          source_mutability = source_mutability1;
          destination_mutability = destination_mutability1
        },
      Duplicate_array
        { kind = kind2;
          source_mutability = source_mutability2;
          destination_mutability = destination_mutability2
        } ) ->
    let c = Duplicate_array_kind.compare kind1 kind2 in
    if c <> 0
    then c
    else
      let c = Stdlib.compare source_mutability1 source_mutability2 in
      if c <> 0
      then c
      else Stdlib.compare destination_mutability1 destination_mutability2
  | Duplicate_block { kind = kind1 }, Duplicate_block { kind = kind2 } ->
    Duplicate_block_kind.compare kind1 kind2
  | ( Is_int { variant_only = variant_only1 },
      Is_int { variant_only = variant_only2 } ) ->
    Bool.compare variant_only1 variant_only2
  | Get_tag, Get_tag -> 0
  | String_length kind1, String_length kind2 -> Stdlib.compare kind1 kind2
  | Int_arith (kind1, op1), Int_arith (kind2, op2) ->
    let c = K.Standard_int.compare kind1 kind2 in
    if c <> 0 then c else Stdlib.compare op1 op2
  | Num_conv { src = src1; dst = dst1 }, Num_conv { src = src2; dst = dst2 } ->
    let c = K.Standard_int_or_float.compare src1 src2 in
    if c <> 0 then c else K.Standard_int_or_float.compare dst1 dst2
<<<<<<< HEAD
  | Float_arith (w1, op1), Float_arith (w2, op2) ->
    let c = Stdlib.compare w1 w2 in
=======
  | Float_arith (width1, op1), Float_arith (width2, op2) ->
    let c = Stdlib.compare width1 width2 in
>>>>>>> 424a3cd2
    if c <> 0 then c else Stdlib.compare op1 op2
  | Array_length ak1, Array_length ak2 -> Array_kind_for_length.compare ak1 ak2
  | Bigarray_length { dimension = dim1 }, Bigarray_length { dimension = dim2 }
    ->
    Stdlib.compare dim1 dim2
  | Unbox_number kind1, Unbox_number kind2 ->
    K.Boxable_number.compare kind1 kind2
  | Box_number (kind1, alloc_mode1), Box_number (kind2, alloc_mode2) ->
    let c = K.Boxable_number.compare kind1 kind2 in
    if c <> 0
    then c
    else Alloc_mode.For_allocations.compare alloc_mode1 alloc_mode2
  | Untag_immediate, Untag_immediate -> 0
  | Tag_immediate, Tag_immediate -> 0
  | ( Project_function_slot { move_from = move_from1; move_to = move_to1 },
      Project_function_slot { move_from = move_from2; move_to = move_to2 } ) ->
    let c = Function_slot.compare move_from1 move_from2 in
    if c <> 0 then c else Function_slot.compare move_to1 move_to2
  | ( Project_value_slot
        { project_from = function_slot1; value_slot = value_slot1 },
      Project_value_slot
        { project_from = function_slot2; value_slot = value_slot2 } ) ->
    let c = Function_slot.compare function_slot1 function_slot2 in
    if c <> 0 then c else Value_slot.compare value_slot1 value_slot2
  | ( Opaque_identity { middle_end_only = middle_end_only1; kind = kind1 },
      Opaque_identity { middle_end_only = middle_end_only2; kind = kind2 } ) ->
    let c = Bool.compare middle_end_only1 middle_end_only2 in
    if c <> 0 then c else K.compare kind1 kind2
  | Int_as_pointer alloc_mode1, Int_as_pointer alloc_mode2 ->
    Alloc_mode.For_allocations.compare alloc_mode1 alloc_mode2
  | Atomic_load block_access_field_kind1, Atomic_load block_access_field_kind2
    ->
    Block_access_field_kind.compare block_access_field_kind1
      block_access_field_kind2
  | ( ( Duplicate_array _ | Duplicate_block _ | Is_int _ | Get_tag
      | String_length _ | Int_as_pointer _ | Opaque_identity _ | Int_arith _
      | Num_conv _ | Boolean_not | Reinterpret_int64_as_float | Float_arith _
      | Array_length _ | Bigarray_length _ | Unbox_number _ | Box_number _
      | Untag_immediate | Tag_immediate | Project_function_slot _
      | Project_value_slot _ | Is_boxed_float | Is_flat_float_array | End_region
      | End_try_region | Obj_dup | Get_header | Atomic_load _ ),
      _ ) ->
    Stdlib.compare (unary_primitive_numbering p1) (unary_primitive_numbering p2)

let equal_unary_primitive p1 p2 = compare_unary_primitive p1 p2 = 0

let print_unary_primitive ppf p =
  let fprintf = Format.fprintf in
  match p with
  | Duplicate_block { kind } ->
    fprintf ppf "@[<hov 1>(Duplicate_block %a)@]" Duplicate_block_kind.print
      kind
  | Duplicate_array { kind; source_mutability; destination_mutability } ->
    fprintf ppf "@[<hov 1>(Duplicate_array %a (source %a) (dest %a))@]"
      Duplicate_array_kind.print kind Mutability.print source_mutability
      Mutability.print destination_mutability
  | Is_int { variant_only } ->
    if variant_only then fprintf ppf "Is_int" else fprintf ppf "Is_int_generic"
  | Get_tag -> fprintf ppf "Get_tag"
  | String_length _ -> fprintf ppf "String_length"
  | Int_as_pointer alloc_mode ->
    fprintf ppf "Int_as_pointer[%a]" Alloc_mode.For_allocations.print alloc_mode
  | Opaque_identity { middle_end_only; kind } ->
    fprintf ppf "@[(Opaque_identity@ (middle_end_only %b) (kind %a))@]"
      middle_end_only K.print kind
  | Int_arith (_k, o) -> print_unary_int_arith_op ppf o
  | Num_conv { src; dst } ->
    fprintf ppf "Num_conv_%a_to_%a"
      Flambda_kind.Standard_int_or_float.print_lowercase src
      Flambda_kind.Standard_int_or_float.print_lowercase dst
  | Boolean_not -> fprintf ppf "Boolean_not"
  | Reinterpret_int64_as_float -> fprintf ppf "Reinterpret_int64_as_float"
<<<<<<< HEAD
  | Float_arith (w, o) -> print_unary_float_arith_op ppf w o
=======
  | Float_arith (width, op) -> print_unary_float_arith_op ppf width op
>>>>>>> 424a3cd2
  | Array_length ak ->
    fprintf ppf "(Array_length %a)" Array_kind_for_length.print ak
  | Bigarray_length { dimension } ->
    fprintf ppf "Bigarray_length %a" print_num_dimensions dimension
  | Untag_immediate -> fprintf ppf "Untag_imm"
  | Unbox_number k ->
    fprintf ppf "Unbox_%a" K.Boxable_number.print_lowercase_short k
  | Tag_immediate -> fprintf ppf "Tag_imm"
  | Box_number (k, alloc_mode) ->
    fprintf ppf "Box_%a[%a]" K.Boxable_number.print_lowercase_short k
      Alloc_mode.For_allocations.print alloc_mode
  | Project_function_slot { move_from; move_to } ->
    Format.fprintf ppf "@[(Project_function_slot@ (%a \u{2192} %a))@]"
      Function_slot.print move_from Function_slot.print move_to
  | Project_value_slot { project_from; value_slot } ->
    Format.fprintf ppf "@[(Project_value_slot@ (%a@ %a))@]" Function_slot.print
      project_from Value_slot.print value_slot
  | Is_boxed_float -> fprintf ppf "Is_boxed_float"
  | Is_flat_float_array -> fprintf ppf "Is_flat_float_array"
  | End_region -> Format.pp_print_string ppf "End_region"
  | End_try_region -> Format.pp_print_string ppf "End_try_region"
  | Obj_dup -> Format.pp_print_string ppf "Obj_dup"
  | Get_header -> Format.pp_print_string ppf "Get_header"
  | Atomic_load block_access_field_kind ->
    Format.fprintf ppf "@[(Atomic_load@ %a)@]" Block_access_field_kind.print
      block_access_field_kind

let arg_kind_of_unary_primitive p =
  match p with
  | Duplicate_array _ | Duplicate_block _ -> K.value
  | Is_int _ -> K.value
  | Get_tag -> K.value
  | String_length _ -> K.value
  | Int_as_pointer _ -> K.value
  | Opaque_identity { middle_end_only = _; kind } -> kind
  | Int_arith (kind, _) -> K.Standard_int.to_kind kind
  | Num_conv { src; dst = _ } -> K.Standard_int_or_float.to_kind src
  | Boolean_not -> K.value
  | Reinterpret_int64_as_float -> K.naked_int64
  | Float_arith (Float64, _) -> K.naked_float
  | Float_arith (Float32, _) -> K.naked_float32
  | Array_length _ | Bigarray_length _ -> K.value
  | Unbox_number _ | Untag_immediate -> K.value
  | Box_number (kind, _) -> K.Boxable_number.unboxed_kind kind
  | Tag_immediate -> K.naked_immediate
  | Project_function_slot _ | Project_value_slot _ | Is_boxed_float
  | Is_flat_float_array ->
    K.value
  | End_region -> K.region
  | End_try_region -> K.region
  | Obj_dup -> K.value
  | Get_header -> K.value
  | Atomic_load _ -> K.value

let result_kind_of_unary_primitive p : result_kind =
  match p with
  | Duplicate_array _ | Duplicate_block _ -> Singleton K.value
  | Is_int _ | Get_tag -> Singleton K.naked_immediate
  | String_length _ -> Singleton K.naked_immediate
  | Int_as_pointer _ ->
    (* This primitive is *only* to be used when the resulting pointer points at
       something which is a valid OCaml value (even if outside of the heap). *)
    Singleton K.value
  | Opaque_identity { middle_end_only = _; kind } -> Singleton kind
  | Int_arith (kind, _) -> Singleton (K.Standard_int.to_kind kind)
  | Num_conv { src = _; dst } -> Singleton (K.Standard_int_or_float.to_kind dst)
  | Boolean_not -> Singleton K.value
  | Reinterpret_int64_as_float -> Singleton K.naked_float
  | Float_arith (Float64, _) -> Singleton K.naked_float
  | Float_arith (Float32, _) -> Singleton K.naked_float32
  | Array_length _ -> Singleton K.value
  | Bigarray_length _ -> Singleton K.naked_immediate
  | Unbox_number kind -> Singleton (K.Boxable_number.unboxed_kind kind)
  | Untag_immediate -> Singleton K.naked_immediate
  | Box_number _ | Tag_immediate | Project_function_slot _ -> Singleton K.value
  | Project_value_slot { value_slot; _ } ->
    Singleton (K.With_subkind.kind (Value_slot.kind value_slot))
  | Is_boxed_float | Is_flat_float_array -> Singleton K.naked_immediate
  | End_region -> Singleton K.value
  | End_try_region -> Singleton K.value
  | Obj_dup -> Singleton K.value
  | Get_header -> Singleton K.naked_nativeint
  | Atomic_load _ -> Singleton K.value

let effects_and_coeffects_of_unary_primitive p : Effects_and_coeffects.t =
  match p with
  | Duplicate_array { kind = _; source_mutability; destination_mutability; _ }
    -> (
    match source_mutability with
    | Immutable ->
      (* [Obj.truncate] has now been removed. *)
      Only_generative_effects destination_mutability, No_coeffects, Strict
    | Immutable_unique ->
      (* CR vlaviron: this should never occur, but it's hard to express it
         without duplicating the mutability type

         mshinwell: Adding a second mutability type seems like a good thing to
         avoid confusion in the future. It could maybe be a submodule of
         [Mutability]. *)
      Only_generative_effects destination_mutability, No_coeffects, Strict
    | Mutable ->
      Only_generative_effects destination_mutability, Has_coeffects, Strict)
  | Duplicate_block { kind = _ } ->
    (* We have to assume that the fields might be mutable. (This information
       isn't currently propagated from [Lambda].) *)
    Only_generative_effects Mutable, Has_coeffects, Strict
  | Is_int _ -> No_effects, No_coeffects, Strict
  | Get_tag ->
    (* [Obj.truncate] has now been removed. *)
    No_effects, No_coeffects, Strict
  | String_length _ -> No_effects, No_coeffects, Strict
  | Int_as_pointer alloc_mode ->
    No_effects, coeffects_of_mode alloc_mode, Strict
  | Opaque_identity _ -> Arbitrary_effects, Has_coeffects, Strict
  | Int_arith (_, (Neg | Swap_byte_endianness))
  | Num_conv _ | Boolean_not | Reinterpret_int64_as_float ->
    No_effects, No_coeffects, Strict
  | Float_arith (_width, (Abs | Neg)) ->
    (* Float operations are not really pure since they actually access the
       globally mutable rounding mode, which can be changed (but only from C
       code). The Flambda_features.float_const_prop tracks whether we are
       allowed to make optimizations assuming a non-changing rounding mode (i.e.
       'float_const_prop () = true' means that the rounding should not be
       changed by user code, and thus float optimizations are allowed).
       Therefore, when 'float_const_prop () = false', we add coeffects to float
       operations so that they cannot be moved through an effectful operation.
       (e.g. a call to a c stub that changes the rounding mode). See also the
       comment in binary_primitive_eligible_for_cse. *)
    if Flambda_features.float_const_prop ()
    then No_effects, No_coeffects, Strict
    else No_effects, Has_coeffects, Strict
  (* Since Obj.truncate has been deprecated, array_length should have no
     observable effect *)
  | Array_length _ -> No_effects, No_coeffects, Strict
  | Bigarray_length { dimension = _ } ->
    (* This is pretty much a direct access to a field of the bigarray, different
       from reading one of the values actually stored inside the array, hence
       [reading_from_a_block] (i.e. this has the same behaviour as a regular
       Block_load). *)
    reading_from_a_block Mutable
  | Unbox_number _ | Untag_immediate -> No_effects, No_coeffects, Strict
  | Tag_immediate -> No_effects, No_coeffects, Strict
  | Box_number (_, alloc_mode) ->
    (* Ensure boxing operations for numbers are inlined/substituted in to_cmm *)
    let placement : Placement.t =
      if Flambda_features.classic_mode ()
      then
        (* Local allocations have coeffects, to avoid them being moved past a
           begin/end region. Hence, it is not safe to force the allocation to be
           moved, so we cannot use the `Delay` mode for those. *)
        match alloc_mode with Heap -> Delay | Local _ -> Strict
      else Strict
    in
    Only_generative_effects Immutable, coeffects_of_mode alloc_mode, placement
  | Project_function_slot _ | Project_value_slot _ ->
    No_effects, No_coeffects, Delay
  | Is_boxed_float | Is_flat_float_array ->
    (* Tags on heap blocks are immutable. *)
    No_effects, No_coeffects, Strict
  | End_region | End_try_region ->
    (* These can't be [Only_generative_effects] or the primitives would get
       deleted without regard to prior uses of the region. Instead there are
       special cases in [Simplify_let_expr] and [Expr_builder] for this
       primitive. *)
    Arbitrary_effects, Has_coeffects, Strict
  | Obj_dup ->
    ( Only_generative_effects Mutable (* Mutable is conservative *),
      Has_coeffects,
      Strict )
  | Get_header -> No_effects, No_coeffects, Strict
  | Atomic_load _ -> Arbitrary_effects, Has_coeffects, Strict

let unary_classify_for_printing p =
  match p with
  | Duplicate_array _ | Duplicate_block _ | Obj_dup -> Constructive
  | String_length _ | Get_tag -> Destructive
  | Is_int _ | Opaque_identity _ | Int_arith _ | Num_conv _ | Boolean_not
  | Reinterpret_int64_as_float | Float_arith _ ->
    Neither
  | Array_length _ | Bigarray_length _ | Unbox_number _ | Untag_immediate ->
    Destructive
  | Box_number _ | Tag_immediate | Int_as_pointer _ -> Constructive
  | Project_function_slot _ | Project_value_slot _ | Atomic_load _ ->
    Destructive
  | Is_boxed_float | Is_flat_float_array -> Neither
  | End_region | End_try_region -> Neither
  | Get_header -> Neither

let free_names_unary_primitive p =
  match p with
  | Box_number (_, alloc_mode) | Int_as_pointer alloc_mode ->
    Alloc_mode.For_allocations.free_names alloc_mode
  | Project_function_slot { move_from; move_to } ->
    Name_occurrences.add_function_slot_in_projection
      (Name_occurrences.add_function_slot_in_projection Name_occurrences.empty
         move_to Name_mode.normal)
      move_from Name_mode.normal
  | Project_value_slot { value_slot; project_from } ->
    Name_occurrences.add_function_slot_in_projection
      (Name_occurrences.add_value_slot_in_projection Name_occurrences.empty
         value_slot Name_mode.normal)
      project_from Name_mode.normal
  | Duplicate_array _ | Duplicate_block _ | Is_int _ | Get_tag | String_length _
  | Opaque_identity _ | Int_arith _ | Num_conv _ | Boolean_not
  | Reinterpret_int64_as_float | Float_arith _ | Array_length _
  | Bigarray_length _ | Unbox_number _ | Untag_immediate | Tag_immediate
  | Is_boxed_float | Is_flat_float_array | End_region | End_try_region | Obj_dup
  | Get_header
  | Atomic_load (_ : Block_access_field_kind.t) ->
    Name_occurrences.empty

let apply_renaming_unary_primitive p renaming =
  match p with
  | Box_number (kind, alloc_mode) ->
    let alloc_mode' =
      Alloc_mode.For_allocations.apply_renaming alloc_mode renaming
    in
    if alloc_mode == alloc_mode' then p else Box_number (kind, alloc_mode')
  | Int_as_pointer alloc_mode ->
    let alloc_mode' =
      Alloc_mode.For_allocations.apply_renaming alloc_mode renaming
    in
    if alloc_mode == alloc_mode' then p else Int_as_pointer alloc_mode'
  | Duplicate_array _ | Duplicate_block _ | Is_int _ | Get_tag | String_length _
  | Opaque_identity _ | Int_arith _ | Num_conv _ | Boolean_not
  | Reinterpret_int64_as_float | Float_arith _ | Array_length _
  | Bigarray_length _ | Unbox_number _ | Untag_immediate | Tag_immediate
  | Is_boxed_float | Is_flat_float_array | End_region | End_try_region
  | Project_function_slot _ | Project_value_slot _ | Obj_dup | Get_header
  | Atomic_load (_ : Block_access_field_kind.t) ->
    p

let ids_for_export_unary_primitive p =
  match p with
  | Box_number (_, alloc_mode) | Int_as_pointer alloc_mode ->
    Alloc_mode.For_allocations.ids_for_export alloc_mode
  | Duplicate_array _ | Duplicate_block _ | Is_int _ | Get_tag | String_length _
  | Opaque_identity _ | Int_arith _ | Num_conv _ | Boolean_not
  | Reinterpret_int64_as_float | Float_arith _ | Array_length _
  | Bigarray_length _ | Unbox_number _ | Untag_immediate | Tag_immediate
  | Is_boxed_float | Is_flat_float_array | End_region | End_try_region
  | Project_function_slot _ | Project_value_slot _ | Obj_dup | Get_header
  | Atomic_load (_ : Block_access_field_kind.t) ->
    Ids_for_export.empty

type binary_int_arith_op =
  | Add
  | Sub
  | Mul
  | Div
  | Mod
  | And
  | Or
  | Xor

let print_binary_int_arith_op ppf o =
  let fprintf = Format.fprintf in
  match o with
  | Add -> fprintf ppf "+"
  | Sub -> fprintf ppf "-"
  | Mul -> fprintf ppf "*"
  | Div -> fprintf ppf "/"
  | Mod -> fprintf ppf "mod"
  | And -> fprintf ppf "and"
  | Or -> fprintf ppf "or"
  | Xor -> fprintf ppf "xor"

type int_shift_op =
  | Lsl
  | Lsr
  | Asr

let print_int_shift_op ppf o =
  let fprintf = Format.fprintf in
  match o with
  | Lsl -> fprintf ppf "lsl"
  | Lsr -> fprintf ppf "lsr"
  | Asr -> fprintf ppf "asr"

type binary_float_arith_op =
  | Add
  | Sub
  | Mul
  | Div

<<<<<<< HEAD
let print_binary_float_arith_op ppf w o =
  let fprintf = Format.fprintf in
  match w, o with
=======
let print_binary_float_arith_op ppf width op =
  let fprintf = Format.fprintf in
  match width, op with
>>>>>>> 424a3cd2
  | Float64, Add -> fprintf ppf "+."
  | Float64, Sub -> fprintf ppf "-."
  | Float64, Mul -> fprintf ppf "*."
  | Float64, Div -> fprintf ppf "/."
  | Float32, Add -> fprintf ppf "Float32.+."
  | Float32, Sub -> fprintf ppf "Float32.-."
  | Float32, Mul -> fprintf ppf "Float32.*."
  | Float32, Div -> fprintf ppf "Float32./."

type binary_primitive =
  | Block_load of Block_access_kind.t * Mutability.t
  | Array_load of Array_kind.t * array_accessor_width * Mutability.t
  | String_or_bigstring_load of string_like_value * string_accessor_width
  | Bigarray_load of num_dimensions * Bigarray_kind.t * Bigarray_layout.t
  | Phys_equal of equality_comparison
  | Int_arith of Flambda_kind.Standard_int.t * binary_int_arith_op
  | Int_shift of Flambda_kind.Standard_int.t * int_shift_op
  | Int_comp of
      Flambda_kind.Standard_int.t * signed_or_unsigned comparison_behaviour
  | Float_arith of float_bitwidth * binary_float_arith_op
  | Float_comp of float_bitwidth * unit comparison_behaviour
  | Bigarray_get_alignment of int
  | Atomic_exchange
  | Atomic_fetch_and_add

let binary_primitive_eligible_for_cse p =
  match p with
  | Array_load _ | Block_load _ -> false
  | String_or_bigstring_load _ -> false (* CR mshinwell: review *)
  | Bigarray_load _ -> false
  | Bigarray_get_alignment _ -> true
  | Phys_equal _ | Int_arith _ | Int_shift _ | Int_comp _ -> true
  | Float_arith _ | Float_comp _ ->
    (* We believe that under the IEEE standard it is correct to CSE
       floating-point comparison operations. However we aren't completely sure
       what the situation is with regard to 80-bit precision floating-point
       support on Intel processors (and indeed whether we make use of that). As
       such, we don't CSE these comparisons unless we would also CSE
       floating-point arithmetic operations. See also the comment in
       effects_and_coeffects of unary primitives. *)
    Flambda_features.float_const_prop ()
  | Atomic_exchange | Atomic_fetch_and_add -> false

let compare_binary_primitive p1 p2 =
  let binary_primitive_numbering p =
    match p with
    | Array_load _ -> 0
    | Block_load _ -> 1
    | String_or_bigstring_load _ -> 2
    | Bigarray_load _ -> 3
    | Phys_equal _ -> 4
    | Int_arith _ -> 5
    | Int_shift _ -> 6
    | Int_comp _ -> 7
    | Float_arith _ -> 8
    | Float_comp _ -> 9
    | Bigarray_get_alignment _ -> 10
    | Atomic_exchange -> 11
    | Atomic_fetch_and_add -> 12
  in
  match p1, p2 with
  | Block_load (kind1, mut1), Block_load (kind2, mut2) ->
    let c = Block_access_kind.compare kind1 kind2 in
    if c <> 0 then c else Mutability.compare mut1 mut2
  | Array_load (kind1, width1, mut1), Array_load (kind2, width2, mut2) ->
    let c = Array_kind.compare kind1 kind2 in
    if c <> 0
    then c
    else
      let c = Stdlib.compare width1 width2 in
      if c <> 0 then c else Mutability.compare mut1 mut2
  | ( String_or_bigstring_load (string_like1, width1),
      String_or_bigstring_load (string_like2, width2) ) ->
    let c = Stdlib.compare string_like1 string_like2 in
    if c <> 0 then c else Stdlib.compare width1 width2
  | ( Bigarray_load (num_dim1, kind1, layout1),
      Bigarray_load (num_dim2, kind2, layout2) ) ->
    let c = Stdlib.compare num_dim1 num_dim2 in
    if c <> 0
    then c
    else
      let c = Stdlib.compare kind1 kind2 in
      if c <> 0 then c else Stdlib.compare layout1 layout2
  | Phys_equal comp1, Phys_equal comp2 -> Stdlib.compare comp1 comp2
  | Int_arith (kind1, op1), Int_arith (kind2, op2) ->
    let c = K.Standard_int.compare kind1 kind2 in
    if c <> 0 then c else Stdlib.compare op1 op2
  | Int_shift (kind1, op1), Int_shift (kind2, op2) ->
    let c = K.Standard_int.compare kind1 kind2 in
    if c <> 0 then c else Stdlib.compare op1 op2
  | Int_comp (kind1, comp_behaviour1), Int_comp (kind2, comp_behaviour2) ->
    let c = K.Standard_int.compare kind1 kind2 in
    if c <> 0 then c else Stdlib.compare comp_behaviour1 comp_behaviour2
<<<<<<< HEAD
  | Float_arith (w1, op1), Float_arith (w2, op2) ->
    let c = Stdlib.compare w1 w2 in
    if c <> 0 then c else Stdlib.compare op1 op2
  | Float_comp (w1, comp1), Float_comp (w2, comp2) ->
    let c = Stdlib.compare w1 w2 in
=======
  | Float_arith (width1, op1), Float_arith (width2, op2) ->
    let c = Stdlib.compare width1 width2 in
    if c <> 0 then c else Stdlib.compare op1 op2
  | Float_comp (width1, comp1), Float_comp (width2, comp2) ->
    let c = Stdlib.compare width1 width2 in
>>>>>>> 424a3cd2
    if c <> 0 then c else Stdlib.compare comp1 comp2
  | Bigarray_get_alignment align1, Bigarray_get_alignment align2 ->
    Int.compare align1 align2
  | ( ( Block_load _ | Array_load _ | String_or_bigstring_load _
      | Bigarray_load _ | Phys_equal _ | Int_arith _ | Int_shift _ | Int_comp _
      | Float_arith _ | Float_comp _ | Bigarray_get_alignment _
      | Atomic_exchange | Atomic_fetch_and_add ),
      _ ) ->
    Stdlib.compare
      (binary_primitive_numbering p1)
      (binary_primitive_numbering p2)

let equal_binary_primitive p1 p2 = compare_binary_primitive p1 p2 = 0

let print_binary_primitive ppf p =
  let fprintf = Format.fprintf in
  match p with
  | Block_load (kind, mut) ->
    fprintf ppf "@[(Block_load@ %a@ %a)@]" Block_access_kind.print kind
      Mutability.print mut
  | Array_load (kind, width, mut) ->
    fprintf ppf "@[(Array_load@ %a %a@ %a)@]" Array_kind.print kind
      Mutability.print mut print_array_accessor_width width
  | String_or_bigstring_load (string_like, width) ->
    fprintf ppf "@[(String_load %a %a)@]" print_string_like_value string_like
      print_string_accessor_width width
  | Bigarray_load (num_dimensions, kind, layout) ->
    fprintf ppf
      "@[(Bigarray_load (num_dimensions@ %d)@ (kind@ %a)@ (layout@ %a))@]"
      num_dimensions Bigarray_kind.print kind Bigarray_layout.print layout
  | Phys_equal op ->
    Format.fprintf ppf "@[(Phys_equal %a)@]" print_equality_comparison op
  | Int_arith (_k, op) -> print_binary_int_arith_op ppf op
  | Int_shift (_k, op) -> print_int_shift_op ppf op
  | Int_comp (_, comp_behaviour) ->
    print_comparison_and_behaviour print_signed_or_unsigned ppf comp_behaviour
<<<<<<< HEAD
  | Float_arith (w, op) -> print_binary_float_arith_op ppf w op
  | Float_comp (_w, comp_behaviour) ->
=======
  | Float_arith (width, op) -> print_binary_float_arith_op ppf width op
  | Float_comp (_width, comp_behaviour) ->
>>>>>>> 424a3cd2
    print_comparison_and_behaviour (fun _ppf () -> ()) ppf comp_behaviour;
    fprintf ppf "."
  | Bigarray_get_alignment align ->
    fprintf ppf "@[(Bigarray_get_alignment[%d])@]" align
  | Atomic_exchange -> fprintf ppf "Atomic_exchange"
  | Atomic_fetch_and_add -> fprintf ppf "Atomic_fetch_and_add"

let args_kind_of_binary_primitive p =
  match p with
  | Block_load _ -> block_kind, block_index_kind
  | Array_load _ -> array_kind, array_index_kind
  | String_or_bigstring_load ((String | Bytes), _) ->
    string_or_bytes_kind, string_or_bigstring_index_kind
  | String_or_bigstring_load (Bigstring, _) ->
    bigstring_kind, string_or_bigstring_index_kind
  | Bigarray_load (_, _, _) -> bigarray_kind, bigarray_index_kind
  | Phys_equal _ -> K.value, K.value
  | Int_arith (kind, _) ->
    let kind = K.Standard_int.to_kind kind in
    kind, kind
  | Int_shift (kind, _) -> K.Standard_int.to_kind kind, K.naked_immediate
  | Int_comp (kind, _) ->
    let kind = K.Standard_int.to_kind kind in
    kind, kind
  | Float_arith (Float64, _) | Float_comp (Float64, _) ->
    K.naked_float, K.naked_float
  | Float_arith (Float32, _) | Float_comp (Float32, _) ->
    K.naked_float32, K.naked_float32
  | Bigarray_get_alignment _ -> bigstring_kind, K.naked_immediate
  | Atomic_exchange | Atomic_fetch_and_add -> K.value, K.value

let result_kind_of_binary_primitive p : result_kind =
  match p with
  | Block_load (block_access_kind, _) ->
    Singleton (Block_access_kind.element_kind_for_load block_access_kind)
  | Array_load (kind, Scalar, _) ->
    Singleton (Array_kind.element_kind_for_primitive kind)
  | Array_load (_, Vec128, _) -> Singleton K.naked_vec128
  | String_or_bigstring_load (_, (Eight | Sixteen)) ->
    Singleton K.naked_immediate
  | String_or_bigstring_load (_, Thirty_two) -> Singleton K.naked_int32
  | String_or_bigstring_load (_, Sixty_four) -> Singleton K.naked_int64
  | String_or_bigstring_load (_, One_twenty_eight _) -> Singleton K.naked_vec128
  | Bigarray_load (_, kind, _) -> Singleton (Bigarray_kind.element_kind kind)
  | Int_arith (kind, _) | Int_shift (kind, _) ->
    Singleton (K.Standard_int.to_kind kind)
  | Float_arith (Float64, _) -> Singleton K.naked_float
  | Float_arith (Float32, _) -> Singleton K.naked_float32
  | Phys_equal _ | Int_comp _ | Float_comp _ -> Singleton K.naked_immediate
  | Bigarray_get_alignment _ -> Singleton K.naked_immediate
  | Atomic_exchange | Atomic_fetch_and_add -> Singleton K.value

let effects_and_coeffects_of_binary_primitive p : Effects_and_coeffects.t =
  match p with
  | Block_load (_, mut) -> reading_from_a_block mut
  | Array_load (kind, _, mut) -> reading_from_an_array kind mut
  | Bigarray_load (_, kind, _) -> reading_from_a_bigarray kind
  | String_or_bigstring_load (String, _) ->
    reading_from_a_string_or_bigstring Immutable
  | String_or_bigstring_load ((Bytes | Bigstring), _) ->
    reading_from_a_string_or_bigstring Mutable
  | Phys_equal _ -> No_effects, No_coeffects, Strict
  | Int_arith (_kind, (Add | Sub | Mul | Div | Mod | And | Or | Xor)) ->
    No_effects, No_coeffects, Strict
  | Int_shift _ -> No_effects, No_coeffects, Strict
  | Int_comp _ -> No_effects, No_coeffects, Strict
  | Float_arith (_width, (Add | Sub | Mul | Div)) ->
    (* See comments for Unary Float_arith *)
    if Flambda_features.float_const_prop ()
    then No_effects, No_coeffects, Strict
    else No_effects, Has_coeffects, Strict
  | Float_comp _ ->
    (* See comments for Unary Float_arith *)
    if Flambda_features.float_const_prop ()
    then No_effects, No_coeffects, Strict
    else No_effects, Has_coeffects, Strict
  | Bigarray_get_alignment _ -> No_effects, No_coeffects, Strict
  | Atomic_exchange | Atomic_fetch_and_add ->
    Arbitrary_effects, Has_coeffects, Strict

let binary_classify_for_printing p =
  match p with
  | Block_load _ | Array_load _ -> Destructive
  | Phys_equal _ | Int_arith _ | Int_shift _ | Int_comp _ | Float_arith _
  | Float_comp _ | Bigarray_load _ | String_or_bigstring_load _
  | Bigarray_get_alignment _ | Atomic_exchange | Atomic_fetch_and_add ->
    Neither

let free_names_binary_primitive p =
  match p with
  | Block_load _ | Array_load _ | String_or_bigstring_load _ | Bigarray_load _
  | Phys_equal _ | Int_arith _ | Int_shift _ | Int_comp _ | Float_arith _
  | Float_comp _ | Bigarray_get_alignment _ | Atomic_exchange
  | Atomic_fetch_and_add ->
    Name_occurrences.empty

let apply_renaming_binary_primitive p _renaming =
  match p with
  | Block_load _ | Array_load _ | String_or_bigstring_load _ | Bigarray_load _
  | Phys_equal _ | Int_arith _ | Int_shift _ | Int_comp _ | Float_arith _
  | Float_comp _ | Bigarray_get_alignment _ | Atomic_exchange
  | Atomic_fetch_and_add ->
    p

let ids_for_export_binary_primitive p =
  match p with
  | Block_load _ | Array_load _ | String_or_bigstring_load _ | Bigarray_load _
  | Phys_equal _ | Int_arith _ | Int_shift _ | Int_comp _ | Float_arith _
  | Float_comp _ | Bigarray_get_alignment _ | Atomic_exchange
  | Atomic_fetch_and_add ->
    Ids_for_export.empty

type ternary_primitive =
  | Block_set of Block_access_kind.t * Init_or_assign.t
  | Array_set of Array_set_kind.t * array_accessor_width
  | Bytes_or_bigstring_set of bytes_like_value * string_accessor_width
  | Bigarray_set of num_dimensions * Bigarray_kind.t * Bigarray_layout.t
  | Atomic_compare_and_set

let ternary_primitive_eligible_for_cse p =
  match p with
  | Block_set _ | Array_set _ | Bytes_or_bigstring_set _ | Bigarray_set _
  | Atomic_compare_and_set ->
    false

let compare_ternary_primitive p1 p2 =
  let ternary_primitive_numbering p =
    match p with
    | Block_set _ -> 0
    | Array_set _ -> 1
    | Bytes_or_bigstring_set _ -> 2
    | Bigarray_set _ -> 3
    | Atomic_compare_and_set -> 4
  in
  match p1, p2 with
  | Block_set (kind1, init_or_assign1), Block_set (kind2, init_or_assign2) ->
    let c = Block_access_kind.compare kind1 kind2 in
    if c <> 0 then c else Init_or_assign.compare init_or_assign1 init_or_assign2
  | Array_set (kind1, width1), Array_set (kind2, width2) ->
    let c = Array_set_kind.compare kind1 kind2 in
    if c <> 0 then c else Stdlib.compare width1 width2
  | ( Bytes_or_bigstring_set (kind1, width1),
      Bytes_or_bigstring_set (kind2, width2) ) ->
    let c = Stdlib.compare kind1 kind2 in
    if c <> 0 then c else Stdlib.compare width1 width2
  | ( Bigarray_set (num_dims1, kind1, layout1),
      Bigarray_set (num_dims2, kind2, layout2) ) ->
    let c = Stdlib.compare num_dims1 num_dims2 in
    if c <> 0
    then c
    else
      let c = Stdlib.compare kind1 kind2 in
      if c <> 0 then c else Stdlib.compare layout1 layout2
  | ( ( Block_set _ | Array_set _ | Bytes_or_bigstring_set _ | Bigarray_set _
      | Atomic_compare_and_set ),
      _ ) ->
    Stdlib.compare
      (ternary_primitive_numbering p1)
      (ternary_primitive_numbering p2)

let equal_ternary_primitive p1 p2 = compare_ternary_primitive p1 p2 = 0

let print_ternary_primitive ppf p =
  let fprintf = Format.fprintf in
  match p with
  | Block_set (kind, init) ->
    fprintf ppf "(Block_set %a %a)" Block_access_kind.print kind
      Init_or_assign.print init
  | Array_set (kind, width) ->
    fprintf ppf "(Array_set %a %a)" Array_set_kind.print kind
      print_array_accessor_width width
  | Bytes_or_bigstring_set (kind, string_accessor_width) ->
    fprintf ppf "(Bytes_set %a %a)" print_bytes_like_value kind
      print_string_accessor_width string_accessor_width
  | Bigarray_set (num_dimensions, kind, layout) ->
    fprintf ppf
      "@[(Bigarray_set (num_dimensions@ %d)@ (kind@ %a)@ (layout@ %a))@]"
      num_dimensions Bigarray_kind.print kind Bigarray_layout.print layout
  | Atomic_compare_and_set -> fprintf ppf "Atomic_compare_and_set"

let args_kind_of_ternary_primitive p =
  match p with
  | Block_set (access_kind, _) ->
    ( block_kind,
      block_index_kind,
      Block_access_kind.element_kind_for_set access_kind )
  | Array_set (kind, Scalar) ->
    array_kind, array_index_kind, Array_set_kind.element_kind_for_set kind
  | Array_set (_, Vec128) -> array_kind, array_index_kind, K.naked_vec128
  | Bytes_or_bigstring_set (Bytes, (Eight | Sixteen)) ->
    string_or_bytes_kind, bytes_or_bigstring_index_kind, K.naked_immediate
  | Bytes_or_bigstring_set (Bytes, Thirty_two) ->
    string_or_bytes_kind, bytes_or_bigstring_index_kind, K.naked_int32
  | Bytes_or_bigstring_set (Bytes, Sixty_four) ->
    string_or_bytes_kind, bytes_or_bigstring_index_kind, K.naked_int64
  | Bytes_or_bigstring_set (Bytes, One_twenty_eight _) ->
    string_or_bytes_kind, bytes_or_bigstring_index_kind, K.naked_vec128
  | Bytes_or_bigstring_set (Bigstring, (Eight | Sixteen)) ->
    bigstring_kind, bytes_or_bigstring_index_kind, K.naked_immediate
  | Bytes_or_bigstring_set (Bigstring, Thirty_two) ->
    bigstring_kind, bytes_or_bigstring_index_kind, K.naked_int32
  | Bytes_or_bigstring_set (Bigstring, Sixty_four) ->
    bigstring_kind, bytes_or_bigstring_index_kind, K.naked_int64
  | Bytes_or_bigstring_set (Bigstring, One_twenty_eight _) ->
    bigstring_kind, bytes_or_bigstring_index_kind, K.naked_vec128
  | Bigarray_set (_, kind, _) ->
    bigarray_kind, bigarray_index_kind, Bigarray_kind.element_kind kind
  | Atomic_compare_and_set -> K.value, K.value, K.value

let result_kind_of_ternary_primitive p : result_kind =
  match p with
  | Block_set _ | Array_set _ | Bytes_or_bigstring_set _ | Bigarray_set _ ->
    Unit
  | Atomic_compare_and_set -> Singleton K.value

let effects_and_coeffects_of_ternary_primitive p :
    Effects.t * Coeffects.t * Placement.t =
  match p with
  | Block_set _ -> writing_to_a_block
  | Array_set _ -> writing_to_an_array
  | Bytes_or_bigstring_set _ -> writing_to_bytes_or_bigstring
  | Bigarray_set (_, kind, _) -> writing_to_a_bigarray kind
  | Atomic_compare_and_set -> Arbitrary_effects, Has_coeffects, Strict

let ternary_classify_for_printing p =
  match p with
  | Block_set _ | Array_set _ | Bytes_or_bigstring_set _ | Bigarray_set _
  | Atomic_compare_and_set ->
    Neither

let free_names_ternary_primitive p =
  match p with
  | Block_set _ | Array_set _ | Bytes_or_bigstring_set _ | Bigarray_set _
  | Atomic_compare_and_set ->
    Name_occurrences.empty

let apply_renaming_ternary_primitive p _ =
  match p with
  | Block_set _ | Array_set _ | Bytes_or_bigstring_set _ | Bigarray_set _
  | Atomic_compare_and_set ->
    p

let ids_for_export_ternary_primitive p =
  match p with
  | Block_set _ | Array_set _ | Bytes_or_bigstring_set _ | Bigarray_set _
  | Atomic_compare_and_set ->
    Ids_for_export.empty

type variadic_primitive =
  | Make_block of Block_kind.t * Mutability.t * Alloc_mode.For_allocations.t
  | Make_array of Array_kind.t * Mutability.t * Alloc_mode.For_allocations.t
  | Make_mixed_block of
      Tag.Scannable.t
      * Mixed_block_kind.t
      * Mutability.t
      * Alloc_mode.For_allocations.t

let variadic_primitive_eligible_for_cse p ~args =
  match p with
  | Make_block (_, _, Local _)
  | Make_array (_, Immutable, Local _)
  | Make_mixed_block (_, _, _, Local _) ->
    false
  | Make_block (_, Immutable, Heap)
  | Make_array (_, Immutable, _)
  | Make_mixed_block (_, _, Immutable, Heap) ->
    (* See comment in [unary_primitive_eligible_for_cse], above, on [Box_number]
       case. *)
    List.exists (fun arg -> Simple.is_var arg) args
  | Make_block (_, Immutable_unique, _)
  | Make_array (_, Immutable_unique, _)
  | Make_mixed_block (_, _, Immutable_unique, _) ->
    false
  | Make_block (_, Mutable, _)
  | Make_array (_, Mutable, _)
  | Make_mixed_block (_, _, Mutable, _) ->
    false

let compare_variadic_primitive p1 p2 =
  match p1, p2 with
  | Make_block (kind1, mut1, alloc_mode1), Make_block (kind2, mut2, alloc_mode2)
    ->
    let c = Block_kind.compare kind1 kind2 in
    if c <> 0
    then c
    else
      let c = Stdlib.compare mut1 mut2 in
      if c <> 0
      then c
      else Alloc_mode.For_allocations.compare alloc_mode1 alloc_mode2
  | Make_array (kind1, mut1, alloc_mode1), Make_array (kind2, mut2, alloc_mode2)
    ->
    let c = Array_kind.compare kind1 kind2 in
    if c <> 0
    then c
    else
      let c = Stdlib.compare mut1 mut2 in
      if c <> 0
      then c
      else Alloc_mode.For_allocations.compare alloc_mode1 alloc_mode2
  | ( Make_mixed_block (tag1, kind1, mut1, alloc_mode1),
      Make_mixed_block (tag2, kind2, mut2, alloc_mode2) ) ->
    let c = Tag.Scannable.compare tag1 tag2 in
    if c <> 0
    then c
    else
      let c = Mixed_block_kind.compare kind1 kind2 in
      if c <> 0
      then c
      else
        let c = Stdlib.compare mut1 mut2 in
        if c <> 0
        then c
        else Alloc_mode.For_allocations.compare alloc_mode1 alloc_mode2
  | Make_array _, Make_mixed_block _ -> -1
  | Make_mixed_block _, Make_array _ -> 1
  | Make_block _, _ -> -1
  | _, Make_block _ -> 1

let equal_variadic_primitive p1 p2 = compare_variadic_primitive p1 p2 = 0

let print_variadic_primitive ppf p =
  let fprintf = Format.fprintf in
  match p with
  | Make_block (kind, mut, alloc_mode) ->
    fprintf ppf "@[<hov 1>(Make_block@ %a@ %a@ %a)@]" Block_kind.print kind
      Mutability.print mut Alloc_mode.For_allocations.print alloc_mode
  | Make_array (kind, mut, alloc_mode) ->
    fprintf ppf "@[<hov 1>(Make_array@ %a@ %a@ %a)@]" Array_kind.print kind
      Mutability.print mut Alloc_mode.For_allocations.print alloc_mode
  | Make_mixed_block (tag, kind, mut, alloc_mode) ->
    fprintf ppf "@[<hov 1>(Make_mixed_block %a@ %a@ %a@ %a)@]"
      Tag.Scannable.print tag Mixed_block_kind.print kind Mutability.print mut
      Alloc_mode.For_allocations.print alloc_mode

let args_kind_of_variadic_primitive p : arg_kinds =
  match p with
  | Make_block (kind, _, _) ->
    Variadic_all_of_kind (Block_kind.element_kind kind)
  | Make_array (kind, _, _) ->
    Variadic_all_of_kind (Array_kind.element_kind_for_primitive kind)
  | Make_mixed_block (_, kind, _, _) ->
    Variadic
      (List.init (Mixed_block_kind.length kind) (fun i ->
           Mixed_block_kind.element_kind i kind))

let result_kind_of_variadic_primitive p : result_kind =
  match p with
  | Make_block _ | Make_array _ | Make_mixed_block _ -> Singleton K.value

let effects_and_coeffects_of_variadic_primitive p =
  match p with
  | Make_block (_, mut, alloc_mode)
  | Make_array (_, mut, alloc_mode)
  | Make_mixed_block (_, _, mut, alloc_mode) ->
    let coeffects : Coeffects.t =
      match alloc_mode with
      | Heap -> Coeffects.No_coeffects
      | Local _ -> Coeffects.Has_coeffects
    in
    Effects.Only_generative_effects mut, coeffects, Placement.Strict

let variadic_classify_for_printing p =
  match p with
  | Make_block _ | Make_array _ | Make_mixed_block _ -> Constructive

let free_names_variadic_primitive p =
  match p with
  | Make_block (_kind, _mut, alloc_mode) ->
    Alloc_mode.For_allocations.free_names alloc_mode
  | Make_array (_kind, _mut, alloc_mode) ->
    Alloc_mode.For_allocations.free_names alloc_mode
  | Make_mixed_block (_tag, _kind, _mut, alloc_mode) ->
    Alloc_mode.For_allocations.free_names alloc_mode

let apply_renaming_variadic_primitive p renaming =
  match p with
  | Make_block (kind, mut, alloc_mode) ->
    let alloc_mode' =
      Alloc_mode.For_allocations.apply_renaming alloc_mode renaming
    in
    if alloc_mode == alloc_mode' then p else Make_block (kind, mut, alloc_mode')
  | Make_array (kind, mut, alloc_mode) ->
    let alloc_mode' =
      Alloc_mode.For_allocations.apply_renaming alloc_mode renaming
    in
    if alloc_mode == alloc_mode' then p else Make_array (kind, mut, alloc_mode')
  | Make_mixed_block (tag, kind, mut, alloc_mode) ->
    let alloc_mode' =
      Alloc_mode.For_allocations.apply_renaming alloc_mode renaming
    in
    if alloc_mode == alloc_mode'
    then p
    else Make_mixed_block (tag, kind, mut, alloc_mode')

let ids_for_export_variadic_primitive p =
  match p with
  | Make_block (_kind, _mut, alloc_mode) ->
    Alloc_mode.For_allocations.ids_for_export alloc_mode
  | Make_array (_kind, _mut, alloc_mode) ->
    Alloc_mode.For_allocations.ids_for_export alloc_mode
  | Make_mixed_block (_tag, _kind, _mut, alloc_mode) ->
    Alloc_mode.For_allocations.ids_for_export alloc_mode

type t =
  | Nullary of nullary_primitive
  | Unary of unary_primitive * Simple.t
  | Binary of binary_primitive * Simple.t * Simple.t
  | Ternary of ternary_primitive * Simple.t * Simple.t * Simple.t
  | Variadic of variadic_primitive * Simple.t list

type primitive_application = t

let classify_for_printing t =
  match t with
  | Nullary prim -> nullary_classify_for_printing prim
  | Unary (prim, _) -> unary_classify_for_printing prim
  | Binary (prim, _, _) -> binary_classify_for_printing prim
  | Ternary (prim, _, _, _) -> ternary_classify_for_printing prim
  | Variadic (prim, _) -> variadic_classify_for_printing prim

include Container_types.Make (struct
  type nonrec t = t

  let compare t1 t2 =
    if t1 == t2
    then 0
    else
      let numbering t =
        match t with
        | Nullary _ -> 0
        | Unary _ -> 1
        | Binary _ -> 2
        | Ternary _ -> 3
        | Variadic _ -> 4
      in
      match t1, t2 with
      | Nullary p, Nullary p' -> compare_nullary_primitive p p'
      | Unary (p, s1), Unary (p', s1') ->
        let c = compare_unary_primitive p p' in
        if c <> 0 then c else Simple.compare s1 s1'
      | Binary (p, s1, s2), Binary (p', s1', s2') ->
        let c = compare_binary_primitive p p' in
        if c <> 0
        then c
        else
          let c = Simple.compare s1 s1' in
          if c <> 0 then c else Simple.compare s2 s2'
      | Ternary (p, s1, s2, s3), Ternary (p', s1', s2', s3') ->
        let c = compare_ternary_primitive p p' in
        if c <> 0
        then c
        else
          let c = Simple.compare s1 s1' in
          if c <> 0
          then c
          else
            let c = Simple.compare s2 s2' in
            if c <> 0 then c else Simple.compare s3 s3'
      | Variadic (p, s), Variadic (p', s') ->
        let c = compare_variadic_primitive p p' in
        if c <> 0 then c else Simple.List.compare s s'
      | (Nullary _ | Unary _ | Binary _ | Ternary _ | Variadic _), _ ->
        Stdlib.compare (numbering t1) (numbering t2)

  let equal t1 t2 = compare t1 t2 = 0

  let hash _t = Misc.fatal_error "Not implemented"

  let [@ocamlformat "disable"] print ppf t =
    let colour =
      match classify_for_printing t with
      | Constructive -> Flambda_colours.prim_constructive
      | Destructive -> Flambda_colours.prim_destructive
      | Neither -> Flambda_colours.prim_neither
    in
    match t with
    | Nullary prim ->
      Format.fprintf ppf "@[<hov 1>%t%a%t@]"
        colour
        print_nullary_primitive prim
        Flambda_colours.pop
    | Unary (prim, v0) ->
      Format.fprintf ppf "@[<hov 1>(%t%a%t@ %a)@]"
        colour
        print_unary_primitive prim
        Flambda_colours.pop
        Simple.print v0
    | Binary (prim, v0, v1) ->
      Format.fprintf ppf "@[<hov 1>(%t%a%t@ %a@ %a)@]"
        colour
        print_binary_primitive prim
        Flambda_colours.pop
        Simple.print v0
        Simple.print v1
    | Ternary (prim, v0, v1, v2) ->
      Format.fprintf ppf "@[<hov 1>(%t%a%t@ %a@ %a@ %a)@]"
        colour
        print_ternary_primitive prim
        Flambda_colours.pop
        Simple.print v0
        Simple.print v1
        Simple.print v2
    | Variadic (prim, vs) ->
      Format.fprintf ppf "@[<hov 1>(%t%a%t@ %a)@]"
        colour
        print_variadic_primitive prim
        Flambda_colours.pop
        (Format.pp_print_list ~pp_sep:Format.pp_print_space Simple.print) vs
end)

let equal t1 t2 = compare t1 t2 = 0

let free_names t =
  match t with
  | Nullary
      ( Invalid _ | Optimised_out _ | Probe_is_enabled _ | Begin_region
      | Begin_try_region | Enter_inlined_apply _ ) ->
    Name_occurrences.empty
  | Unary (prim, x0) ->
    Name_occurrences.union
      (free_names_unary_primitive prim)
      (Simple.free_names x0)
  | Binary (prim, x0, x1) ->
    Name_occurrences.union_list
      [ free_names_binary_primitive prim;
        Simple.free_names x0;
        Simple.free_names x1 ]
  | Ternary (prim, x0, x1, x2) ->
    Name_occurrences.union_list
      [ free_names_ternary_primitive prim;
        Simple.free_names x0;
        Simple.free_names x1;
        Simple.free_names x2 ]
  | Variadic (prim, xs) ->
    Name_occurrences.union
      (free_names_variadic_primitive prim)
      (Simple.List.free_names xs)

let apply_renaming t renaming =
  let apply simple = Simple.apply_renaming simple renaming in
  match t with
  | Nullary
      ( Invalid _ | Optimised_out _ | Probe_is_enabled _ | Begin_region
      | Begin_try_region | Enter_inlined_apply _ ) ->
    t
  | Unary (prim, x0) ->
    let prim' = apply_renaming_unary_primitive prim renaming in
    let x0' = apply x0 in
    if prim == prim' && x0' == x0 then t else Unary (prim', x0')
  | Binary (prim, x0, x1) ->
    let prim' = apply_renaming_binary_primitive prim renaming in
    let x0' = apply x0 in
    let x1' = apply x1 in
    if prim == prim' && x0' == x0 && x1' == x1
    then t
    else Binary (prim', x0', x1')
  | Ternary (prim, x0, x1, x2) ->
    let prim' = apply_renaming_ternary_primitive prim renaming in
    let x0' = apply x0 in
    let x1' = apply x1 in
    let x2' = apply x2 in
    if prim == prim' && x0' == x0 && x1' == x1 && x2' == x2
    then t
    else Ternary (prim', x0', x1', x2')
  | Variadic (prim, xs) ->
    let prim' = apply_renaming_variadic_primitive prim renaming in
    let xs' = Simple.List.apply_renaming xs renaming in
    if prim == prim' && xs' == xs then t else Variadic (prim', xs')

let ids_for_export t =
  match t with
  | Nullary
      ( Invalid _ | Optimised_out _ | Probe_is_enabled _ | Begin_region
      | Begin_try_region | Enter_inlined_apply _ ) ->
    Ids_for_export.empty
  | Unary (prim, x0) ->
    Ids_for_export.union
      (ids_for_export_unary_primitive prim)
      (Ids_for_export.from_simple x0)
  | Binary (prim, x0, x1) ->
    Ids_for_export.union
      (ids_for_export_binary_primitive prim)
      (Ids_for_export.add_simple (Ids_for_export.from_simple x0) x1)
  | Ternary (prim, x0, x1, x2) ->
    Ids_for_export.union
      (ids_for_export_ternary_primitive prim)
      (Ids_for_export.add_simple
         (Ids_for_export.add_simple (Ids_for_export.from_simple x0) x1)
         x2)
  | Variadic (prim, xs) ->
    Ids_for_export.union
      (ids_for_export_variadic_primitive prim)
      (List.fold_left Ids_for_export.add_simple Ids_for_export.empty xs)

let args t =
  match t with
  | Nullary _ -> []
  | Unary (_, x0) -> [x0]
  | Binary (_, x0, x1) -> [x0; x1]
  | Ternary (_, x0, x1, x2) -> [x0; x1; x2]
  | Variadic (_, xs) -> xs

let result_kind (t : t) =
  match t with
  | Nullary prim -> result_kind_of_nullary_primitive prim
  | Unary (prim, _) -> result_kind_of_unary_primitive prim
  | Binary (prim, _, _) -> result_kind_of_binary_primitive prim
  | Ternary (prim, _, _, _) -> result_kind_of_ternary_primitive prim
  | Variadic (prim, _) -> result_kind_of_variadic_primitive prim

let result_kind' t =
  match result_kind t with Singleton kind -> kind | Unit -> K.value

let result_kind_of_nullary_primitive' t =
  match result_kind_of_nullary_primitive t with
  | Singleton kind -> kind
  | Unit -> K.value

let result_kind_of_unary_primitive' t =
  match result_kind_of_unary_primitive t with
  | Singleton kind -> kind
  | Unit -> K.value

let result_kind_of_binary_primitive' t =
  match result_kind_of_binary_primitive t with
  | Singleton kind -> kind
  | Unit -> K.value

let result_kind_of_ternary_primitive' t =
  match result_kind_of_ternary_primitive t with
  | Singleton kind -> kind
  | Unit -> K.value

let result_kind_of_variadic_primitive' t =
  match result_kind_of_variadic_primitive t with
  | Singleton kind -> kind
  | Unit -> K.value

let effects_and_coeffects (t : t) =
  match t with
  | Nullary prim -> effects_and_coeffects_of_nullary_primitive prim
  | Unary (prim, _) -> effects_and_coeffects_of_unary_primitive prim
  | Binary (prim, _, _) -> effects_and_coeffects_of_binary_primitive prim
  | Ternary (prim, _, _, _) -> effects_and_coeffects_of_ternary_primitive prim
  | Variadic (prim, _) -> effects_and_coeffects_of_variadic_primitive prim

let no_effects_or_coeffects t =
  match effects_and_coeffects t with
  | No_effects, No_coeffects, _ -> true
  | ( (No_effects | Only_generative_effects _ | Arbitrary_effects),
      (No_coeffects | Has_coeffects),
      _ ) ->
    false

let at_most_generative_effects t =
  match effects_and_coeffects t with
  | (No_effects | Only_generative_effects _), _, _ -> true
  | Arbitrary_effects, _, _ -> false

let only_generative_effects t =
  match effects_and_coeffects t with
  | Only_generative_effects _, _, _ -> true
  | (No_effects | Arbitrary_effects), _, _ -> false

module Eligible_for_cse = struct
  type t = primitive_application

  let create t =
    (* CR mshinwell: Possible way of handling commutativity: for eligible
       primitives, sort the arguments here *)
    let prim_eligible =
      match t with
      | Nullary prim -> nullary_primitive_eligible_for_cse prim
      | Unary (prim, arg) -> unary_primitive_eligible_for_cse prim ~arg
      | Binary (prim, _, _) -> binary_primitive_eligible_for_cse prim
      | Ternary (prim, _, _, _) -> ternary_primitive_eligible_for_cse prim
      | Variadic (prim, args) -> variadic_primitive_eligible_for_cse prim ~args
    in
    let eligible = prim_eligible && List.exists Simple.is_var (args t) in
    let effects_and_coeffects_ok =
      match effects_and_coeffects t with
      | No_effects, No_coeffects, _ -> true
      | Only_generative_effects Immutable, No_coeffects, _ ->
        (* Allow constructions of immutable blocks to be shared. *)
        true
      | ( ( No_effects
          | Only_generative_effects (Immutable | Immutable_unique | Mutable)
          | Arbitrary_effects ),
          (No_coeffects | Has_coeffects),
          _ ) ->
        false
    in
    if not ((not eligible) || effects_and_coeffects_ok)
    then Misc.fatal_errorf "Eligible_for_cse.create inconsistency: %a" print t;
    if not eligible
    then None
    else
      let t =
        match t with
        | Nullary _ | Unary _ | Binary _ | Ternary _ -> t
        | Variadic (prim, args) ->
          (* We can't recover subkind information from Flambda types, but
             sometimes we want to add CSE equations for [Make_block] and
             [Make_array] irrespective of the _sub_kinds. As such we ignore the
             subkinds here by erasing them. *)
          let prim =
            match prim with
            | Make_block (Values (tag, kinds), mutability, alloc_mode) ->
              let kinds = List.map K.With_subkind.erase_subkind kinds in
              Make_block (Values (tag, kinds), mutability, alloc_mode)
            | Make_block (Naked_floats, _, _)
            | Make_array _ | Make_mixed_block _ ->
              prim
          in
          Variadic (prim, args)
      in
      Some t

  let create_exn prim =
    match create prim with
    | Some t -> t
    | None -> Misc.fatal_errorf "Primitive %a not eligible for CSE" print prim

  let create_is_int ~variant_only ~immediate_or_block =
    Unary (Is_int { variant_only }, Simple.name immediate_or_block)

  let create_get_tag ~block = Unary (Get_tag, Simple.name block)

  let eligible t = match create t with None -> false | Some _ -> true

  let to_primitive t = t

  let fold_args t ~init ~f =
    match t with
    | Nullary _ -> init, t
    | Unary (prim, arg) ->
      let acc, arg = f init arg in
      acc, Unary (prim, arg)
    | Binary (prim, arg1, arg2) ->
      let acc, arg1 = f init arg1 in
      let acc, arg2 = f acc arg2 in
      acc, Binary (prim, arg1, arg2)
    | Ternary (prim, arg1, arg2, arg3) ->
      let acc, arg1 = f init arg1 in
      let acc, arg2 = f acc arg2 in
      let acc, arg3 = f acc arg3 in
      acc, Ternary (prim, arg1, arg2, arg3)
    | Variadic (prim, args) ->
      let acc, args =
        List.fold_left
          (fun (acc, args) arg ->
            let acc, arg = f acc arg in
            acc, arg :: args)
          (init, []) args
      in
      acc, Variadic (prim, List.rev args)

  let filter_map_args t ~f =
    match t with
    | Nullary _ -> Some t
    | Unary (prim, arg) -> (
      match f arg with
      | None -> None
      | Some arg' -> if arg == arg' then Some t else Some (Unary (prim, arg')))
    | Binary (prim, arg1, arg2) -> (
      match f arg1 with
      | None -> None
      | Some arg1' -> (
        match f arg2 with
        | None -> None
        | Some arg2' ->
          if arg1 == arg1' && arg2 == arg2'
          then Some t
          else Some (Binary (prim, arg1', arg2'))))
    | Ternary (prim, arg1, arg2, arg3) -> (
      match f arg1 with
      | None -> None
      | Some arg1' -> (
        match f arg2 with
        | None -> None
        | Some arg2' -> (
          match f arg3 with
          | None -> None
          | Some arg3' ->
            if arg1 == arg1' && arg2 == arg2' && arg3 == arg3'
            then Some t
            else Some (Ternary (prim, arg1', arg2', arg3')))))
    | Variadic (prim, args) ->
      let args' = List.filter_map f args in
      if List.compare_lengths args args' = 0
      then
        if List.for_all2 ( == ) args args'
        then Some t
        else Some (Variadic (prim, args'))
      else None

  let free_names = free_names

  let apply_renaming = apply_renaming

  include Container_types.Make (struct
    type nonrec t = t

    let compare = compare

    let equal = equal

    let hash = hash

    let print = print
  end)

  let equal t1 t2 = compare t1 t2 = 0
end

let args t =
  match t with
  | Nullary _ -> []
  | Unary (_, arg) -> [arg]
  | Binary (_, arg1, arg2) -> [arg1; arg2]
  | Ternary (_, arg1, arg2, arg3) -> [arg1; arg2; arg3]
  | Variadic (_, args) -> args

module Without_args = struct
  type t =
    | Nullary of nullary_primitive
    | Unary of unary_primitive
    | Binary of binary_primitive
    | Ternary of ternary_primitive
    | Variadic of variadic_primitive

  let [@ocamlformat "disable"] print ppf (t : t) =
    match t with
    | Nullary prim -> print_nullary_primitive ppf prim
    | Unary prim -> print_unary_primitive ppf prim
    | Binary prim -> print_binary_primitive ppf prim
    | Ternary prim -> print_ternary_primitive ppf prim
    | Variadic prim -> print_variadic_primitive ppf prim

  let effects_and_coeffects (t : t) =
    match t with
    | Nullary prim -> effects_and_coeffects_of_nullary_primitive prim
    | Unary prim -> effects_and_coeffects_of_unary_primitive prim
    | Binary prim -> effects_and_coeffects_of_binary_primitive prim
    | Ternary prim -> effects_and_coeffects_of_ternary_primitive prim
    | Variadic prim -> effects_and_coeffects_of_variadic_primitive prim
end

let is_begin_or_end_region t =
  match t with
  | Nullary (Begin_region | Begin_try_region)
  | Unary ((End_region | End_try_region), _) ->
    true
  | _ -> false
  [@@ocaml.warning "-fragile-match"]

let is_end_region t =
  match t with
  | Unary (End_region, region) -> (
    match Simple.must_be_var region with
    | Some (region, _coercion) -> Some region
    | None ->
      Misc.fatal_errorf "End_region with non-Variable argument:@ %a"
        Simple.print region)
  | _ -> None
  [@@ocaml.warning "-fragile-match"]<|MERGE_RESOLUTION|>--- conflicted
+++ resolved
@@ -892,15 +892,9 @@
   | Abs
   | Neg
 
-<<<<<<< HEAD
-let print_unary_float_arith_op ppf w o =
-  let fprintf = Format.fprintf in
-  match w, o with
-=======
 let print_unary_float_arith_op ppf width op =
   let fprintf = Format.fprintf in
   match width, op with
->>>>>>> 424a3cd2
   | Float64, Abs -> fprintf ppf "abs"
   | Float64, Neg -> fprintf ppf "~-"
   | Float32, Abs -> fprintf ppf "Float32.abs"
@@ -1155,13 +1149,8 @@
   | Num_conv { src = src1; dst = dst1 }, Num_conv { src = src2; dst = dst2 } ->
     let c = K.Standard_int_or_float.compare src1 src2 in
     if c <> 0 then c else K.Standard_int_or_float.compare dst1 dst2
-<<<<<<< HEAD
-  | Float_arith (w1, op1), Float_arith (w2, op2) ->
-    let c = Stdlib.compare w1 w2 in
-=======
   | Float_arith (width1, op1), Float_arith (width2, op2) ->
     let c = Stdlib.compare width1 width2 in
->>>>>>> 424a3cd2
     if c <> 0 then c else Stdlib.compare op1 op2
   | Array_length ak1, Array_length ak2 -> Array_kind_for_length.compare ak1 ak2
   | Bigarray_length { dimension = dim1 }, Bigarray_length { dimension = dim2 }
@@ -1234,11 +1223,7 @@
       Flambda_kind.Standard_int_or_float.print_lowercase dst
   | Boolean_not -> fprintf ppf "Boolean_not"
   | Reinterpret_int64_as_float -> fprintf ppf "Reinterpret_int64_as_float"
-<<<<<<< HEAD
-  | Float_arith (w, o) -> print_unary_float_arith_op ppf w o
-=======
   | Float_arith (width, op) -> print_unary_float_arith_op ppf width op
->>>>>>> 424a3cd2
   | Array_length ak ->
     fprintf ppf "(Array_length %a)" Array_kind_for_length.print ak
   | Bigarray_length { dimension } ->
@@ -1524,15 +1509,9 @@
   | Mul
   | Div
 
-<<<<<<< HEAD
-let print_binary_float_arith_op ppf w o =
-  let fprintf = Format.fprintf in
-  match w, o with
-=======
 let print_binary_float_arith_op ppf width op =
   let fprintf = Format.fprintf in
   match width, op with
->>>>>>> 424a3cd2
   | Float64, Add -> fprintf ppf "+."
   | Float64, Sub -> fprintf ppf "-."
   | Float64, Mul -> fprintf ppf "*."
@@ -1626,19 +1605,11 @@
   | Int_comp (kind1, comp_behaviour1), Int_comp (kind2, comp_behaviour2) ->
     let c = K.Standard_int.compare kind1 kind2 in
     if c <> 0 then c else Stdlib.compare comp_behaviour1 comp_behaviour2
-<<<<<<< HEAD
-  | Float_arith (w1, op1), Float_arith (w2, op2) ->
-    let c = Stdlib.compare w1 w2 in
-    if c <> 0 then c else Stdlib.compare op1 op2
-  | Float_comp (w1, comp1), Float_comp (w2, comp2) ->
-    let c = Stdlib.compare w1 w2 in
-=======
   | Float_arith (width1, op1), Float_arith (width2, op2) ->
     let c = Stdlib.compare width1 width2 in
     if c <> 0 then c else Stdlib.compare op1 op2
   | Float_comp (width1, comp1), Float_comp (width2, comp2) ->
     let c = Stdlib.compare width1 width2 in
->>>>>>> 424a3cd2
     if c <> 0 then c else Stdlib.compare comp1 comp2
   | Bigarray_get_alignment align1, Bigarray_get_alignment align2 ->
     Int.compare align1 align2
@@ -1675,13 +1646,8 @@
   | Int_shift (_k, op) -> print_int_shift_op ppf op
   | Int_comp (_, comp_behaviour) ->
     print_comparison_and_behaviour print_signed_or_unsigned ppf comp_behaviour
-<<<<<<< HEAD
-  | Float_arith (w, op) -> print_binary_float_arith_op ppf w op
-  | Float_comp (_w, comp_behaviour) ->
-=======
   | Float_arith (width, op) -> print_binary_float_arith_op ppf width op
   | Float_comp (_width, comp_behaviour) ->
->>>>>>> 424a3cd2
     print_comparison_and_behaviour (fun _ppf () -> ()) ppf comp_behaviour;
     fprintf ppf "."
   | Bigarray_get_alignment align ->
