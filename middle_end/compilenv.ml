--- conflicted
+++ resolved
@@ -408,13 +408,10 @@
 
 let save_unit_info filename =
   current_unit.ui_imports_cmi <- Env.imports();
-<<<<<<< HEAD
   current_unit.ui_implements_param <-
     !Clflags.as_argument_for |> Option.map Compilation_unit.of_string;
-=======
   current_unit.ui_runtime_params <-
     Env.locally_bound_imports () |> List.map fst;
->>>>>>> dc44cb86
   write_unit_info current_unit filename
 
 let snapshot () = !structured_constants
