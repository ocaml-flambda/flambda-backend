(**************************************************************************)
(*                                                                        *)
(*                                 OCaml                                  *)
(*                                                                        *)
(*             Xavier Leroy, projet Gallium, INRIA Rocquencourt           *)
(*                       Pierre Chambart, OCamlPro                        *)
(*           Mark Shinwell and Leo White, Jane Street Europe              *)
(*                                                                        *)
(*   Copyright 2010 Institut National de Recherche en Informatique et     *)
(*     en Automatique                                                     *)
(*   Copyright 2013--2016 OCamlPro SAS                                    *)
(*   Copyright 2014--2016 Jane Street Group LLC                           *)
(*                                                                        *)
(*   All rights reserved.  This file is distributed under the terms of    *)
(*   the GNU Lesser General Public License version 2.1, with the          *)
(*   special exception on linking described in the file LICENSE.          *)
(*                                                                        *)
(**************************************************************************)

(* Compilation environments for compilation units *)

[@@@ocaml.warning "+a-4-9-40-41-42"]

open Config
open Cmx_format

module CU = Compilation_unit

type error =
    Not_a_unit_info of string
  | Corrupted_unit_info of string
  | Illegal_renaming of CU.Name.t * CU.Name.t * string

exception Error of error

let global_infos_table =
  (CU.Name.Tbl.create 17 : unit_infos option CU.Name.Tbl.t)
let export_infos_table =
  (CU.Name.Tbl.create 10 : Export_info.t CU.Name.Tbl.t)

let reset_info_tables () =
  CU.Name.Tbl.reset global_infos_table;
  CU.Name.Tbl.reset export_infos_table

let imported_sets_of_closures_table =
  (Set_of_closures_id.Tbl.create 10
   : Simple_value_approx.function_declarations option
       Set_of_closures_id.Tbl.t)

module CstMap =
  Map.Make(struct
    type t = Clambda.ustructured_constant
    let compare = Clambda.compare_structured_constants
    (* PR#6442: it is incorrect to use Stdlib.compare on values of type t
       because it compares "0.0" and "-0.0" equal. *)
  end)

module SymMap = Misc.Stdlib.String.Map
module String = Misc.Stdlib.String

type structured_constants =
  {
    strcst_shared: string CstMap.t;
    strcst_all: Clambda.ustructured_constant SymMap.t;
  }

let structured_constants_empty  =
  {
    strcst_shared = CstMap.empty;
    strcst_all = SymMap.empty;
  }

let structured_constants = ref structured_constants_empty


let exported_constants = Hashtbl.create 17

let merged_environment = ref Export_info.empty

module Checks : sig
  (* mutable state *)
  type t = Cmx_format.checks

  val create : unit -> t

  val reset : t -> unit

  val merge : t -> into:t -> unit
end = struct
  type t = Cmx_format.checks

  let create () =
    {
      ui_noalloc_functions = String.Set.empty;
    }

  let reset t =
    t.ui_noalloc_functions <- String.Set.empty

  let merge src ~into:dst =
    if !Flambda_backend_flags.alloc_check
    then (
      dst.ui_noalloc_functions
        <- String.Set.union dst.ui_noalloc_functions src.ui_noalloc_functions)
end

let cached_checks : Cmx_format.checks = Checks.create ()

let cache_checks c = Checks.merge c ~into:cached_checks

let default_ui_export_info =
  if Config.flambda then
    Cmx_format.Flambda1 Export_info.empty
  else if Config.flambda2 then
    Cmx_format.Flambda2 None
  else
    Cmx_format.Clambda Value_unknown

let current_unit =
  { ui_unit = CU.dummy;
    ui_defines = [];
    ui_imports_cmi = [];
    ui_imports_cmx = [];
    ui_generic_fns = { curry_fun = []; apply_fun = []; send_fun = [] };
    ui_force_link = false;
    ui_checks = Checks.create ();
    ui_export_info = default_ui_export_info }

let reset compilation_unit =
  CU.Name.Tbl.clear global_infos_table;
  Set_of_closures_id.Tbl.clear imported_sets_of_closures_table;
<<<<<<< HEAD
=======
  Checks.reset cached_checks;
  CU.set_current compilation_unit;
>>>>>>> 47b8e869
  current_unit.ui_unit <- compilation_unit;
  current_unit.ui_defines <- [compilation_unit];
  current_unit.ui_imports_cmi <- [];
  current_unit.ui_imports_cmx <- [];
  current_unit.ui_generic_fns <-
    { curry_fun = []; apply_fun = []; send_fun = [] };
  current_unit.ui_force_link <- !Clflags.link_everything;
  Checks.reset current_unit.ui_checks;
  Hashtbl.clear exported_constants;
  structured_constants := structured_constants_empty;
  current_unit.ui_export_info <- default_ui_export_info;
  merged_environment := Export_info.empty;
  CU.Name.Tbl.clear export_infos_table;
  Compilation_unit.set_current compilation_unit

let current_unit_infos () =
  current_unit

let read_unit_info filename =
  let ic = open_in_bin filename in
  try
    let buffer = really_input_string ic (String.length cmx_magic_number) in
    if buffer <> cmx_magic_number then begin
      close_in ic;
      raise(Error(Not_a_unit_info filename))
    end;
    let ui = (input_value ic : unit_infos) in
    let crc = Digest.input ic in
    close_in ic;
    (ui, crc)
  with End_of_file | Failure _ ->
    close_in ic;
    raise(Error(Corrupted_unit_info(filename)))

let read_library_info filename =
  let ic = open_in_bin filename in
  let buffer = really_input_string ic (String.length cmxa_magic_number) in
  if buffer <> cmxa_magic_number then
    raise(Error(Not_a_unit_info filename));
  let infos = (input_value ic : library_infos) in
  close_in ic;
  infos


(* Read and cache info on global identifiers *)

(* CR mshinwell: check all uses of this function *)
let get_unit_info modname =
  if CU.Name.equal modname (CU.name current_unit.ui_unit)
  then
    Some current_unit
  else begin
    try
      CU.Name.Tbl.find global_infos_table modname
    with Not_found ->
      let (infos, crc) =
        if Env.is_imported_opaque modname then (None, None)
        else begin
          try
            let filename =
              Load_path.find_uncap ((modname |> CU.Name.to_string) ^ ".cmx") in
            let (ui, crc) = read_unit_info filename in
            if not (CU.Name.equal (CU.name ui.ui_unit) modname)
            then
              raise(Error(Illegal_renaming(modname, CU.name ui.ui_unit, filename)));
            cache_checks ui.ui_checks;
            (Some ui, Some crc)
          with Not_found ->
            let warn = Warnings.No_cmx_file (modname |> CU.Name.to_string) in
              Location.prerr_warning Location.none warn;
              (None, None)
          end
      in
      current_unit.ui_imports_cmx <-
        (modname, crc) :: current_unit.ui_imports_cmx;
      CU.Name.Tbl.add global_infos_table modname infos;
      infos
  end

let get_unit_export_info modname =
  match get_unit_info modname with
  | None -> None
  | Some ui -> Some ui.ui_export_info

let get_global_info comp_unit =
  get_unit_info (CU.name comp_unit)

let get_global_export_info id =
  match get_global_info id with
  | None -> None
  | Some ui -> Some ui.ui_export_info

let cache_unit_info ui =
  cache_checks ui.ui_checks;
  CU.Name.Tbl.add global_infos_table (CU.name ui.ui_unit) (Some ui)

(* Return the approximation of a global identifier *)

let get_clambda_approx ui =
  assert(not Config.flambda);
  match ui.ui_export_info with
  | Flambda1 _ | Flambda2 _ -> assert false
  | Clambda approx -> approx

let toplevel_approx : Clambda.value_approximation CU.Tbl.t = CU.Tbl.create 16

let record_global_approx_toplevel () =
  CU.Tbl.add toplevel_approx current_unit.ui_unit (get_clambda_approx current_unit)

let global_approx comp_unit =
  try CU.Tbl.find toplevel_approx comp_unit
  with Not_found ->
<<<<<<< HEAD
    match get_global_info comp_unit with
      | None -> Clambda.Value_unknown
      | Some ui -> get_clambda_approx ui

=======
    match get_global_info id with
      | None -> Clambda.Value_unknown
      | Some ui -> get_clambda_approx ui

(* Determination of pack prefixes for units and identifiers *)

let pack_prefix_for_current_unit () =
  CU.for_pack_prefix current_unit.ui_unit

let pack_prefix_for_global_ident id =
  if not (Ident.is_global id) then
    Misc.fatal_errorf "Identifier %a is not global" Ident.print id
  else if Hashtbl.mem toplevel_approx (Ident.name id) then
    CU.for_pack_prefix (CU.get_current_exn ())
  else
    match get_global_info id with
    | Some ui -> CU.for_pack_prefix ui.ui_unit
    | None ->
      (* If the .cmx file is missing, the prefix is assumed to be empty. *)
      CU.Prefix.empty

let symbol_for_global' id =
  assert (Ident.is_global_or_predef id);
  let pack_prefix =
    if Ident.is_global id then pack_prefix_for_global_ident id
    else CU.Prefix.empty
  in
  Symbol.for_global_or_predef_ident pack_prefix id

let symbol_for_global id =
  symbol_for_global' id |> Symbol.linkage_name

>>>>>>> 47b8e869
(* Register the approximation of the module being compiled *)

let set_global_approx approx =
  assert(not Config.flambda);
  current_unit.ui_export_info <- Clambda approx

(* Exporting and importing cross module information (Flambda only) *)

let get_flambda_export_info ui =
  assert(Config.flambda);
  match ui.ui_export_info with
  | Clambda _ | Flambda2 _ -> assert false
  | Flambda1 ei -> ei

let set_export_info export_info =
  assert(Config.flambda);
  current_unit.ui_export_info <- Flambda1 export_info

let flambda2_set_export_info export_info =
  assert(Config.flambda2);
  current_unit.ui_export_info <- Flambda2 (Some export_info)

(* Determine which .cmx file to load for a given compilation unit.
   This is tricky in the case of packs.  It can be done by lining up the
   desired compilation unit's full path (i.e. pack prefix then unit name)
   against the current unit's full path and observing when/if they diverge. *)
let which_cmx_file desired_comp_unit =
  let desired_prefix = CU.for_pack_prefix desired_comp_unit in
  if CU.Prefix.is_empty desired_prefix then
    (* If the unit we're looking for is not in a pack, then the correct .cmx
       file is the one with the same name as the unit, irrespective of any
       current pack. *)
    CU.name desired_comp_unit
  else
    let current_comp_unit = Compilation_unit.get_current_exn () in
    (* This lines up the full paths as described above. *)
    let rec match_components ~current ~desired =
      match current, desired with
      | current_name::current, desired_name::desired ->
        if CU.Name.equal current_name desired_name then
          (* The full paths are equal up to the current point; keep going. *)
          match_components ~current ~desired
        else
          (* The paths have diverged.  The next component of the desired
             path is the .cmx file to load. *)
          desired_name
      | [], desired_name::_desired ->
        (* The whole of the current unit's full path (including the name of
           the unit itself) is now known to be a prefix of the desired unit's
           pack *prefix*.  This means we must be making a pack.  The .cmx
           file to load is named after the next component of the desired
           unit's path (which may in turn be a pack). *)
        desired_name
      | [], [] ->
        (* The paths were equal, so the desired compilation unit is just the
           current one. *)
        CU.name desired_comp_unit
      | _::_, [] ->
        (* The current path is longer than the desired unit's path, which
           means we're attempting to go back up the pack hierarchy.  This is
           an error. *)
        Misc.fatal_errorf "Compilation unit@ %a@ is inaccessible when \
            compiling compilation unit@ %a"
          CU.print desired_comp_unit
          CU.print current_comp_unit
    in
    match_components ~current:(CU.full_path current_comp_unit)
      ~desired:(CU.full_path desired_comp_unit)

let approx_for_global comp_unit =
  if CU.equal comp_unit CU.predef_exn
  then invalid_arg "approx_for_global with predef_exn compilation unit";
  let modname = which_cmx_file comp_unit in
  match CU.Name.Tbl.find export_infos_table modname with
  | otherwise -> Some otherwise
  | exception Not_found ->
    match get_unit_info modname with
    | None -> None
    | Some ui ->
      let exported = get_flambda_export_info ui in
      CU.Name.Tbl.add export_infos_table modname exported;
      merged_environment := Export_info.merge !merged_environment exported;
      Some exported

let approx_env () = !merged_environment

(* Record that a currying function or application function is needed *)

let need_curry_fun arity =
  let fns = current_unit.ui_generic_fns in
  if not (List.mem arity fns.curry_fun) then
    current_unit.ui_generic_fns <-
      { fns with curry_fun = arity :: fns.curry_fun }

let need_apply_fun n mode =
  assert(n > 0);
  let fns = current_unit.ui_generic_fns in
  if not (List.mem (n,mode) fns.apply_fun) then
    current_unit.ui_generic_fns <-
      { fns with apply_fun = (n,mode) :: fns.apply_fun }

let need_send_fun n mode =
  let fns = current_unit.ui_generic_fns in
  if not (List.mem (n,mode) fns.send_fun) then
    current_unit.ui_generic_fns <-
      { fns with send_fun = (n,mode) :: fns.send_fun }

(* Write the description of the current unit *)

let write_unit_info info filename =
  let oc = open_out_bin filename in
  output_string oc cmx_magic_number;
  output_value oc info;
  flush oc;
  let crc = Digest.file filename in
  Digest.output oc crc;
  close_out oc

let save_unit_info filename =
  current_unit.ui_imports_cmi <- Env.imports();
  write_unit_info current_unit filename

let snapshot () = !structured_constants
let backtrack s = structured_constants := s

let new_const_symbol () =
  Symbol.for_new_const_in_current_unit ()
  |> Symbol.linkage_name
  |> Linkage_name.to_string

let new_structured_constant cst ~shared =
  let {strcst_shared; strcst_all} = !structured_constants in
  if shared then
    try
      CstMap.find cst strcst_shared
    with Not_found ->
      let lbl = new_const_symbol() in
      structured_constants :=
        {
          strcst_shared = CstMap.add cst lbl strcst_shared;
          strcst_all = SymMap.add lbl cst strcst_all;
        };
      lbl
  else
    let lbl = new_const_symbol() in
    structured_constants :=
      {
        strcst_shared;
        strcst_all = SymMap.add lbl cst strcst_all;
      };
    lbl

let add_exported_constant s =
  Hashtbl.replace exported_constants s ()

let clear_structured_constants () =
  structured_constants := structured_constants_empty

let structured_constant_of_symbol s =
  SymMap.find_opt s (!structured_constants).strcst_all

let structured_constants () =
  let provenance : Clambda.usymbol_provenance =
    { original_idents = [];
      module_path =
        (* CR-someday lmaurer: Properly construct a [Path.t] from the module name
           with its pack prefix. *)
        Path.Pident (Ident.create_persistent (Compilation_unit.Name.to_string (
          Compilation_unit.name (Compilation_unit.get_current_exn ()))));
    }
  in
  SymMap.bindings (!structured_constants).strcst_all
  |> List.map
    (fun (symbol, definition) ->
       {
         Clambda.symbol;
         exported = Hashtbl.mem exported_constants symbol;
         definition;
         provenance = Some provenance;
        })

let require_global comp_unit =
  ignore (get_global_info comp_unit : Cmx_format.unit_infos option)

(* Error report *)

open Format

let report_error ppf = function
  | Not_a_unit_info filename ->
      fprintf ppf "%a@ is not a compilation unit description."
        Location.print_filename filename
  | Corrupted_unit_info filename ->
      fprintf ppf "Corrupted compilation unit description@ %a"
        Location.print_filename filename
  | Illegal_renaming(name, modname, filename) ->
      fprintf ppf "%a@ contains the description for unit\
                   @ %a when %a was expected"
        Location.print_filename filename
        CU.Name.print name
        CU.Name.print modname

let () =
  Location.register_error_of_exn
    (function
      | Error err -> Some (Location.error_of_printer_file report_error err)
      | _ -> None
    )<|MERGE_RESOLUTION|>--- conflicted
+++ resolved
@@ -129,11 +129,7 @@
 let reset compilation_unit =
   CU.Name.Tbl.clear global_infos_table;
   Set_of_closures_id.Tbl.clear imported_sets_of_closures_table;
-<<<<<<< HEAD
-=======
   Checks.reset cached_checks;
-  CU.set_current compilation_unit;
->>>>>>> 47b8e869
   current_unit.ui_unit <- compilation_unit;
   current_unit.ui_defines <- [compilation_unit];
   current_unit.ui_imports_cmi <- [];
@@ -246,45 +242,10 @@
 let global_approx comp_unit =
   try CU.Tbl.find toplevel_approx comp_unit
   with Not_found ->
-<<<<<<< HEAD
     match get_global_info comp_unit with
       | None -> Clambda.Value_unknown
       | Some ui -> get_clambda_approx ui
 
-=======
-    match get_global_info id with
-      | None -> Clambda.Value_unknown
-      | Some ui -> get_clambda_approx ui
-
-(* Determination of pack prefixes for units and identifiers *)
-
-let pack_prefix_for_current_unit () =
-  CU.for_pack_prefix current_unit.ui_unit
-
-let pack_prefix_for_global_ident id =
-  if not (Ident.is_global id) then
-    Misc.fatal_errorf "Identifier %a is not global" Ident.print id
-  else if Hashtbl.mem toplevel_approx (Ident.name id) then
-    CU.for_pack_prefix (CU.get_current_exn ())
-  else
-    match get_global_info id with
-    | Some ui -> CU.for_pack_prefix ui.ui_unit
-    | None ->
-      (* If the .cmx file is missing, the prefix is assumed to be empty. *)
-      CU.Prefix.empty
-
-let symbol_for_global' id =
-  assert (Ident.is_global_or_predef id);
-  let pack_prefix =
-    if Ident.is_global id then pack_prefix_for_global_ident id
-    else CU.Prefix.empty
-  in
-  Symbol.for_global_or_predef_ident pack_prefix id
-
-let symbol_for_global id =
-  symbol_for_global' id |> Symbol.linkage_name
-
->>>>>>> 47b8e869
 (* Register the approximation of the module being compiled *)
 
 let set_global_approx approx =
