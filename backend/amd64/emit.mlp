--- conflicted
+++ resolved
@@ -1538,11 +1538,8 @@
   | Cint n -> D.qword (const_nat n)
   | Csingle f -> D.long  (Const (Int64.of_int32 (Int32.bits_of_float f)))
   | Cdouble f -> D.qword (Const (Int64.bits_of_float f))
-<<<<<<< HEAD
-=======
   (* SIMD vectors respect little-endian byte order *)
   | Cvec128 {high; low} -> D.qword (Const low); D.qword (Const high)
->>>>>>> 9289e84a
   | Csymbol_address s ->
     add_used_symbol s.sym_name;
     D.qword (ConstLabel (emit_cmm_symbol s))
