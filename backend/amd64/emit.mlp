# 2 "backend/amd64/emit.mlp"
(**************************************************************************)
(*                                                                        *)
(*                                 OCaml                                  *)
(*                                                                        *)
(*             Xavier Leroy, projet Cristal, INRIA Rocquencourt           *)
(*                                                                        *)
(*   Copyright 1996 Institut National de Recherche en Informatique et     *)
(*     en Automatique.                                                    *)
(*                                                                        *)
(*   All rights reserved.  This file is distributed under the terms of    *)
(*   the GNU Lesser General Public License version 2.1, with the          *)
(*   special exception on linking described in the file LICENSE.          *)
(*                                                                        *)
(**************************************************************************)

(* Emission of Intel x86_64 assembly code *)

open Cmm
open Arch
open Proc
open Reg
open Mach
open Linear
open Emitaux

open X86_ast
open X86_proc
open X86_dsl
module String = Misc.Stdlib.String
module Int = Numbers.Int

(* [Branch_relaxation] is not used in this file, but is required by
   emit.mlp files for certain other targets; the reference here ensures
   that when releases are being prepared the .depend files are correct
   for all targets. *)
[@@@ocaml.warning "-66"]
open! Branch_relaxation

let _label s = D.label ~typ:QWORD s

(* Override proc.ml *)

let simd_frontend_disabled () = not (Language_extension.is_enabled SIMD)

let int_reg_name =
  [| RAX; RBX; RDI; RSI; RDX; RCX; R8; R9;
     R12; R13; R10; R11; RBP; |]

let float_reg_name = Array.init 16 (fun i -> XMM i)

let register_name typ r =
  match typ with
  | Int | Val | Addr -> Reg64 (int_reg_name.(r))
  | Float -> Regf (float_reg_name.(r - 100))
  | Vec128 ->
    if simd_frontend_disabled ()
    then Misc.fatal_error "SIMD types are not enabled, but got a Vec128 register.";
    Regf (float_reg_name.(r - 100))

let phys_rax = phys_reg Int 0
let phys_rdx = phys_reg Int 4
let phys_rcx = phys_reg Int 5
let phys_xmm0v () = phys_reg Vec128 100

(* CFI directives *)

let cfi_startproc () =
  if Config.asm_cfi_supported then D.cfi_startproc ()

let cfi_endproc () =
  if Config.asm_cfi_supported then D.cfi_endproc ()

let cfi_adjust_cfa_offset n =
  if Config.asm_cfi_supported then D.cfi_adjust_cfa_offset n

let emit_debug_info ?discriminator dbg =
  emit_debug_info_gen ?discriminator dbg D.file D.loc

let emit_debug_info_linear i =
  match i.fdo with
  | None -> emit_debug_info i.dbg
  | Some { discriminator; dbg } ->
    emit_debug_info ~discriminator dbg

let fp = Config.with_frame_pointers

(* Tradeoff between code size and code speed *)

let fastcode_flag = ref true

(* Layout of the stack frame *)
let stack_offset = ref 0

let num_stack_slots = Array.make Proc.num_stack_slot_classes 0

let prologue_required = ref false

let frame_required = ref false

let frame_size () =                     (* includes return address *)
  if !frame_required then begin
    if simd_frontend_disabled () && (num_stack_slots.(2) > 0)
    then Misc.fatal_error "SIMD types are not enabled, but got a Vec128 stack slot.";
    let sz =
      (!stack_offset
       + 8
       + 8 * num_stack_slots.(0)
       + 8 * num_stack_slots.(1)
       + 16 * num_stack_slots.(2)
       + (if fp then 8 else 0))
    in Misc.align sz 16
  end else
    !stack_offset + 8

let slot_offset loc cl =
  match loc with
  | Incoming n -> frame_size() + n
  | Local n ->
      if simd_frontend_disabled () && (num_stack_slots.(2) > 0 || cl >= 2)
      then Misc.fatal_error "SIMD types are not enabled, but got a Vec128 stack slot.";
      (!stack_offset +
        (* Preserves original ordering (int -> float) *)
        match cl with
        | 2 -> n * 16
        | 0 -> num_stack_slots.(2) * 16 + n * 8
        | 1 -> num_stack_slots.(2) * 16 + num_stack_slots.(0) * 8 + n * 8
        | _ -> Misc.fatal_error "Unknown register class")
  | Outgoing n -> n
  | Domainstate _ -> assert false (* not a stack slot *)

let emit_stack_offset n =
  if n < 0
  then I.add (int (-n)) rsp
  else if n > 0
  then I.sub (int n) rsp;
  if n <> 0
  then cfi_adjust_cfa_offset n;
  stack_offset := !stack_offset + n

let push r =
  I.push r;
  cfi_adjust_cfa_offset 8;
  stack_offset := !stack_offset + 8

let pop r =
  I.pop r;
  cfi_adjust_cfa_offset (-8);
  stack_offset := !stack_offset - 8

(* Symbols *)

let symbol_prefix = if system = S_macosx then "_" else ""

let emit_symbol s = string_of_symbol symbol_prefix s

(* Record symbols used and defined - at the end generate extern for those
   used but not defined *)

let symbols_defined = ref String.Set.empty
let symbols_used = ref String.Set.empty

let add_def_symbol s = symbols_defined := String.Set.add s !symbols_defined
let add_used_symbol s = symbols_used := String.Set.add s !symbols_used

let imp_table = Hashtbl.create 16

let reset_imp_table () = Hashtbl.clear imp_table

let get_imp_symbol s =
  match Hashtbl.find imp_table s with
  | exception Not_found ->
      let imps = "__caml_imp_" ^ s in
      Hashtbl.add imp_table s imps;
      imps
  | imps -> imps

let emit_imp_table () =
  let f s imps =
    _label (emit_symbol imps);
    D.qword (ConstLabel (emit_symbol s))
  in
  D.data();
  D.comment "relocation table start";
  D.align ~data:true 8;
  Hashtbl.iter f imp_table;
  D.comment "relocation table end"

let mem__imp s =
  let imp_s = get_imp_symbol s in
  mem64_rip QWORD (emit_symbol imp_s)

(* Output a label *)

let label_name lbl =
  match system with
  | S_macosx | S_win64 -> "L" ^ lbl
  | _ -> ".L" ^ lbl

let emit_label lbl =
  label_name (Int.to_string lbl)

let rel_plt (s : Cmm.symbol) =
  match s.sym_global with
  | Local -> sym (label_name (emit_symbol s.sym_name))
  | Global ->
    if windows && !Clflags.dlcode then mem__imp s.sym_name
    else
      let s = emit_symbol s.sym_name in
      sym (if use_plt then s ^ "@PLT" else s)

let emit_call s = I.call (rel_plt s)

let emit_jump s = I.jmp (rel_plt s)

let domain_field f =
  mem64 QWORD (Domainstate.idx_of_field f * 8) R14

let label s = sym (emit_label s)

let def_label ?typ s =
  D.label ?typ (emit_label s)

let emit_cmm_symbol (s : Cmm.symbol) =
  match s.sym_global with
  | Global -> emit_symbol s.sym_name
  | Local -> label_name (emit_symbol s.sym_name)

let load_symbol_addr s arg =
  match s.sym_global with
  | Local ->
    I.lea (mem64_rip NONE (label_name (emit_symbol s.sym_name))) arg
  | Global ->
    if !Clflags.dlcode then
      if windows then begin
        (* I.mov (mem__imp s) arg (\* mov __caml_imp_foo(%rip), ... *\) *)
        I.mov (sym (emit_symbol s.sym_name)) arg (* movabsq $foo, ... *)
      end else I.mov (mem64_rip QWORD (emit_symbol s.sym_name ^ "@GOTPCREL")) arg
    else if !Clflags.pic_code then
      I.lea (mem64_rip NONE (emit_symbol s.sym_name)) arg
    else
      I.mov (sym (emit_symbol s.sym_name)) arg

(* Output .text section directive, or named .text.caml.<name> if enabled and
   supported on the target system. *)

let emit_named_text_section ?(suffix = "") func_name =
  if !Clflags.function_sections ||
     !Flambda_backend_flags.basic_block_sections then
    begin match system with
    | S_macosx
    (* Names of section segments in macosx are restricted to 16 characters,
       but function names are often longer, especially anonymous functions. *)
    | S_win64 | S_mingw64 | S_cygwin
    (* Win systems provide named text sections, but configure on these
       systems does not support function sections. *)
      ->  assert false
    | _ -> D.section
             [ Printf.sprintf ".text.caml.%s%s" (emit_symbol func_name) suffix ]
             (Some "ax")
             ["@progbits"]
    end
  else D.text ()

(* Name of current function *)
let function_name = ref ""

(* Keep the name of the current block section to get back to it
   after emitting data. *)
let current_basic_block_section = ref ""

let emit_function_or_basic_block_section_name () =
  let suffix =
    if String.length !current_basic_block_section = 0 then
      ""
    else
      "."^(!current_basic_block_section)
  in
  emit_named_text_section !function_name ~suffix

let emit_Llabel fallthrough lbl section_name =
  if !Flambda_backend_flags.basic_block_sections then begin
    match section_name with
    | Some name ->
      if not (String.equal name !current_basic_block_section) then begin
        current_basic_block_section := name;
        cfi_endproc ();
        emit_function_or_basic_block_section_name ();
        cfi_startproc ();
      end
    | None ->
      ()
  end;
  if not fallthrough && !fastcode_flag then D.align ~data:false 4;
  def_label lbl

(* Output a pseudo-register *)

let x86_data_type_for_stack_slot = function
  | Float -> REAL8
  | Vec128 -> VEC128
  | Int | Addr | Val -> QWORD

let reg = function
  | { loc = Reg.Reg r; typ = ty } -> register_name ty r
  | { loc = Stack (Domainstate n); typ = ty } ->
      let ofs = n + Domainstate.(idx_of_field Domain_extra_params) * 8 in
      mem64 (x86_data_type_for_stack_slot ty) ofs R14
  | { loc = Stack s; typ = ty } as r ->
      let ofs = slot_offset s (stack_slot_class r.typ) in
      mem64 (x86_data_type_for_stack_slot ty) ofs RSP
  | { loc = Unknown } ->
      assert false

let reg64 = function
  | { loc = Reg.Reg r } -> int_reg_name.(r)
  | _ -> assert false


let res i n = reg i.res.(n)

let arg i n = reg i.arg.(n)

(* Output a reference to the lower 8, 16 or 32 bits of a register *)

let reg_low_8_name  = Array.map (fun r -> Reg8L r) int_reg_name
let reg_low_16_name = Array.map (fun r -> Reg16 r) int_reg_name
let reg_low_32_name = Array.map (fun r -> Reg32 r) int_reg_name

let emit_subreg tbl typ r =
  match r.loc with
  | Reg.Reg r when r < 13 -> tbl.(r)
  | Stack s -> mem64 typ (slot_offset s (stack_slot_class r.Reg.typ)) RSP
  | _ -> assert false

let arg8 i n = emit_subreg reg_low_8_name BYTE i.arg.(n)
let arg16 i n = emit_subreg reg_low_16_name WORD i.arg.(n)
let arg32 i n = emit_subreg reg_low_32_name DWORD i.arg.(n)
let arg64 i n = reg64 i.arg.(n)

let res8 i n = emit_subreg reg_low_8_name BYTE i.res.(n)
let res16 i n = emit_subreg reg_low_16_name WORD i.res.(n)
let res32 i n = emit_subreg reg_low_32_name DWORD i.res.(n)

(* Output an addressing mode *)

let addressing addr typ i n =
  match addr with
  | Ibased(sym_name, sym_global, ofs) ->
      add_used_symbol sym_name;
      let sym_global : Cmm.is_global =
        match sym_global with Global -> Global | Local -> Local in
      mem64_rip typ (emit_cmm_symbol { sym_name ; sym_global }) ~ofs
  | Iindexed d ->
      mem64 typ d (arg64 i n)
  | Iindexed2 d ->
      mem64 typ ~base:(arg64 i n) d (arg64 i (n+1))
  | Iscaled(2, d) ->
      mem64 typ ~base:(arg64 i n) d (arg64 i n)
  | Iscaled(scale, d) ->
      mem64 typ ~scale d (arg64 i n)
  | Iindexed2scaled(scale, d) ->
      mem64 typ ~scale ~base:(arg64 i n) d (arg64 i (n+1))

(* Record live pointers at call points -- see Emitaux *)

let record_frame_label live dbg =
  let lbl = new_label () in
  let live_offset = ref [] in
  Reg.Set.iter
    (function
      | {typ = Val; loc = Reg r} ->
          live_offset := ((r lsl 1) + 1) :: !live_offset
      | {typ = Val; loc = Stack s} as reg ->
          live_offset := slot_offset s (stack_slot_class reg.typ) :: !live_offset
      | {typ = Addr} as r ->
          Misc.fatal_error ("bad GC root " ^ Reg.name r)
      | _ -> ()
    )
    live;
  record_frame_descr ~label:lbl ~frame_size:(frame_size())
    ~live_offset:!live_offset dbg;
  lbl

let record_frame live dbg =
  let lbl = record_frame_label live dbg in
  def_label lbl

(* Record calls to the GC -- we've moved them out of the way *)

type gc_call =
  { gc_lbl: label;                      (* Entry label *)
    gc_return_lbl: label;               (* Where to branch after GC *)
    gc_frame: label;                    (* Label of frame descriptor *)
    gc_dbg : Debuginfo.t;               (* Location of the original instruction *)
  }

let call_gc_sites = ref ([] : gc_call list)

let call_gc_local_sym : Cmm.symbol =
  {sym_name = "caml_call_gc_"; sym_global=Local}

let emit_call_gc gc =
  def_label gc.gc_lbl;
  emit_debug_info gc.gc_dbg;
  emit_call call_gc_local_sym;
  def_label gc.gc_frame;
  I.jmp (label gc.gc_return_lbl)

(* Record calls to local stack reallocation *)

type local_realloc_call =
  { lr_lbl: label;
    lr_return_lbl: label;
    lr_dbg: Debuginfo.t;
  }

let local_realloc_sites = ref ([] : local_realloc_call list)

let emit_local_realloc lr =
  def_label lr.lr_lbl;
  emit_debug_info lr.lr_dbg;
  emit_call (Cmm.global_symbol "caml_call_local_realloc");
  I.jmp (label lr.lr_return_lbl)

(* Record calls to caml_ml_array_bound_error and caml_ml_array_align_error.
   In -g mode we maintain one call per bound check site.  Without -g, we can share
   a single call. *)

type safety_check = Bound_check | Align_check

type safety_check_failure = {
    sc_lbl: label;              (* Entry label *)
    sc_frame: label;            (* Label of frame descriptor *)
    sc_dbg: Debuginfo.t;        (* As for [gc_call]. *)
  }

type safety_check_sites = {
    mutable sc_sites: safety_check_failure list;
    mutable sc_call: label;
  }

let bound_checks = { sc_sites = []; sc_call = 0 }
let align_checks = { sc_sites = []; sc_call = 0 }

let safety_check_failure_label kind fdo dbg =
  if !Clflags.debug then begin
    let lbl_error = new_label() in
    let lbl_frame = record_frame_label Reg.Set.empty (Dbg_other dbg) in
    let info =
      { sc_lbl = lbl_error;
        sc_frame = lbl_frame;
        sc_dbg = dbg } in
    (match kind with
    | Bound_check -> bound_checks.sc_sites <- info :: bound_checks.sc_sites
    | Align_check -> align_checks.sc_sites <- info :: align_checks.sc_sites);
    lbl_error
  end else begin
    match kind with
    | Bound_check ->
      if bound_checks.sc_call = 0 then bound_checks.sc_call <- new_label();
      bound_checks.sc_call
    | Align_check ->
      if align_checks.sc_call = 0 then align_checks.sc_call <- new_label();
      align_checks.sc_call
  end

let emit_call_safety_error kind sc =
  def_label sc.sc_lbl;
  emit_debug_info sc.sc_dbg;
  (match kind with
  | Bound_check -> emit_call (Cmm.global_symbol "caml_ml_array_bound_error")
  | Align_check -> emit_call (Cmm.global_symbol "caml_ml_array_align_error"));
  def_label sc.sc_frame

let clear_safety_checks () =
  bound_checks.sc_sites <- [];
  bound_checks.sc_call <- 0;
  align_checks.sc_sites <- [];
  align_checks.sc_call <- 0

let emit_call_safety_errors () =
  List.iter (emit_call_safety_error Bound_check) bound_checks.sc_sites;
  if bound_checks.sc_call > 0 then begin
    def_label bound_checks.sc_call;
    emit_call (Cmm.global_symbol "caml_ml_array_bound_error")
  end;
  List.iter (emit_call_safety_error Align_check) align_checks.sc_sites;
  if align_checks.sc_call > 0 then begin
    def_label align_checks.sc_call;
    emit_call (Cmm.global_symbol "caml_ml_array_align_error")
  end

(* Record jump tables *)
type jump_table =
  { table_lbl: string;
    elems: Linear.label array }

let jump_tables = ref ([] : jump_table list)

let emit_jump_table t =
  _label t.table_lbl;
  for i = 0 to Array.length t.elems - 1 do
    D.long (ConstSub (ConstLabel(emit_label t.elems.(i)),
                      ConstLabel t.table_lbl))
  done

let emit_jump_tables () =
  D.align ~data:true 4;
  List.iter emit_jump_table !jump_tables;
  jump_tables := []

let build_asm_directives () : (module Asm_targets.Asm_directives_intf.S) = (
    module Asm_targets.Asm_directives.Make(struct

      let emit_line str = X86_dsl.D.comment str

      let get_file_num file_name =
        Emitaux.get_file_num ~file_emitter:X86_dsl.D.file file_name

      let debugging_comments_in_asm_files =
        !Flambda_backend_flags.dasm_comments

      module D = struct
        open X86_ast

        include X86_dsl.D

        type data_type =
          | NONE | DWORD | QWORD | VEC128

        type nonrec constant = constant
        let const_int64 num = Const num
        let const_label str = ConstLabel str
        let const_add c1 c2 = ConstAdd (c1, c2)
        let const_sub c1 c2 = ConstSub (c1, c2)

        let label ?data_type str =
          let typ =
            Option.map
              (function
                | NONE -> X86_ast.NONE
                | DWORD -> X86_ast.DWORD
                | QWORD -> X86_ast.QWORD
                | VEC128 -> X86_ast.VEC128)
              data_type
          in
          label ?typ str
      end
    end)
  )


(* Names for instructions *)

let instr_for_intop = function
  | Iadd -> I.add
  | Isub -> I.sub
  | Imul -> (fun arg1 arg2 -> I.imul arg1 (Some arg2))
  | Iand -> I.and_
  | Ior -> I.or_
  | Ixor -> I.xor
  | Ilsl -> I.sal
  | Ilsr -> I.shr
  | Iasr -> I.sar
  | _ -> assert false

let instr_for_floatop = function
  | Iaddf -> I.addsd
  | Isubf -> I.subsd
  | Imulf -> I.mulsd
  | Idivf -> I.divsd
  | _ -> assert false

let instr_for_floatarithmem = function
  | Ifloatadd -> I.addsd
  | Ifloatsub -> I.subsd
  | Ifloatmul -> I.mulsd
  | Ifloatdiv -> I.divsd

let cond = function
  | Isigned Ceq   -> E   | Isigned Cne   -> NE
  | Isigned Cle   -> LE  | Isigned Cgt   -> G
  | Isigned Clt   -> L   | Isigned Cge   -> GE
  | Iunsigned Ceq -> E   | Iunsigned Cne -> NE
  | Iunsigned Cle -> BE  | Iunsigned Cgt -> A
  | Iunsigned Clt -> B   | Iunsigned Cge -> AE

(* Output an = 0 or <> 0 test. *)

let output_test_zero arg =
  match arg.loc with
  | Reg.Reg _ -> I.test (reg arg) (reg arg)
  | _  -> I.cmp (int 0) (reg arg)

(* Output a floating-point compare and branch *)

let emit_float_test cmp i ~(taken:X86_ast.condition -> unit) =
  (* Effect of comisd on flags and conditional branches:
                     ZF PF CF  cond. branches taken
        unordered     1  1  1  je, jb, jbe, jp
        >             0  0  0  jne, jae, ja
        <             0  0  1  jne, jbe, jb
        =             1  0  0  je, jae, jbe.
     If FP traps are on (they are off by default),
     comisd traps on QNaN and SNaN but ucomisd traps on SNaN only.
  *)
  match cmp with
  | CFeq when arg i 1 = arg i 0 ->
      I.ucomisd (arg i 1) (arg i 0);
      taken NP
  | CFeq ->
      let next = new_label() in
      I.ucomisd (arg i 1) (arg i 0);
      I.jp (label next);           (* skip if unordered *)
      taken E;                     (* branch taken if x=y *)
      def_label next
  | CFneq when arg i 1 = arg i 0 ->
      I.ucomisd (arg i 1) (arg i 0);
      taken P
  | CFneq ->
      I.ucomisd (arg i 1) (arg i 0);
      taken P;                     (* branch taken if unordered *)
      taken NE                     (* branch taken if x<y or x>y *)
  | CFlt ->
      I.comisd (arg i 0) (arg i 1);
      taken A                      (* branch taken if y>x i.e. x<y *)
  | CFnlt ->
      I.comisd (arg i 0) (arg i 1);
      taken BE                     (* taken if unordered or y<=x i.e. !(x<y) *)
  | CFle ->
      I.comisd (arg i 0) (arg i 1);(* swap compare *)
      taken AE                     (* branch taken if y>=x i.e. x<=y *)
  | CFnle ->
      I.comisd (arg i 0) (arg i 1);(* swap compare *)
      taken B                      (* taken if unordered or y<x i.e. !(x<=y) *)
  | CFgt ->
      I.comisd (arg i 1) (arg i 0);
      taken A                      (* branch taken if x>y *)
  | CFngt ->
      I.comisd (arg i 1) (arg i 0);
      taken BE                     (* taken if unordered or x<=y i.e. !(x>y) *)
  | CFge ->
      I.comisd (arg i 1) (arg i 0);(* swap compare *)
      taken AE                     (* branch taken if x>=y *)
  | CFnge ->
      I.comisd (arg i 1) (arg i 0);(* swap compare *)
      taken B                      (* taken if unordered or x<y i.e. !(x>=y) *)

let emit_test i ~(taken:X86_ast.condition -> unit) = function
  | Itruetest ->
    output_test_zero i.arg.(0);
    taken NE
  | Ifalsetest ->
    output_test_zero i.arg.(0);
    taken E
  | Iinttest cmp ->
    I.cmp (arg i 1) (arg i 0);
    taken (cond cmp)
  | Iinttest_imm((Isigned Ceq | Isigned Cne |
                  Iunsigned Ceq | Iunsigned Cne) as cmp, 0) ->
    output_test_zero i.arg.(0);
    taken (cond cmp)
  | Iinttest_imm(cmp, n) ->
    I.cmp (int n) (arg i 0);
    taken (cond cmp)
  | Ifloattest cmp ->
    emit_float_test cmp i ~taken
  | Ioddtest ->
    I.test (int 1) (arg8 i 0);
    taken NE
  | Ieventest ->
    I.test (int 1) (arg8 i 0);
    taken E

(* Deallocate the stack frame before a return or tail call *)

let output_epilogue f =
  if !frame_required then begin
    let n = frame_size() - 8 - (if fp then 8 else 0) in
    if n <> 0
    then begin
      I.add (int n) rsp;
      cfi_adjust_cfa_offset (-n);
    end;
    if fp then I.pop rbp;
    f ();
    (* reset CFA back cause function body may continue *)
    if n <> 0
    then cfi_adjust_cfa_offset n
  end
  else
    f ()

(* Floating-point constants *)

let float_constants = ref ([] : (int64 * int) list)

let add_float_constant cst =
  try
    List.assoc cst !float_constants
  with Not_found ->
    let lbl = new_label() in
    float_constants := (cst, lbl) :: !float_constants;
    lbl

let emit_float_constant f lbl =
  _label (emit_label lbl);
  D.qword (Const f)

(* Vector constants *)

let vec128_constants = ref ([] : (Cmm.vec128_bits * int) list)

let add_vec128_constant bits =
  try
    List.assoc bits !vec128_constants
  with Not_found ->
    let lbl = new_label() in
    vec128_constants := (bits, lbl) :: !vec128_constants;
    lbl

let emit_vec128_constant {high; low} lbl =
  (* SIMD vectors respect little-endian byte order *)
  _label (emit_label lbl);
  D.qword (Const low);
  D.qword (Const high)

let emit_global_label_for_symbol lbl =
  add_def_symbol lbl;
  let lbl = emit_symbol lbl in
  D.global lbl;
  _label lbl

let emit_global_label s =
  let lbl = Cmm_helpers.make_symbol s in
  emit_global_label_for_symbol lbl

let move (src : Reg.t) (dst : Reg.t) =
  if src.loc <> dst.loc then
    begin match src.typ, src.loc, dst.typ, dst.loc with
    | Float, Reg.Reg _, Float, Reg.Reg _
    | Vec128, _, Vec128, _ ->
      (* Vec128 stack slots are always aligned. *)
      I.movapd (reg src) (reg dst)
    | Float, _, Float, _ ->
      I.movsd (reg src) (reg dst)
    | Float, _, Int, _ | Int, _, Float, _ ->
      (* CR-soon gyorsh: this case is used by the bits_of_float/float_of_bits intrinsics.
         They should instead generate a separate Ispecific and this case should be
         removed. *)
      I.movq (reg src) (reg dst)
    | (Int | Val | Addr), _, (Int | Val | Addr), _ ->
      I.mov (reg src) (reg dst)
    | Vec128, _, _, _ | _, _, Vec128, _ ->
      Misc.fatal_errorf
        "Illegal move between a vector and non-vector register (%s to %s)\n"
        (Reg.name src) (Reg.name dst)
    | Float, _, (Val | Addr), _ | (Val | Addr), _, Float, _ ->
      Misc.fatal_errorf
        "Illegal move between a float and val/addr register (%s to %s)\n"
        (Reg.name src) (Reg.name dst)
    end

let stack_to_stack_move (src : Reg.t) (dst : Reg.t) =
  assert (src.typ = dst.typ);
  if (src.loc <> dst.loc) then begin
    match src.typ with
    | Int | Val ->
      (* Not calling move because r15 is not in int_reg_name. *)
      I.mov (reg src) r15;
      I.mov r15 (reg dst)
    | Float | Addr | Vec128 ->
      Misc.fatal_errorf
        "Unexpected register type for stack to stack move: from %s to %s\n"
        (Reg.name src) (Reg.name dst)
  end

let move_allowing_stack_to_stack src dst =
  match Reg.is_stack src, Reg.is_stack dst with
  | true, true -> stack_to_stack_move src dst
  | _ -> move src dst

(* Entry point for tail recursive calls *)
let tailrec_entry_point = ref None

(* Emit tracing probes *)

type probe =
  {
    stack_offset: int;
    num_stack_slots: int array;
    (* Record frame info held in the corresponding mutable variables. *)
    probe_label: label;
    (* Probe site, recorded in .note.stapsdt section
       for enabling and disabling the probes  *)
    probe_insn: Linear.instruction;
    (* Iprobe instruction, recorded at probe site and used for emitting
       the notes and the wrapper code at the end of the compilation unit. *)
  }

let probe_handler_wrapper_name probe_label =
  let w = Printf.sprintf "probe_wrapper_%d" probe_label in
  Cmm_helpers.make_symbol w
  |> emit_symbol

let probes = ref []

let probe_semaphores = ref String.Map.empty

let stapsdt_base_emitted = ref false

let reset_probes () =
  probes := [];
  probe_semaphores := String.Map.empty

let find_or_add_semaphore name enabled_at_init dbg =
  match String.Map.find_opt name !probe_semaphores with
  | Some (label, e) ->
    (match e, enabled_at_init with
     | None, None -> ()
     | None, Some _ ->
       let d = (label, enabled_at_init) in
       probe_semaphores :=
         String.Map.remove name !probe_semaphores |>
         String.Map.add name d
     | Some _, None ->
       (*  [find_or_add_semaphore] is called with None for Iprobe_is_enabled
           during code emission only. [find_or_add_semaphore] us called with
           Some to emit probe notes only after all code is emitted. *)
       assert false
     | Some b, Some b' ->
       if not (Bool.equal b b') then
         raise (Error (Inconsistent_probe_init (name,dbg))));
    label
  | None ->
    let sym = "caml_probes_semaphore_"^name in
    let d = (sym, enabled_at_init) in
    probe_semaphores := String.Map.add name d !probe_semaphores;
    sym

let emit_call_probe_handler_wrapper i ~enabled_at_init ~probe_label =
  assert !frame_required;
  let wrap_label = probe_handler_wrapper_name probe_label in
  (* We emit a cmp instruction that is effectively a nop:
     it only sets flags that are not read anywhere.
     To enable the probe, cmp is replaced with call
     by changing the first byte of the encoding from 3d to e8.
     The operand of the call is a displacement relative to
     the next instruction. Hence, the immediate operand
     of cmp is set up to have that value. *)
  if enabled_at_init then begin
      I.call (sym wrap_label)
  end else
  if !Clflags.pic_code then begin
    (* Manually emit encoding of cmp and an explicit relocation on it
       as needed for a call instruction, to ensure a correct
       result, instead of relying on an assembler that might choose a different
       encoding which produces an incorrect relocation and changes the meaning
       of the program. *)
    (* Emit the required encoding of "cmp $0, %eax" directly using .byte *)
    D.byte (Const 0x3dL);
    D.byte (Const 0L);
    D.byte (Const 0L);
    D.byte (Const 0L);
    D.byte (Const 0L);
    (* Emit the relocation for the call target *)
    (* [rel_size] is the number of bytes taken by the operand of cmp/call
       that needs to be relocated. It is used to form reloc's offset.
       [rel_offset_from_next] is the distance from the start of the relocated
       bytes to the start to the next instruction after the call.
       It used to form reloc's expr for call's operand (see above).
       [rel_size] is equal to [rel_offset_from_next] because
       the relocated operand is the last one and arch is little endian. *)
    let rel_size = 4L in
    let rel_offset_from_next = 4L in
    D.reloc ~offset:(ConstSub (ConstThis, Const rel_size))
      ~name:R_X86_64_PLT32
      ~expr:(ConstSub (ConstLabel wrap_label,
                       Const rel_offset_from_next));
  end else begin
    (* Emit absolute value, no relocation.
       The immediate operand of cmp is the offset of the wrapper
       from the current instruction's address "."
       minus the length of the current instruction, which is 5,
       and the wrapper is emitted at the end of the compilation unit. *)
    I.cmp (sym (Printf.sprintf "%s - . - 5" wrap_label)) eax
  end;
  (* Live registers are saved by the probe wrapper,
     so they are not recorded as gc roots at the probe site. *)
  let stack_live = Reg.Set.filter Reg.is_stack i.live in
  record_frame stack_live (Dbg_other i.dbg)

(* Emit trap handler notes *)

type traps = { mutable push_traps : label list;
               mutable pop_traps : label list;
               mutable enter_traps : Int.Set.t;
             }

let traps = { push_traps = []; pop_traps = []; enter_traps = Int.Set.empty; }

let reset_traps () =
  traps.push_traps <- [];
  traps.pop_traps <- [];
  traps.enter_traps <- Int.Set.empty

let emit_pop_trap_label () =
  let lbl = Cmm.new_label () in
  def_label lbl;
  traps.pop_traps <- lbl::traps.pop_traps

let emit_push_trap_label handler =
  let lbl = Cmm.new_label () in
  def_label lbl;
  traps.push_traps <- lbl::traps.push_traps;
  traps.enter_traps <- Int.Set.add handler traps.enter_traps

let emit_atomic instr op (size : Cmm.atomic_bitwidth) addr =
  let src, dst = match op, size with
  | Fetch_and_add, Thirtytwo -> arg32 instr 0, addressing addr DWORD instr 1
  | Fetch_and_add, (Sixtyfour|Word) -> arg instr 0, addressing addr QWORD instr 1
  | Compare_and_swap, Thirtytwo -> arg32 instr 1, addressing addr DWORD instr 2
  | Compare_and_swap, (Sixtyfour|Word) -> arg instr 1, addressing addr QWORD instr 2 in
  match op with
  | Fetch_and_add -> I.lock_xadd src dst
  | Compare_and_swap ->
    (* compare_with is already in rax, set_to is src *)
    let res8, res = res8 instr 0, res instr 0 in
    I.lock_cmpxchg src dst;
    I.set E res8;
    I.movzx res8 res

let emit_simd_instr op i =
  (match Simd_selection.register_behavior op with
  | R_to_fst ->
    assert (arg i 0 = res i 0);
    assert (Reg.is_reg i.arg.(0))
  | R_to_RM ->
    assert (Reg.is_reg i.arg.(0))
  | RM_to_R ->
    assert (Reg.is_reg i.res.(0))
  | R_to_R ->
    assert (Reg.is_reg i.arg.(0) && Reg.is_reg i.res.(0))
  | R_RM_to_fst ->
    assert (arg i 0 = res i 0);
    assert (Reg.is_reg i.arg.(0))
  | R_RM_xmm0_to_fst ->
    assert (arg i 0 = res i 0);
    assert (Reg.is_reg i.arg.(0));
    assert (i.arg.(2) = phys_xmm0v ())
  | R_R_to_fst ->
    assert (arg i 0 = res i 0);
    assert (Reg.is_reg i.arg.(0) && Reg.is_reg i.arg.(1))
  | R_RM_rax_rdx_to_rcx ->
    assert (Reg.is_reg i.arg.(0));
    assert (i.arg.(2) = phys_rax);
    assert (i.arg.(3) = phys_rdx);
    assert (i.res.(0) = phys_rcx)
  | R_RM_to_rcx ->
    assert (Reg.is_reg i.arg.(0));
    assert (i.res.(0) = phys_rcx)
  | R_RM_rax_rdx_to_xmm0 ->
    assert (Reg.is_reg i.arg.(0));
    assert (i.arg.(2) = phys_rax);
    assert (i.arg.(3) = phys_rdx);
    assert (i.res.(0) = phys_xmm0v ())
  | R_RM_to_xmm0 ->
    assert (Reg.is_reg i.arg.(0));
    assert (i.res.(0) = phys_xmm0v ())
  );
  match (op : Simd.operation) with
  | SSE (Cmp_f32 n) -> I.cmpps n (arg i 1) (res i 0)
  | SSE Add_f32 -> I.addps (arg i 1) (res i 0)
  | SSE Sub_f32 -> I.subps (arg i 1) (res i 0)
  | SSE Mul_f32 -> I.mulps (arg i 1) (res i 0)
  | SSE Div_f32 -> I.divps (arg i 1) (res i 0)
  | SSE Max_f32 -> I.maxps (arg i 1) (res i 0)
  | SSE Min_f32 -> I.minps (arg i 1) (res i 0)
  | SSE Rcp_f32 -> I.rcpps (arg i 0) (res i 0)
  | SSE Sqrt_f32 -> I.sqrtps (arg i 0) (res i 0)
  | SSE Rsqrt_f32 -> I.rsqrtps (arg i 0) (res i 0)
  | SSE High_64_to_low_64 -> I.movhlps (arg i 1) (res i 0)
  | SSE Low_64_to_high_64 -> I.movlhps (arg i 1) (res i 0)
  | SSE Interleave_high_32 -> I.unpckhps (arg i 1) (res i 0)
  | SSE Interleave_low_32 -> I.unpcklps (arg i 1) (res i 0)
  | SSE Movemask_32 -> I.movmskps (arg i 0) (res i 0)
<<<<<<< HEAD
  | SSE (Shuffle_32 n) -> I.shufps n (arg i 1) (res i 0)
  | SSE2 Max_sf64 -> I.maxsd (arg i 1) (res i 0)
  | SSE2 Min_sf64 -> I.minsd (arg i 1) (res i 0)
  | SSE2 Sqrt_sf64 -> I.sqrtsd (arg i 0) (res i 0)
=======
  | SSE (Shuffle_32 n) -> I.shufps (X86_dsl.int n) (arg i 1) (res i 0)
>>>>>>> 29c8d36e
  | SSE2 Add_i8 -> I.paddb (arg i 1) (res i 0)
  | SSE2 Add_i16 -> I.paddw (arg i 1) (res i 0)
  | SSE2 Add_i32 -> I.paddd (arg i 1) (res i 0)
  | SSE2 Add_i64 -> I.paddq (arg i 1) (res i 0)
  | SSE2 Add_f64 -> I.addpd (arg i 1) (res i 0)
  | SSE2 Add_saturating_i8 -> I.paddsb (arg i 1) (res i 0)
  | SSE2 Add_saturating_i16 -> I.paddsw (arg i 1) (res i 0)
  | SSE2 Add_saturating_unsigned_i8 -> I.paddusb (arg i 1) (res i 0)
  | SSE2 Add_saturating_unsigned_i16 -> I.paddusw (arg i 1) (res i 0)
  | SSE2 Sub_i8 -> I.psubb (arg i 1) (res i 0)
  | SSE2 Sub_i16 -> I.psubw (arg i 1) (res i 0)
  | SSE2 Sub_i32 -> I.psubd (arg i 1) (res i 0)
  | SSE2 Sub_i64 -> I.psubq (arg i 1) (res i 0)
  | SSE2 Sub_f64 -> I.subpd (arg i 1) (res i 0)
  | SSE2 Sub_saturating_i8 -> I.psubsb (arg i 1) (res i 0)
  | SSE2 Sub_saturating_i16 -> I.psubsw (arg i 1) (res i 0)
  | SSE2 Sub_saturating_unsigned_i8 -> I.psubusb (arg i 1) (res i 0)
  | SSE2 Sub_saturating_unsigned_i16 -> I.psubusw (arg i 1) (res i 0)
  | SSE2 Max_unsigned_i8 -> I.pmaxub (arg i 1) (res i 0)
  | SSE2 Max_i16 -> I.pmaxsw (arg i 1) (res i 0)
  | SSE2 Max_f64 -> I.maxpd (arg i 1) (res i 0)
  | SSE2 Min_unsigned_i8 -> I.pminub (arg i 1) (res i 0)
  | SSE2 Min_i16 -> I.pminsw (arg i 1) (res i 0)
  | SSE2 Min_f64 -> I.minpd (arg i 1) (res i 0)
  | SSE2 Mul_f64 -> I.mulpd (arg i 1) (res i 0)
  | SSE2 Div_f64 -> I.divpd (arg i 1) (res i 0)
  | SSE2 Avg_unsigned_i8 -> I.pavgb (arg i 1) (res i 0)
  | SSE2 Avg_unsigned_i16 -> I.pavgw (arg i 1) (res i 0)
  | SSE2 SAD_unsigned_i8 -> I.psadbw (arg i 1) (res i 0)
  | SSE2 And_bits -> I.pand (arg i 1) (res i 0)
  | SSE2 Andnot_bits -> I.pandnot (arg i 1) (res i 0)
  | SSE2 Or_bits -> I.por (arg i 1) (res i 0)
  | SSE2 Xor_bits -> I.pxor (arg i 1) (res i 0)
  | SSE2 Movemask_8 -> I.pmovmskb (arg i 0) (res i 0)
  | SSE2 Movemask_64 -> I.movmskpd (arg i 0) (res i 0)
  | SSE2 (Shift_left_bytes n) -> I.pslldq (X86_dsl.int n) (arg i 0)
  | SSE2 (Shift_right_bytes n) -> I.psrldq (X86_dsl.int n) (arg i 0)
  | SSE2 Cmpeq_i8 -> I.pcmpeqb (arg i 1) (res i 0)
  | SSE2 Cmpeq_i16 -> I.pcmpeqw (arg i 1) (res i 0)
  | SSE2 Cmpeq_i32 -> I.pcmpeqd (arg i 1) (res i 0)
  | SSE2 Cmpgt_i8 -> I.pcmpgtb (arg i 1) (res i 0)
  | SSE2 Cmpgt_i16 -> I.pcmpgtw (arg i 1) (res i 0)
  | SSE2 Cmpgt_i32 -> I.pcmpgtd (arg i 1) (res i 0)
  | SSE2 (Cmp_f64 n) -> I.cmppd n (arg i 1) (res i 0)
  | SSE2 I32_to_f64 -> I.cvtdq2pd (arg i 0) (res i 0)
  | SSE2 I32_to_f32 -> I.cvtdq2ps (arg i 0) (res i 0)
  | SSE2 F64_to_i32 -> I.cvtpd2dq (arg i 0) (res i 0)
  | SSE2 F64_to_f32 -> I.cvtpd2ps (arg i 0) (res i 0)
  | SSE2 F32_to_i32 -> I.cvtps2dq (arg i 0) (res i 0)
  | SSE2 F32_to_f64 -> I.cvtps2pd (arg i 0) (res i 0)
  | SSE2 I16_to_i8 -> I.packsswb (arg i 1) (res i 0)
  | SSE2 I32_to_i16 -> I.packssdw (arg i 1) (res i 0)
<<<<<<< HEAD
  | SSE2 I16_to_u8 -> I.packuswb (arg i 1) (res i 0)
  | SSE2 I32_to_u16 -> I.packusdw (arg i 1) (res i 0)
  | SSE2 Cast_f64_i64 -> I.cvtsd2si (arg i 0) (res i 0)
=======
  | SSE2 I16_to_unsigned_i8 -> I.packuswb (arg i 1) (res i 0)
  | SSE2 I32_to_unsigned_i16 -> I.packusdw (arg i 1) (res i 0)
>>>>>>> 29c8d36e
  | SSE2 SLL_i16 -> I.psllw (arg i 1) (res i 0)
  | SSE2 SLL_i32 -> I.pslld (arg i 1) (res i 0)
  | SSE2 SLL_i64 -> I.psllq (arg i 1) (res i 0)
  | SSE2 SRL_i16 -> I.psrlw (arg i 1) (res i 0)
  | SSE2 SRL_i32 -> I.psrld (arg i 1) (res i 0)
  | SSE2 SRL_i64 -> I.psrlq (arg i 1) (res i 0)
  | SSE2 SRA_i16 -> I.psraw (arg i 1) (res i 0)
  | SSE2 SRA_i32 -> I.psrad (arg i 1) (res i 0)
  | SSE2 (SLLi_i16 n) -> I.psllwi (X86_dsl.int n) (res i 0)
  | SSE2 (SLLi_i32 n) -> I.pslldi (X86_dsl.int n) (res i 0)
  | SSE2 (SLLi_i64 n) -> I.psllqi (X86_dsl.int n) (res i 0)
  | SSE2 (SRLi_i16 n) -> I.psrlwi (X86_dsl.int n) (res i 0)
  | SSE2 (SRLi_i32 n) -> I.psrldi (X86_dsl.int n) (res i 0)
  | SSE2 (SRLi_i64 n) -> I.psrlqi (X86_dsl.int n) (res i 0)
  | SSE2 (SRAi_i16 n) -> I.psrawi (X86_dsl.int n) (res i 0)
  | SSE2 (SRAi_i32 n) -> I.psradi (X86_dsl.int n) (res i 0)
  | SSE2 (Shuffle_64 n) -> I.shufpd (X86_dsl.int n) (arg i 1) (res i 0)
  | SSE2 (Shuffle_high_16 n) -> I.pshufhw (X86_dsl.int n) (arg i 0) (res i 0)
  | SSE2 (Shuffle_low_16 n) -> I.pshuflw (X86_dsl.int n) (arg i 0) (res i 0)
  | SSE2 Interleave_high_8 -> I.punpckhbw (arg i 1) (res i 0)
  | SSE2 Interleave_high_16 -> I.punpckhwd (arg i 1) (res i 0)
  | SSE2 Interleave_high_64 -> I.punpckhqdq (arg i 1) (res i 0)
  | SSE2 Interleave_low_8 -> I.punpcklbw (arg i 1) (res i 0)
  | SSE2 Interleave_low_16 -> I.punpcklwd (arg i 1) (res i 0)
  | SSE2 Interleave_low_64 -> I.punpcklqdq (arg i 1) (res i 0)
  | SSE3 Addsub_f32 -> I.addsubps (arg i 1) (res i 0)
  | SSE3 Addsub_f64 -> I.addsubpd (arg i 1) (res i 0)
  | SSE3 Hadd_f32 -> I.haddps (arg i 1) (res i 0)
  | SSE3 Hadd_f64 -> I.haddpd (arg i 1) (res i 0)
  | SSE3 Hsub_f32 -> I.hsubps (arg i 1) (res i 0)
  | SSE3 Hsub_f64 -> I.hsubpd (arg i 1) (res i 0)
  | SSE3 Dup_low_64 -> I.movddup (arg i 0) (res i 0)
  | SSE3 Dup_odd_32 -> I.movshdup (arg i 0) (res i 0)
  | SSE3 Dup_even_32 -> I.movsldup (arg i 0) (res i 0)
  | SSSE3 Abs_i8 -> I.pabsb (arg i 0) (res i 0)
  | SSSE3 Abs_i16 -> I.pabsw (arg i 0) (res i 0)
  | SSSE3 Abs_i32 -> I.pabsd (arg i 0) (res i 0)
  | SSSE3 Hadd_i16 -> I.phaddw (arg i 1) (res i 0)
  | SSSE3 Hadd_i32 -> I.phaddd (arg i 1) (res i 0)
  | SSSE3 Hadd_saturating_i16 -> I.phaddsw (arg i 1) (res i 0)
  | SSSE3 Hsub_i16 -> I.phsubw (arg i 1) (res i 0)
  | SSSE3 Hsub_i32 -> I.phsubd (arg i 1) (res i 0)
  | SSSE3 Hsub_saturating_i16 -> I.phsubsw (arg i 1) (res i 0)
  | SSSE3 Mulsign_i8 -> I.psignb (arg i 1) (res i 0)
  | SSSE3 Mulsign_i16 -> I.psignw (arg i 1) (res i 0)
  | SSSE3 Mulsign_i32 -> I.psignd (arg i 1) (res i 0)
  | SSSE3 Alignr_i8 n -> I.palignr (X86_dsl.int n) (arg i 1) (res i 0)
  | SSSE3 Shuffle_8 -> I.pshufb (arg i 1) (res i 0)
  | SSE41 (Blend_16 n) -> I.pblendw (X86_dsl.int n) (arg i 1) (res i 0)
  | SSE41 (Blend_32 n) -> I.blendps (X86_dsl.int n) (arg i 1) (res i 0)
  | SSE41 (Blend_64 n) -> I.blendpd (X86_dsl.int n) (arg i 1) (res i 0)
  | SSE41 Blendv_8 -> I.pblendvb (arg i 1) (res i 0)
  | SSE41 Blendv_32 -> I.blendvps (arg i 1) (res i 0)
  | SSE41 Blendv_64 -> I.blendvpd (arg i 1) (res i 0)
  | SSE41 Cmpeq_i64 -> I.pcmpeqq (arg i 1) (res i 0)
  | SSE41 I8_sx_i16 -> I.pmovsxbw (arg i 0) (res i 0)
  | SSE41 I8_sx_i32 -> I.pmovsxbd (arg i 0) (res i 0)
  | SSE41 I8_sx_i64 -> I.pmovsxbq (arg i 0) (res i 0)
  | SSE41 I16_sx_i32 -> I.pmovsxwd (arg i 0) (res i 0)
  | SSE41 I16_sx_i64 -> I.pmovsxwq (arg i 0) (res i 0)
  | SSE41 I32_sx_i64 -> I.pmovsxdq (arg i 0) (res i 0)
  | SSE41 I8_zx_i16 -> I.pmovzxbw (arg i 0) (res i 0)
  | SSE41 I8_zx_i32 -> I.pmovzxbd (arg i 0) (res i 0)
  | SSE41 I8_zx_i64 -> I.pmovzxbq (arg i 0) (res i 0)
  | SSE41 I16_zx_i32 -> I.pmovzxwd (arg i 0) (res i 0)
  | SSE41 I16_zx_i64 -> I.pmovzxwq (arg i 0) (res i 0)
  | SSE41 I32_zx_i64 -> I.pmovzxdq (arg i 0) (res i 0)
  | SSE41 (Dp_f32 n) -> I.dpps (X86_dsl.int n) (arg i 1) (res i 0)
  | SSE41 (Dp_f64 n) -> I.dppd (X86_dsl.int n) (arg i 1) (res i 0)
  | SSE41 (Extract_i8 n) ->
    (* CR mslater: (SIMD) change once we have unboxed int8 *)
    I.pextrb (X86_dsl.int n) (arg i 0) (res i 0);
    I.movzx (res8 i 0) (res i 0)
  | SSE41 (Extract_i16 n) ->
    (* CR mslater: (SIMD) change once we have unboxed int16 *)
    I.pextrw (X86_dsl.int n) (arg i 0) (res i 0);
    I.movzx (res16 i 0) (res i 0)
  | SSE41 (Extract_i32 n) -> I.pextrd (X86_dsl.int n) (arg i 0) (res32 i 0)
  | SSE41 (Extract_i64 n) -> I.pextrq (X86_dsl.int n) (arg i 0) (res i 0)
  | SSE41 (Insert_i8 n) -> I.pinsrb (X86_dsl.int n) (arg32 i 1) (res i 0)
  | SSE41 (Insert_i16 n) -> I.pinsrw (X86_dsl.int n) (arg32 i 1) (res i 0)
  | SSE41 (Insert_i32 n) -> I.pinsrd (X86_dsl.int n) (arg32 i 1) (res i 0)
  | SSE41 (Insert_i64 n) -> I.pinsrq (X86_dsl.int n) (arg i 1) (res i 0)
  | SSE41 Max_i8 -> I.pmaxsb (arg i 1) (res i 0)
  | SSE41 Max_i32 -> I.pmaxsd (arg i 1) (res i 0)
  | SSE41 Max_unsigned_i16 -> I.pmaxuw (arg i 1) (res i 0)
  | SSE41 Max_unsigned_i32 -> I.pmaxud (arg i 1) (res i 0)
  | SSE41 Min_i8 -> I.pminsb (arg i 1) (res i 0)
  | SSE41 Min_i32 -> I.pminsd (arg i 1) (res i 0)
<<<<<<< HEAD
  | SSE41 Min_u16 -> I.pminuw (arg i 1) (res i 0)
  | SSE41 Min_u32 -> I.pminud (arg i 1) (res i 0)
  | SSE41 (Round_sf64 n) -> I.roundsd n (arg i 0) (res i 0)
=======
  | SSE41 Min_unsigned_i16 -> I.pminuw (arg i 1) (res i 0)
  | SSE41 Min_unsigned_i32 -> I.pminud (arg i 1) (res i 0)
>>>>>>> 29c8d36e
  | SSE41 (Round_f64 n) -> I.roundpd n (arg i 0) (res i 0)
  | SSE41 (Round_f32 n) -> I.roundps n (arg i 0) (res i 0)
  | SSE41 (Multi_sad_unsigned_i8 n) -> I.mpsadbw (X86_dsl.int n) (arg i 1) (res i 0)
  | SSE41 Minpos_unsigned_i16 -> I.phminposuw (arg i 0) (res i 0)
  | SSE42 Cmpgt_i64 -> I.pcmpgtq (arg i 1) (res i 0)
  | SSE42 Crc32_64 -> I.crc32 (arg i 1) (res i 0)
  | SSE42 (Cmpestrm n) -> I.pcmpestrm (X86_dsl.int n) (arg i 1) (arg i 0)
  | SSE42 (Cmpistrm n) -> I.pcmpistrm (X86_dsl.int n) (arg i 1) (arg i 0)
  | SSE42 (Cmpestri n) -> I.pcmpestri (X86_dsl.int n) (arg i 1) (arg i 0)
  | SSE42 (Cmpistri n) -> I.pcmpistri (X86_dsl.int n) (arg i 1) (arg i 0)
  | SSE42 (Cmpestra n) ->
    I.pcmpestri (X86_dsl.int n) (arg i 1) (arg i 0); I.set A (res8 i 0); I.movzx (res8 i 0) (res i 0)
  | SSE42 (Cmpestrc n) ->
    I.pcmpestri (X86_dsl.int n) (arg i 1) (arg i 0); I.set B (res8 i 0); I.movzx (res8 i 0) (res i 0)
  | SSE42 (Cmpestro n) ->
    I.pcmpestri (X86_dsl.int n) (arg i 1) (arg i 0); I.set O (res8 i 0); I.movzx (res8 i 0) (res i 0)
  | SSE42 (Cmpestrs n) ->
    I.pcmpestri (X86_dsl.int n) (arg i 1) (arg i 0); I.set S (res8 i 0); I.movzx (res8 i 0) (res i 0)
  | SSE42 (Cmpestrz n) ->
    I.pcmpestri (X86_dsl.int n) (arg i 1) (arg i 0); I.set E (res8 i 0); I.movzx (res8 i 0) (res i 0)
  | SSE42 (Cmpistra n) ->
    I.pcmpistri (X86_dsl.int n) (arg i 1) (arg i 0); I.set A (res8 i 0); I.movzx (res8 i 0) (res i 0)
  | SSE42 (Cmpistrc n) ->
    I.pcmpistri (X86_dsl.int n) (arg i 1) (arg i 0); I.set B (res8 i 0); I.movzx (res8 i 0) (res i 0)
  | SSE42 (Cmpistro n) ->
    I.pcmpistri (X86_dsl.int n) (arg i 1) (arg i 0); I.set O (res8 i 0); I.movzx (res8 i 0) (res i 0)
  | SSE42 (Cmpistrs n) ->
    I.pcmpistri (X86_dsl.int n) (arg i 1) (arg i 0); I.set S (res8 i 0); I.movzx (res8 i 0) (res i 0)
  | SSE42 (Cmpistrz n) ->
    I.pcmpistri (X86_dsl.int n) (arg i 1) (arg i 0); I.set E (res8 i 0); I.movzx (res8 i 0) (res i 0)

(* Emit an instruction *)
let emit_instr fallthrough i =
  emit_debug_info_linear i;
  match i.desc with
  | Lend -> ()
  | Lprologue ->
    assert (!prologue_required);
    if fp then begin
      I.push rbp;
      cfi_adjust_cfa_offset 8;
      I.mov rsp rbp;
    end;
    if !frame_required then begin
      let n = frame_size() - 8 - (if fp then 8 else 0) in
      if n <> 0
      then begin
        I.sub (int n) rsp;
        cfi_adjust_cfa_offset n;
      end;
    end
  | Lop(Imove | Ispill | Ireload) ->
      move i.arg.(0) i.res.(0)
  | Lop(Iconst_int n) ->
      if n = 0n then begin
        match i.res.(0).loc with
        | Reg _ ->
          (* Clearing the bottom half also clears the top half (except for
             64-bit-only registers where the behaviour is as if the operands
             were 64 bit). *)
          I.xor (res32 i 0) (res32 i 0)
        | _ ->
          I.mov (int 0) (res i 0)
      end else if n > 0n && n <= 0xFFFF_FFFFn then begin
        match i.res.(0).loc with
        | Reg _ ->
          (* Similarly, setting only the bottom half clears the top half. *)
          I.mov (nat n) (res32 i 0)
        | _ ->
          I.mov (nat n) (res i 0)
      end else
        I.mov (nat n) (res i 0)
  | Lop(Iconst_float f) ->
      begin match f with
      | 0x0000_0000_0000_0000L ->       (* +0.0 *)
          I.xorpd (res i 0) (res i 0)
      | _ ->
          let lbl = add_float_constant f in
          I.movsd (mem64_rip REAL8 (emit_label lbl)) (res i 0)
      end
  | Lop(Iconst_vec128 {high; low}) ->
      begin match (high, low) with
      | 0x0000_0000_0000_0000L, 0x0000_0000_0000_0000L ->
          I.xorpd (res i 0) (res i 0)
      | _ ->
          let lbl = add_vec128_constant {high; low} in
          I.movapd (mem64_rip VEC128 (emit_label lbl)) (res i 0)
      end
  | Lop(Iconst_symbol s) ->
      add_used_symbol s.sym_name;
      load_symbol_addr s (res i 0)
  | Lop(Icall_ind) ->
      I.call (arg i 0);
      record_frame i.live (Dbg_other i.dbg)
  | Lop(Icall_imm { func; }) ->
      add_used_symbol func.sym_name;
      emit_call func;
      record_frame i.live (Dbg_other i.dbg)
  | Lop(Itailcall_ind) ->
      output_epilogue (fun () -> I.jmp (arg i 0))
  | Lop(Itailcall_imm { func; }) ->
      begin
        if func.sym_name = !function_name then
          match !tailrec_entry_point with
          | None -> Misc.fatal_error "jump to missing tailrec entry point"
          | Some tailrec_entry_point -> I.jmp (label tailrec_entry_point)
        else begin
          output_epilogue begin fun () ->
            add_used_symbol func.sym_name;
            emit_jump func
          end
        end
      end
  | Lop(Iextcall { func; alloc; }) ->
      add_used_symbol func;
      if alloc then begin
        load_symbol_addr (Cmm.global_symbol func) rax;
        emit_call (Cmm.global_symbol "caml_c_call");
        record_frame i.live (Dbg_other i.dbg);
        if system <> S_win64 then begin
          (* TODO: investigate why such a diff.
             This comes from:
            http://caml.inria.fr/cgi-bin/viewvc.cgi?view=revision&revision=12664

             If we do the same for Win64, we probably need to change
             amd64nt.asm accordingly.
          *)
          I.mov (domain_field Domainstate.Domain_young_ptr) r15
        end
      end else begin
        emit_call (Cmm.global_symbol func)
      end
  | Lop(Istackoffset n) ->
      emit_stack_offset n
  | Lop(Iload(chunk, addr, _mut)) ->
      let dest = res i 0 in
      begin match chunk with
      | Word_int | Word_val ->
          I.mov (addressing addr QWORD i 0) dest
      | Byte_unsigned ->
          I.movzx (addressing addr BYTE i 0) dest
      | Byte_signed ->
          I.movsx (addressing addr BYTE i 0) dest
      | Sixteen_unsigned ->
          I.movzx (addressing addr WORD i 0) dest
      | Sixteen_signed ->
          I.movsx (addressing addr WORD i 0) dest
      | Thirtytwo_unsigned ->
          I.mov (addressing addr DWORD i 0) (res32 i 0)
      | Thirtytwo_signed ->
          I.movsxd (addressing addr DWORD i 0) dest
      | Onetwentyeight_unaligned ->
          I.movupd (addressing addr VEC128 i 0) dest
      | Onetwentyeight_aligned ->
          I.movapd (addressing addr VEC128 i 0) dest
      | Single ->
          I.cvtss2sd (addressing addr REAL4 i 0) dest
      | Double ->
          I.movsd (addressing addr REAL8 i 0) dest
      end
  | Lop(Istore(chunk, addr, _)) ->
      begin match chunk with
      | Word_int | Word_val ->
          I.mov (arg i 0) (addressing addr QWORD i 1)
      | Byte_unsigned | Byte_signed ->
          I.mov (arg8 i 0) (addressing addr BYTE i 1)
      | Sixteen_unsigned | Sixteen_signed ->
          I.mov (arg16 i 0) (addressing addr WORD i 1)
      | Thirtytwo_signed | Thirtytwo_unsigned ->
          I.mov (arg32 i 0) (addressing addr DWORD i 1)
      | Onetwentyeight_unaligned ->
          I.movupd (arg i 0) (addressing addr VEC128 i 1)
      | Onetwentyeight_aligned ->
          I.movapd (arg i 0) (addressing addr VEC128 i 1)
      | Single ->
          I.cvtsd2ss (arg i 0) xmm15;
          I.movss xmm15 (addressing addr REAL4 i 1)
      | Double ->
          I.movsd (arg i 0) (addressing addr REAL8 i 1)
      end
  | Lop(Ialloc { bytes = n; dbginfo; mode = Alloc_heap }) ->
      assert (n <= (Config.max_young_wosize + 1) * Arch.size_addr);
      if !fastcode_flag then begin
        I.sub (int n) r15;
        I.cmp (domain_field Domainstate.Domain_young_limit) r15;
        let lbl_call_gc = new_label() in
        let lbl_frame =
          record_frame_label i.live (Dbg_alloc dbginfo)
        in
        I.jb (label lbl_call_gc);
        let lbl_after_alloc = new_label() in
        def_label lbl_after_alloc;
        I.lea (mem64 NONE 8 R15) (res i 0);
        call_gc_sites :=
          { gc_lbl = lbl_call_gc;
            gc_return_lbl = lbl_after_alloc;
            gc_dbg = i.dbg;
            gc_frame = lbl_frame; } :: !call_gc_sites
      end else begin
        begin match n with
        | 16 -> emit_call (Cmm.global_symbol "caml_alloc1")
        | 24 -> emit_call (Cmm.global_symbol "caml_alloc2")
        | 32 -> emit_call (Cmm.global_symbol "caml_alloc3")
        | _  ->
            I.sub (int n) r15;
            emit_call (Cmm.global_symbol "caml_allocN")
        end;
        let label = record_frame_label i.live (Dbg_alloc dbginfo) in
        def_label label;
        I.lea (mem64 NONE 8 R15) (res i 0)
      end
  | Lop(Ialloc { bytes = n; dbginfo=_; mode = Alloc_local }) ->
      let r = res i 0 in
      I.mov (domain_field Domainstate.Domain_local_sp) r;
      I.sub (int n) r;
      I.mov r (domain_field Domainstate.Domain_local_sp);
      I.cmp (domain_field Domainstate.Domain_local_limit) r;
      let lbl_call = new_label () in
      I.j L (label lbl_call);
      let lbl_after_alloc = new_label () in
      def_label lbl_after_alloc;
      I.add (domain_field Domainstate.Domain_local_top) r;
      I.add (int 8) r;
      local_realloc_sites :=
        { lr_lbl = lbl_call;
          lr_dbg = i.dbg;
          lr_return_lbl = lbl_after_alloc } :: !local_realloc_sites
  | Lop(Ipoll { return_label }) ->
      I.cmp (domain_field Domainstate.Domain_young_limit) r15;
      let gc_call_label = new_label () in
      let lbl_after_poll = match return_label with
                  | None -> new_label()
                  | Some(lbl) -> lbl in
      let lbl_frame =
        record_frame_label i.live (Dbg_alloc [])
      in
      begin match return_label with
      | None -> I.jbe (label gc_call_label)
      | Some return_label -> I.ja (label return_label)
      end;
      call_gc_sites :=
        { gc_lbl = gc_call_label;
          gc_return_lbl = lbl_after_poll;
          gc_dbg = i.dbg;
          gc_frame = lbl_frame; } :: !call_gc_sites;
      begin match return_label with
      | None -> def_label lbl_after_poll
      | Some _ -> I.jmp (label gc_call_label)
      end
  | Lop(Iintop(Icomp cmp)) ->
      I.cmp (arg i 1) (arg i 0);
      I.set (cond cmp) al;
      I.movzx al (res i 0)
  | Lop(Iintop_imm(Icomp cmp, n)) ->
      I.cmp (int n) (arg i 0);
      I.set (cond cmp) al;
      I.movzx al (res i 0)
  | Lop(Iintop (Icheckalign { bytes_pow2 })) ->
      let lbl = safety_check_failure_label Align_check i.fdo i.dbg in
      let mask = bytes_pow2 - 1 in
      I.test (Imm (Int64.of_int mask)) (arg i 0);
      I.jne (label lbl)
  | Lop(Iintop_imm(Icheckalign { bytes_pow2 }, n)) ->
      let mask = bytes_pow2 - 1 in
      if (n land mask) <> 0 then Misc.fatal_errorf "Alignment check on known int failed."
  | Lop(Iintop (Icheckbound)) ->
      let lbl = safety_check_failure_label Bound_check i.fdo i.dbg in
      I.cmp (arg i 1) (arg i 0);
      I.jbe (label lbl)
  | Lop(Iintop_imm(Icheckbound, n)) ->
      let lbl = safety_check_failure_label Bound_check i.fdo i.dbg in
      I.cmp (int n) (arg i 0);
      I.jbe (label lbl)
  | Lop(Iintop_imm (Iand, n)) when n >= 0 && n <= 0xFFFF_FFFF && Reg.is_reg i.res.(0) ->
      I.and_ (int n) (res32 i 0)
  | Lop(Iintop Ixor) when i.arg.(1).loc = i.res.(0).loc && Reg.is_reg i.res.(0) ->
      I.xor (res32 i 0) (res32 i 0)
  | Lop(Iintop(Idiv | Imod)) ->
      I.cqo ();
      I.idiv (arg i 1)
  | Lop(Iintop(Ilsl | Ilsr | Iasr as op)) ->
      (* We have i.arg.(0) = i.res.(0) and i.arg.(1) = %rcx *)
      instr_for_intop op cl (res i 0)
  | Lop(Iintop (Imulh { signed = true })) ->
      I.imul (arg i 1) None
  | Lop(Iintop (Imulh { signed = false })) ->
      I.mul (arg i 1)
  | Lop(Iintop ((Iadd|Isub|Imul|Iand|Ior|Ixor) as op)) ->
      (* We have i.arg.(0) = i.res.(0) *)
      instr_for_intop op (arg i 1) (res i 0)
  | Lop(Iintop_imm(Iadd, n)) when i.arg.(0).loc <> i.res.(0).loc ->
      I.lea (mem64 NONE n (arg64 i 0)) (res i 0)
  | Lop(Iintop_imm(Iadd, 1) | Iintop_imm(Isub, -1)) when not !fastcode_flag ->
      I.inc (res i 0)
  | Lop(Iintop_imm(Iadd, -1) | Iintop_imm(Isub, 1)) when not !fastcode_flag ->
      I.dec (res i 0)
  | Lop(Iintop_imm(op, n)) ->
      (* We have i.arg.(0) = i.res.(0) *)
      instr_for_intop op (int n) (res i 0)
  | Lop(Iintop_atomic{op; size; addr}) ->
      emit_atomic i op size addr
  | Lop(Icompf cmp) ->
      let cond, need_swap = float_cond_and_need_swap cmp in
      let a0, a1 = if need_swap then arg i 1, arg i 0 else arg i 0, arg i 1 in
      I.cmpsd cond a1 a0;
      I.movq a0 (res i 0);
      I.neg (res i 0)
  | Lop(Inegf) ->
      I.xorpd (mem64_rip VEC128 (emit_symbol "caml_negf_mask")) (res i 0)
  | Lop(Iabsf) ->
      I.andpd (mem64_rip VEC128 (emit_symbol "caml_absf_mask")) (res i 0)
  | Lop(Iaddf | Isubf | Imulf | Idivf as floatop) ->
      instr_for_floatop floatop (arg i 1) (res i 0)
  | Lop(Ifloatofint) ->
      I.cvtsi2sd  (arg i 0)  (res i 0)
  | Lop(Iintoffloat) ->
      I.cvttsd2si (arg i 0) (res i 0)
  | Lop(Iintofvalue | Ivalueofint | Ivectorcast Bits128) ->
      move i.arg.(0) i.res.(0)
  | Lop(Iscalarcast (V128_of_scalar Float64x2 | V128_to_scalar Float64x2)) ->
      I.movsd (arg i 0) (res i 0)
  | Lop(Iscalarcast (V128_to_scalar Int64x2 | V128_of_scalar Int64x2)) ->
      I.movq (arg i 0) (res i 0)
  | Lop(Iscalarcast (V128_to_scalar Int32x4)) ->
      I.movd (arg i 0) (res32 i 0)
  | Lop(Iscalarcast (V128_of_scalar Int32x4)) ->
      I.movd (arg32 i 0) (res i 0)
  | Lop(Iscalarcast (V128_of_scalar Float32x4)) ->
      (* CR mslater: (SIMD) remove cvt once we have unboxed float32 *)
      I.cvtsd2ss (arg i 0) (res i 0)
  | Lop(Iscalarcast (V128_to_scalar Float32x4)) ->
      (* CR mslater: (SIMD) remove cvt once we have unboxed float32 *)
      I.cvtss2sd (arg i 0) (res i 0)
  | Lop(Iscalarcast (V128_to_scalar Int16x8)) ->
      (* [movw] and [movzx] cannot operate on vector registers.
         We must zero extend as the result is an untagged positive int.
         CR mslater: (SIMD) remove zx once we have unboxed int16 *)
      I.movd (arg i 0) (res32 i 0);
      I.movzx (res16 i 0) (res i 0)
  | Lop(Iscalarcast (V128_to_scalar Int8x16)) ->
      (* [movb] and [movzx] cannot operate on vector registers.
         We must zero extend as the result is an untagged positive int.
         CR mslater: (SIMD) remove zx once we have unboxed int8 *)
      I.movd (arg i 0) (res32 i 0);
      I.movzx (res8 i 0) (res i 0)
  | Lop(Iscalarcast (V128_of_scalar Int16x8 | V128_of_scalar Int8x16)) ->
      (* [movw] and [movb] cannot operate on vector registers.
         Moving 32 bits is OK because the argument is an untagged
         positive int and these operations leave the top bits of the vector unspecified.
         CR mslater: (SIMD) don't load 32 bits once we have unboxed int16/int8 *)
      I.movd (arg32 i 0) (res i 0)
  | Lop(Iopaque) ->
      assert (i.arg.(0).loc = i.res.(0).loc)
  | Lop(Ispecific(Ilea addr)) ->
      I.lea (addressing addr NONE i 0) (res i 0)
  | Lop(Ispecific(Istore_int(n, addr, _))) ->
      I.mov (nat n) (addressing addr QWORD i 0)
  | Lop(Ispecific(Ioffset_loc(n, addr))) ->
      I.add (int n) (addressing addr QWORD i 0)
  | Lop(Ispecific(Ifloatarithmem(op, addr))) ->
      instr_for_floatarithmem op (addressing addr REAL8 i 1) (res i 0)
  | Lop(Ispecific(Ibswap { bitwidth = Sixteen })) ->
      I.xchg ah al;
      I.movzx (res16 i 0) (res i 0)
  | Lop(Ispecific(Ibswap { bitwidth = Thirtytwo })) ->
      I.bswap (res32 i 0);
  | Lop(Ispecific(Ibswap { bitwidth = Sixtyfour })) ->
      I.bswap (res i 0)
  | Lop(Ispecific(Ifloatsqrtf addr)) ->
      I.sqrtsd (addressing addr REAL8 i 0) (res i 0)
  | Lop(Ispecific(Isextend32)) ->
      I.movsxd (arg32 i 0) (res i 0)
  | Lop(Ispecific(Izextend32)) ->
      I.mov (arg32 i 0) (res32 i 0)
  | Lop(Iintop(Iclz { arg_is_non_zero; })) ->
      (* CR-someday gyorsh: can we do it at selection?
         mshinwell: We need to address this and the similar CRs below.
         My feeling is that we should try to do this earlier, based on
         previous experience with similar things, but maybe the change
         should be left for later.
         mshinwell: The current situation is fine for now. *)
      if arg_is_non_zero then begin
        (* No need to handle that bsr is undefined on 0 input. *)
        I.bsr (arg i 0) (res i 0);
        (* We need (63 - result_of_bsr), which can be done with xor. *)
        I.xor (int 63) (res i 0)
      end else begin
        let lbl_z = new_label () in
        let lbl_nz = new_label () in
        I.bsr (arg i 0) (res i 0);
        I.je (label lbl_z);
        I.xor (int 63) (res i 0);
        I.jmp (label lbl_nz);
        def_label lbl_z;
        I.mov (int 64) (res i 0);
        def_label lbl_nz
      end
  | Lop(Iintop(Ictz { arg_is_non_zero; })) ->
    (* CR-someday gyorsh: can we do it at selection? *)
    if arg_is_non_zero then begin
      (* No need to handle that bsf is undefined on 0 input. *)
      I.bsf (arg i 0) (res i 0)
    end else begin
      let lbl_nz = new_label () in
      I.bsf (arg i 0) (res i 0);
      I.jne (label lbl_nz);
      I.mov (int 64) (res i 0);
      def_label lbl_nz
    end
  | Lop(Iintop Ipopcnt) ->
      assert (!popcnt_support);
      I.popcnt (arg i 0) (res i 0)
  | Lop(Icsel tst) ->
    let len = Array.length i.arg in
    let ifso = i.arg.(len - 2) in
    let ifnot = i.arg.(len - 1) in
    assert (Reg.same_loc ifnot i.res.(0));
    let taken c =
      I.cmov c (reg ifso) (res i 0)
    in
    emit_test i tst ~taken
  | Lop(Ispecific Irdtsc) ->
    I.rdtsc ();
    let rdx = Reg64 RDX in
    (* The instruction fills in the low 32 bits of the result registers. *)
    (* Combine edx and eax into a single 64-bit result. *)
    I.sal (int 32) rdx; (* shift edx to the high part of rdx *)
    (* On processors that support the Intel 64 architecture,
       the high-order 32 bits of each of RAX and RDX are cleared. *)
    (match reg64 i.res.(0) with
     | RAX -> I.or_ rdx (res i 0) (* combine high and low into rax *)
     | RDX -> I.or_ rax (res i 0) (* combine high and low into rdx *)
     | _ ->
       (* combine high and low into res *)
       I.mov rax (res i 0);
       I.or_ rdx (res i 0))
  | Lop(Ispecific Irdpmc) ->
    assert (arg64 i 0 = RCX);
    I.rdpmc ();
    let rdx = Reg64 RDX in
    (* The instruction fills in the low 32 bits of the result registers. *)
    (* Combine edx and eax into a single 64-bit result. *)
    I.sal (int 32) rdx; (* shift edx to the high part of rdx *)
    I.mov eax (res32 i 0); (* zero-extend eax *)
    I.or_ rdx (res i 0) (* combine high and low into rax *)
  | Lop (Ispecific Ilfence) ->
    I.lfence ()
  | Lop (Ispecific Isfence) ->
    I.sfence ()
  | Lop (Ispecific Imfence) ->
    I.mfence ()
  | Lop (Ispecific (Isimd op)) ->
    emit_simd_instr op i
  | Lop (Ispecific Ipause) ->
    I.pause ()
  | Lop (Ispecific (Iprefetch { is_write; locality; addr; })) ->
    let locality =
      match locality with
      | Nonlocal -> Nta
      | Low -> T2
      | Moderate -> T1
      | High -> T0
    in
    I.prefetch is_write locality (addressing addr QWORD i 0)
  | Lop(Ibeginregion) ->
      I.mov (domain_field Domainstate.Domain_local_sp) (res i 0)
  | Lop(Iendregion) ->
      I.mov (arg i 0) (domain_field Domainstate.Domain_local_sp)
  | Lop (Iname_for_debugger _) -> ()
  | Lop (Iprobe { enabled_at_init; _ }) ->
    let probe_label = new_label () in
    let probe =
      { probe_label;
        probe_insn = i;
        stack_offset = !stack_offset;
        num_stack_slots = Array.copy num_stack_slots;
      }
    in
    probes := probe :: !probes;
    def_label probe_label;
    I.nop (); (* for uprobes and usdt probes as well *)
    (* A probe site does not directly call the probe handler.  There is an
       intervening wrapper that deals with getting the arguments to the probe
       in the correct place and managing the spilling/reloading of live
       registers.  See [emit_probe_handler_wrapper] below. *)
    emit_call_probe_handler_wrapper i ~enabled_at_init ~probe_label
  | Lop (Iprobe_is_enabled { name; }) ->
    let semaphore_sym = find_or_add_semaphore name None i.dbg in
    (* Load unsigned 2-byte integer value of the semaphore.
       According to the documentation [1],
       semaphores are of type unsigned short.
       [1] https://sourceware.org/systemtap/wiki/UserSpaceProbeImplementation
    *)
    (* OCaml has it's own semaphore, in addition to system tap,
       to control ocaml probe handlers independently from stap probe handlers.
       It is placed immediately after stap semaphore, and is the same
       size - hence offset 2. *)
    I.mov (addressing (Ibased(semaphore_sym, Global, 2)) WORD i 0) (res16 i 0);
    (* If the semaphore is 0, then the result is 0, otherwise 1. *)
    I.cmp (int 0) (res16 i 0);
    I.set (cond (Iunsigned Cne)) (res8 i 0);
    I.movzx (res8 i 0) (res i 0)
  | Lreloadretaddr ->
      ()
  | Lreturn ->
      output_epilogue begin fun () ->
        I.ret ()
      end
  | Llabel { label = lbl; section_name } ->
      emit_Llabel fallthrough lbl section_name
  | Lbranch lbl ->
      I.jmp (label lbl)
  | Lcondbranch(tst, lbl) ->
      let lbl = label lbl in
      emit_test i tst ~taken:(fun c -> I.j c lbl)
  | Lcondbranch3(lbl0, lbl1, lbl2) ->
      I.cmp (int 1) (arg i 0);
      begin match lbl0 with
      | None -> ()
      | Some lbl -> I.jb (label lbl)
      end;
      begin match lbl1 with
      | None -> ()
      | Some lbl -> I.je (label lbl)
      end;
      begin match lbl2 with
      | None -> ()
      | Some lbl -> I.ja (label lbl)
      end
  | Lswitch jumptbl ->
      let lbl = emit_label (new_label()) in
      (* rax and rdx are clobbered by the Lswitch,
         meaning that no variable that is live across the Lswitch
         is assigned to rax or rdx.  However, the argument to Lswitch
         can still be assigned to one of these two registers, so
         we must be careful not to clobber it before use. *)
      let (tmp1, tmp2) =
        if i.arg.(0).loc = Reg 0 (* rax *)
        then (phys_rdx, phys_rax)
        else (phys_rax, phys_rdx) in

      I.lea (mem64_rip NONE lbl) (reg tmp1);
      I.movsxd (mem64 DWORD 0 (arg64 i 0) ~scale:4 ~base:(reg64 tmp1))
               (reg tmp2);
      I.add (reg tmp2) (reg tmp1);
      I.jmp (reg tmp1);

      let table =
        { table_lbl = lbl;
          elems = jumptbl }
      in
      jump_tables := table :: !jump_tables
  | Lentertrap ->
      if fp then begin
        let delta = frame_size () - 16 (* retaddr + rbp *) in
        I.lea (mem64 NONE delta RSP) rbp
      end
  | Ladjust_stack_offset { delta_bytes; } ->
      cfi_adjust_cfa_offset delta_bytes;
      stack_offset := !stack_offset + delta_bytes
  | Lpushtrap { lbl_handler; } ->
      emit_push_trap_label lbl_handler;
      let load_label_addr s arg =
        if !Clflags.pic_code then
          I.lea (mem64_rip NONE (emit_label s)) arg
        else
          I.mov (sym (emit_label s)) arg
      in
      load_label_addr lbl_handler r11;
      I.push r11;
      cfi_adjust_cfa_offset 8;
      I.push (domain_field Domainstate.Domain_exception_pointer);
      cfi_adjust_cfa_offset 8;
      I.mov rsp (domain_field Domainstate.Domain_exception_pointer);
      stack_offset := !stack_offset + 16;
  | Lpoptrap ->
      emit_pop_trap_label ();
      I.pop (domain_field Domainstate.Domain_exception_pointer);
      cfi_adjust_cfa_offset (-8);
      I.add (int 8) rsp;
      cfi_adjust_cfa_offset (-8);
      stack_offset := !stack_offset - 16
  | Lraise k ->
      begin match k with
      | Lambda.Raise_regular ->
          I.mov (int 0) (domain_field Domainstate.Domain_backtrace_pos);
          emit_call (Cmm.global_symbol "caml_raise_exn");
          record_frame Reg.Set.empty (Dbg_raise i.dbg)
      | Lambda.Raise_reraise ->
          emit_call (Cmm.global_symbol "caml_raise_exn");
          record_frame Reg.Set.empty (Dbg_raise i.dbg)
      | Lambda.Raise_notrace ->
          I.mov (domain_field Domainstate.Domain_exception_pointer) rsp;
          I.pop (domain_field Domainstate.Domain_exception_pointer);
          I.pop r11;
          I.jmp r11
      end

let rec emit_all fallthrough i =
  match i.desc with
  | Lend -> ()
  | _ ->
      emit_instr fallthrough i;
      emit_all (Linear.has_fallthrough i.desc) i.next

let all_functions = ref []

let emit_function_type_and_size fun_name =
  match system with
  | S_gnu | S_linux ->
    D.type_ (emit_symbol fun_name) "@function";
    if not !Flambda_backend_flags.basic_block_sections then
    D.size (emit_symbol fun_name)
      (ConstSub (
         ConstThis,
         ConstLabel (emit_symbol fun_name)))
  | _ -> ()

(* Emission of a function declaration *)

let fundecl fundecl =
  let fun_end_label, fundecl =
    match Emitaux.Dwarf_helpers.record_dwarf_for_fundecl fundecl with
    | None -> None, fundecl
    | Some { fun_end_label; fundecl } -> Some fun_end_label, fundecl
  in
  function_name := fundecl.fun_name;
  fastcode_flag := fundecl.fun_fast;
  tailrec_entry_point := fundecl.fun_tailrec_entry_point_label;
  stack_offset := 0;
  call_gc_sites := [];
  local_realloc_sites := [];
  clear_safety_checks ();
  for i = 0 to Proc.num_stack_slot_classes - 1 do
    num_stack_slots.(i) <- fundecl.fun_num_stack_slots.(i);
  done;
  prologue_required := fundecl.fun_prologue_required;
  frame_required := fundecl.fun_frame_required;
  all_functions := fundecl :: !all_functions;
  current_basic_block_section :=
    Option.value fundecl.fun_section_name ~default:"";
  emit_function_or_basic_block_section_name ();
  D.align ~data:false 16;
  add_def_symbol fundecl.fun_name;
  if system = S_macosx
  && not !Clflags.output_c_object
  && is_generic_function fundecl.fun_name
  then (* PR#4690 *)
    D.private_extern (emit_symbol fundecl.fun_name)
  else
    D.global (emit_symbol fundecl.fun_name);
  (* Even if the function name is Local, still emit an
     actual linker symbol for it. This provides symbols
     for perf, gdb, and similar tools *)
  D.label (emit_symbol fundecl.fun_name);
  D.label (label_name (emit_symbol fundecl.fun_name));
  emit_debug_info fundecl.fun_dbg;
  cfi_startproc ();
  emit_all true fundecl.fun_body;
  List.iter emit_call_gc !call_gc_sites;
  List.iter emit_local_realloc !local_realloc_sites;
  emit_call_safety_errors ();
  if !frame_required then begin
    let n = frame_size() - 8 - (if fp then 8 else 0) in
    if n <> 0
    then begin
      cfi_adjust_cfa_offset (-n);
    end;
  end;
  Option.iter def_label fun_end_label;
  cfi_endproc ();
  emit_function_type_and_size fundecl.fun_name

(* Emission of data *)

let emit_item = function
  | Cdefine_symbol s ->
    begin match s.sym_global with
    | Local ->
      _label (label_name (emit_symbol s.sym_name))
    | Global ->
      D.global (emit_symbol s.sym_name);
      add_def_symbol s.sym_name;
      _label (emit_symbol s.sym_name);
      _label (label_name (emit_symbol s.sym_name))
    end
  | Cint8 n -> D.byte (const n)
  | Cint16 n -> D.word (const n)
  | Cint32 n -> D.long (const_nat n)
  | Cint n -> D.qword (const_nat n)
  | Csingle f -> D.long  (Const (Int64.of_int32 (Int32.bits_of_float f)))
  | Cdouble f -> D.qword (Const (Int64.bits_of_float f))
  (* SIMD vectors respect little-endian byte order *)
  | Cvec128 {high; low} -> D.qword (Const low); D.qword (Const high)
  | Csymbol_address s ->
    add_used_symbol s.sym_name;
    D.qword (ConstLabel (emit_cmm_symbol s))
  | Cstring s -> D.bytes s
  | Cskip n -> if n > 0 then D.space n
  | Calign n -> D.align ~data:true n

let data l =
  D.data ();
  D.align ~data:true 8;
  List.iter emit_item l

(* Beginning / end of an assembly file *)

let reset_all () =
  X86_proc.reset_asm_code ();
  Emitaux.reset ();
  reset_debug_info();                   (* PR#5603 *)
  reset_imp_table();
  reset_probes ();
  stapsdt_base_emitted := false;
  reset_traps ();
  float_constants := [];
  all_functions := []

let begin_assembly unix =
  reset_all ();

  if !Flambda_backend_flags.internal_assembler &&
     !Emitaux.binary_backend_available then
    X86_proc.register_internal_assembler (Internal_assembler.assemble unix);

  let code_begin = Cmm_helpers.make_symbol "code_begin" in
  let code_end = Cmm_helpers.make_symbol "code_end" in
  Emitaux.Dwarf_helpers.begin_dwarf ~build_asm_directives ~code_begin ~code_end
    ~file_emitter:D.file;

  if system = S_win64 then begin
    D.extrn "caml_call_gc" NEAR;
    D.extrn "caml_c_call" NEAR;
    D.extrn "caml_allocN" NEAR;
    D.extrn "caml_alloc1" NEAR;
    D.extrn "caml_alloc2" NEAR;
    D.extrn "caml_alloc3" NEAR;
    D.extrn "caml_ml_array_bound_error" NEAR;
    D.extrn "caml_raise_exn" NEAR;
  end;

  if !Clflags.dlcode || Arch.win64 then begin
    (* from amd64.S; could emit these constants on demand *)
    begin match system with
    | S_macosx -> D.section ["__TEXT";"__literal16"] None ["16byte_literals"]
    | S_mingw64 | S_cygwin -> D.section [".rdata"] (Some "dr") []
    | S_win64 -> D.data ()
    | _ -> D.section [".rodata.cst16"] (Some "aM") ["@progbits";"16"]
    end;
    D.align ~data:true 16;
    _label (emit_symbol "caml_negf_mask");
    D.qword (Const 0x8000000000000000L);
    D.qword (Const 0L);
    D.align ~data:true 16;
    _label (emit_symbol "caml_absf_mask");
    D.qword (Const 0x7FFFFFFFFFFFFFFFL);
    D.qword (Const 0xFFFFFFFFFFFFFFFFL);
  end;

  D.data ();
  emit_global_label "data_begin";

  emit_named_text_section code_begin;
  emit_global_label_for_symbol code_begin;
  if system = S_macosx then I.nop (); (* PR#4690 *)

  D.label (emit_cmm_symbol call_gc_local_sym);
  cfi_startproc ();
  I.jmp (rel_plt (Cmm.global_symbol "caml_call_gc"));
  cfi_endproc ();

  ()

let make_stack_loc ~offset n (r : Reg.t) =
  (* Use "Outgoing" stack locations, instead of "Local",
     because [slot_offset] emits (Outgoing n) directly
     as offset [n] from the stack pointer,
     rather than a calculation relative to the stack frame,
     which is incorrect for naked floats (arising from live variables, not
     probe arguments) in the wrapper's frame. *)
  let loc = Stack (Outgoing (offset + n)) in
  (* Manufacture stack entry with this register's type *)
  (match r.typ with
   | Int | Val | Addr | Float -> ()
   | Vec128 ->
     if simd_frontend_disabled ()
     then Misc.fatal_error "SIMD types are not enabled, but got a Vec128 register.");
  Reg.at_location r.typ loc

(* CR mshinwell: Not now, but after code review, it would be better to
   move this code so it's contiguous with the other probe code above. *)

(* Calls to probe handler wrappers do not follow the standard calling
   convention for OCaml.  Instead, all registers are callee saved: the wrapper
   saves and restores all registers that are live across its (unique) call site.

   There is one wrapper per probe site in the code.  Probe wrappers can never
   be called from anywhere except their unique probe site, since they make
   assumptions about the layout of their caller's stack frame.  Probe wrappers
   create their own stack frames; these will be elided in OCaml backtraces
   but may be displayed in platform debuggers such as gdb.

   The current strategy for argument passing to a probe handler is to spill
   all arguments of the probe, plus all live registers, to stack and then
   reload the arguments into locations expected by the handler.
   This is gratuitously inefficient but easier to reason about correctness.
   This problem is a variation of the "sequentialization of a parallel
   assignment" problem, which admits an optimal and efficient solution.

   The stack layout of the wrapper, before the call to the handler, is as
   follows:
   |     ...    |
   |------------|<-- %rsp at probe site, 16-byte aligned by caller
   | ret        |
   |------------|
   | fp         | only present when Config.with_frame_pointers is true
   |------------|
   | live       | saved live registers
   |------------|
   | r15        | spill to use as a temporary for stack to stack move [2]
   |------------|
   | tmp        | spilled reg and stack arguments of the wrapper
   |------------|<-- 16-byte aligned [1]
   | stack args | arguments passed to handler on the stack (size in loc_offset)
   |------------|<-- %rsp at the call from wrapper to handler, 16-byte aligned

   [1] To ensure that the stack before the call from the wrapper to the handler
   is 16-byte aligned, we align this explicitly. It is a little wasteful,
   but reuses the calculation made by [Proc.loc_arguments].

   [2] Stack to stack moves are only used for probe arguments, which must be
   valid OCaml values and not naked floats, because probes are treated like
   calls.
   Therefore, for now, we do not need a temporary register of type float.
   This assumption might no longer hold in the presence of unboxed types.
*)

let size_of_regs regs =
  Array.fold_right
    (fun r acc ->
      match r.Reg.typ with
      | Int | Addr | Val -> acc + size_int
      | Float -> acc + size_float
      | Vec128 -> acc + size_vec128)
    regs 0

let stack_locations ~offset regs =
  let _, locs = Array.fold_right (fun r (n, offsets) ->
    let next = n + match r.Reg.typ with
      | Int | Val | Addr -> size_int
      | Float -> size_float
      | Vec128 -> size_vec128 in
    next, (make_stack_loc n r ~offset :: offsets)) regs (0, []) in
  locs |> Array.of_list

let emit_probe_handler_wrapper p =
  let wrap_label = probe_handler_wrapper_name p.probe_label in
  let probe_name, handler_code_sym =
    match p.probe_insn.desc with
    | Lop (Iprobe { name; handler_code_sym; enabled_at_init = _; }) ->
      name, handler_code_sym
    | _ -> assert false
  in
  (* Restore stack frame info as it was at the probe site, so we can easily
     refer to slots in the corresponding frame.  (As per the comment above,
     recall that the wrapper does however have its own frame.) *)
  frame_required := true;
  stack_offset := p.stack_offset;
  for i = 0 to Proc.num_stack_slot_classes - 1 do
    num_stack_slots.(i) <- p.num_stack_slots.(i);
  done;
  (* Account for the return address that is now pushed on the stack. *)
  stack_offset := !stack_offset + 8;
  (* Emit function entry code *)
  D.comment (Printf.sprintf "probe %s %s" probe_name handler_code_sym);
  emit_named_text_section wrap_label;
  D.align ~data:false 16;
  _label wrap_label;
  cfi_startproc ();
  if fp then begin
    push rbp;
    I.mov rsp rbp;
  end;
  (* Prepare to call the handler: calculate and allocate stack space.
     Compute the size of stack slots for all live hard registers. *)
  let live =
    Reg.Set.elements p.probe_insn.live
    |> List.filter Reg.is_reg
    |> Array.of_list
  in
  let live_offset = size_of_regs live in
  (* Compute the size of stack slots for spilling all arguments of the probe. *)
  let aux_offset = 8 (* for saving r15 *) in
  let tmp_offset = size_of_regs p.probe_insn.arg in
  let loc_args, loc_offset = Proc.loc_arguments (Reg.typv p.probe_insn.arg) in
  (* Ensure the stack is aligned.
     Assuming that the stack at the probe site is 16-byte aligned,
     [loc_arguments] ensures that [loc_offset] is 16-byte aligned.
     All temporaries are 8 bytes long, the return address is already pushed,
     and optionally the frame pointer is already pushed on the stack. *)
  let wrapper_frame_size k = 8 + (if fp then 8 else 0) + k in
  let k = live_offset + aux_offset + tmp_offset + loc_offset in
  assert (k mod 8 = 0);
  let padding = if ((wrapper_frame_size k) mod 16) = 0 then 0 else 8 in
  let n = k + padding in
  (* Allocate stack space *)
  emit_stack_offset n;
  (* Save all live hard registers *)
  let offset = aux_offset + tmp_offset + loc_offset in
  let saved_live = stack_locations ~offset live in
  Array.iteri (fun i reg -> move reg saved_live.(i)) live;
  (* Spill r15 to free it to be used as a temporary register for stack to
     stack copying. *)
  let offset = tmp_offset + loc_offset in
  let saved_r15 = make_stack_loc 0 (Reg.dummy) ~offset in
  I.mov r15 (reg saved_r15);
  (* Spill all arguments of the probe.  Some of these may already be on the
     stack, in which case a temporary is used for the move. *)
  let saved_args = stack_locations ~offset:loc_offset p.probe_insn.arg in
  Array.iteri (fun i reg -> move_allowing_stack_to_stack reg (saved_args.(i)))
    p.probe_insn.arg;
  (* Load probe arguments to correct locations for the handler *)
  Array.iteri (fun i reg -> move_allowing_stack_to_stack saved_args.(i) reg) loc_args;
  (* Reload spilled registers used as temporaries *)
  I.mov (reg saved_r15) r15;
  (* Emit call to handler *)
  add_used_symbol handler_code_sym;
  emit_call (Cmm.global_symbol handler_code_sym);
  (* Record a frame description for the wrapper *)
  let label = new_label () in
  let live_offset =
    Array.fold_right (fun (r:Reg.t) acc ->
      match r.loc with
      | Stack (Outgoing k) ->
        (match r.typ with
        | Val -> k::acc
        | Int | Float | Vec128 -> acc
        | Addr -> Misc.fatal_error ("bad GC root " ^ Reg.name r))
      | _ -> assert false)
    saved_live
    []
  in
  record_frame_descr ~label ~frame_size:(wrapper_frame_size n) ~live_offset
    (Dbg_other Debuginfo.none);
  def_label label;
  (* After the probe handler has finished executing, restore all live registers
     and free stack space. *)
  Array.iteri (fun i reg -> move saved_live.(i) reg) live;
  emit_stack_offset (-n);
  if fp then begin
    pop rbp
  end;
  I.ret ();
  cfi_endproc ();
  emit_function_type_and_size wrap_label

let emit_stapsdt_base_section () =
  if not !stapsdt_base_emitted then begin
    stapsdt_base_emitted := true;
    D.section [".stapsdt.base"] (Some "aG")
      ["\"progbits\""; ".stapsdt.base"; "comdat"];
    D.weak "_.stapsdt.base";
    D.hidden "_.stapsdt.base";
    D.label "_.stapsdt.base";
    D.space 1;
    D.size "_.stapsdt.base" (const 1)
  end

let emit_elf_note ~owner ~typ ~emit_desc =
  D.align ~data:true 4;
  let a = new_label() in
  let b = new_label() in
  let c = new_label() in
  let d = new_label() in
  D.long (ConstSub (ConstLabel (emit_label b),
                    ConstLabel(emit_label a)));
  D.long (ConstSub (ConstLabel (emit_label d),
                    ConstLabel (emit_label c)));
  D.long (const_32 typ);
  def_label a;
  D.bytes (owner^"\000");
  def_label b;
  D.align ~data:true 4;
  def_label c;
  emit_desc ();
  def_label d;
  D.align ~data:true 4

let emit_probe_notes0 () =
  let is_macosx_system =
    match system with
    | S_macosx -> (* CR-someday gyorsh: emit dtrace format on mac *) true
    | S_gnu | S_solaris | S_linux_elf | S_bsd_elf
    | S_beos | S_linux  -> false
    | S_cygwin | S_mingw | S_mingw64 | S_win64 | S_win32 | S_unknown ->
      Misc.fatal_error "emit_probe_notes: unexpected system"
  in
  (match is_macosx_system with
   | false -> D.section [".note.stapsdt"] (Some "?") [ "\"note\"" ]
   | true -> D.section ["__DATA";"__note_stapsdt"] None ["regular"]);
  let stap_arg arg =
    let arg_name =
      match arg.loc with
      | Stack s ->
        Printf.sprintf "%d(%%rsp)" (slot_offset s (stack_slot_class arg.Reg.typ))
      | Reg reg -> Proc.register_name arg.Reg.typ reg
      | Unknown ->
        Misc.fatal_errorf "Cannot create probe: illegal argument: %a"
          Printmach.reg arg
    in
    Printf.sprintf "%d@%s" (Reg.size_of_contents_in_bytes arg) arg_name
  in
  let describe_one_probe p =
    let probe_name, enabled_at_init =
      match p.probe_insn.desc with
      | Lop (Iprobe { name; enabled_at_init; handler_code_sym=_; }) ->
        name, enabled_at_init
      | _ -> assert false
    in
    let args =
      Array.fold_right (fun arg acc -> (stap_arg arg)::acc)
        p.probe_insn.arg
        []
      |> String.concat " "
    in
    let semsym =
      find_or_add_semaphore probe_name (Some enabled_at_init) p.probe_insn.dbg
    in
    let semaphore_label = emit_symbol semsym in
    let emit_desc () =
      D.qword (ConstLabel (emit_label p.probe_label));
      (match is_macosx_system with
       | false -> D.qword (ConstLabel "_.stapsdt.base")
       | true -> D.qword (const 0));
      D.qword (ConstLabel semaphore_label);
      D.bytes "ocaml_1\000";
      D.bytes (probe_name ^ "\000");
      D.bytes (args ^ "\000")
    in
    emit_elf_note ~owner:"stapsdt" ~typ:3l ~emit_desc;
  in
  List.iter describe_one_probe !probes;
  (match is_macosx_system with
   | false ->
     emit_stapsdt_base_section ();
     D.section [".probes"] (Some "wa") ["\"progbits\""]
   | true ->
     D.section ["__TEXT";"__probes"] None ["regular"]);
  D.align ~data:true 2;
  String.Map.iter (fun _ (label, enabled_at_init) ->
      (* Unresolved weak symbols have a zero value regardless
         of the following initialization. *)
      let enabled_at_init = Option.value enabled_at_init ~default:false in
      D.weak label;
      D.hidden label;
      _label label;
      D.word (const 0); (* for systemtap probes *)
      D.word (const (Bool.to_int enabled_at_init)); (* for ocaml probes *)
      add_def_symbol label)
    !probe_semaphores

let emit_probe_notes () =
  match !probes with
  | [] -> ()
  | _ -> emit_probe_notes0 ()

let emit_trap_notes () =
  (* Don't emit trap notes on windows and macos systems *)
  let is_system_supported =
    match system with
    | S_macosx -> false  (* can be supported with a symbol *)
    | S_gnu | S_solaris | S_linux_elf | S_bsd_elf
    | S_beos | S_linux -> true
    | S_cygwin | S_mingw | S_mingw64 | S_win64 | S_win32 | S_unknown ->
      false
  in
  let emit_labels list =
    List.iter (fun l -> D.qword (ConstLabel (emit_label l))) list;
    D.qword (const 0)
  in
  let emit_desc () =
    D.qword (ConstLabel "_.stapsdt.base");
    emit_labels (Int.Set.elements traps.enter_traps);
    emit_labels traps.push_traps;
    emit_labels traps.pop_traps
  in
  if is_system_supported && !Arch.trap_notes &&
     not (Int.Set.is_empty traps.enter_traps) then begin
    D.section [".note.ocaml_eh"] (Some "?") [ "\"note\"" ];
    emit_elf_note ~owner:"OCaml" ~typ:1l ~emit_desc;
    (* Reuse stapsdt base section for calcluating addresses after pre-link *)
    emit_stapsdt_base_section ();
    (* Switch back to Data section *)
    D.data ()
  end

let end_assembly () =
  if !float_constants <> [] then begin
    begin match system with
    | S_macosx -> D.section ["__TEXT";"__literal8"] None ["8byte_literals"]
    | S_mingw64 | S_cygwin -> D.section [".rdata"] (Some "dr") []
    | S_win64 -> D.data ()
    | _ -> D.section [".rodata.cst8"] (Some "aM") ["@progbits";"8"]
    end;
    D.align ~data:true 8;
    List.iter (fun (cst,lbl) -> emit_float_constant cst lbl) !float_constants;
  end;
  if !vec128_constants <> [] then begin
    begin match system with
    | S_macosx -> D.section ["__TEXT";"__literal16"] None ["16byte_literals"]
    | S_mingw64 | S_cygwin -> D.section [".rdata"] (Some "dr") []
    | S_win64 -> D.data ()
    | _ -> D.section [".rodata.cst16"] (Some "aM") ["@progbits";"16"]
    end;
    D.align ~data:true 16;
    List.iter (fun (cst,lbl) -> emit_vec128_constant cst lbl) !vec128_constants;
  end;

  (* Emit probe handler wrappers *)
  List.iter emit_probe_handler_wrapper !probes;

  emit_named_text_section (Cmm_helpers.make_symbol "jump_tables");
  emit_jump_tables ();

  let code_end = Cmm_helpers.make_symbol "code_end" in
  emit_named_text_section code_end;
  if system = S_macosx then I.nop ();
  (* suppress "ld warning: atom sorting error" *)

  emit_global_label_for_symbol code_end;

  emit_imp_table();

  D.data ();
  D.qword (const 0);  (* PR#6329 *)
  emit_global_label "data_end";
  D.qword (const 0);

  D.text ();
  D.align ~data:true 8;                            (* PR#7591 *)
  emit_global_label "frametable";

  let setcnt = ref 0 in
  emit_frames
    { efa_code_label = (fun l -> D.qword (ConstLabel (emit_label l)));
      efa_data_label = (fun l -> D.qword (ConstLabel (emit_label l)));
      efa_8 = (fun n -> D.byte (const n));
      efa_16 = (fun n -> D.word (const n));
      efa_32 = (fun n -> D.long (const_32 n));
      efa_word = (fun n -> D.qword (const n));
      efa_align = D.align ~data:true;
      efa_label_rel =
        (fun lbl ofs ->
           let c =
             ConstAdd (
               ConstSub(ConstLabel(emit_label lbl), ConstThis),
               const_32 ofs
             ) in
           if system = S_macosx then begin
             incr setcnt;
             let s = Printf.sprintf "L$set$%d" !setcnt in
             D.setvar (s, c);
             D.long (ConstLabel s)
           end else
             D.long c
        );
      efa_def_label = (fun l -> _label (emit_label l));
      efa_string = (fun s -> D.bytes (s ^ "\000"))
    };

  if system = S_linux then begin
    let frametable = emit_symbol (Cmm_helpers.make_symbol "frametable") in
    D.size frametable (ConstSub (ConstThis, ConstLabel frametable))
  end;

  D.data ();
  emit_probe_notes ();
  emit_trap_notes ();

  if system = S_linux then
    (* Mark stack as non-executable, PR#4564 *)
    D.section [".note.GNU-stack"] (Some "") [ "%progbits" ];

  if system = S_win64 then begin
    D.comment "External functions";
    String.Set.iter
      (fun s ->
         if not (String.Set.mem s !symbols_defined) then
           D.extrn (emit_symbol s) NEAR)
      !symbols_used;
    symbols_used := String.Set.empty;
    symbols_defined := String.Set.empty;
  end;

  let asm =
    if !X86_proc.create_asm_file then
      Some
        (
         (if X86_proc.masm then X86_masm.generate_asm
          else X86_gas.generate_asm) !Emitaux.output_channel
        )
    else
      None
  in
  if not !Flambda_backend_flags.internal_assembler then
    Emitaux.Dwarf_helpers.emit_dwarf ();
  X86_proc.generate_code asm;
  (* The internal assembler does not work if reset_all is called here *)
  if not !Flambda_backend_flags.internal_assembler then
    reset_all ()<|MERGE_RESOLUTION|>--- conflicted
+++ resolved
@@ -985,14 +985,10 @@
   | SSE Interleave_high_32 -> I.unpckhps (arg i 1) (res i 0)
   | SSE Interleave_low_32 -> I.unpcklps (arg i 1) (res i 0)
   | SSE Movemask_32 -> I.movmskps (arg i 0) (res i 0)
-<<<<<<< HEAD
-  | SSE (Shuffle_32 n) -> I.shufps n (arg i 1) (res i 0)
-  | SSE2 Max_sf64 -> I.maxsd (arg i 1) (res i 0)
-  | SSE2 Min_sf64 -> I.minsd (arg i 1) (res i 0)
-  | SSE2 Sqrt_sf64 -> I.sqrtsd (arg i 0) (res i 0)
-=======
   | SSE (Shuffle_32 n) -> I.shufps (X86_dsl.int n) (arg i 1) (res i 0)
->>>>>>> 29c8d36e
+  | SSE2 Max_scalar_f64 -> I.maxsd (arg i 1) (res i 0)
+  | SSE2 Min_scalar_f64 -> I.minsd (arg i 1) (res i 0)
+  | SSE2 Sqrt_scalar_f64 -> I.sqrtsd (arg i 0) (res i 0)
   | SSE2 Add_i8 -> I.paddb (arg i 1) (res i 0)
   | SSE2 Add_i16 -> I.paddw (arg i 1) (res i 0)
   | SSE2 Add_i32 -> I.paddd (arg i 1) (res i 0)
@@ -1045,14 +1041,9 @@
   | SSE2 F32_to_f64 -> I.cvtps2pd (arg i 0) (res i 0)
   | SSE2 I16_to_i8 -> I.packsswb (arg i 1) (res i 0)
   | SSE2 I32_to_i16 -> I.packssdw (arg i 1) (res i 0)
-<<<<<<< HEAD
-  | SSE2 I16_to_u8 -> I.packuswb (arg i 1) (res i 0)
-  | SSE2 I32_to_u16 -> I.packusdw (arg i 1) (res i 0)
-  | SSE2 Cast_f64_i64 -> I.cvtsd2si (arg i 0) (res i 0)
-=======
   | SSE2 I16_to_unsigned_i8 -> I.packuswb (arg i 1) (res i 0)
   | SSE2 I32_to_unsigned_i16 -> I.packusdw (arg i 1) (res i 0)
->>>>>>> 29c8d36e
+  | SSE2 Cast_scalar_f64_i64 -> I.cvtsd2si (arg i 0) (res i 0)
   | SSE2 SLL_i16 -> I.psllw (arg i 1) (res i 0)
   | SSE2 SLL_i32 -> I.pslld (arg i 1) (res i 0)
   | SSE2 SLL_i64 -> I.psllq (arg i 1) (res i 0)
@@ -1142,14 +1133,9 @@
   | SSE41 Max_unsigned_i32 -> I.pmaxud (arg i 1) (res i 0)
   | SSE41 Min_i8 -> I.pminsb (arg i 1) (res i 0)
   | SSE41 Min_i32 -> I.pminsd (arg i 1) (res i 0)
-<<<<<<< HEAD
-  | SSE41 Min_u16 -> I.pminuw (arg i 1) (res i 0)
-  | SSE41 Min_u32 -> I.pminud (arg i 1) (res i 0)
-  | SSE41 (Round_sf64 n) -> I.roundsd n (arg i 0) (res i 0)
-=======
   | SSE41 Min_unsigned_i16 -> I.pminuw (arg i 1) (res i 0)
   | SSE41 Min_unsigned_i32 -> I.pminud (arg i 1) (res i 0)
->>>>>>> 29c8d36e
+  | SSE41 (Round_scalar_f64 n) -> I.roundsd n (arg i 0) (res i 0)
   | SSE41 (Round_f64 n) -> I.roundpd n (arg i 0) (res i 0)
   | SSE41 (Round_f32 n) -> I.roundps n (arg i 0) (res i 0)
   | SSE41 (Multi_sad_unsigned_i8 n) -> I.mpsadbw (X86_dsl.int n) (arg i 1) (res i 0)
