(**************************************************************************)
(*                                                                        *)
(*                                 OCaml                                  *)
(*                                                                        *)
(*             Xavier Leroy, projet Cristal, INRIA Rocquencourt           *)
(*                                                                        *)
(*   Copyright 1996 Institut National de Recherche en Informatique et     *)
(*     en Automatique.                                                    *)
(*                                                                        *)
(*   All rights reserved.  This file is distributed under the terms of    *)
(*   the GNU Lesser General Public License version 2.1, with the          *)
(*   special exception on linking described in the file LICENSE.          *)
(*                                                                        *)
(**************************************************************************)

(* Transformation of Mach code into a list of pseudo-instructions. *)
open Linear

(* Cons a simple instruction (arg, res, live empty) *)

let cons_instr d n =
  { desc = d; next = n; arg = [||]; res = [||];
    dbg = Debuginfo.none; fdo = Fdo_info.none; live = Reg.Set.empty }

(* Build an instruction with arg, res, dbg, live taken from
   the given Mach.instruction *)

let copy_instr d i n =
  { desc = d; next = n;
    arg = i.Mach.arg; res = i.Mach.res;
    dbg = i.Mach.dbg; fdo = Fdo_info.none; live = i.Mach.live }

(*
   Label the beginning of the given instruction sequence.
   - If the sequence starts with a branch, jump over it.
   - If the sequence is the end, (tail call position), just do nothing
*)

let get_label n = match n.desc with
    Lbranch lbl -> (lbl, n)
  | Llabel lbl -> (lbl, n)
  | Lend -> (-1, n)
  | _ -> let lbl = Cmm.new_label() in (lbl, cons_instr (Llabel lbl) n)

(* Check the fallthrough label *)
let check_label n = match n.desc with
  | Lbranch lbl -> lbl
  | Llabel lbl -> lbl
  | _ -> -1


(* Add pseudo-instruction Ladjust_trap_depth in front of a continuation
   to notify assembler generation about updates to the stack as a result
   of differences in exception trap depths.
   The argument delta is the number of trap frames (not bytes). *)

let rec adjust_trap_depth delta_traps next =
  (* Simplify by merging and eliminating Ladjust_trap_depth instructions
     whenever possible. *)
  match next.desc with
  | Ladjust_trap_depth { delta_traps = k } ->
    adjust_trap_depth (delta_traps + k) next.next
  | Llabel lbl ->
    let next = adjust_trap_depth delta_traps next.next in
    cons_instr (Llabel lbl) next
  | Lbranch lbl ->
    let next = adjust_trap_depth delta_traps next.next in
    cons_instr (Lbranch lbl) next
  | _ ->
    if delta_traps = 0 then next
    else cons_instr (Ladjust_trap_depth { delta_traps }) next

let delta_traps stack_before stack_after =
  let rec stack_depth acc stack =
    match (stack : Mach.trap_stack) with
    | Uncaught -> acc
    | Generic_trap t | Specific_trap (_, t) -> stack_depth (succ acc) t
  in
  (stack_depth 0 stack_after) - (stack_depth 0 stack_before)

(* Discard all instructions up to the next label.
   This function is to be called before adding a non-terminating
   instruction. *)

let rec discard_dead_code n =
  let adjust trap_depth =
    adjust_trap_depth trap_depth (discard_dead_code n.next)
  in
  match n.desc with
    Lend -> n
  | Llabel _ -> n
    (* Do not discard Lpoptrap/Lpushtrap/Ladjust_trap_depth
       or Istackoffset instructions, as this may cause a stack imbalance
       later during assembler generation. Replace them
       with pseudo-instruction Ladjust_trap_depth with the corresponding
       stack offset and eliminate dead instructions after them. *)
  | Lpoptrap -> adjust (-1)
  | Lpushtrap _ -> adjust (+1)
  | Ladjust_trap_depth { delta_traps } -> adjust delta_traps
  | Lop(Istackoffset _) ->
    (* This dead instruction cannot be replaced by Ladjust_trap_depth,
       because the units don't match: the argument of Istackoffset is in bytes,
       whereas the argument of Ladjust_trap_depth is in trap frames,
       and the size of trap frames is machine-dependant and therefore not
       available here.  *)
    { n with next = discard_dead_code n.next; }
  | _ -> discard_dead_code n.next

(*
   Add a branch in front of a continuation.
   Discard dead code in the continuation.
   Does not insert anything if we're just falling through
   or if we jump to dead code after the end of function (lbl=-1)
*)

let add_branch lbl n =
  if lbl >= 0 then
    let n1 = discard_dead_code n in
    match n1.desc with
    | Llabel lbl1 when lbl1 = lbl -> n1
    | _ -> cons_instr (Lbranch lbl) n1
  else
    discard_dead_code n

type linear_env =
  { trap_stack : Mach.trap_stack;
    (** The current trap stack *)
    exit_label : (int * label) list;
    (** Association list: exit handler -> handler label *)
  }
<<<<<<< HEAD

let initial_env =
  { trap_stack = Uncaught;
    exit_label = [];
  }

=======

let initial_env =
  { trap_stack = Uncaught;
    exit_label = [];
  }

>>>>>>> bf6a6b65
let find_exit_label env k =
  try
    List.assoc k env.exit_label
  with
  | Not_found -> Misc.fatal_error "Linearize.find_exit_label"

let is_next_catch env n = match env.exit_label with
  | (n0,_)::_  when n0=n -> true
| _ -> false

let rec add_traps env i traps =
  match traps with
  | [] -> i
  | Cmm.Pop :: traps ->
    add_traps env (cons_instr Lpoptrap i) traps
  | Cmm.Push handler :: traps ->
    let lbl_handler = find_exit_label env handler in
    add_traps env (cons_instr (Lpushtrap { lbl_handler; }) i) traps
<<<<<<< HEAD
=======

let delta_traps_diff traps =
  let delta =
    List.fold_left
      (fun delta trap ->
         match trap with
         | Cmm.Pop -> delta - 1
         | Cmm.Push _ -> delta + 1)
      0 traps in
  -delta
>>>>>>> bf6a6b65

(* Linearize an instruction [i]: add it in front of the continuation [n] *)
let linear i n contains_calls =
  let rec linear env i n =
    match i.Mach.desc with
      Iend -> n
    | Iop(Itailcall_ind | Itailcall_imm _ as op)
    | Iop((Iextcall { returns = false; _ }) as op) ->
<<<<<<< HEAD
=======
        (* note: there cannot be deadcode in n *)
>>>>>>> bf6a6b65
        copy_instr (Lop op) i (linear env i.Mach.next n)
    | Iop(Imove | Ireload | Ispill)
      when i.Mach.arg.(0).loc = i.Mach.res.(0).loc ->
        linear env i.Mach.next n
    | Iop op ->
        copy_instr (Lop op) i (linear env i.Mach.next n)
    | Ireturn traps ->
<<<<<<< HEAD
        let delta_traps =
          List.fold_left
            (fun delta trap ->
               match trap with
               | Cmm.Pop -> delta - 1
               | Cmm.Push _ -> delta + 1)
            0 traps
        in
        let n = adjust_trap_depth (-delta_traps) n in
=======
        let n = adjust_trap_depth (delta_traps_diff traps) n in
>>>>>>> bf6a6b65
        let n1 = copy_instr Lreturn i (discard_dead_code n) in
        let n2 =
          if contains_calls
          then cons_instr Lreloadretaddr n1
          else n1
        in
        add_traps env n2 traps
    | Iifthenelse(test, ifso, ifnot) ->
      let n1 = linear env i.Mach.next n in
        begin match (ifso.Mach.desc, ifnot.Mach.desc, n1.desc) with
          Iend, _, Lbranch lbl ->
          copy_instr (Lcondbranch(test, lbl)) i (linear env ifnot n1)
        | _, Iend, Lbranch lbl ->
            copy_instr (Lcondbranch(invert_test test, lbl)) i
              (linear env ifso n1)
        | Iexit (nfail1, []), Iexit (nfail2, []), _
            when is_next_catch env nfail1 ->
            let lbl2 = find_exit_label env nfail2 in
            copy_instr
              (Lcondbranch (invert_test test, lbl2)) i (linear env ifso n1)
        | Iexit (nfail, []), _, _ ->
            let n2 = linear env ifnot n1
            and lbl = find_exit_label env nfail in
            copy_instr (Lcondbranch(test, lbl)) i n2
        | _,  Iexit (nfail, []), _ ->
            let n2 = linear env ifso n1 in
            let lbl = find_exit_label env nfail in
            copy_instr (Lcondbranch(invert_test test, lbl)) i n2
        | Iend, _, _ ->
            let (lbl_end, n2) = get_label n1 in
            copy_instr (Lcondbranch(test, lbl_end)) i (linear env ifnot n2)
        | _,  Iend, _ ->
            let (lbl_end, n2) = get_label n1 in
            copy_instr (Lcondbranch(invert_test test, lbl_end)) i
                       (linear env ifso n2)
        | _, _, _ ->
          (* Should attempt branch prediction here *)
            let (lbl_end, n2) = get_label n1 in
            let (lbl_else, nelse) = get_label (linear env ifnot n2) in
            copy_instr (Lcondbranch(invert_test test, lbl_else)) i
              (linear env ifso (add_branch lbl_end nelse))
        end
    | Iswitch(index, cases) ->
        let lbl_cases = Array.make (Array.length cases) 0 in
        let (lbl_end, n1) = get_label(linear env i.Mach.next n) in
        let n2 = ref (discard_dead_code n1) in
        for i = Array.length cases - 1 downto 0 do
          let (lbl_case, ncase) =
                  get_label(linear env cases.(i) (add_branch lbl_end !n2)) in
          lbl_cases.(i) <- lbl_case;
          n2 := discard_dead_code ncase
        done;
        (* Switches with 1 and 2 branches have been eliminated earlier.
           Here, we do something for switches with 3 branches. *)
        if Array.length index = 3 then begin
          let fallthrough_lbl = check_label !n2 in
          let find_label n =
            let lbl = lbl_cases.(index.(n)) in
            if lbl = fallthrough_lbl then None else Some lbl in
          copy_instr (Lcondbranch3(find_label 0, find_label 1, find_label 2))
                     i !n2
        end else
          copy_instr (Lswitch(Array.map (fun n -> lbl_cases.(n)) index)) i !n2
    | Icatch(_rec_flag, ts_next, handlers, body) ->
        let n0 = adjust_trap_depth (delta_traps ts_next env.trap_stack) n in
        let env_next = { env with trap_stack = ts_next; } in
        let (lbl_end, n1) = get_label(linear env_next i.Mach.next n0) in
        (* CR mshinwell for pchambart:
           1. rename "io"
           2. Make sure the test cases cover the "Iend" cases too *)
        let labels_at_entry_to_handlers = List.map (fun (_n, _ts, handler) ->
            match handler.Mach.desc with
            | Iend -> lbl_end
            | _ -> Cmm.new_label ())
            handlers in
        let exit_label_add = List.map2
            (fun (nfail, _ts, _) lbl -> (nfail, lbl))
            handlers labels_at_entry_to_handlers in
        let env = { env with exit_label = exit_label_add @ env.exit_label; } in
        let (n2, ts_n2) =
          List.fold_left2 (fun (n, ts_next) (_nfail, ts, handler) lbl_handler ->
            match handler.Mach.desc with
            | Iend -> n, ts_next
            | _ ->
                let delta = delta_traps ts ts_next in
                let n = adjust_trap_depth delta n in
                let env = { env with trap_stack = ts; } in
                let n =
                  cons_instr (Llabel lbl_handler)
                    (linear env handler (add_branch lbl_end n))
                in
                n, ts)
            (n1, ts_next) handlers labels_at_entry_to_handlers
        in
        let n2 = adjust_trap_depth (delta_traps env.trap_stack ts_n2) n2 in
        let n3 = linear env body (add_branch lbl_end n2) in
        n3
    | Iexit (nfail, traps) ->
        let lbl = find_exit_label env nfail in
        assert (i.Mach.next.desc = Mach.Iend);
<<<<<<< HEAD
        let delta_traps =
          List.fold_left
            (fun delta trap ->
               match trap with
               | Cmm.Pop -> delta - 1
               | Cmm.Push _ -> delta + 1)
            0 traps
        in
        let n1 = adjust_trap_depth (-delta_traps) n in
        add_traps env (add_branch lbl n1) traps
    | Itrywith(body, Regular, (ts, handler)) ->
        let (lbl_join, n1) = get_label (linear env i.Mach.next n) in
        assert (ts = env.trap_stack);
=======
        let n1 = adjust_trap_depth (delta_traps_diff traps) n in
        add_traps env (add_branch lbl n1) traps
    | Itrywith(body, Regular, (ts, handler)) ->
        let (lbl_join, n1) = get_label (linear env i.Mach.next n) in
        assert (Mach.equal_trap_stack ts env.trap_stack);
>>>>>>> bf6a6b65
        let (lbl_handler, n2) =
          get_label (cons_instr Lentertrap (linear env handler n1))
        in
        let env_body =
          { env with trap_stack = Mach.Generic_trap env.trap_stack; }
        in
        assert (i.Mach.arg = [| |]);
        let n3 = cons_instr (Lpushtrap { lbl_handler; })
                   (linear env_body body
                      (cons_instr
                         Lpoptrap
                         (add_branch lbl_join n2))) in
        n3
    | Itrywith(body, Delayed nfail, (ts, handler)) ->
        let (lbl_join, n1) = get_label (linear env i.Mach.next n) in
        let delta = delta_traps ts env.trap_stack in
        let n1' = adjust_trap_depth delta n1 in
        let env_handler = { env with trap_stack = ts; } in
        let (lbl_handler, n2) =
          get_label (cons_instr Lentertrap (linear env_handler handler n1'))
        in
        let n2' = adjust_trap_depth (-delta) n2 in
        let env_body =
          {env with exit_label = (nfail, lbl_handler) :: env.exit_label; }
        in
        let n3 = linear env_body body (add_branch lbl_join n2') in
        n3
    | Iraise k ->
        copy_instr (Lraise k) i (discard_dead_code n)
  in linear initial_env i n

let add_prologue first_insn prologue_required =
  (* The prologue needs to come after any [Iname_for_debugger] operations that
     refer to parameters.  (Such operations always come in a contiguous
     block, cf. [Selectgen].) *)
  let rec skip_naming_ops (insn : instruction) : label * instruction =
    match insn.desc with
    | Lop (Iname_for_debugger _) ->
      let tailrec_entry_point_label, next = skip_naming_ops insn.next in
      tailrec_entry_point_label, { insn with next; }
    | _ ->
      let tailrec_entry_point_label = Cmm.new_label () in
      let tailrec_entry_point =
        { desc = Llabel tailrec_entry_point_label;
          next = insn;
          arg = [| |];
          res = [| |];
          dbg = insn.dbg;
          fdo = insn.fdo;
          live = insn.live;
        }
      in
      (* We expect [Lprologue] to expand to at least one instruction---as such,
         if no prologue is required, we avoid adding the instruction here.
         The reason is subtle: an empty expansion of [Lprologue] can cause
         two labels, one either side of the [Lprologue], to point at the same
         location.  This means that we lose the property (cf. [Coalesce_labels])
         that we can check if two labels point at the same location by
         comparing them for equality.  This causes trouble when the function
         whose prologue is in question lands at the top of the object file
         and we are emitting DWARF debugging information:
           foo_code_begin:
           foo:
           .L1:
           ; empty prologue
           .L2:
           ...
         If we were to emit a location list entry from L1...L2, not realising
         that they point at the same location, then the beginning and ending
         points of the range would be both equal to each other and (relative to
         "foo_code_begin") equal to zero.  This appears to confuse objdump,
         which seemingly misinterprets the entry as an end-of-list entry
         (which is encoded with two zero words), then complaining about a
         "hole in location list" (as it ignores any remaining list entries
         after the misinterpreted entry). *)
      if prologue_required then
        let prologue =
          { desc = Lprologue;
            next = tailrec_entry_point;
            arg = [| |];
            res = [| |];
            dbg = tailrec_entry_point.dbg;
            fdo = tailrec_entry_point.fdo;
            live = Reg.Set.empty;  (* will not be used *)
          }
        in
        tailrec_entry_point_label, prologue
      else
        tailrec_entry_point_label, tailrec_entry_point
  in
  skip_naming_ops first_insn

let fundecl f =
  let fun_prologue_required = Proc.prologue_required f in
  let contains_calls = f.Mach.fun_contains_calls in
  let fun_tailrec_entry_point_label, fun_body =
    add_prologue (linear f.Mach.fun_body end_instr contains_calls)
      fun_prologue_required
  in
  { fun_name = f.Mach.fun_name;
    fun_body;
    fun_fast = not (List.mem Cmm.Reduce_code_size f.Mach.fun_codegen_options);
    fun_dbg  = f.Mach.fun_dbg;
    fun_tailrec_entry_point_label = Some fun_tailrec_entry_point_label;
    fun_contains_calls = contains_calls;
    fun_num_stack_slots = f.Mach.fun_num_stack_slots;
    fun_frame_required = Proc.frame_required f;
    fun_prologue_required;
  }<|MERGE_RESOLUTION|>--- conflicted
+++ resolved
@@ -128,21 +128,12 @@
     exit_label : (int * label) list;
     (** Association list: exit handler -> handler label *)
   }
-<<<<<<< HEAD
 
 let initial_env =
   { trap_stack = Uncaught;
     exit_label = [];
   }
 
-=======
-
-let initial_env =
-  { trap_stack = Uncaught;
-    exit_label = [];
-  }
-
->>>>>>> bf6a6b65
 let find_exit_label env k =
   try
     List.assoc k env.exit_label
@@ -161,8 +152,6 @@
   | Cmm.Push handler :: traps ->
     let lbl_handler = find_exit_label env handler in
     add_traps env (cons_instr (Lpushtrap { lbl_handler; }) i) traps
-<<<<<<< HEAD
-=======
 
 let delta_traps_diff traps =
   let delta =
@@ -173,7 +162,6 @@
          | Cmm.Push _ -> delta + 1)
       0 traps in
   -delta
->>>>>>> bf6a6b65
 
 (* Linearize an instruction [i]: add it in front of the continuation [n] *)
 let linear i n contains_calls =
@@ -182,10 +170,7 @@
       Iend -> n
     | Iop(Itailcall_ind | Itailcall_imm _ as op)
     | Iop((Iextcall { returns = false; _ }) as op) ->
-<<<<<<< HEAD
-=======
         (* note: there cannot be deadcode in n *)
->>>>>>> bf6a6b65
         copy_instr (Lop op) i (linear env i.Mach.next n)
     | Iop(Imove | Ireload | Ispill)
       when i.Mach.arg.(0).loc = i.Mach.res.(0).loc ->
@@ -193,19 +178,7 @@
     | Iop op ->
         copy_instr (Lop op) i (linear env i.Mach.next n)
     | Ireturn traps ->
-<<<<<<< HEAD
-        let delta_traps =
-          List.fold_left
-            (fun delta trap ->
-               match trap with
-               | Cmm.Pop -> delta - 1
-               | Cmm.Push _ -> delta + 1)
-            0 traps
-        in
-        let n = adjust_trap_depth (-delta_traps) n in
-=======
         let n = adjust_trap_depth (delta_traps_diff traps) n in
->>>>>>> bf6a6b65
         let n1 = copy_instr Lreturn i (discard_dead_code n) in
         let n2 =
           if contains_calls
@@ -306,27 +279,11 @@
     | Iexit (nfail, traps) ->
         let lbl = find_exit_label env nfail in
         assert (i.Mach.next.desc = Mach.Iend);
-<<<<<<< HEAD
-        let delta_traps =
-          List.fold_left
-            (fun delta trap ->
-               match trap with
-               | Cmm.Pop -> delta - 1
-               | Cmm.Push _ -> delta + 1)
-            0 traps
-        in
-        let n1 = adjust_trap_depth (-delta_traps) n in
-        add_traps env (add_branch lbl n1) traps
-    | Itrywith(body, Regular, (ts, handler)) ->
-        let (lbl_join, n1) = get_label (linear env i.Mach.next n) in
-        assert (ts = env.trap_stack);
-=======
         let n1 = adjust_trap_depth (delta_traps_diff traps) n in
         add_traps env (add_branch lbl n1) traps
     | Itrywith(body, Regular, (ts, handler)) ->
         let (lbl_join, n1) = get_label (linear env i.Mach.next n) in
         assert (Mach.equal_trap_stack ts env.trap_stack);
->>>>>>> bf6a6b65
         let (lbl_handler, n2) =
           get_label (cons_instr Lentertrap (linear env handler n1))
         in
