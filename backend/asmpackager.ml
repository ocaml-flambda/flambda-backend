--- conflicted
+++ resolved
@@ -236,16 +236,10 @@
   in
   let members = map_left_right (read_member_info pack_path) files in
   check_units members;
-<<<<<<< HEAD
   let main_module_block_size =
-    make_package_object unix ~ppf_dump members targetobj targetname coercion
-      ~flambda2
+    make_package_object unix ~ppf_dump members target coercion ~flambda2
   in
   build_package_cmx members targetcmx ~main_module_block_size
-=======
-  make_package_object unix ~ppf_dump members target coercion ~flambda2;
-  build_package_cmx members targetcmx
->>>>>>> 22b6b19c
 
 (* The entry point *)
 
