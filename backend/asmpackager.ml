(**************************************************************************)
(*                                                                        *)
(*                                 OCaml                                  *)
(*                                                                        *)
(*             Xavier Leroy, projet Cristal, INRIA Rocquencourt           *)
(*                                                                        *)
(*   Copyright 2002 Institut National de Recherche en Informatique et     *)
(*     en Automatique.                                                    *)
(*                                                                        *)
(*   All rights reserved.  This file is distributed under the terms of    *)
(*   the GNU Lesser General Public License version 2.1, with the          *)
(*   special exception on linking described in the file LICENSE.          *)
(*                                                                        *)
(**************************************************************************)

(* "Package" a set of .cmx/.o files into one .cmx/.o file having the
   original compilation units as sub-modules. *)

open Misc
open Cmx_format

module CU = Compilation_unit

type error =
    Illegal_renaming of CU.Name.t * string * CU.Name.t
  | Forward_reference of string * CU.Name.t
  | Wrong_for_pack of string * CU.t
  | Linking_error
  | Assembler_error of string
  | File_not_found of string


exception Error of error

(* Read the unit information from a .cmx file. *)

type pack_member_kind = PM_intf | PM_impl of unit_infos

type pack_member =
  { pm_file: string;
    pm_name: CU.Name.t;
    pm_kind: pack_member_kind }

let read_member_info pack_path file = (
  let name =
    String.capitalize_ascii(Filename.basename(chop_extensions file))
    |> CU.Name.of_string in
  let kind =
    if Filename.check_suffix file ".cmi" then
      PM_intf
    else begin
      let (info, crc) = Compilenv.read_unit_info file in
      if not (CU.Name.equal (CU.name info.ui_unit) name)
      then raise(Error(Illegal_renaming(name, file, (CU.name info.ui_unit))));
      if not (CU.is_parent pack_path ~child:info.ui_unit)
      then raise(Error(Wrong_for_pack(file, pack_path)));
      Asmlink.check_consistency file info crc;
      Compilenv.cache_unit_info info;
      PM_impl info
    end in
  { pm_file = file; pm_name = name; pm_kind = kind }
)

(* Check absence of forward references *)

let check_units members =
  let rec check forbidden = function
    [] -> ()
  | mb :: tl ->
      begin match mb.pm_kind with
      | PM_intf -> ()
      | PM_impl infos ->
          List.iter
            (fun (name, _) ->
              if List.mem name forbidden
              then raise(Error(Forward_reference(mb.pm_file, name))))
            infos.ui_imports_cmx
      end;
      check (list_remove mb.pm_name forbidden) tl in
  check (List.map (fun mb -> mb.pm_name) members) members

(* Make the .o file for the package *)

let make_package_object unix ~ppf_dump members targetobj targetname coercion
      ~backend ~flambda2 =
  Profile.record_call (Printf.sprintf "pack(%s)" targetname) (fun () ->
    let objtemp =
      if !Clflags.keep_asm_file
      then Filename.remove_extension targetobj ^ ".pack" ^ Config.ext_obj
      else
        (* Put the full name of the module in the temporary file name
           to avoid collisions with MSVC's link /lib in case of successive
           packs *)
        let name =
          Symbol.for_current_unit ()
          |> Symbol.linkage_name
          |> Linkage_name.to_string
        in
        Filename.temp_file name Config.ext_obj in
    let components =
      List.map
        (fun m ->
          match m.pm_kind with
          | PM_intf -> None
          | PM_impl _ -> Some(CU.create_child (CU.get_current_exn ()) m.pm_name))
        members in
    let for_pack_prefix = CU.Prefix.from_clflags () in
    let modname = targetname |> CU.Name.of_string in
    let compilation_unit = CU.create for_pack_prefix modname in
    let prefixname = Filename.remove_extension objtemp in
    let required_globals = Compilation_unit.Set.empty in
    if Config.flambda2 then begin
      let main_module_block_size, module_initializer =
        Translmod.transl_package_flambda components coercion
      in
      let module_initializer = Simplif.simplify_lambda module_initializer in
      Asmgen.compile_implementation_flambda2 unix
        ~filename:targetname
        ~prefixname
        ~size:main_module_block_size
        ~compilation_unit
        ~module_initializer
        ~flambda2
        ~ppf_dump
        ~required_globals:required_globals
        ~keep_symbol_tables:true
        ()
    end else begin
      let program, middle_end =
        if Config.flambda then
          let main_module_block_size, code =
            Translmod.transl_package_flambda components coercion
          in
          let code = Simplif.simplify_lambda code in
          let compilation_unit = Compilation_unit.get_current_exn () in
          let program =
            { Lambda.
              code;
              main_module_block_size;
              compilation_unit;
              required_globals;
            }
          in
          program, Flambda_middle_end.lambda_to_clambda
        else
          let compilation_unit = Compilation_unit.get_current_exn () in
          let main_module_block_size, code =
            Translmod.transl_store_package components
              compilation_unit coercion
          in
          let code = Simplif.simplify_lambda code in
          let program =
            { Lambda.
              code;
              main_module_block_size;
              compilation_unit;
              required_globals;
            }
          in
          program, Closure_middle_end.lambda_to_clambda
      in
      Asmgen.compile_implementation ~backend unix
        ~filename:targetname
        ~prefixname
        ~middle_end
        ~ppf_dump
        program
    end;
    let objfiles =
      List.map
        (fun m -> Filename.remove_extension m.pm_file ^ Config.ext_obj)
        (List.filter (fun m -> m.pm_kind <> PM_intf) members) in
    let exitcode =
      Ccomp.call_linker Ccomp.Partial targetobj (objtemp :: objfiles) ""
    in
    remove_file objtemp;
    if not (exitcode = 0) then raise(Error Linking_error)
  )

(* Make the .cmx file for the package *)

let get_export_info_flambda2 ui : Flambda2_cmx.Flambda_cmx_format.t option =
  assert(Config.flambda2);
  match ui.ui_export_info with
  | Clambda _ -> assert false
  | Flambda1 _ -> assert false
  | Flambda2 info -> info

let get_export_info_flambda1 ui : Export_info.t =
  assert(Config.flambda);
  match ui.ui_export_info with
  | Clambda _ -> assert false
  | Flambda1 (info : Export_info.t) -> info
  | Flambda2 _ -> assert false

let get_approx ui : Clambda.value_approximation =
  assert(not (Config.flambda || Config.flambda2));
  match ui.ui_export_info with
  | Clambda info -> info
  | Flambda1 _ -> assert false
  | Flambda2 _ -> assert false

let build_package_cmx members cmxfile =
  let unit_names =
    List.map (fun m -> m.pm_name) members in
  let filter lst =
    (* XXX polymorphic compare *)
    List.filter (fun (modname, _crc) ->
      not (List.mem modname unit_names)) lst in
  let union lst =
    List.fold_left
      (List.fold_left
          (fun accu n -> if List.mem n accu then accu else n :: accu))
      [] lst in
  let units =
    List.fold_right
      (fun m accu ->
        match m.pm_kind with PM_intf -> accu | PM_impl info -> info :: accu)
      members [] in
  let ui = Compilenv.current_unit_infos() in
<<<<<<< HEAD
=======
  let pack =
    (* CR-soon lmaurer: This is horrific, but the whole [import_for_pack]
       business is about to go away. *)
    Compilation_unit.Prefix.parse_for_pack
      (Some (Compilation_unit.full_path_as_string ui.ui_unit))
  in
  let units : Cmx_format.unit_infos list =
    if Config.flambda then
      List.map (fun info ->
          { info with
            ui_export_info =
              Flambda1
                (Export_info_for_pack.import_for_pack ~pack_units:(Lazy.force pack_units)
                   ~pack
                   (get_export_info_flambda1 info)) })
        units
    else
      units
  in
>>>>>>> 47b8e869
  let ui_export_info =
    if Config.flambda then
      let ui_export_info =
        List.fold_left (fun acc info ->
            Export_info.merge acc (get_export_info_flambda1 info))
          (get_export_info_flambda1 ui)
          units
      in
      Flambda1 ui_export_info
    else if Config.flambda2 then
      let flambda_export_info =
        List.fold_left (fun acc info ->
            Flambda2_cmx.Flambda_cmx_format.merge
              (get_export_info_flambda2 info) acc)
          (get_export_info_flambda2 ui)
          units
      in
      Flambda2 flambda_export_info
    else
      Clambda (get_approx ui)
  in
<<<<<<< HEAD
  let modname = Compilation_unit.name ui.ui_unit in
=======
  let ui_checks = Compilenv.Checks.create () in
  List.iter (fun info -> Compilenv.Checks.merge info.ui_checks ~into:ui_checks) units;
  Export_info_for_pack.clear_import_state ();
  let ui_unit_as_string = CU.Name.to_string (CU.name ui.ui_unit) in
>>>>>>> 47b8e869
  let pkg_infos =
    { ui_unit = ui.ui_unit;
      ui_defines =
          List.flatten (List.map (fun info -> info.ui_defines) units) @
          [ui.ui_unit];
      ui_imports_cmi =
          (modname, Some (Env.crc_of_unit modname)) ::
          filter(Asmlink.extract_crc_interfaces());
      ui_imports_cmx =
          filter(Asmlink.extract_crc_implementations());
      ui_generic_fns =
        { curry_fun =
            union(List.map (fun info -> info.ui_generic_fns.curry_fun) units);
          apply_fun =
            union(List.map (fun info -> info.ui_generic_fns.apply_fun) units);
          send_fun =
            union(List.map (fun info -> info.ui_generic_fns.send_fun) units) };
      ui_force_link =
          List.exists (fun info -> info.ui_force_link) units;
      ui_export_info;
      ui_checks;
    } in
  Compilenv.write_unit_info pkg_infos cmxfile

(* Make the .cmx and the .o for the package *)

let package_object_files unix ~ppf_dump files targetcmx
                         targetobj targetname coercion ~backend ~flambda2 =
  let pack_path =
    let for_pack_prefix = CU.Prefix.from_clflags () in
    let name = targetname |> CU.Name.of_string in
    CU.create for_pack_prefix name
  in
  let members = map_left_right (read_member_info pack_path) files in
  check_units members;
  make_package_object unix ~ppf_dump members targetobj targetname coercion
    ~backend ~flambda2;
  build_package_cmx members targetcmx

(* The entry point *)

let package_files unix ~ppf_dump initial_env files targetcmx ~backend
      ~flambda2 =
  let files =
    List.map
      (fun f ->
        try Load_path.find f
        with Not_found -> raise(Error(File_not_found f)))
      files in
  let prefix = chop_extensions targetcmx in
  let targetcmi = prefix ^ ".cmi" in
  let targetobj = Filename.remove_extension targetcmx ^ Config.ext_obj in
  let targetname = String.capitalize_ascii(Filename.basename prefix) in
  (* Set the name of the current "input" *)
  Location.input_name := targetcmx;
  (* Set the name of the current compunit *)
  let comp_unit =
    let for_pack_prefix = CU.Prefix.from_clflags () in
    CU.create for_pack_prefix (CU.Name.of_string targetname)
  in
  Compilenv.reset comp_unit;
  Misc.try_finally (fun () ->
      let coercion =
        Typemod.package_units initial_env files targetcmi comp_unit in
      package_object_files unix ~ppf_dump files targetcmx targetobj targetname
        coercion ~backend ~flambda2
    )
    ~exceptionally:(fun () -> remove_file targetcmx; remove_file targetobj)

(* Error report *)

open Format

let report_error ppf = function
    Illegal_renaming(name, file, id) ->
      fprintf ppf "Wrong file naming: %a@ contains the code for\
                   @ %a when %a was expected"
        Location.print_filename file CU.Name.print name CU.Name.print id
  | Forward_reference(file, ident) ->
      fprintf ppf "Forward reference to %a in file %a" CU.Name.print ident
        Location.print_filename file
  | Wrong_for_pack(file, path) ->
      fprintf ppf "File %a@ was not compiled with the `-for-pack %a' option"
        Location.print_filename file Compilation_unit.print path
  | File_not_found file ->
      fprintf ppf "File %s not found" file
  | Assembler_error file ->
      fprintf ppf "Error while assembling %s" file
  | Linking_error ->
      fprintf ppf "Error during partial linking"

let () =
  Location.register_error_of_exn
    (function
      | Error err -> Some (Location.error_of_printer_file report_error err)
      | _ -> None
    )<|MERGE_RESOLUTION|>--- conflicted
+++ resolved
@@ -218,28 +218,6 @@
         match m.pm_kind with PM_intf -> accu | PM_impl info -> info :: accu)
       members [] in
   let ui = Compilenv.current_unit_infos() in
-<<<<<<< HEAD
-=======
-  let pack =
-    (* CR-soon lmaurer: This is horrific, but the whole [import_for_pack]
-       business is about to go away. *)
-    Compilation_unit.Prefix.parse_for_pack
-      (Some (Compilation_unit.full_path_as_string ui.ui_unit))
-  in
-  let units : Cmx_format.unit_infos list =
-    if Config.flambda then
-      List.map (fun info ->
-          { info with
-            ui_export_info =
-              Flambda1
-                (Export_info_for_pack.import_for_pack ~pack_units:(Lazy.force pack_units)
-                   ~pack
-                   (get_export_info_flambda1 info)) })
-        units
-    else
-      units
-  in
->>>>>>> 47b8e869
   let ui_export_info =
     if Config.flambda then
       let ui_export_info =
@@ -261,14 +239,9 @@
     else
       Clambda (get_approx ui)
   in
-<<<<<<< HEAD
-  let modname = Compilation_unit.name ui.ui_unit in
-=======
   let ui_checks = Compilenv.Checks.create () in
   List.iter (fun info -> Compilenv.Checks.merge info.ui_checks ~into:ui_checks) units;
-  Export_info_for_pack.clear_import_state ();
-  let ui_unit_as_string = CU.Name.to_string (CU.name ui.ui_unit) in
->>>>>>> 47b8e869
+  let modname = Compilation_unit.name ui.ui_unit in
   let pkg_infos =
     { ui_unit = ui.ui_unit;
       ui_defines =
