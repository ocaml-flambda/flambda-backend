(**************************************************************************)
(*                                                                        *)
(*                                 OCaml                                  *)
(*                                                                        *)
(*             Xavier Leroy, projet Cristal, INRIA Rocquencourt           *)
(*                                                                        *)
(*   Copyright 1996 Institut National de Recherche en Informatique et     *)
(*     en Automatique.                                                    *)
(*                                                                        *)
(*   All rights reserved.  This file is distributed under the terms of    *)
(*   the GNU Lesser General Public License version 2.1, with the          *)
(*   special exception on linking described in the file LICENSE.          *)
(*                                                                        *)
(**************************************************************************)

(* Second intermediate language (machine independent) *)

[@@@ocaml.warning "+a-40-41-42"]

type machtype_component = Cmx_format.machtype_component =
  | Val
  | Addr
  | Int
  | Float
  | Vec128
  | Float32
  | Valx2

(* - [Val] denotes a valid OCaml value: either a pointer to the beginning of a
   heap block, an infix pointer if it is preceded by the correct infix header,
   or a 2n+1 encoded integer. - [Int] is for integers (not necessarily 2n+1
   encoded) and for pointers outside the heap. - [Addr] denotes pointers that
   are neither [Val] nor [Int], i.e. pointers into the heap that point in the
   middle of a heap block. Such derived pointers are produced by e.g. array
   indexing. - [Float] is for unboxed floating-point numbers.

   The purpose of these types is twofold. First, they guide register allocation:
   type [Float] goes in FP registers, the other types go into integer registers.
   Second, they determine how local variables are tracked by the GC: - Variables
   of type [Val] are GC roots. If they are pointers, the GC will not deallocate
   the addressed heap block, and will update the local variable if the heap
   block moves. - Variables of type [Int] and [Float] are ignored by the GC. The
   GC does not change their values. - Variables of type [Addr] must never be
   live across an allocation point or function call. They cannot be given as
   roots to the GC because they don't point after a well-formed block header of
   the kind that the GC needs. However, the GC may move the block pointed into,
   invalidating the value of the [Addr] variable. *)

type machtype = machtype_component array

val typ_void : machtype

val typ_val : machtype

val typ_addr : machtype

val typ_int : machtype

val typ_float : machtype

val typ_float32 : machtype

val typ_vec128 : machtype

(** Least upper bound of two [machtype_component]s. *)
val lub_component :
  machtype_component -> machtype_component -> machtype_component

(** Returns [true] iff the first supplied [machtype_component] is greater than
    or equal to the second under the relation used by [lub_component]. *)
val ge_component : machtype_component -> machtype_component -> bool

(** A variant of [machtype] used to describe arguments
    to external C functions *)
type exttype =
  | XInt  (**r OCaml value, word-sized integer *)
  | XInt32  (**r 32-bit integer *)
  | XInt64  (**r 64-bit integer  *)
  | XFloat32  (**r single-precision FP number *)
  | XFloat  (**r double-precision FP number  *)
  | XVec128  (**r 128-bit vector *)

val machtype_of_exttype : exttype -> machtype

val machtype_of_exttype_list : exttype list -> machtype

type integer_comparison = Lambda.integer_comparison =
  | Ceq
  | Cne
  | Clt
  | Cgt
  | Cle
  | Cge

val negate_integer_comparison : integer_comparison -> integer_comparison

val swap_integer_comparison : integer_comparison -> integer_comparison

type float_comparison = Lambda.float_comparison =
  | CFeq
  | CFneq
  | CFlt
  | CFnlt
  | CFgt
  | CFngt
  | CFle
  | CFnle
  | CFge
  | CFnge

val negate_float_comparison : float_comparison -> float_comparison

val swap_float_comparison : float_comparison -> float_comparison

type label = Label.t

val new_label : unit -> label

val set_label : label -> unit

val cur_label : unit -> label

type exit_label =
  | Return_lbl
  | Lbl of Lambda.static_label

<<<<<<< HEAD
type rec_flag =
  | Nonrecursive
  | Recursive

type prefetch_temporal_locality_hint =
  | Nonlocal
  | Low
  | Moderate
  | High
=======
type prefetch_temporal_locality_hint = Nonlocal | Low | Moderate | High
>>>>>>> be351a2c

type atomic_op =
  | Fetch_and_add
  | Add
  | Sub
  | Land
  | Lor
  | Lxor
  | Exchange
  | Compare_set
  | Compare_exchange

type atomic_bitwidth =
  | Thirtytwo
  | Sixtyfour
  | Word

type effects =
  | No_effects
  | Arbitrary_effects

type coeffects =
  | No_coeffects
  | Has_coeffects

type phantom_defining_expr =
  (* CR-soon mshinwell: Convert this to [Targetint.OCaml.t] (or whatever the
     representation of "target-width OCaml integers of type [int]" becomes when
     merged). *)
  | Cphantom_const_int of Targetint.t
      (** The phantom-let-bound variable is a constant integer.
      The argument must be the tagged representation of an integer within
      the range of type [int] on the target.  (Analogously to [Cconst_int].) *)
  | Cphantom_const_symbol of string
      (** The phantom-let-bound variable is an alias for a symbol. *)
  | Cphantom_var of Backend_var.t
      (** The phantom-let-bound variable is an alias for another variable.  The
      aliased variable must not be a bound by a phantom let. *)
  | Cphantom_offset_var of
      { var : Backend_var.t;
        offset_in_words : int
      }
      (** The phantom-let-bound-variable's value is defined by adding the given
      number of words to the pointer contained in the given identifier. *)
  | Cphantom_read_field of
      { var : Backend_var.t;
        field : int
      }
      (** The phantom-let-bound-variable's value is found by adding the given
      number of words to the pointer contained in the given identifier, then
      dereferencing. *)
  | Cphantom_read_symbol_field of
      { sym : string;
        field : int
      }
      (** As for [Uphantom_read_var_field], but with the pointer specified by
      a symbol. *)
  | Cphantom_block of
      { tag : int;
        fields : Backend_var.t list
      }
      (** The phantom-let-bound variable points at a block with the given
      structure. *)

type trywith_shared_label = Lambda.static_label (* Same as Ccatch handlers *)

type trap_action =
  | Push of trywith_shared_label
      (** Add the corresponding handler to the trap stack. *)
  | Pop of trywith_shared_label
      (** Remove the last handler from the trap stack. *)

type bswap_bitwidth =
  | Sixteen
  | Thirtytwo
  | Sixtyfour

type initialization_or_assignment =
  | Initialization
  | Assignment

type float_width =
  | Float64
  | Float32

type vec128_type =
  | Int8x16
  | Int16x8
  | Int32x4
  | Int64x2
  | Float32x4
  | Float64x2

type memory_chunk =
  | Byte_unsigned
  | Byte_signed
  | Sixteen_unsigned
  | Sixteen_signed
  | Thirtytwo_unsigned
  | Thirtytwo_signed
  | Word_int (* integer or pointer outside heap *)
  | Word_val (* pointer inside heap or encoded int *)
  | Single of { reg : float_width }
    (* F32 on the heap, may be F32 or F64 in registers. *)
  | Double (* word-aligned 64-bit float see PR#10433 *)
  | Onetwentyeight_unaligned (* word-aligned 128-bit vector *)
  | Onetwentyeight_aligned (* 16-byte-aligned 128-bit vector *)

(* These casts compile to a single move instruction. If the operands are
   assigned the same physical register, the move will be omitted entirely. *)
type reinterpret_cast =
  | Int_of_value
  | Value_of_int
  | Float_of_float32
    (* Only writes the bottom 32 bits of the target float register. All other
       bits are unspecified. *)
  | Float32_of_float
  | Float_of_int64
  | Int64_of_float
  | Float32_of_int32
  | Int32_of_float32
  | V128_of_v128 (* Converts between vector types of the same width. *)

(* These casts may require a particular value-preserving operation, e.g.
   truncating a float to an int. *)
type static_cast =
  | Float_of_int of float_width
  | Int_of_float of float_width
  | Float_of_float32
  | Float32_of_float
  | V128_of_scalar of vec128_type
  | Scalar_of_v128 of vec128_type

module Alloc_mode : sig
  type t =
    | Heap
    | Local

  val equal : t -> t -> bool

  val print : Format.formatter -> t -> unit

  val is_local : t -> bool

  val is_heap : t -> bool
end

type alloc_block_kind =
  | Alloc_block_kind_other
  | Alloc_block_kind_closure
  | Alloc_block_kind_float
  | Alloc_block_kind_float32
  | Alloc_block_kind_vec128
  | Alloc_block_kind_boxed_int of Primitive.boxed_integer
  | Alloc_block_kind_float_array
  | Alloc_block_kind_float32_u_array
  | Alloc_block_kind_int32_u_array
  | Alloc_block_kind_int64_u_array
  | Alloc_block_kind_vec128_u_array

(** Due to Comballoc, a single Ialloc instruction may combine several
    unrelated allocations. Their Debuginfo.t (which may differ) are stored
    as a list of alloc_dbginfo. This list is in order of increasing memory
    address, which is the reverse of the original allocation order. Later
    allocations are consed to the front of this list by Comballoc. *)
type alloc_dbginfo_item =
  { alloc_words : int;
    alloc_block_kind : alloc_block_kind;
    alloc_dbg : Debuginfo.t
  }

type alloc_dbginfo = alloc_dbginfo_item list

type operation =
  | Capply of machtype * Lambda.region_close
  | Cextcall of
      { func : string;
        ty : machtype;
        ty_args : exttype list;
        alloc : bool;
        builtin : bool;
        returns : bool;
        effects : effects;
        coeffects : coeffects
      }
      (** The [machtype] is the machine type of the result.
          The [exttype list] describes the unboxing types of the arguments.
          An empty list means "all arguments are machine words [XInt]".
          The boolean indicates whether the function may allocate. *)
  | Cload of
      { memory_chunk : memory_chunk;
        mutability : Asttypes.mutable_flag;
        is_atomic : bool
      }
  | Calloc of Alloc_mode.t * alloc_block_kind
  | Cstore of memory_chunk * initialization_or_assignment
  | Caddi
  | Csubi
  | Cmuli
  | Cmulhi of { signed : bool }
  | Cdivi
  | Cmodi
  | Cand
  | Cor
  | Cxor
  | Clsl
  | Clsr
  | Casr
  | Cbswap of { bitwidth : bswap_bitwidth }
  | Ccsel of machtype
  | Cclz of { arg_is_non_zero : bool }
  | Cctz of { arg_is_non_zero : bool }
  | Cpopcnt
  | Cprefetch of
      { is_write : bool;
        locality : prefetch_temporal_locality_hint
      }
  | Catomic of
      { op : atomic_op;
        size : atomic_bitwidth
      }
  | Ccmpi of integer_comparison
  | Caddv (* pointer addition that produces a [Val] (well-formed Caml value) *)
  | Cadda (* pointer addition that produces a [Addr] (derived heap pointer) *)
  | Ccmpa of integer_comparison
  | Cnegf of float_width
  | Cabsf of float_width
  | Caddf of float_width
  | Csubf of float_width
  | Cmulf of float_width
  | Cdivf of float_width
  | Cpackf32
  | Creinterpret_cast of reinterpret_cast
  | Cstatic_cast of static_cast
  | Ccmpf of float_width * float_comparison
  | Craise of Lambda.raise_kind
  | Cprobe of
      { name : string;
        handler_code_sym : string;
        enabled_at_init : bool
      }
  | Cprobe_is_enabled of { name : string }
  | Copaque (* Sys.opaque_identity *)
  | Cbeginregion
  | Cendregion
  | Ctuple_field of int * machtype array
    (* the [machtype array] refers to the whole tuple *)
  | Cdls_get
  | Cpoll

type is_global =
  | Global
  | Local

val equal_is_global : is_global -> is_global -> bool

(* Symbols are marked with whether they are local or global, at both definition
   and use sites.

   Symbols defined as [Local] may only be referenced within the same file, and
   all such references must also be [Local].

   Symbols defined as [Global] may be referenced from other files. References
   from other files must be [Global], but references from the same file may be
   [Local].

   (Marking symbols in this way speeds up linking, as many references can then
   be resolved early) *)
type symbol =
  { sym_name : string;
    sym_global : is_global
  }

(* SIMD vectors are untyped in the backend. This record holds the bitwise
   representation of a 128-bit value. *)
type vec128_bits =
  { low : int64;
    high : int64
  }

val global_symbol : string -> symbol

type ccatch_flag = Normal | Recursive | Exn_handler

(** Every basic block should have a corresponding [Debuginfo.t] for its
    beginning. *)
type expression =
  | Cconst_int of int * Debuginfo.t
  | Cconst_natint of nativeint * Debuginfo.t
  | Cconst_float32 of float * Debuginfo.t
  | Cconst_float of float * Debuginfo.t
  | Cconst_vec128 of vec128_bits * Debuginfo.t
  | Cconst_symbol of symbol * Debuginfo.t
  | Cvar of Backend_var.t
  | Clet of Backend_var.With_provenance.t * expression * expression
  | Cphantom_let of
      Backend_var.With_provenance.t * phantom_defining_expr option * expression
  | Ctuple of expression list
  | Cop of operation * expression list * Debuginfo.t
  | Csequence of expression * expression
  | Cifthenelse of
      expression
      * Debuginfo.t
      * expression
      * Debuginfo.t
      * expression
      * Debuginfo.t
  | Cswitch of
      expression * int array * (expression * Debuginfo.t) array * Debuginfo.t
  | Ccatch of
<<<<<<< HEAD
      rec_flag
      * (Lambda.static_label
        * (Backend_var.With_provenance.t * machtype) list
=======
      ccatch_flag
        * (Lambda.static_label * (Backend_var.With_provenance.t * machtype) list
          * expression * Debuginfo.t * bool (* is_cold *)) list
>>>>>>> be351a2c
        * expression
        * Debuginfo.t
        * bool (* is_cold *))
        list
      * expression
  | Cexit of exit_label * expression list * trap_action list
<<<<<<< HEAD
  | Ctrywith of
      expression
      * trywith_shared_label
      * Backend_var.With_provenance.t
      * (Backend_var.With_provenance.t * machtype) list
      * expression
      * Debuginfo.t
      (** Ctrywith uses "delayed handlers":
        The body starts with the previous exception handler, and only after
        going through an explicit Push-annotated Cexit will this handler become
        active.  This allows for sharing a single handler in several places, or
        having multiple entry and exit points to a single trywith block. *)
=======
>>>>>>> be351a2c

type codegen_option =
  | Reduce_code_size
  | No_CSE
  | Use_linscan_regalloc
  | Assume_zero_alloc of
      { strict : bool;
        never_returns_normally : bool;
        never_raises : bool;
        loc : Location.t
      }
  | Check_zero_alloc of
      { strict : bool;
        loc : Location.t;
        custom_error_msg : string option
      }

type fundecl =
  { fun_name : symbol;
    fun_args : (Backend_var.With_provenance.t * machtype) list;
    fun_body : expression;
    fun_codegen_options : codegen_option list;
    fun_poll : Lambda.poll_attribute;
    fun_dbg : Debuginfo.t
  }

(** When data items that are less than 64 bits wide occur in blocks, whose
    fields are 64-bits wide, the following rules apply:

    - For int32, the value is sign extended.
    - For float32, the value is zero extended.  It is ok to rely on
      zero-initialization of the data section to achieve this.
*)
type data_item =
  | Cdefine_symbol of symbol
  | Cint8 of int
  | Cint16 of int
  | Cint32 of nativeint
  | Cint of nativeint
  | Csingle of float
  | Cdouble of float
  | Cvec128 of vec128_bits
  | Csymbol_address of symbol
  | Csymbol_offset of symbol * int
  | Cstring of string
  | Cskip of int
  | Calign of int

type phrase =
  | Cfunction of fundecl
  | Cdata of data_item list

val ccatch :
  Lambda.static_label
  * (Backend_var.With_provenance.t * machtype) list
  * expression
  * expression
  * Debuginfo.t
  * bool ->
  expression

val ctrywith :
     expression * trywith_shared_label
       * Backend_var.With_provenance.t
       * (Backend_var.With_provenance.t * machtype) list
       * expression * Debuginfo.t
  -> expression

val reset : unit -> unit

(** Either apply the callback to all immediate sub-expressions that
      can produce the final result for the expression and return
      [true], or do nothing and return [false].  Note that the notion
      of "tail" sub-expression used here does not match the one used
      to trigger tail calls; in particular, try...with handlers are
      considered to be in tail position (because their result become
      the final result for the expression).  *)
val iter_shallow_tail : (expression -> unit) -> expression -> bool

(** Apply the transformation to those immediate sub-expressions of an
      expression that are in tail position, using the same definition of "tail"
      as [iter_shallow_tail] *)
val map_shallow_tail : (expression -> expression) -> expression -> expression

(** Apply the transformation to an expression, trying to push it
      to all inner sub-expressions that can produce the final result,
      by recursively applying map_shallow_tail *)
val map_tail : (expression -> expression) -> expression -> expression

(** Apply the callback to each immediate sub-expression. *)
val iter_shallow : (expression -> unit) -> expression -> unit

(** Apply the transformation to each immediate sub-expression. *)
val map_shallow : (expression -> expression) -> expression -> expression

val equal_machtype_component : machtype_component -> machtype_component -> bool

val equal_exttype : exttype -> exttype -> bool

val equal_static_cast : static_cast -> static_cast -> bool

val equal_reinterpret_cast : reinterpret_cast -> reinterpret_cast -> bool

val equal_float_width : float_width -> float_width -> bool

val equal_float_comparison : float_comparison -> float_comparison -> bool

val equal_memory_chunk : memory_chunk -> memory_chunk -> bool

val equal_integer_comparison : integer_comparison -> integer_comparison -> bool

val caml_flambda2_invalid : string
<<<<<<< HEAD

val is_val : machtype_component -> bool
=======
val is_val : machtype_component -> bool
val is_exn_handler : ccatch_flag -> bool
>>>>>>> be351a2c
<|MERGE_RESOLUTION|>--- conflicted
+++ resolved
@@ -124,19 +124,8 @@
   | Return_lbl
   | Lbl of Lambda.static_label
 
-<<<<<<< HEAD
-type rec_flag =
-  | Nonrecursive
-  | Recursive
-
-type prefetch_temporal_locality_hint =
-  | Nonlocal
-  | Low
-  | Moderate
-  | High
-=======
+
 type prefetch_temporal_locality_hint = Nonlocal | Low | Moderate | High
->>>>>>> be351a2c
 
 type atomic_op =
   | Fetch_and_add
@@ -447,36 +436,16 @@
   | Cswitch of
       expression * int array * (expression * Debuginfo.t) array * Debuginfo.t
   | Ccatch of
-<<<<<<< HEAD
-      rec_flag
-      * (Lambda.static_label
-        * (Backend_var.With_provenance.t * machtype) list
-=======
       ccatch_flag
         * (Lambda.static_label * (Backend_var.With_provenance.t * machtype) list
           * expression * Debuginfo.t * bool (* is_cold *)) list
->>>>>>> be351a2c
         * expression
         * Debuginfo.t
         * bool (* is_cold *))
         list
       * expression
   | Cexit of exit_label * expression list * trap_action list
-<<<<<<< HEAD
-  | Ctrywith of
-      expression
-      * trywith_shared_label
-      * Backend_var.With_provenance.t
-      * (Backend_var.With_provenance.t * machtype) list
-      * expression
-      * Debuginfo.t
-      (** Ctrywith uses "delayed handlers":
-        The body starts with the previous exception handler, and only after
-        going through an explicit Push-annotated Cexit will this handler become
-        active.  This allows for sharing a single handler in several places, or
-        having multiple entry and exit points to a single trywith block. *)
-=======
->>>>>>> be351a2c
+
 
 type codegen_option =
   | Reduce_code_size
@@ -589,10 +558,6 @@
 val equal_integer_comparison : integer_comparison -> integer_comparison -> bool
 
 val caml_flambda2_invalid : string
-<<<<<<< HEAD
 
 val is_val : machtype_component -> bool
-=======
-val is_val : machtype_component -> bool
-val is_exn_handler : ccatch_flag -> bool
->>>>>>> be351a2c
+val is_exn_handler : ccatch_flag -> bool