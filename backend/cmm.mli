--- conflicted
+++ resolved
@@ -252,13 +252,9 @@
   | Cexit of exit_label * expression list * trap_action list
   | Ctrywith of expression * trywith_kind * Backend_var.With_provenance.t
       * expression * Debuginfo.t * value_kind
-<<<<<<< HEAD
-  | Cregion of Clambda.tail_policy * expression
-=======
   (** Only if the [trywith_kind] is [Regular] will a region be inserted for
       the "try" block. *)
-  | Cregion of expression
->>>>>>> 4cd48917
+  | Cregion of Clambda.tail_policy * expression
   | Ctail of expression
 
 type property =
