(**************************************************************************)
(*                                                                        *)
(*                                 OCaml                                  *)
(*                                                                        *)
(*             Xavier Leroy, projet Cristal, INRIA Rocquencourt           *)
(*                                                                        *)
(*   Copyright 1996 Institut National de Recherche en Informatique et     *)
(*     en Automatique.                                                    *)
(*                                                                        *)
(*   All rights reserved.  This file is distributed under the terms of    *)
(*   the GNU Lesser General Public License version 2.1, with the          *)
(*   special exception on linking described in the file LICENSE.          *)
(*                                                                        *)
(**************************************************************************)

(* Second intermediate language (machine independent) *)

type machtype_component = Cmx_format.machtype_component =
  | Val
  | Addr
  | Int
  | Float
  | Vec128

(* - [Val] denotes a valid OCaml value: either a pointer to the beginning
     of a heap block, an infix pointer if it is preceded by the correct
     infix header, or a 2n+1 encoded integer.
   - [Int] is for integers (not necessarily 2n+1 encoded) and for
     pointers outside the heap.
   - [Addr] denotes pointers that are neither [Val] nor [Int], i.e.
     pointers into the heap that point in the middle of a heap block.
     Such derived pointers are produced by e.g. array indexing.
   - [Float] is for unboxed floating-point numbers.

The purpose of these types is twofold.  First, they guide register
allocation: type [Float] goes in FP registers, the other types go
into integer registers.  Second, they determine how local variables are
tracked by the GC:
   - Variables of type [Val] are GC roots.  If they are pointers, the
     GC will not deallocate the addressed heap block, and will update
     the local variable if the heap block moves.
   - Variables of type [Int] and [Float] are ignored by the GC.
     The GC does not change their values.
   - Variables of type [Addr] must never be live across an allocation
     point or function call.  They cannot be given as roots to the GC
     because they don't point after a well-formed block header of the
     kind that the GC needs.  However, the GC may move the block pointed
     into, invalidating the value of the [Addr] variable.
*)

type machtype = machtype_component array

val typ_void: machtype
val typ_val: machtype
val typ_addr: machtype
val typ_int: machtype
val typ_float: machtype
val typ_vec128: machtype

(** Least upper bound of two [machtype_component]s. *)
val lub_component
   : machtype_component
  -> machtype_component
  -> machtype_component

(** Returns [true] iff the first supplied [machtype_component] is greater than
    or equal to the second under the relation used by [lub_component]. *)
val ge_component
   : machtype_component
  -> machtype_component
  -> bool

type exttype =
  | XInt                                (**r OCaml value, word-sized integer *)
  | XInt32                              (**r 32-bit integer *)
  | XInt64                              (**r 64-bit integer  *)
  | XFloat                              (**r double-precision FP number  *)
  | XVec128                             (**r 128-bit vector *)
(** A variant of [machtype] used to describe arguments
    to external C functions *)

val machtype_of_exttype: exttype -> machtype
val machtype_of_exttype_list: exttype list -> machtype

type integer_comparison = Lambda.integer_comparison =
  | Ceq | Cne | Clt | Cgt | Cle | Cge

val negate_integer_comparison: integer_comparison -> integer_comparison
val swap_integer_comparison: integer_comparison -> integer_comparison

type float_comparison = Lambda.float_comparison =
  | CFeq | CFneq | CFlt | CFnlt | CFgt | CFngt | CFle | CFnle | CFge | CFnge

val negate_float_comparison: float_comparison -> float_comparison
val swap_float_comparison: float_comparison -> float_comparison

type label = int
val new_label: unit -> label
val set_label: label -> unit
val cur_label: unit -> label

type exit_label =
  | Return_lbl
  | Lbl of Lambda.static_label

type rec_flag = Nonrecursive | Recursive

type prefetch_temporal_locality_hint = Nonlocal | Low | Moderate | High

type atomic_op = Fetch_and_add | Compare_and_swap

type atomic_bitwidth = Thirtytwo | Sixtyfour | Word

type effects = No_effects | Arbitrary_effects
type coeffects = No_coeffects | Has_coeffects

type phantom_defining_expr =
  (* CR-soon mshinwell: Convert this to [Targetint.OCaml.t] (or whatever the
     representation of "target-width OCaml integers of type [int]"
     becomes when merged). *)
  | Cphantom_const_int of Targetint.t
  (** The phantom-let-bound variable is a constant integer.
      The argument must be the tagged representation of an integer within
      the range of type [int] on the target.  (Analogously to [Cconst_int].) *)
  | Cphantom_const_symbol of string
  (** The phantom-let-bound variable is an alias for a symbol. *)
  | Cphantom_var of Backend_var.t
  (** The phantom-let-bound variable is an alias for another variable.  The
      aliased variable must not be a bound by a phantom let. *)
  | Cphantom_offset_var of { var : Backend_var.t; offset_in_words : int; }
  (** The phantom-let-bound-variable's value is defined by adding the given
      number of words to the pointer contained in the given identifier. *)
  | Cphantom_read_field of { var : Backend_var.t; field : int; }
  (** The phantom-let-bound-variable's value is found by adding the given
      number of words to the pointer contained in the given identifier, then
      dereferencing. *)
  | Cphantom_read_symbol_field of { sym : string; field : int; }
  (** As for [Uphantom_read_var_field], but with the pointer specified by
      a symbol. *)
  | Cphantom_block of { tag : int; fields : Backend_var.t list; }
  (** The phantom-let-bound variable points at a block with the given
      structure. *)

type trywith_shared_label = Lambda.static_label (* Same as Ccatch handlers *)

type pop_action =
  | Pop_generic
  | Pop_specific of trywith_shared_label

type trap_action =
  | Push of trywith_shared_label
  (** Add the corresponding handler to the trap stack. *)
  | Pop of pop_action
  (** Remove the last handler from the trap stack. *)

type trywith_kind =
  | Regular
  (** Regular trywith: an uncaught exception from the body will always be
      handled by this handler. *)
  | Delayed of trywith_shared_label
  (** The body starts with the previous exception handler, and only after going
      through an explicit Push-annotated Cexit will this handler become active.
      This allows for sharing a single handler in several places, or having
      multiple entry and exit points to a single trywith block. *)

type bswap_bitwidth = Sixteen | Thirtytwo | Sixtyfour

type initialization_or_assignment =
  | Initialization
  | Assignment

type memory_chunk =
    Byte_unsigned
  | Byte_signed
  | Sixteen_unsigned
  | Sixteen_signed
  | Thirtytwo_unsigned
  | Thirtytwo_signed
  | Word_int                           (* integer or pointer outside heap *)
  | Word_val                           (* pointer inside heap or encoded int *)
  | Single
  | Double                             (* word-aligned 64-bit float
                                          see PR#10433 *)
  | Onetwentyeight                     (* word-aligned 128-bit vector
                                          CR mslater: (SIMD) alignment *)

and operation =
    Capply of machtype * Lambda.region_close
  | Cextcall of
      { func: string;
        ty: machtype;
        ty_args : exttype list;
        alloc: bool;
        builtin: bool;
        returns: bool;
        effects: effects;
        coeffects: coeffects;
      }
      (** The [machtype] is the machine type of the result.
          The [exttype list] describes the unboxing types of the arguments.
          An empty list means "all arguments are machine words [XInt]". *)
  | Cload of memory_chunk * Asttypes.mutable_flag
  | Calloc of Lambda.alloc_mode
  | Cstore of memory_chunk * initialization_or_assignment
  | Caddi | Csubi | Cmuli | Cmulhi of { signed: bool }  | Cdivi | Cmodi
  | Cand | Cor | Cxor | Clsl | Clsr | Casr
  | Cbswap of { bitwidth: bswap_bitwidth; }
  | Ccsel of machtype
  | Cclz of { arg_is_non_zero: bool; }
  | Cctz of { arg_is_non_zero: bool; }
  | Cpopcnt
  | Cprefetch of { is_write: bool; locality: prefetch_temporal_locality_hint; }
  | Catomic of { op: atomic_op; size : atomic_bitwidth }
  | Ccmpi of integer_comparison
  | Caddv (* pointer addition that produces a [Val] (well-formed Caml value) *)
  | Cadda (* pointer addition that produces a [Addr] (derived heap pointer) *)
  | Ccmpa of integer_comparison
  | Cnegf | Cabsf
  | Caddf | Csubf | Cmulf | Cdivf
  | Cfloatofint | Cintoffloat
  | Cvalueofint | Cintofvalue
  | Ccmpf of float_comparison
  | Craise of Lambda.raise_kind
  | Ccheckbound (* Takes two arguments : first the bound to check against,
                   then the index.
                   It results in a bounds error if the index is greater than
                   or equal to the bound. *)
  | Cprobe of { name: string; handler_code_sym: string; enabled_at_init: bool }
  | Cprobe_is_enabled of { name: string }
  | Copaque (* Sys.opaque_identity *)
  | Cbeginregion | Cendregion

(* This is information used exclusively during construction of cmm terms by
   cmmgen, and thus irrelevant for selectgen and flambda2. *)
type kind_for_unboxing =
  | Any (* This may contain anything, including non-scannable things *)
  | Boxed_integer of Lambda.boxed_integer
<<<<<<< HEAD
=======
  | Boxed_vector of Lambda.boxed_vector
>>>>>>> 9289e84a
  | Boxed_float

type is_global = Global | Local
val equal_is_global : is_global -> is_global -> bool

(* Symbols are marked with whether they are local or global,
   at both definition and use sites.

   Symbols defined as [Local] may only be referenced within the same file,
   and all such references must also be [Local].

   Symbols defined as [Global] may be referenced from other files.
   References from other files must be [Global], but references from the
   same file may be [Local].

   (Marking symbols in this way speeds up linking, as many references can
   then be resolved early) *)
type symbol =
  { sym_name : string;
    sym_global : is_global }

<<<<<<< HEAD
=======
(* SIMD vectors are untyped in the backend.
   This record holds the bitwise representation of a 128-bit value. *)
type vec128_bits = { low : int64; high: int64 }

>>>>>>> 9289e84a
val global_symbol : string -> symbol

(** Every basic block should have a corresponding [Debuginfo.t] for its
    beginning. *)
type expression =
    Cconst_int of int * Debuginfo.t
  | Cconst_natint of nativeint * Debuginfo.t
  | Cconst_float of float * Debuginfo.t
<<<<<<< HEAD
=======
  | Cconst_vec128 of vec128_bits * Debuginfo.t
>>>>>>> 9289e84a
  | Cconst_symbol of symbol * Debuginfo.t
  | Cvar of Backend_var.t
  | Clet of Backend_var.With_provenance.t * expression * expression
  | Clet_mut of Backend_var.With_provenance.t * machtype
                * expression * expression
  | Cphantom_let of Backend_var.With_provenance.t
      * phantom_defining_expr option * expression
  (* Cassign must refer to a variable bound by Clet_mut *)
  | Cassign of Backend_var.t * expression
  | Ctuple of expression list
  | Cop of operation * expression list * Debuginfo.t
  | Csequence of expression * expression
  | Cifthenelse of expression * Debuginfo.t * expression
      * Debuginfo.t * expression * Debuginfo.t * kind_for_unboxing
  | Cswitch of expression * int array * (expression * Debuginfo.t) array
      * Debuginfo.t * kind_for_unboxing
  | Ccatch of
      rec_flag
        * (Lambda.static_label * (Backend_var.With_provenance.t * machtype) list
          * expression * Debuginfo.t * bool (* is_cold *)) list
        * expression
        * kind_for_unboxing
  | Cexit of exit_label * expression list * trap_action list
  | Ctrywith of expression * trywith_kind * Backend_var.With_provenance.t
      * expression * Debuginfo.t * kind_for_unboxing
  (** Only if the [trywith_kind] is [Regular] will a region be inserted for
      the "try" block. *)
  | Cregion of expression
  | Ctail of expression

type property =
  | Zero_alloc

type codegen_option =
  | Reduce_code_size
  | No_CSE
  | Use_linscan_regalloc
  | Ignore_assert_all of property
  | Check of { property: property; strict: bool; assume: bool; loc: Location.t }

type fundecl =
  { fun_name: symbol;
    fun_args: (Backend_var.With_provenance.t * machtype) list;
    fun_body: expression;
    fun_codegen_options : codegen_option list;
    fun_poll: Lambda.poll_attribute;
    fun_dbg : Debuginfo.t;
  }

type data_item =
    Cdefine_symbol of symbol
  | Cint8 of int
  | Cint16 of int
  | Cint32 of nativeint
  | Cint of nativeint
  | Csingle of float
  | Cdouble of float
<<<<<<< HEAD
=======
  | Cvec128 of vec128_bits
>>>>>>> 9289e84a
  | Csymbol_address of symbol
  | Cstring of string
  | Cskip of int
  | Calign of int

type phrase =
    Cfunction of fundecl
  | Cdata of data_item list

val ccatch :
     label * (Backend_var.With_provenance.t * machtype) list
       * expression * expression * Debuginfo.t * kind_for_unboxing
<<<<<<< HEAD
=======
       * bool
>>>>>>> 9289e84a
  -> expression

val reset : unit -> unit

val iter_shallow_tail: (expression -> unit) -> expression -> bool
  (** Either apply the callback to all immediate sub-expressions that
      can produce the final result for the expression and return
      [true], or do nothing and return [false].  Note that the notion
      of "tail" sub-expression used here does not match the one used
      to trigger tail calls; in particular, try...with handlers are
      considered to be in tail position (because their result become
      the final result for the expression).  *)

val map_shallow_tail: ?kind:kind_for_unboxing -> (expression -> expression) -> expression -> expression
  (** Apply the transformation to those immediate sub-expressions of an
      expression that are in tail position, using the same definition of "tail"
      as [iter_shallow_tail] *)

val map_tail: ?kind:kind_for_unboxing -> (expression -> expression) -> expression -> expression
  (** Apply the transformation to an expression, trying to push it
      to all inner sub-expressions that can produce the final result,
      by recursively applying map_shallow_tail *)

val iter_shallow: (expression -> unit) -> expression -> unit
  (** Apply the callback to each immediate sub-expression. *)

val map_shallow: (expression -> expression) -> expression -> expression
  (** Apply the transformation to each immediate sub-expression. *)

val equal_machtype_component : machtype_component -> machtype_component -> bool
val equal_exttype : exttype -> exttype -> bool
val equal_float_comparison : float_comparison -> float_comparison -> bool
val equal_memory_chunk : memory_chunk -> memory_chunk -> bool
val equal_integer_comparison : integer_comparison -> integer_comparison -> bool<|MERGE_RESOLUTION|>--- conflicted
+++ resolved
@@ -235,10 +235,7 @@
 type kind_for_unboxing =
   | Any (* This may contain anything, including non-scannable things *)
   | Boxed_integer of Lambda.boxed_integer
-<<<<<<< HEAD
-=======
   | Boxed_vector of Lambda.boxed_vector
->>>>>>> 9289e84a
   | Boxed_float
 
 type is_global = Global | Local
@@ -260,13 +257,10 @@
   { sym_name : string;
     sym_global : is_global }
 
-<<<<<<< HEAD
-=======
 (* SIMD vectors are untyped in the backend.
    This record holds the bitwise representation of a 128-bit value. *)
 type vec128_bits = { low : int64; high: int64 }
 
->>>>>>> 9289e84a
 val global_symbol : string -> symbol
 
 (** Every basic block should have a corresponding [Debuginfo.t] for its
@@ -275,10 +269,7 @@
     Cconst_int of int * Debuginfo.t
   | Cconst_natint of nativeint * Debuginfo.t
   | Cconst_float of float * Debuginfo.t
-<<<<<<< HEAD
-=======
   | Cconst_vec128 of vec128_bits * Debuginfo.t
->>>>>>> 9289e84a
   | Cconst_symbol of symbol * Debuginfo.t
   | Cvar of Backend_var.t
   | Clet of Backend_var.With_provenance.t * expression * expression
@@ -336,10 +327,7 @@
   | Cint of nativeint
   | Csingle of float
   | Cdouble of float
-<<<<<<< HEAD
-=======
   | Cvec128 of vec128_bits
->>>>>>> 9289e84a
   | Csymbol_address of symbol
   | Cstring of string
   | Cskip of int
@@ -352,10 +340,7 @@
 val ccatch :
      label * (Backend_var.With_provenance.t * machtype) list
        * expression * expression * Debuginfo.t * kind_for_unboxing
-<<<<<<< HEAD
-=======
        * bool
->>>>>>> 9289e84a
   -> expression
 
 val reset : unit -> unit
