--- conflicted
+++ resolved
@@ -348,43 +348,6 @@
   let layout = CL.layout cfg_with_layout in
   let next = ref Linear_utils.labelled_insn_end in
   let tailrec_label = ref None in
-<<<<<<< HEAD
-  for i = len - 1 downto 0 do
-    let label = layout.(i) in
-    if not (Label.Tbl.mem cfg.blocks label)
-    then Misc.fatal_errorf "Unknown block labelled %d\n" label;
-    let block = Label.Tbl.find cfg.blocks label in
-    assert (Label.equal label block.start);
-    let body =
-      let terminator, terminator_tailrec_label =
-        linearize_terminator cfg_with_layout cfg.fun_name block.start
-          block.terminator ~next:!next
-      in
-      (match !tailrec_label, terminator_tailrec_label with
-      | (Some _ | None), None -> ()
-      | None, Some _ -> tailrec_label := terminator_tailrec_label
-      | Some old_trl, Some new_trl -> assert (Label.equal old_trl new_trl));
-      Cfg.BasicInstructionList.fold_right
-        ~f:(fun i next -> basic_to_linear i ~next)
-        ~init:terminator block.body
-    in
-    let insn =
-      if i = 0
-      then body (* Entry block of the function. Don't add label. *)
-      else
-        let body =
-          if block.is_trap_handler
-          then to_linear_instr Lentertrap ~next:body
-          else body
-        in
-        let prev = layout.(i - 1) in
-        let prev_block = Label.Tbl.find cfg.blocks prev in
-        let body =
-          if need_starting_label cfg_with_layout block ~prev_block
-          then
-            to_linear_instr (make_Llabel cfg_with_layout block.start) ~next:body
-          else body
-=======
   DLL.iter_right_cell layout ~f:(fun cell ->
       let label = DLL.value cell in
       if not (Label.Tbl.mem cfg.blocks label)
@@ -393,8 +356,8 @@
       assert (Label.equal label block.start);
       let body =
         let terminator, terminator_tailrec_label =
-          linearize_terminator cfg block.terminator ~next:!next
->>>>>>> 82bb5eb4
+          linearize_terminator cfg_with_layout cfg.fun_name block.start
+          block.terminator ~next:!next
         in
         (match !tailrec_label, terminator_tailrec_label with
         | (Some _ | None), None -> ()
@@ -416,9 +379,9 @@
           let prev = DLL.value prev_cell in
           let prev_block = Label.Tbl.find cfg.blocks prev in
           let body =
-            if not (need_starting_label cfg_with_layout block ~prev_block)
-            then body
-            else to_linear_instr (Llabel block.start) ~next:body
+            if (need_starting_label cfg_with_layout block ~prev_block)
+            then to_linear_instr (make_Llabel cfg_with_layout block.start) ~next:body
+            else body
           in
           adjust_stack_offset body block ~prev_block
       in
