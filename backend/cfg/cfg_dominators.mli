--- conflicted
+++ resolved
@@ -2,19 +2,6 @@
 
 (* Dominator-related utility functions. *)
 
-<<<<<<< HEAD
-type dominator_tree =
-  { label : Label.t;
-    children : dominator_tree list
-  }
-
-type t
-
-val build : Cfg.t -> t
-(* Computes all dominator-related information, in particular immediate
-   dominators, dominance frontiers, and dominator tree for the passed CFG. *)
-
-=======
 type dominator_tree = private
   { label : Label.t;
     children : dominator_tree list
@@ -26,7 +13,6 @@
 (* Computes all dominator-related information, in particular immediate
    dominators, dominance frontiers, and dominator tree for the passed CFG. *)
 
->>>>>>> b4100df0
 val is_dominating : t -> Label.t -> Label.t -> bool
 (* [is_dominating doms x y] is [true] iff [x] is dominating [y] according to
    [doms]. That is, all paths from the entry node to [y] go through [x]. All
