--- conflicted
+++ resolved
@@ -325,6 +325,7 @@
   | Load_before_cell of Cfg.BasicInstructionList.cell
   | Store_after_cell of Cfg.BasicInstructionList.cell
   | Load_after_list of Cfg.BasicInstructionList.t
+  | Store_after_list of Cfg.BasicInstructionList.t
 
 let rewrite : State.t -> Cfg_with_liveness.t -> Reg.t list -> reset:bool -> unit
     =
@@ -383,7 +384,7 @@
         let move, move_dir =
           match direction with
           | Load_before_cell _ | Load_after_list _ -> Move.Load, `load
-          | Store_after_cell _ -> Move.Store, `store
+          | Store_after_cell _ | Store_after_list _-> Move.Store, `store
         in
         let add_instr, temp =
           match Reg.Tbl.find_opt sharing reg with
@@ -411,47 +412,12 @@
           | Store_after_cell cell ->
             Cfg.BasicInstructionList.insert_after cell new_instr
           | Load_after_list list ->
+            Cfg.BasicInstructionList.add_end list new_instr
+          | Store_after_list list ->
             Cfg.BasicInstructionList.add_end list new_instr);
         temp)
       else reg
     in
-<<<<<<< HEAD
-    (match direction with
-    | `load -> instr.arg <- Array.map instr.arg ~f
-    | `store -> instr.res <- Array.map instr.res ~f);
-    !res
-  in
-  let rec rewrite_body_and_terminator (acc : Instruction.t list)
-      (body : Instruction.t list) (terminator : Cfg.terminator Cfg.instruction)
-      : Instruction.t list * Instruction.t list =
-    (* CR xclerc for xclerc: we can discover by calling `Cfg_stack_operands.xyz`
-       that we actually did not need to reallocate the list; it is a bit
-       unfortunate, given the efforts made to try to avoid the reallocation. *)
-    match body with
-    | [] -> (
-      match Cfg_stack_operands.terminator spilled_map terminator with
-      | All_spilled_registers_rewritten -> List.rev acc, []
-      | May_still_have_spilled_registers ->
-        let sharing = Reg.Tbl.create 8 in
-        let acc =
-          rewrite_instruction ~direction:`load ~sharing acc terminator
-        in
-        let trailing_spills =
-          rewrite_instruction ~direction:`store ~sharing [] terminator
-        in
-        List.rev acc, trailing_spills)
-    | hd :: tl -> (
-      match Cfg_stack_operands.basic spilled_map hd with
-      | All_spilled_registers_rewritten ->
-        let acc = hd :: acc in
-        rewrite_body_and_terminator acc tl terminator
-      | May_still_have_spilled_registers ->
-        let sharing = Reg.Tbl.create 8 in
-        let acc = rewrite_instruction ~direction:`load ~sharing acc hd in
-        let acc = hd :: acc in
-        let acc = rewrite_instruction ~direction:`store ~sharing acc hd in
-        rewrite_body_and_terminator acc tl terminator)
-=======
     match direction with
     | Load_before_cell _ | Load_after_list _ ->
       if array_contains_spilled instr.arg
@@ -459,48 +425,13 @@
     | Store_after_cell _ ->
       if array_contains_spilled instr.res
       then instr.res <- Array.map instr.res ~f
->>>>>>> d53bd35a
+    | Store_after_list _ ->
+      if array_contains_spilled instr.res
+      then instr.res <- Array.map instr.res ~f
   in
   let liveness = Cfg_with_liveness.liveness cfg_with_liveness in
   Cfg.iter_blocks (Cfg_with_liveness.cfg cfg_with_liveness)
     ~f:(fun label block ->
-<<<<<<< HEAD
-      let body_needs_rewrite =
-        instruction_list_contains_spilled block.body
-        || array_contains_spilled block.terminator.arg
-        || array_contains_spilled block.terminator.res
-      in
-      let trailing_spills = ref [] in
-      if body_needs_rewrite
-      then (
-        let liveness = Cfg_with_liveness.liveness cfg_with_liveness in
-        if irc_debug
-        then (
-          log ~indent:2 "body of #%d, before:" label;
-          log_body_and_terminator ~indent:3 block.body block.terminator liveness);
-        let new_body, spills =
-          rewrite_body_and_terminator [] block.body block.terminator
-        in
-        block.body <- new_body;
-        assert (List.length !trailing_spills = 0);
-        trailing_spills := spills;
-        if irc_debug
-        then (
-          log ~indent:2 "and after:";
-          log_body_and_terminator ~indent:3 block.body block.terminator liveness;
-          log ~indent:2 "end"));
-      if List.length !trailing_spills > 0
-      then
-        let spills = !trailing_spills in
-        Cfg_regalloc_utils.insert_spill_block
-          (Cfg_with_liveness.cfg_with_layout cfg_with_liveness)
-          spills ~after:block
-          ~terminator_id:(State.get_and_incr_instruction_id state));
-=======
-      (* CR xclerc for xclerc: we currently assume that a terminator does not
-         "define" a register that may be spilled. Calls are reasonably fine
-         since their result is in a precolored register. *)
-      assert (not (array_contains_spilled block.terminator.res));
       if irc_debug
       then (
         log ~indent:2 "body of #%d, before:" label;
@@ -512,12 +443,20 @@
           rewrite_instruction ~direction:(Store_after_cell cell) ~sharing instr);
       rewrite_instruction ~direction:(Load_after_list block.body)
         ~sharing:(Reg.Tbl.create 8) block.terminator;
+      let new_instrs = Cfg.BasicInstructionList.make_empty () in
+      rewrite_instruction ~direction:(Store_after_list new_instrs)
+        ~sharing:(Reg.Tbl.create 8) block.terminator;
+      if not (Cfg.BasicInstructionList.is_empty new_instrs) then (
+        (* insert block *)
+        Cfg_regalloc_utils.insert_block
+          (Cfg_with_liveness.cfg_with_layout cfg_with_liveness)
+          new_instrs ~after:block
+          ~next_instruction_id:(fun () -> State.get_and_incr_instruction_id state));
       if irc_debug
       then (
         log ~indent:2 "and after:";
         log_body_and_terminator ~indent:3 block.body block.terminator liveness;
         log ~indent:2 "end"));
->>>>>>> d53bd35a
   if reset
   then State.reset state ~new_temporaries:!new_temporaries
   else (
