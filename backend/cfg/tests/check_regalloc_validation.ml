--- conflicted
+++ resolved
@@ -445,13 +445,8 @@
       cfg, cfg)
     ~exp_std:"fatal exception raised when creating description"
     ~exp_err:
-<<<<<<< HEAD
-      ">> Fatal error: Duplicate instruction no. 17 while adding a terminator \
+      ">> Fatal error: Duplicate instruction no. 13 while adding a terminator \
        instruction to the description"
-=======
-      ">> Fatal error: Duplicate instruction no. 13 while creating \
-       pre-allocation description"
->>>>>>> 09b0b921
 
 let () =
   check "Regalloc specific instructions are checked when creating description"
@@ -460,11 +455,7 @@
       let cfg = Cfg_desc.make ~remove_regalloc:false ~remove_locs:true templ in
       cfg, cfg)
     ~exp_std:"fatal exception raised when creating description"
-<<<<<<< HEAD
-    ~exp_err:">> Fatal error: instruction 23 is a spill"
-=======
-    ~exp_err:">> Fatal error: instruction 20 is a spill"
->>>>>>> 09b0b921
+    ~exp_err:">> Fatal error: instruction 19 is a spill"
 
 let () =
   check "Terminator result count"
@@ -476,13 +467,8 @@
       cfg1, cfg2)
     ~exp_std:"fatal exception raised when validating description"
     ~exp_err:
-<<<<<<< HEAD
-      ">> Fatal error: In instruction's no 17 results: register array length \
+      ">> Fatal error: In instruction's no 13 results: register array length \
        has changed. Before: 1. Now: 0."
-=======
-      ">> Fatal error: In instruction's no 14 arguments: register array length \
-       has changed. Before: 4. Now: 1."
->>>>>>> 09b0b921
 
 let () =
   check "Instruction result count"
@@ -494,11 +480,7 @@
       cfg1, cfg2)
     ~exp_std:"fatal exception raised when validating description"
     ~exp_err:
-<<<<<<< HEAD
       ">> Fatal error: In instruction's no 8 results: register array length \
-=======
-      ">> Fatal error: In instruction's no 14 results: register array length \
->>>>>>> 09b0b921
        has changed. Before: 1. Now: 0."
 
 let () =
@@ -561,11 +543,7 @@
       cfg, cfg)
     ~exp_std:"fatal exception raised when validating description"
     ~exp_err:
-<<<<<<< HEAD
-      ">> Fatal error: instruction 24 has a register with an unknown location"
-=======
-      ">> Fatal error: instruction 21 has a register with an unknown location"
->>>>>>> 09b0b921
+      ">> Fatal error: instruction 20 has a register with an unknown location"
 
 let () =
   check "Precoloring can't change"
@@ -577,11 +555,7 @@
       cfg1, cfg2)
     ~exp_std:"fatal exception raised when validating description"
     ~exp_err:
-<<<<<<< HEAD
-      ">> Fatal error: In instruction's no 21 results: changed preassigned \
-=======
-      ">> Fatal error: In instruction's no 18 results: changed preassigned \
->>>>>>> 09b0b921
+      ">> Fatal error: In instruction's no 17 results: changed preassigned \
        register's location from %rdi to %rbx"
 
 let () =
@@ -595,13 +569,8 @@
       cfg1, cfg2)
     ~exp_std:"fatal exception raised when validating description"
     ~exp_err:
-<<<<<<< HEAD
-      ">> Fatal error: Duplicate instruction no. 14 while checking a basic \
+      ">> Fatal error: Duplicate instruction no. 10 while checking a basic \
        instruction in the new CFG"
-=======
-      ">> Fatal error: Duplicate instruction no. 10 while checking \
-       post-allocation description"
->>>>>>> 09b0b921
 
 let () =
   check "Regalloc changed existing instruction into regalloc instruction"
@@ -613,11 +582,7 @@
       cfg1, cfg2)
     ~exp_std:"fatal exception raised when validating description"
     ~exp_err:
-<<<<<<< HEAD
-      ">> Fatal error: Register allocation changed existing instruction no. 27 \
-=======
-      ">> Fatal error: Register allocation changed existing instruction no. 24 \
->>>>>>> 09b0b921
+      ">> Fatal error: Register allocation changed existing instruction no. 23 \
        into a register allocation specific instruction"
 
 let () =
@@ -634,11 +599,7 @@
     ~exp_std:"fatal exception raised when validating description"
     ~exp_err:
       ">> Fatal error: Register allocation added non-regalloc specific \
-<<<<<<< HEAD
-       instruction no. 30"
-=======
-       instruction no. 27"
->>>>>>> 09b0b921
+       instruction no. 26"
 
 let () =
   check "Regalloc added a 'goto' and a block"
@@ -694,10 +655,9 @@
       cfg1, cfg2)
     ~exp_std:"fatal exception raised when validating description"
     ~exp_err:
-<<<<<<< HEAD
       ">> Fatal error: When checking equivalence of labels before and after \
        allocation got different successor id's. Successor (label, instr id) \
-       before: (6, 6). Successor (label, instr id) after: (8, 17)."
+       before: (6, 6). Successor (label, instr id) after: (8, 13)."
 
 let () =
   check "Regalloc added a not allowed terminator and a block"
@@ -722,7 +682,7 @@
       cfg1, cfg2)
     ~exp_std:"fatal exception raised when validating description"
     ~exp_err:
-      ">> Fatal error: Register allocation added a terminator no. 30 but \
+      ">> Fatal error: Register allocation added a terminator no. 26 but \
        that's not allowed for this type of terminator: Return"
 
 let () =
@@ -755,9 +715,9 @@
       cfg1, cfg2)
     ~exp_std:"fatal exception raised when validating description"
     ~exp_err:
-      ">> Fatal error: The instruction's no. 16 successor id has changed. \
-       Before allocation: 15. After allocation (ignoring instructions added by \
-       allocation): 13."
+      ">> Fatal error: The instruction's no. 12 successor id has changed. \
+       Before allocation: 11. After allocation (ignoring instructions added by \
+       allocation): 9."
 
 let () =
   check "Regalloc added a loop"
@@ -788,10 +748,6 @@
       ">> Fatal error: Visiting the same block 8 without knowing the successor \
        instruction's id. That means there's a loop consisting of only \
        instructions added by the register allocator."
-=======
-      ">> Fatal error: Register allocation added non-regalloc specific \
-       instruction no. 27"
->>>>>>> 09b0b921
 
 let () =
   check "Regalloc changed instruction desc"
