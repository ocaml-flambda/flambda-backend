--- conflicted
+++ resolved
@@ -30,19 +30,6 @@
 
 let is_fallthrough_block cfg_with_layout (block : C.basic_block) =
   let cfg = CL.cfg cfg_with_layout in
-<<<<<<< HEAD
-  (* CR xclerc for xclerc: the motivation behind the addition of the
-     `Tailcall (Self )` case is that when we are merging blocks, the
-     test against `entry_label` is slightly misleading. Consider:
-
-     entry_block -> empty_block -> empty_block_ending_with_tailcall_self
-
-     The right-most block is not yet the entry point (but will eventually),
-     so without the new case its `Tailcall (Self _)` could be rewritten
-     to a mere jump.
-
-     This probably means the whole condition should be re-examined, quite
-     possibly to drop the `Label.equal cfg.entry_label block.start` part. *)
   if
     Label.equal cfg.entry_label block.start
     || block.is_trap_handler
@@ -52,14 +39,6 @@
         | Tailcall (Self _) -> true
         | Never | Always _ | Parity_test _ | Truth_test _ | Float_test _ | Int_test _
         | Switch _ | Return | Raise _ | Tailcall (Func _) | Call_no_return _ -> false)
-=======
-  if Label.equal cfg.entry_label block.start
-     || block.is_trap_handler
-     || List.length block.body > 0
-     || block.can_raise
-     (* We need to check for can_raise here, because of Tailcall to Self that
-        can raise and has a single successor. *)
->>>>>>> 42fe0000
   then None
   else
     let successors = C.successor_labels ~normal:true ~exn:false block in
