--- conflicted
+++ resolved
@@ -414,12 +414,7 @@
 
 let is_noop_move instr =
   match instr.desc with
-<<<<<<< HEAD
-  | Op (Move | Spill | Reload) ->
-    Reg.same_loc instr.arg.(0) instr.res.(0)
-=======
   | Op (Move | Spill | Reload) -> Reg.same_loc instr.arg.(0) instr.res.(0)
->>>>>>> f3bf1f56
   | Op
       ( Const_int _ | Const_float _ | Const_symbol _ | Stackoffset _ | Load _
       | Store _ | Intop _ | Intop_imm _ | Negf | Absf | Addf | Subf | Mulf
