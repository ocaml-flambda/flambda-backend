--- conflicted
+++ resolved
@@ -241,15 +241,9 @@
   | Compf _ -> Format.fprintf ppf "compf"
   | Floatofint -> Format.fprintf ppf "floattoint"
   | Intoffloat -> Format.fprintf ppf "intoffloat"
-<<<<<<< HEAD
-  | Specific _ -> Format.fprintf ppf "specific"
-=======
   | Valueofint -> Format.fprintf ppf "valueofint"
   | Intofvalue -> Format.fprintf ppf "intofvalue"
-  | Specific op -> specific ppf op
-  | Probe { name; handler_code_sym } ->
-    Format.fprintf ppf "probe %s %s" name handler_code_sym
->>>>>>> aaa4d509
+  | Specific _ -> Format.fprintf ppf "specific"
   | Probe_is_enabled { name } -> Format.fprintf ppf "probe_is_enabled %s" name
   | Opaque -> Format.fprintf ppf "opaque"
   | Begin_region -> Format.fprintf ppf "beginregion"
@@ -397,49 +391,6 @@
   | Switch _ | Return | Tailcall_self _ ->
     false
 
-<<<<<<< HEAD
-=======
-let can_raise_operation : operation -> bool = function
-  | Move -> false
-  | Spill -> false
-  | Reload -> false
-  | Const_int _ -> false
-  | Const_float _ -> false
-  | Const_symbol _ -> false
-  | Stackoffset _ -> false
-  | Load _ -> false
-  | Store _ -> false
-  | Intop _ -> false
-  | Intop_imm _ -> false
-  | Negf -> false
-  | Absf -> false
-  | Addf -> false
-  | Subf -> false
-  | Mulf -> false
-  | Divf -> false
-  | Compf _ -> false
-  | Floatofint -> false
-  | Intoffloat -> false
-  | Valueofint -> false
-  | Intofvalue -> false
-  | Probe _ -> true
-  | Probe_is_enabled _ -> false
-  | Specific op -> Arch.operation_can_raise op
-  | Opaque -> false
-  | Name_for_debugger _ -> false
-  | Begin_region -> false
-  | End_region -> false
-
-let can_raise_basic : basic -> bool = function
-  | Op op -> can_raise_operation op
-  | Call (P (Alloc _)) -> false
-  | Call (P (External _ | Checkbound _)) | Call (F _) -> true
-  | Reloadretaddr -> false
-  | Pushtrap _ -> false
-  | Poptrap -> false
-  | Prologue -> false
-
->>>>>>> aaa4d509
 (* CR gyorsh: [is_pure_terminator] is not the same as [can_raise_terminator]
    because of [Tailcal Self] which is not pure but marked as cannot raise at the
    moment, which we might want to reconsider later. *)
@@ -477,14 +428,10 @@
   | Compf _ -> true
   | Floatofint -> true
   | Intoffloat -> true
-<<<<<<< HEAD
-=======
   (* Conservative to ensure valueofint/intofvalue are not eliminated before
      emit. *)
   | Valueofint -> false
   | Intofvalue -> false
-  | Probe _ -> false
->>>>>>> aaa4d509
   | Probe_is_enabled _ -> true
   | Opaque -> false
   | Begin_region -> false
@@ -522,16 +469,10 @@
   | Op
       ( Const_int _ | Const_float _ | Const_symbol _ | Stackoffset _ | Load _
       | Store _ | Intop _ | Intop_imm _ | Negf | Absf | Addf | Subf | Mulf
-<<<<<<< HEAD
-      | Divf | Compf _ | Floatofint | Intoffloat | Opaque | Probe_is_enabled _
-      | Specific _ | Name_for_debugger _ | Begin_region | End_region )
+      | Divf | Compf _ | Floatofint | Intoffloat | Opaque | Valueofint
+      | Intofvalue | Probe_is_enabled _ | Specific _ | Name_for_debugger _
+      | Begin_region | End_region )
   | Reloadretaddr | Pushtrap _ | Poptrap | Prologue ->
-=======
-      | Divf | Compf _ | Floatofint | Intoffloat | Intofvalue | Valueofint
-      | Probe _ | Opaque | Probe_is_enabled _ | Specific _ | Name_for_debugger _
-      | Begin_region | End_region )
-  | Call _ | Reloadretaddr | Pushtrap _ | Poptrap | Prologue ->
->>>>>>> aaa4d509
     false
 
 let set_stack_offset (instr : _ instruction) stack_offset =
