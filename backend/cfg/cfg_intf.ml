--- conflicted
+++ resolved
@@ -75,15 +75,8 @@
     | Compf of Mach.float_comparison (* CR gyorsh: can merge with float_test? *)
     | Floatofint
     | Intoffloat
-<<<<<<< HEAD
-=======
     | Valueofint
     | Intofvalue
-    | Probe of
-        { name : string;
-          handler_code_sym : string
-        }
->>>>>>> aaa4d509
     | Probe_is_enabled of { name : string }
     | Opaque
     | Begin_region
