--- conflicted
+++ resolved
@@ -62,10 +62,7 @@
     | Const_int of nativeint (* CR-someday xclerc: change to `Targetint.t` *)
     | Const_float of int64
     | Const_symbol of Cmm.symbol
-<<<<<<< HEAD
-=======
     | Const_vec128 of Cmm.vec128_bits
->>>>>>> 9289e84a
     | Stackoffset of int
     | Load of Cmm.memory_chunk * Arch.addressing_mode * Mach.mutable_flag
     | Store of Cmm.memory_chunk * Arch.addressing_mode * bool
@@ -148,13 +145,9 @@
       mutable stack_offset : int;
       id : int;
       mutable irc_work_list : irc_work_list;
-<<<<<<< HEAD
-      mutable ls_order : int
-=======
       mutable ls_order : int;
       mutable available_before : Reg_availability_set.t option;
       mutable available_across : Reg_availability_set.t option
->>>>>>> 9289e84a
     }
 
   (* [basic] instruction cannot raise *)
