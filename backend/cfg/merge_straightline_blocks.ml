--- conflicted
+++ resolved
@@ -26,16 +26,11 @@
 [@@@ocaml.warning "+a-30-40-41-42"]
 
 (* Two blocks `b1` and `b2` can be merged if:
-<<<<<<< HEAD
-   - `b1` is not the entry block;
-   - `b1` has only one non-exceptional successor, `b2`;
-   - `b2` has only one predecessor, `b1`;
-   - `b1` and `b2` are distinct blocks;
-   - the terminator of `b1` is not a tailcall to self.
-=======
- *  - `b1` has only one non-exceptional successor, `b2`;
- *  - `b2` has only one predecessor, `b1`;
- *  - `b1` and `b2` are distinct blocks.
+ * - `b1` is not the entry block;
+ * - `b1` has only one non-exceptional successor, `b2`;
+ * - `b2` has only one predecessor, `b1`;
+ * - `b1` and `b2` are distinct blocks;
+ * - the terminator of `b1` is not a tailcall to self.
  *
  *  When the condition is met, `b1` is modified as follows:
  *  - its body is set to the concatenation of `b1.body` and `b2.body`;
@@ -55,7 +50,6 @@
  *  does however not affect the semantics of the code, because at runtime the handler
  *  is chosen according to the `Pushtrap` and `Poptrap` instructions executed so far
  *  (as opposed to the information encoded in the graph). *)
->>>>>>> 42fe0000
 
 let rec merge_blocks (modified : bool) (cfg_with_layout : Cfg_with_layout.t) :
     bool =
@@ -63,7 +57,6 @@
   let merged =
     Label.Tbl.fold
       (fun b1_label (b1_block : Cfg.basic_block) merged ->
-<<<<<<< HEAD
          let b1_successors = Cfg.successor_labels ~normal:true ~exn:false b1_block in
          match Label.Set.cardinal b1_successors with
          | 1 ->
@@ -103,42 +96,6 @@
            merged)
       cfg.blocks
       false
-=======
-        let b1_successors =
-          Cfg.successor_labels ~normal:true ~exn:false b1_block
-        in
-        match Label.Set.cardinal b1_successors with
-        | 1 ->
-          let b2_label = Label.Set.choose b1_successors in
-          let b2_block = Label.Tbl.find cfg.blocks b2_label in
-          let b2_predecessors = Cfg.predecessor_labels b2_block in
-          if (not (Label.equal b1_label b2_label))
-             && List.compare_length_with b2_predecessors 1 = 0
-          then begin
-            assert (Label.equal b1_label (List.hd b2_predecessors));
-            (* modify b1 *)
-            b1_block.body <- b1_block.body @ b2_block.body;
-            b1_block.terminator <- b2_block.terminator;
-            b1_block.exns <- Label.Set.union b1_block.exns b2_block.exns;
-            b1_block.can_raise <- b1_block.can_raise || b2_block.can_raise;
-            (* modify b2 *)
-            b2_block.predecessors <- Label.Set.empty;
-            Label.Set.iter
-              (fun (b2_succ_label : Label.t) ->
-                let b2_succ_block = Cfg.get_block_exn cfg b2_succ_label in
-                b2_succ_block.predecessors
-                  <- Label.Set.add b1_label
-                       (Label.Set.remove b2_label b2_succ_block.predecessors))
-              (Cfg.successor_labels ~normal:true ~exn:true b2_block);
-            b2_block.terminator
-              <- { b2_block.terminator with desc = Cfg_intf.S.Never };
-            b2_block.exns <- Label.Set.empty;
-            true
-          end
-          else merged
-        | _ -> merged)
-      cfg.blocks false
->>>>>>> 42fe0000
   in
   if merged then merge_blocks true cfg_with_layout else modified
 
