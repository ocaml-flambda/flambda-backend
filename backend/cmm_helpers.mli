--- conflicted
+++ resolved
@@ -94,30 +94,17 @@
 (** Integer untagging. [untag_int x = (x asr 1)] *)
 val untag_int : expression -> Debuginfo.t -> expression
 
-<<<<<<< HEAD
-(** Specific division operations for boxed integers *)
-val safe_div_bi :
-  ?dividend_cannot_be_min_int:bool ->
-  Lambda.is_safe ->
-=======
 (** signed division of two register-width integers *)
 val div_int :
   ?dividend_cannot_be_min_int:bool ->
->>>>>>> 39828c22
-  expression ->
-  expression ->
-  Debuginfo.t ->
-  expression
-
-<<<<<<< HEAD
-val safe_mod_bi :
-  ?dividend_cannot_be_min_int:bool ->
-  Lambda.is_safe ->
-=======
+  expression ->
+  expression ->
+  Debuginfo.t ->
+  expression
+
 (** signed remainder of two register-width integers *)
 val mod_int :
   ?dividend_cannot_be_min_int:bool ->
->>>>>>> 39828c22
   expression ->
   expression ->
   Debuginfo.t ->
@@ -388,14 +375,6 @@
 
 (** Operations on n-bit integers *)
 
-<<<<<<< HEAD
-(** [low_bits _ x] is a value which agrees with x on at least the low 32 bits *)
-val low_bits : bits:int -> expression -> Debuginfo.t -> expression
-
-val sign_extend : bits:int -> expression -> Debuginfo.t -> expression
-
-val zero_extend : bits:int -> expression -> Debuginfo.t -> expression
-=======
 (** Simplify the given expression knowing the low bit of the argument will be irrelevant
 *)
 val ignore_low_bit_int : expression -> expression
@@ -409,7 +388,6 @@
 
 (** zero-extend a given integer expression from [bits] bits to an entire register *)
 val zero_extend : bits:int -> dbg:Debuginfo.t -> expression -> expression
->>>>>>> 39828c22
 
 (** Box a given integer, without sharing of constants *)
 val box_int_gen :
@@ -720,8 +698,6 @@
   body:Cmm.expression ->
   Cmm.expression
 
-<<<<<<< HEAD
-=======
 (** Shift operations.
     Inputs: a tagged caml integer and an untagged machine integer.
     Outputs: a tagged caml integer.
@@ -735,7 +711,6 @@
 
 val asr_int_caml_raw : dbg:Debuginfo.t -> expression -> expression -> expression
 
->>>>>>> 39828c22
 (** Reinterpret cast functions *)
 
 val int64_as_float : dbg:Debuginfo.t -> expression -> expression
@@ -1227,12 +1202,6 @@
     The first argument is the heap block to modify a field of.
     The [index_in_words] should be an untagged integer.
 
-<<<<<<< HEAD
-val get_field_unboxed :
-  memory_chunk ->
-  Asttypes.mutable_flag ->
-  expression ->
-=======
     In contrast to [setfield] and [setfield_computed], [immediate_or_pointer] is not
     needed as the layout is known from the [memory_chunk] argument, and
     [initialization_or_assignment] is not needed as unboxed ints can always be assigned
@@ -1250,140 +1219,10 @@
   dbg:Debuginfo.t ->
   memory_chunk ->
   expression ->
->>>>>>> 39828c22
   index_in_words:expression ->
   expression ->
   expression
 
-<<<<<<< HEAD
-(** The argument structure for setters is parallel to [setfield_computed].
-   [immediate_or_pointer] is not needed as the layout is implied from the name,
-   and [initialization_or_assignment] is not needed as unboxed ints can always be
-   assigned without caml_modify (etc.).
- *)
-val setfield_unboxed :
-  memory_chunk ->
-  expression ->
-  index_in_words:expression ->
-  expression ->
-  Debuginfo.t ->
-  expression
-
-val dls_get : dbg:Debuginfo.t -> expression
-
-val poll : dbg:Debuginfo.t -> expression
-
-module Numeric : sig
-  type 'a static_cast :=
-    dbg:Debuginfo.t -> src:'a -> dst:'a -> expression -> expression
-
-  (** An IEEE 754 floating-point number *)
-  module Float_width : sig
-    type t = Cmm.float_width =
-      | Float64
-      | Float32
-
-    val static_cast : t static_cast
-  end
-
-  module Signedness : sig
-    type t =
-      | Signed
-      | Unsigned
-
-    val equal : t -> t -> bool
-
-    val print : Format.formatter -> t -> unit
-  end
-
-  module type Integral_ops := sig
-    type t
-
-    val print : Format.formatter -> t -> unit
-
-    val equal : t -> t -> bool
-
-    val signedness : t -> Signedness.t
-
-    val with_signedness : t -> signedness:Signedness.t -> t
-
-    val signed : t -> t
-
-    val unsigned : t -> t
-
-    val is_promotable : src:t -> dst:t -> bool
-
-    val static_cast : t static_cast
-  end
-
-  (** An integer that fits into a general-purpose register. It is canonically stored in
-      twos-complement representation, in the lower [bits] bits of its container (whether
-      that be memory or a register), and is sign- or zero-extended as needed, according
-      to [signed]. *)
-  module Integer : sig
-    type t [@@immediate]
-
-    val nativeint : t
-
-    val create_exn : bit_width:int -> signedness:Signedness.t -> t
-
-    val bit_width : t -> int
-
-    include Integral_ops with type t := t
-  end
-
-  (** An {!Integer.t} but with the additional stipulation that its lowest bit is always
-      set to 1 and is not considered in mathematical operations on the numbers. *)
-  module Tagged_integer : sig
-    type t [@@immediate]
-
-    val immediate : t
-
-    val create_exn :
-      bit_width_including_tag_bit:int -> signedness:Signedness.t -> t
-
-    val bit_width_excluding_tag_bit : t -> int
-
-    val bit_width_including_tag_bit : t -> int
-
-    val untagged : t -> Integer.t
-
-    include Integral_ops with type t := t
-  end
-
-  module Integral : sig
-    type t =
-      | Untagged of Integer.t
-      | Tagged of Tagged_integer.t
-
-    val nativeint : t
-
-    (** Gets the integral resulting from untagging the integer (if it is tagged).
-
-        E.g., you can use [static_cast ~src ~dst:(Untagged (untagged src))] to untag a
-        value of type [src]
-    *)
-    val untagged : t -> Integer.t
-
-    include Integral_ops with type t := t
-  end
-
-  type t =
-    | Integral of Integral.t
-    | Float of Float_width.t
-
-  val static_cast : t static_cast
-
-  module Untagged : sig
-    type numeric = t
-
-    type t =
-      | Untagged of Integer.t
-      | Float of float_width
-
-    val to_numeric : t -> numeric
-
-=======
 val dls_get : dbg:Debuginfo.t -> expression
 
 val poll : dbg:Debuginfo.t -> expression
@@ -1516,7 +1355,6 @@
 
     val to_numeric : t -> numeric
 
->>>>>>> 39828c22
     val static_cast : t static_cast
   end
 end