(**************************************************************************)
(*                                                                        *)
(*                                 OCaml                                  *)
(*                                                                        *)
(*             Xavier Leroy, projet Cristal, INRIA Rocquencourt           *)
(*                                                                        *)
(*   Copyright 1996 Institut National de Recherche en Informatique et     *)
(*     en Automatique.                                                    *)
(*                                                                        *)
(*   All rights reserved.  This file is distributed under the terms of    *)
(*   the GNU Lesser General Public License version 2.1, with the          *)
(*   special exception on linking described in the file LICENSE.          *)
(*                                                                        *)
(**************************************************************************)

open Cmm

val arch_bits : int

type arity =
  { function_kind : Lambda.function_kind;
    params_layout : Lambda.layout list;
    return_layout : Lambda.layout
  }

(** [bind name arg fn] is equivalent to [let name = arg in fn name], or simply
    [fn arg] if [arg] is simple enough *)
val bind : string -> expression -> (expression -> expression) -> expression

(** Headers *)

(** A constant equal to the tag for float arrays *)
val floatarray_tag : Debuginfo.t -> expression

(** [block_header tag size] creates a header with tag [tag] for a block of size
    [size] *)
val block_header : int -> int -> nativeint

(** Same as block_header, but with GC bits set to black *)
val black_block_header : int -> int -> nativeint

(** Same as black_block_header, but for a mixed block *)
val black_mixed_block_header :
  int -> int -> scannable_prefix_len:int -> nativeint

val black_closure_header : int -> nativeint

(** Infix header at the given offset *)
val infix_header : int -> nativeint

val black_custom_header : size:int -> nativeint

val pack_closure_info : arity:int -> startenv:int -> is_last:bool -> nativeint

(** Closure info for a closure of given arity and distance to environment *)
val closure_info : arity:arity -> startenv:int -> is_last:bool -> nativeint

val closure_info' :
  arity:Lambda.function_kind * 'a list ->
  startenv:int ->
  is_last:bool ->
  nativeint

(** Wrappers *)
val alloc_infix_header : int -> Debuginfo.t -> expression

(** Make an integer constant from the given integer (tags the integer) *)
val int_const : Debuginfo.t -> int -> expression

(** Arithmetical operations on integers *)
val add_int : expression -> expression -> Debuginfo.t -> expression

val sub_int : expression -> expression -> Debuginfo.t -> expression

val neg_int : expression -> Debuginfo.t -> expression

val lsl_int : expression -> expression -> Debuginfo.t -> expression

val mul_int : expression -> expression -> Debuginfo.t -> expression

val lsr_int : expression -> expression -> Debuginfo.t -> expression

val asr_int : expression -> expression -> Debuginfo.t -> expression

val and_int : expression -> expression -> Debuginfo.t -> expression

val or_int : expression -> expression -> Debuginfo.t -> expression

val xor_int : expression -> expression -> Debuginfo.t -> expression

(** Integer tagging. [tag_int x = (x lsl 1) + 1] *)
val tag_int : expression -> Debuginfo.t -> expression

(** Integer untagging. [untag_int x = (x asr 1)] *)
val untag_int : expression -> Debuginfo.t -> expression

(** signed division of two register-width integers *)
val div_int :
  ?dividend_cannot_be_min_int:bool ->
  expression ->
  expression ->
  Debuginfo.t ->
  expression

(** signed remainder of two register-width integers *)
val mod_int :
  ?dividend_cannot_be_min_int:bool ->
  expression ->
  expression ->
  Debuginfo.t ->
  expression

(** Boolean negation *)
val mk_not : Debuginfo.t -> expression -> expression

(** Integer and float comparison that returns int not bool. The untagged
    versions do not tag the result and do not optimise known-constant cases. *)
val mk_compare_ints : Debuginfo.t -> expression -> expression -> expression

val mk_compare_floats : Debuginfo.t -> expression -> expression -> expression

val mk_compare_ints_untagged :
  Debuginfo.t -> expression -> expression -> expression

val mk_compare_floats_untagged :
  Debuginfo.t -> expression -> expression -> expression

val mk_compare_float32s_untagged :
  Debuginfo.t -> expression -> expression -> expression

(** Convert a tagged integer into a raw integer with boolean meaning *)
val test_bool : Debuginfo.t -> expression -> expression

(** Conversions for 16-bit floats *)
val float_of_float16 : Debuginfo.t -> expression -> expression

val float16_of_float : Debuginfo.t -> expression -> expression

(** Float boxing and unboxing *)
val box_float32 : Debuginfo.t -> Cmm.Alloc_mode.t -> expression -> expression

val unbox_float32 : Debuginfo.t -> expression -> expression

val box_float : Debuginfo.t -> Cmm.Alloc_mode.t -> expression -> expression

val unbox_float : Debuginfo.t -> expression -> expression

(** Vector boxing and unboxing *)
val box_vec128 : Debuginfo.t -> Cmm.Alloc_mode.t -> expression -> expression

val unbox_vec128 : Debuginfo.t -> expression -> expression

(** Make the given expression return a unit value *)
val return_unit : Debuginfo.t -> expression -> expression

(** Blocks *)

(** Non-atomic load of a mutable field *)
val mk_load_mut : memory_chunk -> operation

(** [strided_field_address ptr ~index ~stride dbg] returns an expression for the
    address of the [index]th field of the block pointed to by [ptr]. The field
    width is determined by [stride]. *)
val strided_field_address :
  expression -> index:int -> stride:int -> Debuginfo.t -> expression

(** [field_address ptr n dbg] returns an expression for the address of the [n]th
    field of the block pointed to by [ptr].  [memory_chunk] is only used for
    computation of the field width; it defaults to a memory chunk matching the
    machine width. *)
val field_address :
  ?memory_chunk:memory_chunk -> expression -> int -> Debuginfo.t -> expression

(** [get_field_gen mut ptr n dbg] returns an expression for the access to the
    [n]th field of the block pointed to by [ptr].  The [memory_chunk] used is
    always [Word_val]. *)
val get_field_gen :
  Asttypes.mutable_flag -> expression -> int -> Debuginfo.t -> expression

(** Like [get_field_gen] but allows use of a different [memory_chunk]. *)
val get_field_gen_given_memory_chunk :
  Cmm.memory_chunk ->
  Asttypes.mutable_flag ->
  expression ->
  int ->
  Debuginfo.t ->
  expression

(** Get the field of the given [block] whose index is specified by the Cmm
    expresson [index] (in words). *)
val get_field_computed :
  Lambda.immediate_or_pointer ->
  Asttypes.mutable_flag ->
  block:expression ->
  index:expression ->
  Debuginfo.t ->
  expression

(** Load a block's header *)
val get_header : expression -> Debuginfo.t -> expression

(** Load a block's tag *)
val get_tag : expression -> Debuginfo.t -> expression

(** Arrays *)

val wordsize_shift : int

val numfloat_shift : int

(** Array loads and stores

    [unboxed_float_array_ref] and [float_array_ref] differ in the boxing of the
    result; [float_array_set] takes an unboxed float *)
val addr_array_ref : expression -> expression -> Debuginfo.t -> expression

val int_array_ref : expression -> expression -> Debuginfo.t -> expression

val unboxed_float_array_ref :
  Asttypes.mutable_flag ->
  block:expression ->
  index:expression ->
  Debuginfo.t ->
  expression

val float_array_ref :
  Cmm.Alloc_mode.t -> expression -> expression -> Debuginfo.t -> expression

val addr_array_set_heap :
  expression -> expression -> expression -> Debuginfo.t -> expression

val addr_array_set_local :
  expression -> expression -> expression -> Debuginfo.t -> expression

val addr_array_initialize :
  expression -> expression -> expression -> Debuginfo.t -> expression

val addr_array_set :
  Lambda.modify_mode ->
  expression ->
  expression ->
  expression ->
  Debuginfo.t ->
  expression

val int_array_set :
  expression -> expression -> expression -> Debuginfo.t -> expression

val float_array_set :
  expression -> expression -> expression -> Debuginfo.t -> expression

(** Strings *)

val string_length : expression -> Debuginfo.t -> expression

val bigstring_get_alignment :
  expression -> expression -> int -> Debuginfo.t -> expression

module Extended_machtype_component : sig
  (** Like [Cmm.machtype_component] but has a case explicitly for tagged
      integers.  This enables caml_apply functions to be insensitive to whether
      a particular argument or return value is a tagged integer or a normal
      value.  In turn this significantly reduces the number of caml_apply
      functions that are generated. *)
  type t =
    | Val
    | Addr
    | Val_and_int
    | Any_int
    | Float
    | Vec128
    | Float32
end

module Extended_machtype : sig
  type t = Extended_machtype_component.t array

  val typ_val : t

  val typ_tagged_int : t

  val typ_any_int : t

  val typ_float : t

  val typ_float32 : t

  val typ_void : t

  val typ_vec128 : t

  (** Conversion from a normal Cmm machtype. *)
  val of_machtype : machtype -> t

  (** Conversion from a Lambda layout. *)
  val of_layout : Lambda.layout -> t

  (** Conversion to a normal Cmm machtype. *)
  val to_machtype : t -> machtype

  (** Like [to_machtype] but tagged integer extended machtypes are mapped to
      value machtypes.  This is used to avoid excessive numbers of generic
      functions being generated (see comments in cmm_helpers.ml). *)
  val change_tagged_int_to_val : t -> machtype
end

(** Allocations *)

(** Allocate a block of regular values with the given tag *)
val make_alloc :
  mode:Cmm.Alloc_mode.t ->
  Debuginfo.t ->
  tag:int ->
  expression list ->
  expression

(** Allocate a block of unboxed floats with the given tag *)
val make_float_alloc :
  mode:Cmm.Alloc_mode.t ->
  Debuginfo.t ->
  tag:int ->
  expression list ->
  expression

(** Allocate a closure block, to hold a set of closures.

    This takes a list of expressions [exprs] and a list of [memory_chunk]s
    that correspond pairwise.  Both lists must be the same length.

    The list of expressions includes _all_ fields of the closure block,
    including the code pointers and closure information fields. *)
val make_closure_alloc :
  mode:Cmm.Alloc_mode.t ->
  Debuginfo.t ->
  tag:int ->
  expression list ->
  memory_chunk list ->
  expression

(** Allocate an mixed block of the corresponding tag and scannable prefix size.
    The [memory_chunk] list should give the memory_chunk corresponding to
    each element from the [expression] list. *)
val make_mixed_alloc :
  mode:Cmm.Alloc_mode.t ->
  Debuginfo.t ->
  tag:int ->
  value_prefix_size:int ->
  expression list ->
  memory_chunk list ->
  expression

(** Sys.opaque_identity *)
val opaque : expression -> Debuginfo.t -> expression

(** Generic application functions *)

(** Get an identifier for a given machtype, used in the name of the
    generic functions. *)
val machtype_identifier : machtype -> string

(** Get the symbol for the generic currying or tuplifying wrapper with [n]
    arguments, and ensure its presence in the set of defined symbols. *)
val curry_function_sym :
  Lambda.function_kind -> machtype list -> machtype -> Cmm.symbol

(** Bigarrays *)

(** Returns the size (in number of bytes) of a single element contained in a
    bigarray. *)
val bigarray_elt_size_in_bytes : Lambda.bigarray_kind -> int

(** Returns the memory chunk corresponding to the kind of elements stored in a
    bigarray. *)
val bigarray_word_kind : Lambda.bigarray_kind -> memory_chunk

(** Operations on n-bit integers *)

<<<<<<< HEAD
(** Simplify the given expression knowing the low [bits] will be irrelevant *)
=======
(** Simplify the given expression knowing the low bit of the argument will be irrelevant
*)
>>>>>>> c7361a4d
val ignore_low_bit_int : expression -> expression

(** Simplify the given expression knowing that bits other than the low [bits] bits will be
    irrelevant *)
val low_bits : bits:int -> dbg:Debuginfo.t -> expression -> expression

(** sign-extend a given integer expression from [bits] bits to an entire register *)
val sign_extend : bits:int -> dbg:Debuginfo.t -> expression -> expression

(** zero-extend a given integer expression from [bits] bits to an entire register *)
val zero_extend : bits:int -> dbg:Debuginfo.t -> expression -> expression

(** Box a given integer, without sharing of constants *)
val box_int_gen :
  Debuginfo.t ->
  Primitive.boxed_integer ->
  Cmm.Alloc_mode.t ->
  expression ->
  expression

(** Unbox a given boxed integer *)
val unbox_int :
  Debuginfo.t -> Primitive.boxed_integer -> expression -> expression

(** Used to prepare 32-bit integers on 64-bit platforms for a lsr operation *)
val make_unsigned_int :
  Primitive.unboxed_integer -> expression -> Debuginfo.t -> expression

val unaligned_load_16 : expression -> expression -> Debuginfo.t -> expression

val unaligned_set_16 :
  expression -> expression -> expression -> Debuginfo.t -> expression

val unaligned_load_32 : expression -> expression -> Debuginfo.t -> expression

val unaligned_set_32 :
  expression -> expression -> expression -> Debuginfo.t -> expression

val unaligned_load_f32 : expression -> expression -> Debuginfo.t -> expression

val unaligned_set_f32 :
  expression -> expression -> expression -> Debuginfo.t -> expression

val unaligned_load_64 : expression -> expression -> Debuginfo.t -> expression

val unaligned_set_64 :
  expression -> expression -> expression -> Debuginfo.t -> expression

val unaligned_load_128 : expression -> expression -> Debuginfo.t -> expression

val unaligned_set_128 :
  expression -> expression -> expression -> Debuginfo.t -> expression

val aligned_load_128 : expression -> expression -> Debuginfo.t -> expression

val aligned_set_128 :
  expression -> expression -> expression -> Debuginfo.t -> expression

(** Primitives *)

type unary_primitive = expression -> Debuginfo.t -> expression

(** Int_as_pointer primitive *)
val int_as_pointer : unary_primitive

(** Raise primitive *)
val raise_prim : Lambda.raise_kind -> unary_primitive

(** Unary negation of an OCaml integer *)
val negint : unary_primitive

(** Return the length of the array argument, as an OCaml integer *)
val addr_array_length : unary_primitive

(** Byte swap primitive Operates on Cmm integers (unboxed values) *)
val bbswap : Primitive.unboxed_integer -> unary_primitive

(** 16-bit byte swap primitive Operates on Cmm integers (untagged integers) *)
val bswap16 : unary_primitive

type binary_primitive = expression -> expression -> Debuginfo.t -> expression

(** [setfield offset value_is_ptr init ptr value dbg] *)
val setfield :
  int ->
  Lambda.immediate_or_pointer ->
  Lambda.initialization_or_assignment ->
  binary_primitive

(** Operations on OCaml integers *)
val add_int_caml : binary_primitive

val sub_int_caml : binary_primitive

val mul_int_caml : binary_primitive

val div_int_caml : binary_primitive

val mod_int_caml : binary_primitive

val and_int_caml : binary_primitive

val or_int_caml : binary_primitive

val xor_int_caml : binary_primitive

type ternary_primitive =
  expression -> expression -> expression -> Debuginfo.t -> expression

(** Same as setfield, except the offset is one of the arguments. Args: pointer
    (structure/array/...), index, value *)
val setfield_computed :
  Lambda.immediate_or_pointer ->
  Lambda.initialization_or_assignment ->
  ternary_primitive

(** [transl_switch_clambda loc kind arg index cases] *)
val transl_switch_clambda :
  Debuginfo.t ->
  Cmm.kind_for_unboxing ->
  expression ->
  int array ->
  expression array ->
  expression

(** Method call : [send kind met obj args dbg]

    - [met] is a method identifier, which can be a hashed variant or an index in
    [obj]'s method table, depending on [kind]

    - [obj] is the object whose method is being called

    - [args] is the extra arguments to the method call (Note: I'm not aware of
    any way for the frontend to generate any arguments other than the cache and
    cache position) *)
val send :
  Lambda.meth_kind ->
  expression ->
  expression ->
  expression list ->
  Extended_machtype.t list ->
  Extended_machtype.t ->
  Lambda.region_close * Cmx_format.alloc_mode ->
  Debuginfo.t ->
  expression

(** Entry point *)
val entry_point : Compilation_unit.t list -> phrase list

(** Generate the caml_globals table *)
val global_table : Compilation_unit.t list -> phrase

(** Add references to the given symbols *)
val reference_symbols : symbol list -> phrase

(** Generate the caml_globals_map structure, as a marshalled string constant.
    The runtime representation of the type here must match that of [type
    global_map] in the natdynlink code. *)
val globals_map :
  (Compilation_unit.t * Digest.t option * Digest.t option * Symbol.t list) list ->
  phrase

(** Generate the caml_frametable table, referencing the frametables from the
    given compilation units *)
val frame_table : Compilation_unit.t list -> phrase

(** Generate the tables for data and code positions respectively of the given
    compilation units *)
val data_segment_table : Compilation_unit.t list -> phrase

val code_segment_table : Compilation_unit.t list -> phrase

(** Generate data for a predefined exception *)
val predef_exception : int -> string -> phrase

val plugin_header : Cmxs_format.dynunit list -> phrase

(** Emit constant symbols *)

(** Produce the data_item list corresponding to a symbol definition *)
val cdefine_symbol : symbol -> data_item list

(** [emit_block symb white_header cont] prepends to [cont] the header and symbol
    for the block. [cont] must already contain the fields of the block (and may
    contain additional data items afterwards). *)
val emit_block : symbol -> nativeint -> data_item list -> data_item list

(** Emit specific kinds of constant blocks as data items *)
val emit_float32_constant : symbol -> float -> data_item list -> data_item list

val emit_float_constant : symbol -> float -> data_item list -> data_item list

val emit_string_constant : symbol -> string -> data_item list -> data_item list

val emit_int32_constant : symbol -> int32 -> data_item list -> data_item list

val emit_int64_constant : symbol -> int64 -> data_item list -> data_item list

val emit_nativeint_constant :
  symbol -> nativeint -> data_item list -> data_item list

val emit_vec128_constant :
  symbol -> Cmm.vec128_bits -> data_item list -> data_item list

val emit_float_array_constant :
  symbol -> float list -> data_item list -> data_item list

(** {1} Helper functions and values used by Flambda 2. *)

(* CR mshinwell: [dbg] should not be optional. *)

(** The void (i.e. empty tuple) cmm value. Not to be confused with [() : unit]. *)
val void : Cmm.expression

(** Create the single unit value. *)
val unit : dbg:Debuginfo.t -> Cmm.expression

(** Create an expression from a variable. *)
val var : Backend_var.t -> Cmm.expression

(** Create an expression that gives the value of an object file symbol. *)
val symbol : dbg:Debuginfo.t -> Cmm.symbol -> Cmm.expression

(** Create a constant float expression. *)
val float : dbg:Debuginfo.t -> float -> expression

(** Create a constant float32 expression. *)
val float32 : dbg:Debuginfo.t -> float -> expression

(** Create a constant int expression. *)
val int : dbg:Debuginfo.t -> int -> expression

(** Create a constant int expression from an int32. *)
val int32 : dbg:Debuginfo.t -> int32 -> expression

(** Create a constant int expression from an int64. *)
val int64 : dbg:Debuginfo.t -> int64 -> expression

(** Create a constant vec128 expression from two int64s. *)
val vec128 : dbg:Debuginfo.t -> Cmm.vec128_bits -> expression

(** Create a constant int expression from a nativeint. *)
val nativeint : dbg:Debuginfo.t -> Nativeint.t -> expression

(** Create a [Clet], except if the body just returns the bound variable, in
    which case the [Clet] is elided. *)
val letin :
  Backend_var.With_provenance.t ->
  defining_expr:expression ->
  body:expression ->
  expression

(** [letin_mut v ty e body] binds a mutable variable [v] of machtype [ty] to [e]
    in [body]. (For immutable variables, use [Cmm_helpers.letin].) *)
val letin_mut :
  Backend_var.With_provenance.t ->
  machtype ->
  expression ->
  expression ->
  expression

val assign : Backend_var.t -> expression -> expression

(** Create a sequence of expressions. Will erase void expressions as needed. *)
val sequence : expression -> expression -> expression

(** Creates a conditional branching on the given condition. *)
val ite :
  dbg:Debuginfo.t ->
  then_dbg:Debuginfo.t ->
  then_:expression ->
  else_dbg:Debuginfo.t ->
  else_:expression ->
  expression ->
  expression

(** Create a try-with structure. The [exn_var] is the variable bound to the
    caught exception in the handler. *)
val trywith :
  dbg:Debuginfo.t ->
  body:expression ->
  exn_var:Backend_var.With_provenance.t ->
  handler_cont:trywith_shared_label ->
  handler:expression ->
  unit ->
  expression

(** {2 Static jumps} *)

(** Opaque type for static handlers. *)
type static_handler

(** [handler id vars body is_cold] creates a static handler for exit number [id],
    binding variables [vars] in [body]. *)
val handler :
  dbg:Debuginfo.t ->
  Lambda.static_label ->
  (Backend_var.With_provenance.t * Cmm.machtype) list ->
  Cmm.expression ->
  bool ->
  static_handler

(** [cexit id args] creates the cmm expression for static to a static handler
    with exit number [id], with arguments [args]. *)
val cexit :
  Lambda.static_label ->
  Cmm.expression list ->
  Cmm.trap_action list ->
  Cmm.expression

(** [trap_return res traps] creates the cmm expression for returning [res] after
    applying the trap actions in [traps]. *)
val trap_return : Cmm.expression -> Cmm.trap_action list -> Cmm.expression

(** Enclose a body with some static handlers. *)
val create_ccatch :
  rec_flag:bool ->
  handlers:static_handler list ->
  body:Cmm.expression ->
  Cmm.expression

(** Shift operations.
    Inputs: a tagged caml integer and an untagged machine integer.
    Outputs: a tagged caml integer.
    Takes as first argument a tagged caml integer, and as
    second argument an untagged machine intger which is the amount to shift the
    first argument by. *)

val lsl_int_caml_raw : dbg:Debuginfo.t -> expression -> expression -> expression

val lsr_int_caml_raw : dbg:Debuginfo.t -> expression -> expression -> expression

val asr_int_caml_raw : dbg:Debuginfo.t -> expression -> expression -> expression

(** Reinterpret cast functions *)

val int64_as_float : dbg:Debuginfo.t -> expression -> expression

val float_as_int64 : dbg:Debuginfo.t -> expression -> expression

(** Conversions functions between integers and floats. *)

val int_of_float : dbg:Debuginfo.t -> expression -> expression

val float_of_int : dbg:Debuginfo.t -> expression -> expression

val int_of_float32 : dbg:Debuginfo.t -> expression -> expression

val float32_of_int : dbg:Debuginfo.t -> expression -> expression

val float32_of_float : dbg:Debuginfo.t -> expression -> expression

val float_of_float32 : dbg:Debuginfo.t -> expression -> expression

val eq : dbg:Debuginfo.t -> expression -> expression -> expression

(** Integer arithmetic (dis)equality of cmm expressions. Returns an untagged
    integer (either 0 or 1) to represent the result of the comparison. *)
val neq : dbg:Debuginfo.t -> expression -> expression -> expression

val lt : dbg:Debuginfo.t -> expression -> expression -> expression

val le : dbg:Debuginfo.t -> expression -> expression -> expression

val gt : dbg:Debuginfo.t -> expression -> expression -> expression

(** Integer arithmetic signed comparisons on cmm expressions. Returns an
    untagged integer (either 0 or 1) to represent the result of the comparison. *)
val ge : dbg:Debuginfo.t -> expression -> expression -> expression

val ult : dbg:Debuginfo.t -> expression -> expression -> expression

val ule : dbg:Debuginfo.t -> expression -> expression -> expression

val ugt : dbg:Debuginfo.t -> expression -> expression -> expression

(** Integer arithmetic unsigned comparisons on cmm expressions. Returns an
    untagged integer (either 0 or 1) to represent the result of the comparison. *)
val uge : dbg:Debuginfo.t -> expression -> expression -> expression

(** Asbolute value on floats. *)
val float_abs : dbg:Debuginfo.t -> expression -> expression

val float32_abs : dbg:Debuginfo.t -> expression -> expression

(** Arithmetic negation on floats. *)
val float_neg : dbg:Debuginfo.t -> expression -> expression

val float_add : dbg:Debuginfo.t -> expression -> expression -> expression

val float_sub : dbg:Debuginfo.t -> expression -> expression -> expression

val float_mul : dbg:Debuginfo.t -> expression -> expression -> expression

val float32_neg : dbg:Debuginfo.t -> expression -> expression

val float32_add : dbg:Debuginfo.t -> expression -> expression -> expression

val float32_sub : dbg:Debuginfo.t -> expression -> expression -> expression

val float32_mul : dbg:Debuginfo.t -> expression -> expression -> expression

(** Float arithmetic operations. *)
val float_div : dbg:Debuginfo.t -> expression -> expression -> expression

val float_eq : dbg:Debuginfo.t -> expression -> expression -> expression

val float32_div : dbg:Debuginfo.t -> expression -> expression -> expression

val float32_eq : dbg:Debuginfo.t -> expression -> expression -> expression

(** Float arithmetic (dis)equality of cmm expressions. Returns an untagged
    integer (either 0 or 1) to represent the result of the comparison. *)
val float_neq : dbg:Debuginfo.t -> expression -> expression -> expression

val float_lt : dbg:Debuginfo.t -> expression -> expression -> expression

val float_le : dbg:Debuginfo.t -> expression -> expression -> expression

val float_gt : dbg:Debuginfo.t -> expression -> expression -> expression

val float32_neq : dbg:Debuginfo.t -> expression -> expression -> expression

val float32_lt : dbg:Debuginfo.t -> expression -> expression -> expression

val float32_le : dbg:Debuginfo.t -> expression -> expression -> expression

val float32_gt : dbg:Debuginfo.t -> expression -> expression -> expression

(** Float arithmetic comparisons on cmm expressions. Returns an untagged integer
    (either 0 or 1) to represent the result of the comparison. *)
val float_ge : dbg:Debuginfo.t -> expression -> expression -> expression

val float32_ge : dbg:Debuginfo.t -> expression -> expression -> expression

val beginregion : dbg:Debuginfo.t -> expression

val endregion : dbg:Debuginfo.t -> expression -> expression

val probe :
  dbg:Debuginfo.t ->
  name:string ->
  handler_code_linkage_name:string ->
  enabled_at_init:bool ->
  args:expression list ->
  expression

val load :
  dbg:Debuginfo.t ->
  memory_chunk ->
  Asttypes.mutable_flag ->
  addr:expression ->
  expression

val store :
  dbg:Debuginfo.t ->
  memory_chunk ->
  initialization_or_assignment ->
  addr:expression ->
  new_value:expression ->
  expression

(** [direct_call ty f_code args] creates a direct call to the function code
    [f_code] with arguments [args], with a return value of type [ty].

    If a closure needs to be passed, it must be included in [args]. *)
val direct_call :
  dbg:Debuginfo.t ->
  machtype ->
  Lambda.region_close ->
  expression ->
  expression list ->
  expression

(** Same as {!direct_call} but for an indirect call. *)
val indirect_call :
  dbg:Debuginfo.t ->
  Extended_machtype.t ->
  Lambda.region_close ->
  Cmx_format.alloc_mode ->
  expression ->
  Extended_machtype.t list ->
  expression list ->
  expression

(** Same as {!direct_call} but for an indirect call that is know to be a full
    application (since this enables a few optimisations). *)
val indirect_full_call :
  dbg:Debuginfo.t ->
  Extended_machtype.t ->
  Lambda.region_close ->
  Cmx_format.alloc_mode ->
  expression ->
  Extended_machtype.t list ->
  expression list ->
  expression

val bigarray_load :
  dbg:Debuginfo.t ->
  elt_kind:Lambda.bigarray_kind ->
  elt_size:int ->
  elt_chunk:memory_chunk ->
  bigarray:expression ->
  index:expression ->
  expression

val bigarray_store :
  dbg:Debuginfo.t ->
  elt_kind:Lambda.bigarray_kind ->
  elt_size:int ->
  elt_chunk:memory_chunk ->
  bigarray:expression ->
  index:expression ->
  new_value:expression ->
  expression

(** [infix_field_address ptr n dbg] returns an expression for the address of the
    [n]-th field of the set of closures block pointed to by [ptr]. This function
    assumes that the [n-1]-th field of the block is an infix header, so that the
    returned address is in fact a correct ocaml value. *)
val infix_field_address : dbg:Debuginfo.t -> expression -> int -> expression

(** {2 Data items} *)

(** Static integer. *)
val cint : nativeint -> data_item

(** Static 32-bit integer. *)
val cint32 : int32 -> data_item

(** Static float32. *)
val cfloat32 : float -> data_item

(** Static float. *)
val cfloat : float -> data_item

(** Static 128-bit vector. *)
val cvec128 : Cmm.vec128_bits -> data_item

(** Static symbol. *)
val symbol_address : symbol -> data_item

val symbol_offset : symbol -> int -> data_item

(** Definition for a static symbol. *)
val define_symbol : symbol -> data_item list

(** {2 Static structure helpers} *)

(** [fundecl name args body codegen_options dbg] creates a cmm function
    declaration for a function [name] with binding [args] over [body]. *)
val fundecl :
  symbol ->
  (Backend_var.With_provenance.t * machtype) list ->
  expression ->
  codegen_option list ->
  Debuginfo.t ->
  Lambda.poll_attribute ->
  fundecl

(** Create a cmm phrase for a function declaration. *)
val cfunction : fundecl -> phrase

(** Create a cmm phrase for a static data item. *)
val cdata : data_item list -> phrase

(** Create the gc root table from a list of root symbols. *)
val gc_root_table : Cmm.symbol list -> phrase

(* An estimate of the number of arithmetic instructions in a Cmm expression.
   This is currently used in Flambda 2 to determine whether untagging an
   expression resulted in a smaller expression or not (as can happen because of
   some arithmetic simplifications performed by functions in this file).

   If [None] is returned, that means "no estimate available". The expression
   should be assumed to be potentially large. *)
val cmm_arith_size : expression -> int option

(* CR lmaurer: Return [Linkage_name.t] instead *)
val make_symbol : ?compilation_unit:Compilation_unit.t -> string -> string

val machtype_of_layout : Lambda.layout -> machtype

val machtype_of_layout_changing_tagged_int_to_val : Lambda.layout -> machtype

val make_tuple : expression list -> expression

val tuple_field :
  expression -> component_tys:machtype array -> int -> Debuginfo.t -> expression

(* Generated functions *)
val curry_function :
  Lambda.function_kind * Cmm.machtype list * Cmm.machtype -> Cmm.phrase list

val send_function :
  Cmm.machtype list * Cmm.machtype * Cmx_format.alloc_mode -> Cmm.phrase

val apply_function :
  Cmm.machtype list * Cmm.machtype * Cmx_format.alloc_mode -> Cmm.phrase

(* Atomics *)

val atomic_load :
  dbg:Debuginfo.t -> Lambda.immediate_or_pointer -> expression -> expression

val atomic_exchange : dbg:Debuginfo.t -> expression -> expression -> expression

val atomic_fetch_and_add :
  dbg:Debuginfo.t -> expression -> expression -> expression

val atomic_compare_and_set :
  dbg:Debuginfo.t ->
  expression ->
  old_value:expression ->
  new_value:expression ->
  expression

val atomic_compare_exchange :
  dbg:Debuginfo.t ->
  expression ->
  old_value:expression ->
  new_value:expression ->
  expression

val emit_gc_roots_table : symbols:symbol list -> phrase list -> phrase list

val perform : dbg:Debuginfo.t -> expression -> expression

val run_stack :
  dbg:Debuginfo.t ->
  stack:expression ->
  f:expression ->
  arg:expression ->
  expression

val resume :
  dbg:Debuginfo.t ->
  stack:expression ->
  f:expression ->
  arg:expression ->
  last_fiber:expression ->
  expression

val reperform :
  dbg:Debuginfo.t ->
  eff:expression ->
  cont:expression ->
  last_fiber:expression ->
  expression

(* CR mshinwell: change unboxed scalar arrays to use mixed block (or similar)
   representations rather than custom blocks *)

(** Allocate a block to hold an unboxed float32 array for the given number of
    elements. *)
val allocate_unboxed_float32_array :
  elements:Cmm.expression list -> Cmm.Alloc_mode.t -> Debuginfo.t -> expression

(** Allocate a block to hold an unboxed int32 array for the given number of
    elements. *)
val allocate_unboxed_int32_array :
  elements:Cmm.expression list -> Cmm.Alloc_mode.t -> Debuginfo.t -> expression

(** Allocate a block to hold an unboxed int64 array for the given number of
    elements. *)
val allocate_unboxed_int64_array :
  elements:Cmm.expression list -> Cmm.Alloc_mode.t -> Debuginfo.t -> expression

(** Allocate a block to hold an unboxed nativeint array for the given number of
    elements. *)
val allocate_unboxed_nativeint_array :
  elements:Cmm.expression list -> Cmm.Alloc_mode.t -> Debuginfo.t -> expression

(** Allocate a block to hold an unboxed vec128 array for the given number of
    elements. *)
val allocate_unboxed_vec128_array :
  elements:Cmm.expression list -> Cmm.Alloc_mode.t -> Debuginfo.t -> expression

(** Compute the length of an unboxed float32 array. *)
val unboxed_float32_array_length : expression -> Debuginfo.t -> expression

(** Compute the length of an unboxed int32 array. *)
val unboxed_int32_array_length : expression -> Debuginfo.t -> expression

(** Compute the length of an unboxed int64 or unboxed nativeint array. *)
val unboxed_int64_or_nativeint_array_length :
  expression -> Debuginfo.t -> expression

(** Compute the length of an unboxed vec128 array. *)
val unboxed_vec128_array_length : expression -> Debuginfo.t -> expression

(** Read from an unboxed float32 array (without bounds check). *)
val unboxed_float32_array_ref :
  expression -> expression -> Debuginfo.t -> expression

(** Read an unboxed float32 from a 64-bit field in an array represented as
    a mixed block (with tag zero), as used for unboxed product arrays.

    The float32 is expected to be in the least significant bits of the
    64-bit field.  The most significant 32 bits of such field are ignored.

    The zero-indexed element number is specified as a tagged immediate.
*)
val unboxed_mutable_float32_unboxed_product_array_ref :
  expression -> array_index:expression -> Debuginfo.t -> expression

(* CR mshinwell/mslater: We could do movss xmm xmm, movsd mem xmm instead of
   separate writes *)

(** Write an unboxed float32 into a 64-bit field in an array represented as
    a mixed block (with tag zero), as used for unboxed product arrays.

    The zero-indexed element number is specified as a tagged immediate.

    The float32 will be written to the least significant bits of the
    64-bit field.  The top 32 bits of the written word will be initialized
    to zero.  Note that two writes are involved.
*)
val unboxed_mutable_float32_unboxed_product_array_set :
  expression ->
  array_index:expression ->
  new_value:expression ->
  Debuginfo.t ->
  expression

(** Read from an unboxed int32 array (without bounds check). *)
val unboxed_int32_array_ref :
  expression -> expression -> Debuginfo.t -> expression

(** Read an unboxed int32 from (the least significant bits of) a 64-bit field
    in an array represented as a mixed block (with tag zero), as used for
    unboxed product arrays.

    The zero-indexed element number is specified as a tagged immediate.

    The returned value is always sign extended, but it is not assumed that
    the 64-bit field in the array contains a sign-extended representation.
*)
val unboxed_mutable_int32_unboxed_product_array_ref :
  expression -> array_index:expression -> Debuginfo.t -> expression

(** Write an unboxed int32 into a 64-bit field in an array represented as
    a mixed block (with tag zero), as used for unboxed product arrays.

    The zero-indexed element number is specified as a tagged immediate.

    The write is done as a 64-bit write of a sign-extended version of the
    supplied [new_value].
*)
val unboxed_mutable_int32_unboxed_product_array_set :
  expression ->
  array_index:expression ->
  new_value:expression ->
  Debuginfo.t ->
  expression

(** Read from an unboxed int64 or unboxed nativeint array (without bounds
    check).

    The [has_custom_ops] parameter should be set to [true] unless the array
    in question is an unboxed product array: these are represented as mixed
    blocks, not custom blocks.

    The zero-indexed element number is specified as a tagged immediate.
*)
val unboxed_int64_or_nativeint_array_ref :
  has_custom_ops:bool ->
  expression ->
  array_index:expression ->
  Debuginfo.t ->
  expression

(** Update an unboxed float32 array (without bounds check). *)
val unboxed_float32_array_set :
  expression ->
  index:expression ->
  new_value:expression ->
  Debuginfo.t ->
  expression

(** Update an unboxed int32 array (without bounds check). *)
val unboxed_int32_array_set :
  expression ->
  index:expression ->
  new_value:expression ->
  Debuginfo.t ->
  expression

(** Update an unboxed int64 or unboxed nativeint array (without bounds
    check).

    The [has_custom_ops] parameter should be set to [true] unless the array
    in question is an unboxed product array: these are represented as mixed
    blocks, not custom blocks.
*)
val unboxed_int64_or_nativeint_array_set :
  has_custom_ops:bool ->
  expression ->
  index:expression ->
  new_value:expression ->
  Debuginfo.t ->
  expression

(** {2 Getters and setters for unboxed fields of mixed blocks}

    The first argument is the heap block to modify a field of.
    The [index_in_words] should be an untagged integer.

    In contrast to [setfield] and [setfield_computed], [immediate_or_pointer] is not
    needed as the layout is known from the [memory_chunk] argument, and
    [initialization_or_assignment] is not needed as unboxed ints can always be assigned
    without caml_modify (etc.). *)

val get_field_unboxed :
  dbg:Debuginfo.t ->
  memory_chunk ->
  Asttypes.mutable_flag ->
  expression ->
  index_in_words:expression ->
  expression

val set_field_unboxed :
  dbg:Debuginfo.t ->
  memory_chunk ->
  expression ->
  index_in_words:expression ->
  expression ->
  expression

val dls_get : dbg:Debuginfo.t -> expression

val poll : dbg:Debuginfo.t -> expression

module Scalar_type : sig
  type 'a static_cast :=
    dbg:Debuginfo.t -> src:'a -> dst:'a -> expression -> expression

  (** Conjugate f by [static_cast ~src:outer ~dst:inner].

      Shorthand for:
      - [static_cast] the argument from [outer] to [inner]
      - apply [f]
      - [static_cast] back from [inner] to [outer] *)
  type 'a conjugate :=
    outer:'a ->
    inner:'a ->
    dbg:Debuginfo.t ->
    f:(expression -> expression) ->
    expression ->
    expression

  (** An IEEE 754 floating-point number *)
  module Float_width : sig
    type t = Cmm.float_width =
      | Float64
      | Float32

    val static_cast : t static_cast
  end

  module Signedness : sig
    type t =
      | Signed
      | Unsigned

    val equal : t -> t -> bool

    val print : Format.formatter -> t -> unit
  end

  module type Integral_ops := sig
    type t

    val print : Format.formatter -> t -> unit

    val equal : t -> t -> bool

    val signedness : t -> Signedness.t

    val with_signedness : t -> signedness:Signedness.t -> t

    val signed : t -> t

    val unsigned : t -> t

    val is_promotable : src:t -> dst:t -> bool

    val static_cast : t static_cast

    val conjugate : t conjugate
  end

  (** An integer that fits into a general-purpose register. It is canonically stored in
      twos-complement representation, in the lower [bits] bits of its container (whether
      that be memory or a register), and is sign- or zero-extended as needed, according
      to [signed]. *)
  module Integer : sig
    type t [@@immediate]

    val nativeint : t

    val create_exn : bit_width:int -> signedness:Signedness.t -> t

    val bit_width : t -> int

    include Integral_ops with type t := t
  end

  (** An {!Integer.t} but with the additional stipulation that its lowest bit is always
      set to 1 and is not considered in mathematical operations on the numbers. *)
  module Tagged_integer : sig
    type t [@@immediate]

    val immediate : t

    val create_exn :
      bit_width_including_tag_bit:int -> signedness:Signedness.t -> t

    val bit_width_excluding_tag_bit : t -> int

    val bit_width_including_tag_bit : t -> int

    val untagged : t -> Integer.t

    include Integral_ops with type t := t
  end

  module Integral : sig
    type t =
      | Untagged of Integer.t
      | Tagged of Tagged_integer.t

    val nativeint : t

    (** Gets the integral resulting from untagging the integer (if it is tagged).

        E.g., you can use [static_cast ~src ~dst:(Untagged (untagged src))] to untag a
        value of type [src]
    *)
    val untagged : t -> Integer.t

    include Integral_ops with type t := t
  end

  type t =
    | Integral of Integral.t
    | Float of Float_width.t

  val static_cast : t static_cast

  val conjugate : t conjugate

  module Untagged : sig
    type numeric = t

    type t =
      | Untagged of Integer.t
      | Float of float_width

    val to_numeric : t -> numeric

    val static_cast : t static_cast
  end
end<|MERGE_RESOLUTION|>--- conflicted
+++ resolved
@@ -375,12 +375,8 @@
 
 (** Operations on n-bit integers *)
 
-<<<<<<< HEAD
-(** Simplify the given expression knowing the low [bits] will be irrelevant *)
-=======
 (** Simplify the given expression knowing the low bit of the argument will be irrelevant
 *)
->>>>>>> c7361a4d
 val ignore_low_bit_int : expression -> expression
 
 (** Simplify the given expression knowing that bits other than the low [bits] bits will be
