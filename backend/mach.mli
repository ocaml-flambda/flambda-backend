--- conflicted
+++ resolved
@@ -55,10 +55,7 @@
   | Ireload
   | Iconst_int of nativeint
   | Iconst_float of int64
-<<<<<<< HEAD
-=======
   | Iconst_vec128 of Cmm.vec128_bits
->>>>>>> 9289e84a
   | Iconst_symbol of Cmm.symbol
   | Icall_ind
   | Icall_imm of { func : Cmm.symbol; }
