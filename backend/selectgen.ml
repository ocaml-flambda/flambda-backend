--- conflicted
+++ resolved
@@ -395,10 +395,7 @@
           None -> ()
         | Some (r, uncl) ->
            s#insert_moves env r res;
-<<<<<<< HEAD
-=======
            maybe_emit_naming_op s res;
->>>>>>> 9289e84a
            s#insert_endregions_until env ~suffix:regions uncl;
       done;
       Some (res, regions)
@@ -857,13 +854,6 @@
 (* Emit an expression, which is assumed not to end any regions early.
    (This holds for any expression not in tail position of Cregion)
 
-<<<<<<< HEAD
-   Returns:
-     - [None] if the expression does not finish normally (e.g. raises)
-     - [Some rs] if the expression yields a result in registers [rs] *)
-method emit_expr (env:environment) exp =
-  match self#emit_expr_aux env exp with
-=======
    [bound_name] is the name that will be bound to the result of evaluating
    the expression, if such exists.  This is used for emitting debugging
    info.
@@ -873,7 +863,6 @@
      - [Some rs] if the expression yields a result in registers [rs] *)
 method emit_expr (env:environment) exp ~bound_name =
   match self#emit_expr_aux env exp ~bound_name with
->>>>>>> 9289e84a
   | None -> None
   | Some (res, unclosed) ->
      assert (Region_stack.equal unclosed env.regions);
@@ -885,11 +874,7 @@
     - [None] if the expression does not finish normally (e.g. raises)
     - [Some (rs, unclosed)] if the expression yields a result in [rs],
       having left [unclosed] (a suffix of env.regions) regions open *)
-<<<<<<< HEAD
-method emit_expr_aux (env:environment) exp :
-=======
 method emit_expr_aux (env:environment) exp ~bound_name :
->>>>>>> 9289e84a
   (Reg.t array * Region_stack.t) option =
   (* Normal case of returning a value: no regions are closed *)
   let ret res = Some (res, env.regions) in
@@ -903,12 +888,9 @@
   | Cconst_float (n, _dbg) ->
       let r = self#regs_for typ_float in
       ret (self#insert_op env (Iconst_float (Int64.bits_of_float n)) [||] r)
-<<<<<<< HEAD
-=======
   | Cconst_vec128 (bits, _dbg) ->
     let r = self#regs_for typ_vec128 in
     ret (self#insert_op env (Iconst_vec128 bits) [||] r)
->>>>>>> 9289e84a
   | Cconst_symbol (n, _dbg) ->
       (* Cconst_symbol _ evaluates to a statically-allocated address, so its
          value fits in a typ_int register and is never changed by the GC.
@@ -926,19 +908,6 @@
         Misc.fatal_error("Selection.emit_expr: unbound var " ^ V.unique_name v)
       end
   | Clet(v, e1, e2) ->
-<<<<<<< HEAD
-      begin match self#emit_expr env e1 with
-        None -> None
-      | Some r1 -> self#emit_expr_aux (self#bind_let env v r1) e2
-      end
-  | Clet_mut(v, k, e1, e2) ->
-      begin match self#emit_expr env e1 with
-        None -> None
-      | Some r1 -> self#emit_expr_aux (self#bind_let_mut env v k r1) e2
-      end
-  | Cphantom_let (_var, _defining_expr, body) ->
-      self#emit_expr_aux env body
-=======
       begin match self#emit_expr env e1 ~bound_name:(Some v) with
         None -> None
       | Some r1 -> self#emit_expr_aux (self#bind_let env v r1) e2 ~bound_name
@@ -951,18 +920,12 @@
       end
   | Cphantom_let (_var, _defining_expr, body) ->
       self#emit_expr_aux env body ~bound_name
->>>>>>> 9289e84a
   | Cassign(v, e1) ->
       let rv, provenance =
         try
           env_find_mut v env
         with Not_found ->
           Misc.fatal_error ("Selection.emit_expr: unbound var " ^ V.name v) in
-<<<<<<< HEAD
-      begin match self#emit_expr env e1 with
-        None -> None
-      | Some r1 ->
-=======
       begin match self#emit_expr env e1 ~bound_name:None with
         None -> None
       | Some r1 ->
@@ -976,7 +939,6 @@
             }
           in
           self#insert_debug env (Iop naming_op) Debuginfo.none [| |] [| |];
->>>>>>> 9289e84a
           self#insert_moves env r1 rv; ret [||]
       end
   | Ctuple [] ->
@@ -988,11 +950,7 @@
           ret (self#emit_tuple ext_env simple_list)
       end
   | Cop(Craise k, [arg], dbg) ->
-<<<<<<< HEAD
-      begin match self#emit_expr env arg with
-=======
       begin match self#emit_expr env arg ~bound_name:None with
->>>>>>> 9289e84a
         None -> None
       | Some r1 ->
           let rd = [|Proc.loc_exn_bucket|] in
@@ -1108,23 +1066,6 @@
               let r1 = self#emit_tuple env new_args in
               let rd = self#regs_for ty in
               assert (Region_stack.equal unclosed_regions env.regions);
-<<<<<<< HEAD
-              ret (self#insert_op_debug env op dbg r1 rd)
-      end
-  | Csequence(e1, e2) ->
-      begin match self#emit_expr env e1 with
-        None -> None
-      | Some _ -> self#emit_expr_aux env e2
-      end
-  | Cifthenelse(econd, _ifso_dbg, eif, _ifnot_dbg, eelse, _dbg, _kind) ->
-      let (cond, earg) = self#select_condition econd in
-      begin match self#emit_expr env earg with
-        None -> None
-      | Some rarg ->
-          let (rif, (sif : 'self)) = self#emit_sequence env eif in
-          let (relse, (selse : 'self)) = self#emit_sequence env eelse in
-          let r = join env rif sif relse selse in
-=======
               add_naming_op_for_bound_name rd;
               ret (self#insert_op_debug env op dbg r1 rd)
       end
@@ -1145,17 +1086,12 @@
             self#emit_sequence env eelse ~bound_name
           in
           let r = join env rif sif relse selse ~bound_name in
->>>>>>> 9289e84a
           self#insert env (Iifthenelse(cond, sif#extract, selse#extract))
                       rarg [||];
           r
       end
   | Cswitch(esel, index, ecases, _dbg, _kind) ->
-<<<<<<< HEAD
-      begin match self#emit_expr env esel with
-=======
       begin match self#emit_expr env esel ~bound_name:None with
->>>>>>> 9289e84a
         None -> None
       | Some rsel ->
           let rscases =
@@ -1170,11 +1106,7 @@
           r
       end
   | Ccatch(_, [], e1, _) ->
-<<<<<<< HEAD
-      self#emit_expr_aux env e1
-=======
       self#emit_expr_aux env e1 ~bound_name
->>>>>>> 9289e84a
   | Ccatch(rec_flag, handlers, body, _) ->
       let handlers =
         List.map (fun (nfail, ids, e2, dbg, is_cold) ->
@@ -1373,11 +1305,7 @@
      let reg = self#regs_for typ_int in
      self#insert env (Iop Ibeginregion) [| |] reg;
      let env = { env with regions = reg :: old_regions } in
-<<<<<<< HEAD
-     begin match self#emit_expr_aux env e with
-=======
      begin match self#emit_expr_aux env e ~bound_name with
->>>>>>> 9289e84a
      | None -> None
      | Some (rd, reg' :: unclosed) when reg == reg' ->
         (* Compiling e closed no regions *)
@@ -1394,14 +1322,6 @@
      | [] -> Misc.fatal_error "Selectgen.emit_expr: Ctail but not in tail of a region"
      | cl :: rest ->
        self#insert_endregions env [cl];
-<<<<<<< HEAD
-       self#emit_expr_aux { env with regions = rest } e
-     end
-
-method private emit_sequence (env:environment) exp : _ * 'self=
-  let s : 'self = {< instr_seq = dummy_instr >} in
-  let r = s#emit_expr_aux env exp in
-=======
        self#emit_expr_aux { env with regions = rest } e ~bound_name
      end
 
@@ -1413,7 +1333,6 @@
   | Some f -> f s
   end;
   let r = s#emit_expr_aux env exp ~bound_name in
->>>>>>> 9289e84a
   (r, s)
 
 method private bind_let (env:environment) v r1 =
@@ -1622,11 +1541,7 @@
       self#insert env (Ireturn traps) loc [||]
 
 method private emit_return (env:environment) exp traps =
-<<<<<<< HEAD
-  self#insert_return env (self#emit_expr_aux env exp) traps
-=======
   self#insert_return env (self#emit_expr_aux env exp ~bound_name:None) traps
->>>>>>> 9289e84a
 
 method private tail_call_possible (env:environment) (pos:Lambda.region_close) =
   match pos, env.regions with
@@ -1642,20 +1557,12 @@
 method emit_tail (env:environment) exp =
   match exp with
     Clet(v, e1, e2) ->
-<<<<<<< HEAD
-      begin match self#emit_expr env e1 with
-=======
       begin match self#emit_expr env e1 ~bound_name:None with
->>>>>>> 9289e84a
         None -> ()
       | Some r1 -> self#emit_tail (self#bind_let env v r1) e2
       end
   | Clet_mut (v, k, e1, e2) ->
-<<<<<<< HEAD
-     begin match self#emit_expr env e1 with
-=======
      begin match self#emit_expr env e1 ~bound_name:None with
->>>>>>> 9289e84a
        None -> ()
      | Some r1 -> self#emit_tail (self#bind_let_mut env v k r1) e2
      end
@@ -1716,21 +1623,13 @@
           | _ -> Misc.fatal_error "Selection.emit_tail"
       end
   | Csequence(e1, e2) ->
-<<<<<<< HEAD
-      begin match self#emit_expr env e1 with
-=======
       begin match self#emit_expr env e1 ~bound_name:None with
->>>>>>> 9289e84a
         None -> ()
       | Some _ -> self#emit_tail env e2
       end
   | Cifthenelse(econd, _ifso_dbg, eif, _ifnot_dbg, eelse, _dbg, _kind) ->
       let (cond, earg) = self#select_condition econd in
-<<<<<<< HEAD
-      begin match self#emit_expr env earg with
-=======
       begin match self#emit_expr env earg ~bound_name:None with
->>>>>>> 9289e84a
         None -> ()
       | Some rarg ->
           self#insert env
@@ -1739,11 +1638,7 @@
                       rarg [||]
       end
   | Cswitch(esel, index, ecases, _dbg, _kind) ->
-<<<<<<< HEAD
-      begin match self#emit_expr env esel with
-=======
       begin match self#emit_expr env esel ~bound_name:None with
->>>>>>> 9289e84a
         None -> ()
       | Some rsel ->
           let cases =
@@ -1918,10 +1813,7 @@
 
 method emit_fundecl ~future_funcnames f =
   current_function_name := f.Cmm.fun_name.sym_name;
-<<<<<<< HEAD
-=======
   let num_regs_per_arg = Array.make (List.length f.Cmm.fun_args) 0 in
->>>>>>> 9289e84a
   let rargs =
     List.mapi
       (fun arg_index (var, ty) ->
