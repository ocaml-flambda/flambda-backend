--- conflicted
+++ resolved
@@ -25,11 +25,7 @@
 val string_of_reg16: reg64 -> string
 val string_of_reg32: reg64 -> string
 val string_of_reg64: reg64 -> string
-<<<<<<< HEAD
-val string_of_registerf: registerf -> string
-=======
 val string_of_regf: regf -> string
->>>>>>> 9289e84a
 val string_of_substring_literal: int -> int -> string -> string
 val string_of_string_literal: string -> string
 val string_of_condition: condition -> string
