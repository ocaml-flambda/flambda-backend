--- conflicted
+++ resolved
@@ -20,13 +20,9 @@
 open Format
 
 val symbol : formatter -> Cmm.symbol -> unit
-<<<<<<< HEAD
 
-val rec_flag : formatter -> Cmm.rec_flag -> unit
+val ccatch_flag : formatter -> Cmm.ccatch_flag -> unit
 
-=======
-val ccatch_flag : formatter -> Cmm.ccatch_flag -> unit
->>>>>>> be351a2c
 val machtype_component : formatter -> Cmm.machtype_component -> unit
 
 val machtype : formatter -> Cmm.machtype -> unit
