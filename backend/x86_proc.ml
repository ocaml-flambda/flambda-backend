(**************************************************************************)
(*                                                                        *)
(*                                 OCaml                                  *)
(*                                                                        *)
(*          Fabrice Le Fessant, projet Gallium, INRIA Rocquencourt        *)
(*                                                                        *)
(*   Copyright 2014 Institut National de Recherche en Informatique et     *)
(*     en Automatique.                                                    *)
(*                                                                        *)
(*   All rights reserved.  This file is distributed under the terms of    *)
(*   the GNU Lesser General Public License version 2.1, with the          *)
(*   special exception on linking described in the file LICENSE.          *)
(*                                                                        *)
(**************************************************************************)

open X86_ast

module Section_name = struct
  module S = struct
    type t =
      { name: string list;
        name_str: string;
        flags : string option;
        args: string list
      }

    let equal t1 t2 =
      List.equal String.equal t1.name t2.name

    let hash t = Hashtbl.hash t.name

    let compare t1 t2 = List.compare String.compare t1.name t2.name

    let make name flags args =
      { name; name_str = String.concat "," name; flags; args; }

    let of_string name =
      { name = [name]; name_str = name; flags = None; args = [] }

    let to_string t = t.name_str

    let flags t =
      t.flags

    let alignment t =
      let rec align = function
        | [] -> 0L
        | [hd] -> Option.value ~default:0L (Int64.of_string_opt hd)
        | hd :: tl -> align tl
      in align t.args

<<<<<<< HEAD
    (* An error was being thrown because the .note.stapsdt section
       had the wrong sh_type. It may be appropriate to change this to
       isprefix ".note" t.name_str, but not sure *)
    let is_note_like t = t.name_str = ".note.stapsdt"
=======
    let is_text_like t = String.starts_with ~prefix:".text" t.name_str
    let is_data_like t = String.starts_with ~prefix:".data" t.name_str
>>>>>>> ec08424a
  end
  include S
  module Map = Map.Make (S)
  module Tbl = Hashtbl.Make (S)
end

type system =
  (* 32 bits and 64 bits *)
  | S_macosx
  | S_gnu
  | S_cygwin

  (* 32 bits only *)
  | S_solaris
  | S_win32
  | S_linux_elf
  | S_bsd_elf
  | S_beos
  | S_mingw

  (* 64 bits only *)
  | S_win64
  | S_linux
  | S_mingw64

  | S_unknown


let system = match Config.system with
  | "macosx" -> S_macosx
  | "solaris" -> S_solaris
  | "win32" -> S_win32
  | "linux_elf" -> S_linux_elf
  | "bsd_elf" -> S_bsd_elf
  | "beos" -> S_beos
  | "gnu" -> S_gnu
  | "cygwin" -> S_cygwin
  | "mingw" -> S_mingw
  | "mingw64" -> S_mingw64
  | "win64" -> S_win64
  | "linux" -> S_linux

  | _ -> S_unknown

let windows =
  match system with
  | S_mingw64 | S_cygwin | S_win64 -> true
  | _ -> false

let string_of_substring_literal k n s =
  let b = Buffer.create (n + 2) in
  let last_was_escape = ref false in
  for i = k to k + n - 1 do
    let c = s.[i] in
    if c >= '0' && c <= '9' then
      if !last_was_escape
      then Printf.bprintf b "\\%o" (Char.code c)
      else Buffer.add_char b c
    else if c >= ' ' && c <= '~' && c <> '"' (* '"' *) && c <> '\\' then begin
      Buffer.add_char b c;
      last_was_escape := false
    end else begin
      Printf.bprintf b "\\%o" (Char.code c);
      last_was_escape := true
    end
  done;
  Buffer.contents b

let string_of_string_literal s =
  string_of_substring_literal 0 (String.length s) s

let string_of_symbol prefix s =
  let spec = ref false in
  for i = 0 to String.length s - 1 do
    match String.unsafe_get s i with
    | 'A'..'Z' | 'a'..'z' | '0'..'9' | '_' -> ()
    | _ -> spec := true;
  done;
  if not !spec then if prefix = "" then s else prefix ^ s
  else
    let b = Buffer.create (String.length s + 10) in
    Buffer.add_string b prefix;
    String.iter
      (function
        | ('A'..'Z' | 'a'..'z' | '0'..'9' | '_') as c -> Buffer.add_char b c
        | c -> Printf.bprintf b "$%02x" (Char.code c)
      )
      s;
    Buffer.contents b

let string_of_prefetch_temporal_locality_hint = function
  | Nta -> "nta"
  | T2 -> "t2"
  | T1 -> "t1"
  | T0 -> "t0"

let buf_bytes_directive b directive s =
  let pos = ref 0 in
  for i = 0 to String.length s - 1 do
    if !pos = 0
    then begin
      if i > 0 then Buffer.add_char b '\n';
      Buffer.add_char b '\t';
      Buffer.add_string b directive;
      Buffer.add_char b '\t';
    end
    else Buffer.add_char b ',';
    Printf.bprintf b "%d" (Char.code s.[i]);
    incr pos;
    if !pos >= 16 then begin pos := 0 end
  done

let string_of_reg64 = function
  | RAX -> "rax"
  | RBX -> "rbx"
  | RDI -> "rdi"
  | RSI -> "rsi"
  | RDX -> "rdx"
  | RCX -> "rcx"
  | RBP -> "rbp"
  | RSP -> "rsp"
  | R8  -> "r8"
  | R9  -> "r9"
  | R10 -> "r10"
  | R11 -> "r11"
  | R12 -> "r12"
  | R13 -> "r13"
  | R14 -> "r14"
  | R15 -> "r15"

let string_of_reg8l = function
  | RAX -> "al"
  | RBX -> "bl"
  | RCX -> "cl"
  | RDX -> "dl"
  | RSP -> "spl"
  | RBP -> "bpl"
  | RSI -> "sil"
  | RDI -> "dil"
  | R8  -> "r8b"
  | R9  -> "r9b"
  | R10 -> "r10b"
  | R11 -> "r11b"
  | R12 -> "r12b"
  | R13 -> "r13b"
  | R14 -> "r14b"
  | R15 -> "r15b"

let string_of_reg8h = function
  | AH -> "ah"
  | BH -> "bh"
  | CH -> "ch"
  | DH -> "dh"

let string_of_reg16 = function
  | RAX -> "ax"
  | RBX -> "bx"
  | RCX -> "cx"
  | RDX -> "dx"
  | RSP -> "sp"
  | RBP -> "bp"
  | RSI -> "si"
  | RDI -> "di"
  | R8  -> "r8w"
  | R9  -> "r9w"
  | R10 -> "r10w"
  | R11 -> "r11w"
  | R12 -> "r12w"
  | R13 -> "r13w"
  | R14 -> "r14w"
  | R15 -> "r15w"

let string_of_reg32 = function
  | RAX -> "eax"
  | RBX -> "ebx"
  | RCX -> "ecx"
  | RDX -> "edx"
  | RSP -> "esp"
  | RBP -> "ebp"
  | RSI -> "esi"
  | RDI -> "edi"
  | R8  -> "r8d"
  | R9  -> "r9d"
  | R10 -> "r10d"
  | R11 -> "r11d"
  | R12 -> "r12d"
  | R13 -> "r13d"
  | R14 -> "r14d"
  | R15 -> "r15d"

let string_of_regf = function
  | XMM n -> Printf.sprintf "xmm%d" n

let string_of_condition = function
  | E -> "e"
  | AE -> "ae"
  | A -> "a"
  | GE -> "ge"
  | G -> "g"
  | NE -> "ne"
  | B -> "b"
  | BE -> "be"
  | L -> "l"
  | LE -> "le"
  | NP -> "np"
  | P -> "p"
  | NS -> "ns"
  | S -> "s"
  | NO -> "no"
  | O -> "o"

let string_of_float_condition = function
  | EQf -> "eq"
  | LTf -> "lt"
  | LEf -> "le"
  | UNORDf -> "unord"
  | NEQf -> "neq"
  | NLTf -> "nlt"
  | NLEf -> "nle"
  | ORDf -> "ord"

let string_of_rounding = function
  | RoundDown -> "roundsd.down"
  | RoundUp -> "roundsd.up"
  | RoundTruncate -> "roundsd.trunc"
  | RoundNearest -> "roundsd.near"
  | RoundCurrent -> "roundsd"

(* Control fields for [roundsd] operation is specified as a 4-bit immediate:
   bit 3: whether to signal Precision Floating-Point Exception.
   bit 2: if set, select rounding mode from MXCSR.RC, else use bits 0 and 1.
   bits 0 and 1: rounding mode, according to  Table 4-17 of
   Intel® 64 and IA-32 Architectures Software Developer’s Manual Volume 2. *)
let imm_of_rounding = function
  | RoundNearest -> Imm 8L
  | RoundDown -> Imm 9L
  | RoundUp -> Imm 10L
  | RoundTruncate -> Imm 11L
  | RoundCurrent -> Imm 12L

let internal_assembler = ref None
let register_internal_assembler f = internal_assembler := Some f

(* Which asm conventions to use *)
let masm =
  match system with
  | S_win32 | S_win64 -> true
  | _ -> false

let use_plt =
  match system with
  | S_macosx | S_mingw64 | S_cygwin | S_win64 -> false
  | _ -> !Clflags.dlcode

(* Shall we use an external assembler command ?
   If [binary_content] contains some data, we can directly
   save it. Otherwise, we have to ask an external command.
*)
let binary_content = ref None

let compile infile outfile =
  if masm then
    Ccomp.command (Config.asm ^
                   Filename.quote outfile ^ " " ^ Filename.quote infile ^
                   (if !Clflags.verbose then "" else ">NUL"))
  else
    Ccomp.command (Config.asm ^ " " ^
                   (String.concat " " (Misc.debug_prefix_map_flags ())) ^
                   " -o " ^ Filename.quote outfile ^ " " ^
                   Filename.quote infile)

let assemble_file infile outfile =
  match !binary_content with
  | None -> compile infile outfile
  | Some content -> content outfile; binary_content := None; 0

let asm_code = ref []
let asm_code_current_section = ref (ref [])
let asm_code_by_section = Section_name.Tbl.create 100

let directive dir =
  (if !Emitaux.create_asm_file then
     asm_code := dir :: !asm_code);
  match dir with
  | Section (name, flags, args) -> (
      let name = Section_name.make name flags args in
      match Section_name.Tbl.find_opt asm_code_by_section name with
      | Some x -> asm_code_current_section := x
      | None ->
        asm_code_current_section := ref [];
        Section_name.Tbl.add asm_code_by_section name !asm_code_current_section)
  | dir -> !asm_code_current_section := dir :: !(!asm_code_current_section)

let emit ins = directive (Ins ins)

let reset_asm_code () =
  asm_code := [];
  asm_code_current_section := ref [];
  Section_name.Tbl.clear asm_code_by_section

let generate_code asm =
  begin match asm with
  | Some f -> Profile.record ~accumulate:true "write_asm" f (List.rev !asm_code)
  | None -> ()
  end;
  begin match !internal_assembler with
    | Some f ->
      binary_content := Some (f asm_code_by_section)
  | None -> binary_content := None
  end<|MERGE_RESOLUTION|>--- conflicted
+++ resolved
@@ -49,15 +49,12 @@
         | hd :: tl -> align tl
       in align t.args
 
-<<<<<<< HEAD
+    let is_text_like t = String.starts_with ~prefix:".text" t.name_str
+    let is_data_like t = String.starts_with ~prefix:".data" t.name_str
     (* An error was being thrown because the .note.stapsdt section
        had the wrong sh_type. It may be appropriate to change this to
        isprefix ".note" t.name_str, but not sure *)
     let is_note_like t = t.name_str = ".note.stapsdt"
-=======
-    let is_text_like t = String.starts_with ~prefix:".text" t.name_str
-    let is_data_like t = String.starts_with ~prefix:".data" t.name_str
->>>>>>> ec08424a
   end
   include S
   module Map = Map.Make (S)
