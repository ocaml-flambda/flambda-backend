(**************************************************************************)
(*                                                                        *)
(*                                 OCaml                                  *)
(*                                                                        *)
(*             Xavier Leroy, projet Cambium, INRIA Paris                  *)
(*                                                                        *)
(*   Copyright 2021 Institut National de Recherche en Informatique et     *)
(*     en Automatique.                                                    *)
(*                                                                        *)
(*   All rights reserved.  This file is distributed under the terms of    *)
(*   the GNU Lesser General Public License version 2.1, with the          *)
(*   special exception on linking described in the file LICENSE.          *)
(*                                                                        *)
(**************************************************************************)

open Mach

module type DOMAIN = sig
  type t
  val bot: t
  val join: t -> t -> t
  val lessequal: t -> t -> bool
end

module Backward(D: DOMAIN) = struct

let analyze ?(exnhandler = fun x -> x) ?(exnescape = D.bot)
      ?(init_rc_lbl = D.bot)
      ~transfer instr =

  let lbls =
    (Hashtbl.create 20 : (int, D.t) Hashtbl.t) in
  let rc_lbls =
    (Hashtbl.create 1 : (int, unit) Hashtbl.t) in
  let add_rc_lbl n =
    if not (Hashtbl.mem rc_lbls n) then Hashtbl.add rc_lbls n () in
  let init_lbl n =
    if Hashtbl.mem rc_lbls n then init_rc_lbl else D.bot in
  let get_lbl n =
    match Hashtbl.find_opt lbls n with None -> init_lbl n | Some b -> b
  and set_lbl n x =
    Hashtbl.replace lbls n x in

  let exn_from_trap_stack generic_exn (trap_stack : Mach.trap_stack) =
    match trap_stack with
    | Uncaught -> exnescape
    | Generic_trap _ -> generic_exn
    | Specific_trap (lbl, _) -> get_lbl lbl
  in

  let rec before end_ exn i =
    match i.desc with
    | Iend ->
        transfer i ~next:end_ ~exn
    | Ireturn _ | Iop (Itailcall_ind | Itailcall_imm _) ->
        transfer i ~next:D.bot ~exn:D.bot
    | Iop _ ->
        let bx = before end_ exn i.next in
        transfer i ~next:bx ~exn
    | Iifthenelse(_, ifso, ifnot) ->
        let bx = before end_ exn i.next in
        let b1 = before bx exn ifso
        and b0 = before bx exn ifnot in
        transfer i ~next:(D.join b1 b0) ~exn
    | Iswitch(_, cases) ->
        let bx = before end_ exn i.next in
        let b1 =
          Array.fold_left
            (fun accu case -> D.join accu (before bx exn case))
            D.bot cases in
        transfer i ~next:b1 ~exn
    | Icatch(rc, trap_stack, handlers, body) ->
        let bx = before end_ exn i.next in
        begin match rc with
        | Cmm.Nonrecursive ->
            List.iter
              (fun (n, trap_stack, h, _) ->
                 let exnh = exn_from_trap_stack exn trap_stack in
                 set_lbl n (before bx exnh h))
            handlers
        | Cmm.Recursive ->
<<<<<<< HEAD
            List.iter (fun (n, _, _) -> add_rc_lbl n) handlers;
=======
            List.iter (fun (n, _, _, _) -> add_rc_lbl n) handlers;
>>>>>>> 9289e84a
            (* If [transfer] is monotonic and [D.t] satisfies
               the finite ascending chains condition,
               then the [while] loop below is guaranteed to terminate
               with [lbls] at the least fixed point of [before bx exnh h].
               Labels that retain their initial value at fixed point
               may be implicitly represented and absent from [lbls]. *)
<<<<<<< HEAD
            let update changed (n, trap_stack, h) =
=======
            let update changed (n, trap_stack, h, _) =
>>>>>>> 9289e84a
              let b0 = get_lbl n in
              let exnh = exn_from_trap_stack exn trap_stack in
              let b1 = before bx exnh h in
              if D.lessequal b1 b0 then changed else (set_lbl n b1; true) in
            while List.fold_left update false handlers do () done
        end;
        let exnb = exn_from_trap_stack exn trap_stack in
        let b = before bx exnb body in
        transfer i ~next:b ~exn
    | Iexit (n, _trap_actions) ->
        transfer i ~next:(get_lbl n) ~exn
    | Itrywith(body, Regular, (trap_stack, handler)) ->
        let bx = before end_ exn i.next in
        let exnh = exn_from_trap_stack exn trap_stack in
        let bh = exnhandler (before bx exnh handler) in
        let bb = before bx bh body in
        transfer i ~next:bb ~exn
    | Itrywith(body, Delayed nfail, (trap_stack, handler)) ->
        let bx = before end_ exn i.next in
        let exnh = exn_from_trap_stack exn trap_stack in
        let bh = exnhandler (before bx exnh handler) in
        set_lbl nfail bh;
        let bb = before bx exn body in
        transfer i ~next:bb ~exn
    | Iraise _ ->
        transfer i ~next:D.bot ~exn
  in
    let b = before D.bot exnescape instr in
    (b, get_lbl)

end<|MERGE_RESOLUTION|>--- conflicted
+++ resolved
@@ -79,22 +79,14 @@
                  set_lbl n (before bx exnh h))
             handlers
         | Cmm.Recursive ->
-<<<<<<< HEAD
-            List.iter (fun (n, _, _) -> add_rc_lbl n) handlers;
-=======
             List.iter (fun (n, _, _, _) -> add_rc_lbl n) handlers;
->>>>>>> 9289e84a
             (* If [transfer] is monotonic and [D.t] satisfies
                the finite ascending chains condition,
                then the [while] loop below is guaranteed to terminate
                with [lbls] at the least fixed point of [before bx exnh h].
                Labels that retain their initial value at fixed point
                may be implicitly represented and absent from [lbls]. *)
-<<<<<<< HEAD
-            let update changed (n, trap_stack, h) =
-=======
             let update changed (n, trap_stack, h, _) =
->>>>>>> 9289e84a
               let b0 = get_lbl n in
               let exnh = exn_from_trap_stack exn trap_stack in
               let b1 = before bx exnh h in
