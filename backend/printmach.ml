--- conflicted
+++ resolved
@@ -164,10 +164,7 @@
   | Iconst_int n -> fprintf ppf "%s" (Nativeint.to_string n)
   | Iconst_float f -> fprintf ppf "%F" (Int64.float_of_bits f)
   | Iconst_symbol s -> fprintf ppf "\"%s\"" s.sym_name
-<<<<<<< HEAD
-=======
   | Iconst_vec128 {high; low} -> fprintf ppf "%016Lx:%016Lx" high low
->>>>>>> 9289e84a
   | Icall_ind -> fprintf ppf "call %a" regs arg
   | Icall_imm { func; } -> fprintf ppf "call \"%s\" %a" func.sym_name regs arg
   | Itailcall_ind -> fprintf ppf "tailcall %a" regs arg
