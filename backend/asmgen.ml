--- conflicted
+++ resolved
@@ -297,11 +297,7 @@
           ++ Profile.record ~accumulate:true "cfg_deadcode" Cfg_deadcode.run
         in
         let cfg_description =
-<<<<<<< HEAD
-            Regalloc_validate.Description.create (Cfg_with_liveness.cfg_with_layout cfg)
-=======
             Regalloc_validate.Description.create (Cfg_with_infos.cfg_with_layout cfg)
->>>>>>> 9289e84a
         in
         cfg
         ++ begin match regalloc with
@@ -309,11 +305,6 @@
           | LS -> Profile.record ~accumulate:true "cfg_ls" Regalloc_ls.run
           | Upstream -> assert false
         end
-<<<<<<< HEAD
-        ++ Cfg_with_liveness.cfg_with_layout
-        ++ Profile.record ~accumulate:true "cfg_validate_description" (Regalloc_validate.run cfg_description)
-        ++ Profile.record ~accumulate:true "cfg_simplify" Regalloc_utils.simplify_cfg
-=======
         ++ Cfg_with_infos.cfg_with_layout
         ++ Profile.record ~accumulate:true "cfg_validate_description" (Regalloc_validate.run cfg_description)
         ++ Profile.record ~accumulate:true "cfg_simplify" Regalloc_utils.simplify_cfg
@@ -321,7 +312,6 @@
              we would have to recompute it here. Recomputing it here breaks the CI because
              the liveness_analysis algorithm does not work properly after register allocation. *)
         ++ Profile.record ~accumulate:true "peephole_optimize_cfg" Peephole_optimize.peephole_optimize_cfg
->>>>>>> 9289e84a
         ++ Profile.record ~accumulate:true "save_cfg" save_cfg
         ++ Profile.record ~accumulate:true "cfg_reorder_blocks"
              (reorder_blocks_random ppf_dump)
