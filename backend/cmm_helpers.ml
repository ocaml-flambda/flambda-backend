--- conflicted
+++ resolved
@@ -1036,11 +1036,7 @@
 let bigstring_data ba dbg =
   Cop (Cload (Word_int, Mutable), [field_address ba 1 dbg], dbg)
 
-<<<<<<< HEAD
-let bigstring_alignment_test ba idx align dbg =
-=======
 let bigstring_get_alignment ba idx align dbg =
->>>>>>> d958cf04
   Cop
     ( Cand,
       [ Cconst_int (align - 1, dbg);
