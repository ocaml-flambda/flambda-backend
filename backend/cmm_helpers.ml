(**************************************************************************)
(*                                                                        *)
(*                                 OCaml                                  *)
(*                                                                        *)
(*             Xavier Leroy, projet Cristal, INRIA Rocquencourt           *)
(*                                                                        *)
(*   Copyright 1996 Institut National de Recherche en Informatique et     *)
(*     en Automatique.                                                    *)
(*                                                                        *)
(*   All rights reserved.  This file is distributed under the terms of    *)
(*   the GNU Lesser General Public License version 2.1, with the          *)
(*   special exception on linking described in the file LICENSE.          *)
(*                                                                        *)
(**************************************************************************)

[@@@ocaml.warning "+a-4-9-40-41-42-44-45"]

module V = Backend_var
module VP = Backend_var.With_provenance
open Cmm
open Arch

type arity =
  { function_kind : Lambda.function_kind;
    params_layout : Lambda.layout list;
    return_layout : Lambda.layout
  }

(* Local binding of complex expressions *)

let bind name arg fn =
  match arg with
  | Cvar _ | Cconst_int _ | Cconst_natint _ | Cconst_symbol _ -> fn arg
  | _ ->
    let id = V.create_local name in
    Clet (VP.create id, arg, fn (Cvar id))

let bind_list name args fn =
  let rec aux bound_args = function
    | [] -> fn bound_args
    | arg :: args ->
      bind name arg (fun bound_arg -> aux (bound_arg :: bound_args) args)
  in
  aux [] (List.rev args)

let caml_black = Nativeint.shift_left (Nativeint.of_int 3) 8

let caml_local =
  Nativeint.shift_left (Nativeint.of_int (if Config.runtime5 then 3 else 2)) 8
(* cf. runtime/caml/gc.h *)

(* Loads *)

let mk_load_immut memory_chunk =
  Cload { memory_chunk; mutability = Immutable; is_atomic = false }

let mk_load_mut memory_chunk =
  Cload { memory_chunk; mutability = Mutable; is_atomic = false }

let mk_load_atomic memory_chunk =
  Cload { memory_chunk; mutability = Mutable; is_atomic = true }

(* Block headers. Meaning of the tag field: see stdlib/obj.ml *)

let floatarray_tag dbg = Cconst_int (Obj.double_array_tag, dbg)

<<<<<<< HEAD
module Scannable_prefix : sig
  type t = private
    | Scan_all
    | Scan_prefix of int

  val scan_all : t

  (* We guard construction of [Scan_prefix] with this check because mixed
     records are not *)
  val scan_prefix_if_native_code : int -> t
end = struct
  type t =
    | Scan_all
    | Scan_prefix of int

  let scan_all = Scan_all

  let scan_prefix_if_native_code i =
    if !Clflags.native_code then Scan_prefix i else Scan_all
end

module Mixed_block_support : sig
  val assert_mixed_block_support : unit -> unit

  val make_header : Nativeint.t -> scannable_prefix:int -> Nativeint.t
end = struct
  let required_reserved_header_bits = 8

  let required_addr_size_bits = 64

  (* CR mixed blocks: this needs to be consumed by the frontend. *)
  (* Why 2? We'd subtract 1 if the mixed block encoding could use all 8 bits of
     the prefix. But the all-0 prefix means "not a mixed block", so we can't use
     the all-0 pattern, and we must subtract 2 instead. *)
  let max_scannable_prefix = (1 lsl required_reserved_header_bits) - 2

  let max_header =
    (1 lsl (required_addr_size_bits - required_reserved_header_bits)) - 1
    |> Nativeint.of_int

  let assert_mixed_block_support =
    lazy
      (if not Config.runtime5
       then Misc.fatal_error "Mixed blocks are only supported in runtime5";
       if not Config.native_compiler
       then Misc.fatal_error "Mixed blocks are only supported in bytecode";
       let reserved_header_bits = Config.reserved_header_bits in
       let addr_size_bits = Arch.size_addr * 8 in
       match
         ( reserved_header_bits = required_reserved_header_bits,
           addr_size_bits = required_addr_size_bits )
       with
       | true, true -> ()
       | false, true ->
         Misc.fatal_errorf
           "Need %d reserved header bits for mixed blocks; got %d"
           required_reserved_header_bits reserved_header_bits
       | _, false ->
         Misc.fatal_errorf
           "Mixed blocks only supported on %d bit platforms; got %d"
           required_addr_size_bits addr_size_bits)

  let assert_mixed_block_support () = Lazy.force assert_mixed_block_support

  let make_header header ~scannable_prefix =
    assert_mixed_block_support ();
    if scannable_prefix > max_scannable_prefix
    then
      Misc.fatal_errorf "Scannable prefix too big (%d > %d)" scannable_prefix
        max_scannable_prefix;
    if header > max_header
    then
      Misc.fatal_errorf
        "Header too big for the mixed block encoding to be added (%nd > %nd)"
        header max_header;
    Nativeint.add
      (Nativeint.shift_left
         (Nativeint.of_int (scannable_prefix + 1))
         (required_addr_size_bits - required_reserved_header_bits))
      header
end

let block_header ?(scannable_prefix = Scannable_prefix.scan_all) tag sz =
  let hdr =
    Nativeint.add
      (Nativeint.shift_left (Nativeint.of_int sz) 10)
      (Nativeint.of_int tag)
  in
  match (scannable_prefix : Scannable_prefix.t) with
  | Scan_all -> hdr
  | Scan_prefix scannable_prefix ->
    Mixed_block_support.make_header hdr ~scannable_prefix
=======
(* CR mshinwell: update to use NOT_MARKABLE terminology *)
let block_header tag sz =
  Nativeint.add
    (Nativeint.shift_left (Nativeint.of_int sz) 10)
    (Nativeint.of_int tag)
>>>>>>> 47bba276

(* Static data corresponding to "value"s must be marked black in case we are in
   no-naked-pointers mode. See [caml_darken] and the code below that emits
   structured constants and static module definitions. *)
let black_block_header tag sz = Nativeint.logor (block_header tag sz) caml_black

let local_block_header ?scannable_prefix tag sz =
  Nativeint.logor (block_header ?scannable_prefix tag sz) caml_local

let white_closure_header sz = block_header Obj.closure_tag sz

let black_closure_header sz = black_block_header Obj.closure_tag sz

let local_closure_header sz = local_block_header Obj.closure_tag sz

let infix_header ofs = block_header Obj.infix_tag ofs

let float_header = block_header Obj.double_tag (size_float / size_addr)

let float_local_header =
  local_block_header Obj.double_tag (size_float / size_addr)

let boxedvec128_header = block_header Obj.abstract_tag (size_vec128 / size_addr)

let boxedvec128_local_header =
  local_block_header Obj.abstract_tag (size_vec128 / size_addr)

let floatarray_header len =
  (* Zero-sized float arrays have tag zero for consistency with
     [caml_alloc_float_array]. *)
  assert (len >= 0);
  if len = 0
  then block_header 0 0
  else block_header Obj.double_array_tag (len * size_float / size_addr)

let string_header len =
  block_header Obj.string_tag ((len + size_addr) / size_addr)

let boxedint32_header = block_header Obj.custom_tag 2

let boxedint64_header = block_header Obj.custom_tag (1 + (8 / size_addr))

let boxedintnat_header = block_header Obj.custom_tag 2

let boxedint32_local_header = local_block_header Obj.custom_tag 2

let boxedint64_local_header =
  local_block_header Obj.custom_tag (1 + (8 / size_addr))

let boxedintnat_local_header = local_block_header Obj.custom_tag 2

let black_custom_header ~size = black_block_header Obj.custom_tag size

let custom_header ~size = block_header Obj.custom_tag size

let custom_local_header ~size = local_block_header Obj.custom_tag size

let caml_nativeint_ops = "caml_nativeint_ops"

let caml_int32_ops = "caml_int32_ops"

let caml_int64_ops = "caml_int64_ops"

let pos_arity_in_closinfo = (8 * size_addr) - 8
(* arity = the top 8 bits of the closinfo word *)

let pack_closure_info ~arity ~startenv ~is_last =
  assert (-128 <= arity && arity <= 127);
  assert (0 <= startenv && startenv < 1 lsl (pos_arity_in_closinfo - 2));
  Nativeint.(
    add
      (shift_left (of_int arity) pos_arity_in_closinfo)
      (add
         (shift_left
            (Bool.to_int is_last |> Nativeint.of_int)
            (pos_arity_in_closinfo - 1))
         (add (shift_left (of_int startenv) 1) 1n)))

let closure_info' ~arity ~startenv ~is_last =
  let arity =
    match arity with
    | Lambda.Tupled, l -> -List.length l
    | Lambda.Curried _, l -> List.length l
  in
  pack_closure_info ~arity ~startenv ~is_last

let closure_info ~(arity : arity) ~startenv ~is_last =
  closure_info'
    ~arity:(arity.function_kind, arity.params_layout)
    ~startenv ~is_last

let alloc_float_header mode dbg =
  match mode with
  | Lambda.Alloc_heap -> Cconst_natint (float_header, dbg)
  | Lambda.Alloc_local -> Cconst_natint (float_local_header, dbg)

let alloc_boxedvec128_header mode dbg =
  match mode with
  | Lambda.Alloc_heap -> Cconst_natint (boxedvec128_header, dbg)
  | Lambda.Alloc_local -> Cconst_natint (boxedvec128_local_header, dbg)

let alloc_floatarray_header len dbg = Cconst_natint (floatarray_header len, dbg)

let alloc_closure_header ~mode sz dbg =
  match (mode : Lambda.alloc_mode) with
  | Alloc_heap -> Cconst_natint (white_closure_header sz, dbg)
  | Alloc_local -> Cconst_natint (local_closure_header sz, dbg)

let alloc_infix_header ofs dbg = Cconst_natint (infix_header ofs, dbg)

let alloc_boxedint32_header mode dbg =
  match mode with
  | Lambda.Alloc_heap -> Cconst_natint (boxedint32_header, dbg)
  | Lambda.Alloc_local -> Cconst_natint (boxedint32_local_header, dbg)

let alloc_boxedint64_header mode dbg =
  match mode with
  | Lambda.Alloc_heap -> Cconst_natint (boxedint64_header, dbg)
  | Lambda.Alloc_local -> Cconst_natint (boxedint64_local_header, dbg)

let alloc_boxedintnat_header mode dbg =
  match mode with
  | Lambda.Alloc_heap -> Cconst_natint (boxedintnat_header, dbg)
  | Lambda.Alloc_local -> Cconst_natint (boxedintnat_local_header, dbg)

(* Integers *)

let max_repr_int = max_int asr 1

let min_repr_int = min_int asr 1

let int_const dbg n =
  if n <= max_repr_int && n >= min_repr_int
  then Cconst_int ((n lsl 1) + 1, dbg)
  else
    Cconst_natint
      (Nativeint.add (Nativeint.shift_left (Nativeint.of_int n) 1) 1n, dbg)

let natint_const_untagged dbg n =
  if n > Nativeint.of_int max_int || n < Nativeint.of_int min_int
  then Cconst_natint (n, dbg)
  else Cconst_int (Nativeint.to_int n, dbg)

let cint_const n =
  Cint (Nativeint.add (Nativeint.shift_left (Nativeint.of_int n) 1) 1n)

let add_no_overflow n x c dbg =
  let d = n + x in
  if d = 0 then c else Cop (Caddi, [c; Cconst_int (d, dbg)], dbg)

let rec add_const c n dbg =
  if n = 0
  then c
  else
    match c with
    | Cconst_int (x, _) when Misc.no_overflow_add x n -> Cconst_int (x + n, dbg)
    | Cop (Caddi, [Cconst_int (x, _); c], _) when Misc.no_overflow_add n x ->
      add_no_overflow n x c dbg
    | Cop (Caddi, [c; Cconst_int (x, _)], _) when Misc.no_overflow_add n x ->
      add_no_overflow n x c dbg
    | Cop (Csubi, [Cconst_int (x, _); c], _) when Misc.no_overflow_add n x ->
      Cop (Csubi, [Cconst_int (n + x, dbg); c], dbg)
    | Cop (Csubi, [c; Cconst_int (x, _)], _) when Misc.no_overflow_sub n x ->
      add_const c (n - x) dbg
    | c -> Cop (Caddi, [c; Cconst_int (n, dbg)], dbg)

let incr_int c dbg = add_const c 1 dbg

let decr_int c dbg = add_const c (-1) dbg

let rec add_int c1 c2 dbg =
  match c1, c2 with
  | Cconst_int (n, _), c | c, Cconst_int (n, _) -> add_const c n dbg
  | Cop (Caddi, [c1; Cconst_int (n1, _)], _), c2 ->
    add_const (add_int c1 c2 dbg) n1 dbg
  | c1, Cop (Caddi, [c2; Cconst_int (n2, _)], _) ->
    add_const (add_int c1 c2 dbg) n2 dbg
  | _, _ -> Cop (Caddi, [c1; c2], dbg)

let rec sub_int c1 c2 dbg =
  match c1, c2 with
  | c1, Cconst_int (n2, _) when n2 <> min_int -> add_const c1 (-n2) dbg
  | c1, Cop (Caddi, [c2; Cconst_int (n2, _)], _) when n2 <> min_int ->
    add_const (sub_int c1 c2 dbg) (-n2) dbg
  | Cop (Caddi, [c1; Cconst_int (n1, _)], _), c2 ->
    add_const (sub_int c1 c2 dbg) n1 dbg
  | c1, c2 -> Cop (Csubi, [c1; c2], dbg)

let neg_int c dbg = sub_int (Cconst_int (0, dbg)) c dbg

let rec lsl_int c1 c2 dbg =
  match c1, c2 with
  | Cop (Clsl, [c; Cconst_int (n1, _)], _), Cconst_int (n2, _)
    when n1 > 0 && n2 > 0 && n1 + n2 < size_int * 8 ->
    Cop (Clsl, [c; Cconst_int (n1 + n2, dbg)], dbg)
  | Cop (Caddi, [c1; Cconst_int (n1, _)], _), Cconst_int (n2, _)
    when Misc.no_overflow_lsl n1 n2 ->
    add_const (lsl_int c1 c2 dbg) (n1 lsl n2) dbg
  | _, _ -> Cop (Clsl, [c1; c2], dbg)

let is_power2 n = n = 1 lsl Misc.log2 n

and mult_power2 c n dbg = lsl_int c (Cconst_int (Misc.log2 n, dbg)) dbg

let rec mul_int c1 c2 dbg =
  match c1, c2 with
  | c, Cconst_int (0, _) | Cconst_int (0, _), c ->
    Csequence (c, Cconst_int (0, dbg))
  | c, Cconst_int (1, _) | Cconst_int (1, _), c -> c
  | c, Cconst_int (-1, _) | Cconst_int (-1, _), c ->
    sub_int (Cconst_int (0, dbg)) c dbg
  | c, Cconst_int (n, _) when is_power2 n -> mult_power2 c n dbg
  | Cconst_int (n, _), c when is_power2 n -> mult_power2 c n dbg
  | Cop (Caddi, [c; Cconst_int (n, _)], _), Cconst_int (k, _)
  | Cconst_int (k, _), Cop (Caddi, [c; Cconst_int (n, _)], _)
    when Misc.no_overflow_mul n k ->
    add_const (mul_int c (Cconst_int (k, dbg)) dbg) (n * k) dbg
  | c1, c2 -> Cop (Cmuli, [c1; c2], dbg)

(* identify cmm operations whose result is guaranteed to be small integers (e.g.
   in the range [min_int / 4; max_int / 4]) *)
let guaranteed_to_be_small_int = function
  | Cop ((Ccmpi _ | Ccmpf _), _, _) ->
    (* integer/float comparisons return either [1] or [0]. *)
    true
  | _ -> false

let ignore_low_bit_int = function
  | Cop
      ( Caddi,
        [(Cop (Clsl, [_; Cconst_int (n, _)], _) as c); Cconst_int (1, _)],
        _ )
    when n > 0 ->
    c
  | Cop (Cor, [c; Cconst_int (1, _)], _) -> c
  | c -> c

let lsr_int c1 c2 dbg =
  match c2 with
  | Cconst_int (0, _) -> c1
  | Cconst_int (n, _) when n > 0 -> Cop (Clsr, [ignore_low_bit_int c1; c2], dbg)
  | _ -> Cop (Clsr, [c1; c2], dbg)

let asr_int c1 c2 dbg =
  match c2 with
  | Cconst_int (0, _) -> c1
  | Cconst_int (n, _) when n > 0 -> (
    match ignore_low_bit_int c1 with
    (* some operations always return small enough integers that it is safe and
       correct to optimise [asr (lsl x 1) 1] into [x]. *)
    | Cop (Clsl, [c; Cconst_int (1, _)], _)
      when n = 1 && guaranteed_to_be_small_int c ->
      c
    | c1' -> Cop (Casr, [c1'; c2], dbg))
  | _ -> Cop (Casr, [c1; c2], dbg)

let tag_int i dbg =
  match i with
  | Cconst_int (n, _) -> int_const dbg n
  | Cop (Casr, [c; Cconst_int (n, _)], _) when n > 0 ->
    Cop
      (Cor, [asr_int c (Cconst_int (n - 1, dbg)) dbg; Cconst_int (1, dbg)], dbg)
  | c -> incr_int (lsl_int c (Cconst_int (1, dbg)) dbg) dbg

let untag_int i dbg =
  match i with
  | Cconst_int (n, _) -> Cconst_int (n asr 1, dbg)
  | Cop (Cor, [Cop (Casr, [c; Cconst_int (n, _)], _); Cconst_int (1, _)], _)
    when n > 0 && n < (size_int * 8) - 1 ->
    Cop (Casr, [c; Cconst_int (n + 1, dbg)], dbg)
  | Cop (Cor, [Cop (Clsr, [c; Cconst_int (n, _)], _); Cconst_int (1, _)], _)
    when n > 0 && n < (size_int * 8) - 1 ->
    Cop (Clsr, [c; Cconst_int (n + 1, dbg)], dbg)
  | c -> asr_int c (Cconst_int (1, dbg)) dbg

let mk_not dbg cmm =
  match cmm with
  | Cop (Caddi, [Cop (Clsl, [c; Cconst_int (1, _)], _); Cconst_int (1, _)], dbg')
    -> (
    match c with
    | Cop (Ccmpi cmp, [c1; c2], dbg'') ->
      tag_int
        (Cop (Ccmpi (negate_integer_comparison cmp), [c1; c2], dbg''))
        dbg'
    | Cop (Ccmpa cmp, [c1; c2], dbg'') ->
      tag_int
        (Cop (Ccmpa (negate_integer_comparison cmp), [c1; c2], dbg''))
        dbg'
    | Cop (Ccmpf cmp, [c1; c2], dbg'') ->
      tag_int (Cop (Ccmpf (negate_float_comparison cmp), [c1; c2], dbg'')) dbg'
    | _ ->
      (* 0 -> 3, 1 -> 1 *)
      Cop
        ( Csubi,
          [Cconst_int (3, dbg); Cop (Clsl, [c; Cconst_int (1, dbg)], dbg)],
          dbg ))
  | Cconst_int (3, _) -> Cconst_int (1, dbg)
  | Cconst_int (1, _) -> Cconst_int (3, dbg)
  | c ->
    (* 1 -> 3, 3 -> 1 *)
    Cop (Csubi, [Cconst_int (4, dbg); c], dbg)

let mk_compare_ints_untagged dbg a1 a2 =
  bind "int_cmp" a2 (fun a2 ->
      bind "int_cmp" a1 (fun a1 ->
          let op1 = Cop (Ccmpi Cgt, [a1; a2], dbg) in
          let op2 = Cop (Ccmpi Clt, [a1; a2], dbg) in
          sub_int op1 op2 dbg))

let mk_compare_ints dbg a1 a2 =
  match a1, a2 with
  | Cconst_int (c1, _), Cconst_int (c2, _) -> int_const dbg (Int.compare c1 c2)
  | Cconst_natint (c1, _), Cconst_natint (c2, _) ->
    int_const dbg (Nativeint.compare c1 c2)
  | Cconst_int (c1, _), Cconst_natint (c2, _) ->
    int_const dbg Nativeint.(compare (of_int c1) c2)
  | Cconst_natint (c1, _), Cconst_int (c2, _) ->
    int_const dbg Nativeint.(compare c1 (of_int c2))
  | a1, a2 -> tag_int (mk_compare_ints_untagged dbg a1 a2) dbg

let mk_compare_floats_untagged dbg a1 a2 =
  bind "float_cmp" a2 (fun a2 ->
      bind "float_cmp" a1 (fun a1 ->
          let op1 = Cop (Ccmpf CFgt, [a1; a2], dbg) in
          let op2 = Cop (Ccmpf CFlt, [a1; a2], dbg) in
          let op3 = Cop (Ccmpf CFeq, [a1; a1], dbg) in
          let op4 = Cop (Ccmpf CFeq, [a2; a2], dbg) in
          (* If both operands a1 and a2 are not NaN, then op3 = op4 = 1, and the
             result is op1 - op2.

             If at least one of the operands is NaN, then op1 = op2 = 0, and the
             result is op3 - op4, which orders NaN before other values.

             To detect if the operand is NaN, we use the property:

             for all x, NaN is not equal to x, even if x is NaN.

             Therefore, op3 is 0 if and only if a1 is NaN, and op4 is 0 if and
             only if a2 is NaN. See also caml_float_compare_unboxed in
             runtime/floats.c *)
          add_int (sub_int op1 op2 dbg) (sub_int op3 op4 dbg) dbg))

let mk_compare_floats dbg a1 a2 =
  bind "float_cmp" a2 (fun a2 ->
      bind "float_cmp" a1 (fun a1 ->
          let op1 = Cop (Ccmpf CFgt, [a1; a2], dbg) in
          let op2 = Cop (Ccmpf CFlt, [a1; a2], dbg) in
          let op3 = Cop (Ccmpf CFeq, [a1; a1], dbg) in
          let op4 = Cop (Ccmpf CFeq, [a2; a2], dbg) in
          (* If both operands a1 and a2 are not NaN, then op3 = op4 = 1, and the
             result is op1 - op2.

             If at least one of the operands is NaN, then op1 = op2 = 0, and the
             result is op3 - op4, which orders NaN before other values.

             To detect if the operand is NaN, we use the property: for all x,
             NaN is not equal to x, even if x is NaN.

             Therefore, op3 is 0 if and only if a1 is NaN, and op4 is 0 if and
             only if a2 is NaN.

             See also caml_float_compare_unboxed in runtime/floats.c *)
          tag_int (add_int (sub_int op1 op2 dbg) (sub_int op3 op4 dbg) dbg) dbg))

let create_loop body dbg =
  let cont = Lambda.next_raise_count () in
  let call_cont = Cexit (Lbl cont, [], []) in
  let body = Csequence (body, call_cont) in
  Ccatch (Recursive, [cont, [], body, dbg, false], call_cont, Any)

(* Turning integer divisions into multiply-high then shift. The
   [division_parameters] function is used in module Emit for those target
   platforms that support this optimization. *)

(* Unsigned comparison between native integers. *)

let ucompare x y = Nativeint.(compare (add x min_int) (add y min_int))

(* Unsigned division and modulus at type nativeint. Algorithm: Hacker's Delight
   section 9.3 *)

let udivmod n d =
  Nativeint.(
    if d < 0n
    then if ucompare n d < 0 then 0n, n else 1n, sub n d
    else
      let q = shift_left (div (shift_right_logical n 1) d) 1 in
      let r = sub n (mul q d) in
      if ucompare r d >= 0 then succ q, sub r d else q, r)

(* Compute division parameters. Algorithm: Hacker's Delight chapter 10, fig
   10-1. *)

let divimm_parameters d =
  Nativeint.(
    assert (d > 0n);
    let twopsm1 = min_int in
    (* 2^31 for 32-bit archs, 2^63 for 64-bit archs *)
    let nc = sub (pred twopsm1) (snd (udivmod twopsm1 d)) in
    let rec loop p (q1, r1) (q2, r2) =
      let p = p + 1 in
      let q1 = shift_left q1 1 and r1 = shift_left r1 1 in
      let q1, r1 = if ucompare r1 nc >= 0 then succ q1, sub r1 nc else q1, r1 in
      let q2 = shift_left q2 1 and r2 = shift_left r2 1 in
      let q2, r2 = if ucompare r2 d >= 0 then succ q2, sub r2 d else q2, r2 in
      let delta = sub d r2 in
      if ucompare q1 delta < 0 || (q1 = delta && r1 = 0n)
      then loop p (q1, r1) (q2, r2)
      else succ q2, p - size
    in
    loop (size - 1) (udivmod twopsm1 nc) (udivmod twopsm1 d))

(* The result [(m, p)] of [divimm_parameters d] satisfies the following
   inequality:

   2^(wordsize + p) < m * d <= 2^(wordsize + p) + 2^(p + 1) (i)

   from which it follows that

   floor(n / d) = floor(n * m / 2^(wordsize+p)), if 0 <= n < 2^(wordsize-1)

   ceil(n / d) = floor(n * m / 2^(wordsize+p)) + 1, if -2^(wordsize-1) <= n < 0

   The correctness condition (i) above can be checked by the code below. It was
   exhaustively tested for values of d from 2 to 10^9 in the wordsize = 64
   case.

 * let add2 (xh, xl) (yh, yl) =
 *   let zl = add xl yl and zh = add xh yh in
 *   (if ucompare zl xl < 0 then succ zh else zh), zl
 *
 * let shl2 (xh, xl) n =
 *   assert (0 < n && n < size + size);
 *   if n < size
 *   then
 *     logor (shift_left xh n) (shift_right_logical xl (size - n)),
 *       shift_left xl n
 *   else shift_left xl (n - size), 0n
 *
 * let mul2 x y =
 *   let halfsize = size / 2 in
 *   let halfmask = pred (shift_left 1n halfsize) in
 *   let xl = logand x halfmask and xh = shift_right_logical x halfsize in
 *   let yl = logand y halfmask and yh = shift_right_logical y halfsize in
 *   add2
 *     (mul xh yh, 0n)
 *     (add2
 *        (shl2 (0n, mul xl yh) halfsize)
 *        (add2 (shl2 (0n, mul xh yl) halfsize) (0n, mul xl yl)))
 *
 * let ucompare2 (xh, xl) (yh, yl) =
 *   let c = ucompare xh yh in
 *   if c = 0 then ucompare xl yl else c
 *
 * let validate d m p =
 *   let md = mul2 m d in
 *   let one2 = 0n, 1n in
 *   let twoszp = shl2 one2 (size + p) in
 *   let twop1 = shl2 one2 (p + 1) in
 *   ucompare2 twoszp md < 0 && ucompare2 md (add2 twoszp twop1) <= 0
 *)

let raise_symbol dbg symb =
  Cop
    (Craise Lambda.Raise_regular, [Cconst_symbol (global_symbol symb, dbg)], dbg)

let rec div_int c1 c2 is_safe dbg =
  match c1, c2 with
  | c1, Cconst_int (0, _) ->
    Csequence (c1, raise_symbol dbg "caml_exn_Division_by_zero")
  | c1, Cconst_int (1, _) -> c1
  | Cconst_int (n1, _), Cconst_int (n2, _) -> Cconst_int (n1 / n2, dbg)
  | c1, Cconst_int (n, _) when n <> min_int ->
    let l = Misc.log2 n in
    if n = 1 lsl l
    then
      (* Algorithm:

         t = shift-right-signed(c1, l - 1)

         t = shift-right(t, W - l)

         t = c1 + t res = shift-right-signed(c1 + t, l) *)
      Cop
        ( Casr,
          [ bind "dividend" c1 (fun c1 ->
                assert (l >= 1);
                let t = asr_int c1 (Cconst_int (l - 1, dbg)) dbg in
                let t = lsr_int t (Cconst_int (Nativeint.size - l, dbg)) dbg in
                add_int c1 t dbg);
            Cconst_int (l, dbg) ],
          dbg )
    else if n < 0
    then
      sub_int
        (Cconst_int (0, dbg))
        (div_int c1 (Cconst_int (-n, dbg)) is_safe dbg)
        dbg
    else
      let m, p = divimm_parameters (Nativeint.of_int n) in
      (* Algorithm:

         t = multiply-high-signed(c1, m) if m < 0,

         t = t + c1 if p > 0,

         t = shift-right-signed(t, p)

         res = t + sign-bit(c1) *)
      bind "dividend" c1 (fun c1 ->
          let t =
            Cop
              (Cmulhi { signed = true }, [c1; natint_const_untagged dbg m], dbg)
          in
          let t = if m < 0n then Cop (Caddi, [t; c1], dbg) else t in
          let t =
            if p > 0 then Cop (Casr, [t; Cconst_int (p, dbg)], dbg) else t
          in
          add_int t (lsr_int c1 (Cconst_int (Nativeint.size - 1, dbg)) dbg) dbg)
  | c1, c2 when !Clflags.unsafe || is_safe = Lambda.Unsafe ->
    Cop (Cdivi, [c1; c2], dbg)
  | c1, c2 ->
    bind "divisor" c2 (fun c2 ->
        bind "dividend" c1 (fun c1 ->
            Cifthenelse
              ( c2,
                dbg,
                Cop (Cdivi, [c1; c2], dbg),
                dbg,
                raise_symbol dbg "caml_exn_Division_by_zero",
                dbg,
                Any )))

let mod_int c1 c2 is_safe dbg =
  match c1, c2 with
  | c1, Cconst_int (0, _) ->
    Csequence (c1, raise_symbol dbg "caml_exn_Division_by_zero")
  | c1, Cconst_int ((1 | -1), _) -> Csequence (c1, Cconst_int (0, dbg))
  | Cconst_int (n1, _), Cconst_int (n2, _) -> Cconst_int (n1 mod n2, dbg)
  | c1, (Cconst_int (n, _) as c2) when n <> min_int ->
    let l = Misc.log2 n in
    if n = 1 lsl l
    then
      (* Algorithm:

         t = shift-right-signed(c1, l - 1)

         t = shift-right(t, W - l)

         t = c1 + t

         t = bit-and(t, -n)

         res = c1 - t *)
      bind "dividend" c1 (fun c1 ->
          assert (l >= 1);
          let t = asr_int c1 (Cconst_int (l - 1, dbg)) dbg in
          let t = lsr_int t (Cconst_int (Nativeint.size - l, dbg)) dbg in
          let t = add_int c1 t dbg in
          let t = Cop (Cand, [t; Cconst_int (-n, dbg)], dbg) in
          sub_int c1 t dbg)
    else
      bind "dividend" c1 (fun c1 ->
          sub_int c1 (mul_int (div_int c1 c2 is_safe dbg) c2 dbg) dbg)
  | c1, c2 when !Clflags.unsafe || is_safe = Lambda.Unsafe ->
    (* Flambda already generates that test *)
    Cop (Cmodi, [c1; c2], dbg)
  | c1, c2 ->
    bind "divisor" c2 (fun c2 ->
        bind "dividend" c1 (fun c1 ->
            Cifthenelse
              ( c2,
                dbg,
                Cop (Cmodi, [c1; c2], dbg),
                dbg,
                raise_symbol dbg "caml_exn_Division_by_zero",
                dbg,
                Any )))

(* Division or modulo on boxed integers. The overflow case min_int / -1 can
   occur, in which case we force x / -1 = -x and x mod -1 = 0. (PR#5513). *)

let is_different_from x = function
  | Cconst_int (n, _) -> n <> x
  | Cconst_natint (n, _) -> n <> Nativeint.of_int x
  | _ -> false

let safe_divmod_bi mkop kind is_safe mkm1 c1 c2 bi dbg =
  bind "divisor" c2 (fun c2 ->
      bind "dividend" c1 (fun c1 ->
          let c = mkop c1 c2 is_safe dbg in
          if Arch.division_crashes_on_overflow && bi <> Primitive.Pint32
             && not (is_different_from (-1) c2)
          then
            Cifthenelse
              ( Cop (Ccmpi Cne, [c2; Cconst_int (-1, dbg)], dbg),
                dbg,
                c,
                dbg,
                mkm1 c1 dbg,
                dbg,
                kind )
          else c))

let safe_div_bi is_safe =
  safe_divmod_bi div_int Any is_safe (fun c1 dbg ->
      Cop (Csubi, [Cconst_int (0, dbg); c1], dbg))

let safe_mod_bi is_safe =
  safe_divmod_bi mod_int Any is_safe (fun _ dbg -> Cconst_int (0, dbg))

(* Bool *)

let test_bool dbg cmm =
  match cmm with
  | Cop (Caddi, [Cop (Clsl, [c; Cconst_int (1, _)], _); Cconst_int (1, _)], _)
    ->
    c
  | Cconst_int (n, dbg) ->
    if n = 1 then Cconst_int (0, dbg) else Cconst_int (1, dbg)
  | c -> Cop (Ccmpi Cne, [c; Cconst_int (1, dbg)], dbg)

(* Float *)

let box_float dbg m c = Cop (Calloc m, [alloc_float_header m dbg; c], dbg)

let unbox_float dbg =
  map_tail ~kind:Any (function
    | Cop (Calloc _, [Cconst_natint (hdr, _); c], _)
      when Nativeint.equal hdr float_header
           || Nativeint.equal hdr float_local_header ->
      c
    | Cconst_symbol (s, _dbg) as cmm -> (
      match Cmmgen_state.structured_constant_of_sym s.sym_name with
      | Some (Const_float x) -> Cconst_float (x, dbg) (* or keep _dbg? *)
      | _ -> Cop (mk_load_immut Double, [cmm], dbg))
    | cmm -> Cop (mk_load_immut Double, [cmm], dbg))

(* Vectors *)

let box_vec128 dbg m c = Cop (Calloc m, [alloc_boxedvec128_header m dbg; c], dbg)

let unbox_vec128 dbg =
  (* Boxed vectors are not 16-byte aligned by the GC, so we must use an
     unaligned load. *)
  map_tail ~kind:Any (function
    | Cop (Calloc _, [Cconst_natint (hdr, _); c], _)
      when Nativeint.equal hdr boxedvec128_header
           || Nativeint.equal hdr boxedvec128_local_header ->
      c
    | Cconst_symbol (s, _dbg) as cmm -> (
      match Cmmgen_state.structured_constant_of_sym s.sym_name with
      | Some (Const_vec128 { low; high }) ->
        Cconst_vec128 ({ low; high }, dbg) (* or keep _dbg? *)
      | _ -> Cop (mk_load_immut Onetwentyeight_unaligned, [cmm], dbg))
    | cmm -> Cop (mk_load_immut Onetwentyeight_unaligned, [cmm], dbg))

(* Complex *)

let box_complex dbg c_re c_im =
  Cop
    (Calloc Lambda.alloc_heap, [alloc_floatarray_header 2 dbg; c_re; c_im], dbg)

let complex_re c dbg = Cop (mk_load_immut Double, [c], dbg)

let complex_im c dbg =
  Cop
    ( mk_load_immut Double,
      [Cop (Cadda, [c; Cconst_int (size_float, dbg)], dbg)],
      dbg )

(* Unit *)

let return_unit dbg c = Csequence (c, Cconst_int (1, dbg))

let field_address ?(memory_chunk = Word_val) ptr n dbg =
  if n = 0
  then ptr
  else
    let field_size_in_bytes =
      match memory_chunk with
      | Byte_unsigned | Byte_signed -> 1
      | Sixteen_unsigned | Sixteen_signed -> 2
      | Thirtytwo_unsigned | Thirtytwo_signed -> 4
      | Single ->
        assert (size_float = 8);
        (* unclear what to do if this is false *)
        size_float / 2
      | Word_int -> size_int
      | Word_val -> size_addr
      | Double -> size_float
      | Onetwentyeight_unaligned | Onetwentyeight_aligned -> size_vec128
    in
    Cop (Cadda, [ptr; Cconst_int (n * field_size_in_bytes, dbg)], dbg)

let get_field_gen_given_memory_chunk memory_chunk mutability ptr n dbg =
  Cop
    ( Cload { memory_chunk; mutability; is_atomic = false },
      [field_address ptr n dbg],
      dbg )

let get_field_gen mut ptr n dbg =
  get_field_gen_given_memory_chunk Word_val mut ptr n dbg

let get_field_codepointer mut ptr n dbg =
  get_field_gen_given_memory_chunk Word_int mut ptr n dbg

let set_field ptr n newval init dbg =
  Cop (Cstore (Word_val, init), [field_address ptr n dbg; newval], dbg)

let get_header ptr dbg =
  (* Headers can be mutated when forcing a lazy value. However, for all purposes
     that the mutability tag currently serves in the compiler, header loads can
     be marked as [Immutable], since the runtime should ensure that there is no
     data race on headers. This saves performance with ThreadSanitizer
     instrumentation by avoiding to instrument header loads. *)
  Cop
    ( mk_load_mut Word_int,
      (* CR xclerc: consider whether that could be changed to mk_load_immut *)
      [Cop (Cadda, [ptr; Cconst_int (-size_int, dbg)], dbg)],
      dbg )

let get_header_masked ptr dbg =
  if Config.reserved_header_bits > 0
  then
    let header_mask = (1 lsl (64 - Config.reserved_header_bits)) - 1 in
    Cop (Cand, [get_header ptr dbg; Cconst_int (header_mask, dbg)], dbg)
  else get_header ptr dbg

let tag_offset = if big_endian then -1 else -size_int

let get_tag ptr dbg =
  if Proc.word_addressed
  then
    (* If byte loads are slow *)
    Cop (Cand, [get_header ptr dbg; Cconst_int (255, dbg)], dbg)
  else
    (* If byte loads are efficient *)
    (* Same comment as [get_header] above *)
    Cop
      ( (if Config.runtime5
        then mk_load_immut Byte_unsigned
        else mk_load_mut Byte_unsigned),
        [Cop (Cadda, [ptr; Cconst_int (tag_offset, dbg)], dbg)],
        dbg )

let get_size ptr dbg =
  Cop (Clsr, [get_header_masked ptr dbg; Cconst_int (10, dbg)], dbg)

(* Array indexing *)

let log2_size_addr = Misc.log2 size_addr

let log2_size_float = Misc.log2 size_float

let wordsize_shift = 9

let numfloat_shift = 9 + log2_size_float - log2_size_addr

let is_addr_array_hdr hdr dbg =
  Cop
    ( Ccmpi Cne,
      [Cop (Cand, [hdr; Cconst_int (255, dbg)], dbg); floatarray_tag dbg],
      dbg )

let addr_array_length_shifted hdr dbg =
  Cop (Clsr, [hdr; Cconst_int (wordsize_shift, dbg)], dbg)

let float_array_length_shifted hdr dbg =
  Cop (Clsr, [hdr; Cconst_int (numfloat_shift, dbg)], dbg)

let lsl_const c n dbg =
  if n = 0 then c else Cop (Clsl, [c; Cconst_int (n, dbg)], dbg)

(* Produces a pointer to the element of the array [ptr] on the position [ofs]
   with the given element [log2size] log2 element size.

   [ofs] is given as a tagged int expression.

   The optional ?typ argument is the C-- type of the result. By default, it is
   Addr, meaning we are constructing a derived pointer into the heap. If we know
   the pointer is outside the heap (this is the case for bigarray indexing), we
   give type Int instead. *)

let array_indexing ?typ log2size ptr ofs dbg =
  let add =
    match typ with
    | None | Some Addr -> Cadda
    | Some Int -> Caddi
    | _ -> assert false
  in
  match ofs with
  | Cconst_int (n, _) ->
    let i = n asr 1 in
    if i = 0
    then ptr
    else Cop (add, [ptr; Cconst_int (i lsl log2size, dbg)], dbg)
  | Cop (Caddi, [Cop (Clsl, [c; Cconst_int (1, _)], _); Cconst_int (1, _)], dbg')
    ->
    Cop (add, [ptr; lsl_const c log2size dbg], dbg')
  | Cop (Caddi, [c; Cconst_int (n, _)], dbg') when log2size = 0 ->
    Cop
      ( add,
        [Cop (add, [ptr; untag_int c dbg], dbg); Cconst_int (n asr 1, dbg)],
        dbg' )
  | Cop (Caddi, [c; Cconst_int (n, _)], _) ->
    Cop
      ( add,
        [ Cop (add, [ptr; lsl_const c (log2size - 1) dbg], dbg);
          Cconst_int ((n - 1) lsl (log2size - 1), dbg) ],
        dbg )
  | _ when log2size = 0 -> Cop (add, [ptr; untag_int ofs dbg], dbg)
  | _ ->
    Cop
      ( add,
        [ Cop (add, [ptr; lsl_const ofs (log2size - 1) dbg], dbg);
          Cconst_int (-1 lsl (log2size - 1), dbg) ],
        dbg )

(* CR Gbury: this conversion int -> nativeint is potentially unsafe when
   cross-compiling for 64-bit on a 32-bit host *)
let int ~dbg i = natint_const_untagged dbg (Nativeint.of_int i)

let custom_ops_size_log2 =
  let lg = Misc.log2 Config.custom_ops_struct_size in
  assert (1 lsl lg = Config.custom_ops_struct_size);
  lg

(* caml_unboxed_int32_array_ops refers to the first element of an array of two
   custom ops. The array index indicates the number of (invalid) tailing int32s
   (0 or 1). *)
let custom_ops_unboxed_int32_array =
  Cconst_symbol
    (Cmm.global_symbol "caml_unboxed_int32_array_ops", Debuginfo.none)

let custom_ops_unboxed_int32_even_array = custom_ops_unboxed_int32_array

let custom_ops_unboxed_int32_odd_array =
  Cop
    ( Caddi,
      [ custom_ops_unboxed_int32_array;
        Cconst_int (Config.custom_ops_struct_size, Debuginfo.none) ],
      Debuginfo.none )

let custom_ops_unboxed_int64_array =
  Cconst_symbol
    (Cmm.global_symbol "caml_unboxed_int64_array_ops", Debuginfo.none)

let custom_ops_unboxed_nativeint_array =
  Cconst_symbol
    (Cmm.global_symbol "caml_unboxed_nativeint_array_ops", Debuginfo.none)

let unboxed_int32_array_length arr dbg =
  (* Checking custom_ops is needed to determine if the array contains an odd or
     even number of elements *)
  let res =
    bind "arr" arr (fun arr ->
        let custom_ops_var = Backend_var.create_local "custom_ops" in
        let custom_ops_index_var =
          Backend_var.create_local "custom_ops_index"
        in
        let num_words_var = Backend_var.create_local "num_words" in
        Clet
          ( VP.create num_words_var,
            (* subtract custom_operations word *)
            sub_int (get_size arr dbg) (int ~dbg 1) dbg,
            Clet
              ( VP.create custom_ops_var,
                Cop (mk_load_immut Word_int, [arr], dbg),
                Clet
                  ( VP.create custom_ops_index_var,
                    (* compute index into custom ops array *)
                    lsr_int
                      (sub_int (Cvar custom_ops_var)
                         custom_ops_unboxed_int32_array dbg)
                      (int ~dbg custom_ops_size_log2)
                      dbg,
                    (* subtract index from length in int32s *)
                    sub_int
                      (mul_int (Cvar num_words_var) (int ~dbg 2) dbg)
                      (Cvar custom_ops_index_var) dbg ) ) ))
  in
  tag_int res dbg

let unboxed_int64_or_nativeint_array_length arr dbg =
  let res =
    bind "arr" arr (fun arr ->
        (* need to subtract so as not to count the custom_operations field *)
        sub_int (get_size arr dbg) (int ~dbg 1) dbg)
  in
  tag_int res dbg

let addr_array_ref arr ofs dbg =
  Cop (mk_load_mut Word_val, [array_indexing log2_size_addr arr ofs dbg], dbg)

let int_array_ref arr ofs dbg =
  Cop (mk_load_mut Word_int, [array_indexing log2_size_addr arr ofs dbg], dbg)

let unboxed_float_array_ref arr ofs dbg =
  Cop (mk_load_mut Double, [array_indexing log2_size_float arr ofs dbg], dbg)

let float_array_ref mode arr ofs dbg =
  box_float dbg mode (unboxed_float_array_ref arr ofs dbg)

let addr_array_set_heap arr ofs newval dbg =
  Cop
    ( Cextcall
        { func = "caml_modify";
          ty = typ_void;
          alloc = false;
          builtin = false;
          returns = true;
          effects = Arbitrary_effects;
          coeffects = Has_coeffects;
          ty_args = []
        },
      [array_indexing log2_size_addr arr ofs dbg; newval],
      dbg )

let addr_array_set_local arr ofs newval dbg =
  Cop
    ( Cextcall
        { func = "caml_modify_local";
          ty = typ_void;
          alloc = false;
          builtin = false;
          returns = true;
          effects = Arbitrary_effects;
          coeffects = Has_coeffects;
          ty_args = []
        },
      [arr; untag_int ofs dbg; newval],
      dbg )

let addr_array_set (mode : Lambda.modify_mode) arr ofs newval dbg =
  match mode with
  | Modify_heap -> addr_array_set_heap arr ofs newval dbg
  | Modify_maybe_stack -> addr_array_set_local arr ofs newval dbg

(* int and float arrays can be written to uniformly regardless of their mode *)

let int_array_set arr ofs newval dbg =
  Cop
    ( Cstore (Word_int, Assignment),
      [array_indexing log2_size_addr arr ofs dbg; newval],
      dbg )

let float_array_set arr ofs newval dbg =
  Cop
    ( Cstore (Double, Assignment),
      [array_indexing log2_size_float arr ofs dbg; newval],
      dbg )

let addr_array_initialize arr ofs newval dbg =
  Cop
    ( Cextcall
        { func = "caml_initialize";
          builtin = false;
          returns = true;
          effects = Arbitrary_effects;
          coeffects = Has_coeffects;
          ty = typ_void;
          alloc = false;
          ty_args = []
        },
      [array_indexing log2_size_addr arr ofs dbg; newval],
      dbg )

(* low_32 x is a value which agrees with x on at least the low 32 bits *)
let rec low_32 dbg = function
  (* Ignore sign and zero extensions, which do not affect the low bits *)
  | Cop (Casr, [Cop (Clsl, [x; Cconst_int (32, _)], _); Cconst_int (32, _)], _)
  | Cop (Cand, [x; Cconst_natint (0xFFFFFFFFn, _)], _) ->
    low_32 dbg x
  | Clet (id, e, body) -> Clet (id, e, low_32 dbg body)
  | x -> x

(* sign_extend_32 sign-extends values from 32 bits to the word size. *)
let sign_extend_32 dbg e =
  match low_32 dbg e with
  | Cop
      ( Cload
          { memory_chunk = Thirtytwo_unsigned | Thirtytwo_signed;
            mutability;
            is_atomic
          },
        args,
        dbg ) ->
    Cop
      ( Cload { memory_chunk = Thirtytwo_signed; mutability; is_atomic },
        args,
        dbg )
  | e ->
    Cop
      ( Casr,
        [Cop (Clsl, [e; Cconst_int (32, dbg)], dbg); Cconst_int (32, dbg)],
        dbg )

let unboxed_int32_array_ref arr index dbg =
  bind "arr" arr (fun arr ->
      bind "index" index (fun index ->
          let index =
            (* Need to skip the custom_operations field. We add 2 element
               offsets not 1 since the call to [array_indexing], below, is in
               terms of 32-bit words. Then we multiply the offset by 2 to get 4
               since we are manipulating a tagged int. *)
            add_int index (int ~dbg 4) dbg
          in
          let log2_size_addr = 2 in
          (* N.B. The resulting value will be sign extended by the code
             generated for a [Thirtytwo_signed] load. *)
          Cop
            ( mk_load_mut Thirtytwo_signed,
              [array_indexing log2_size_addr arr index dbg],
              dbg )))

let unboxed_int64_or_nativeint_array_ref arr index dbg =
  bind "arr" arr (fun arr ->
      bind "index" index (fun index ->
          let index =
            (* Need to skip the custom_operations field. 2 not 1 since we are
               manipulating a tagged int. *)
            add_int index (int ~dbg 2) dbg
          in
          int_array_ref arr index dbg))

let unboxed_int32_array_set arr ~index ~new_value dbg =
  bind "arr" arr (fun arr ->
      bind "index" index (fun index ->
          bind "new_value" new_value (fun new_value ->
              let index =
                (* See comment in [unboxed_int32_array_ref]. *)
                add_int index (int ~dbg 4) dbg
              in
              let log2_size_addr = 2 in
              Cop
                ( Cstore (Thirtytwo_signed, Assignment),
                  [array_indexing log2_size_addr arr index dbg; new_value],
                  dbg ))))

let unboxed_int64_or_nativeint_array_set arr ~index ~new_value dbg =
  bind "arr" arr (fun arr ->
      bind "index" index (fun index ->
          bind "new_value" new_value (fun new_value ->
              let index =
                (* See comment in [unboxed_int64_or_nativeint_array_ref]. *)
                add_int index (int ~dbg 2) dbg
              in
              int_array_set arr index new_value dbg)))

(* Get the field of a block given a possibly inconstant index *)

let get_field_computed imm_or_ptr mutability ~block ~index dbg =
  let memory_chunk =
    match imm_or_ptr with
    | Lambda.Immediate -> Word_int
    | Lambda.Pointer -> Word_val
  in
  let field_address = array_indexing log2_size_addr block index dbg in
  Cop
    (Cload { memory_chunk; mutability; is_atomic = false }, [field_address], dbg)

(* String length *)

(* Length of string block *)

let string_length exp dbg =
  bind "str" exp (fun str ->
      let tmp_var = V.create_local "tmp" in
      Clet
        ( VP.create tmp_var,
          Cop
            ( Csubi,
              [ Cop
                  ( Clsl,
                    [get_size str dbg; Cconst_int (log2_size_addr, dbg)],
                    dbg );
                Cconst_int (1, dbg) ],
              dbg ),
          Cop
            ( Csubi,
              [ Cvar tmp_var;
                Cop
                  ( mk_load_mut Byte_unsigned,
                    [Cop (Cadda, [str; Cvar tmp_var], dbg)],
                    dbg ) ],
              dbg ) ))

let bigstring_get_alignment ba idx align dbg =
  bind "ba_data"
    (Cop (mk_load_mut Word_int, [field_address ba 1 dbg], dbg))
    (fun ba_data ->
      Cop
        ( Cand,
          [Cconst_int (align - 1, dbg); Cop (Caddi, [ba_data; idx], dbg)],
          dbg ))

(* Message sending *)

let lookup_tag obj tag dbg =
  bind "tag" tag (fun tag ->
      Cop
        ( Cextcall
            { func = "caml_get_public_method";
              ty = typ_val;
              builtin = false;
              returns = true;
              effects = Arbitrary_effects;
              coeffects = Has_coeffects;
              alloc = false;
              ty_args = []
            },
          [obj; tag],
          dbg ))

let lookup_label obj lab dbg =
  bind "lab" lab (fun lab ->
      let table = Cop (mk_load_mut Word_val, [obj], dbg) in
      addr_array_ref table lab dbg)

module Extended_machtype_component = struct
  type t =
    | Val
    | Addr
    | Tagged_int
    | Any_int
    | Float
    | Vec128

  let of_machtype_component (component : machtype_component) =
    match component with
    | Val -> Val
    | Addr -> Addr
    | Int -> Any_int
    | Float -> Float
    | Vec128 -> Vec128

  let to_machtype_component t : machtype_component =
    match t with
    | Val -> Val
    | Addr -> Addr
    | Tagged_int | Any_int -> Int
    | Float -> Float
    | Vec128 -> Vec128

  let change_tagged_int_to_val t : machtype_component =
    match t with
    | Val -> Val
    | Addr -> Addr
    | Tagged_int -> Val
    | Any_int -> Int
    | Float -> Float
    | Vec128 -> Vec128
end

module Extended_machtype = struct
  type t = Extended_machtype_component.t array

  let typ_val = [| Extended_machtype_component.Val |]

  let typ_tagged_int = [| Extended_machtype_component.Tagged_int |]

  let typ_any_int = [| Extended_machtype_component.Any_int |]

  let typ_float = [| Extended_machtype_component.Float |]

  let typ_vec128 = [| Extended_machtype_component.Vec128 |]

  let typ_void = [||]

  let of_machtype machtype =
    Array.map Extended_machtype_component.of_machtype_component machtype

  let to_machtype t =
    Array.map Extended_machtype_component.to_machtype_component t

  let change_tagged_int_to_val t =
    Array.map Extended_machtype_component.change_tagged_int_to_val t

  let rec of_layout (layout : Lambda.layout) =
    match layout with
    | Ptop -> Misc.fatal_error "No Extended_machtype for layout [Ptop]"
    | Pbottom ->
      Misc.fatal_error "No unique Extended_machtype for layout [Pbottom]"
    | Punboxed_float Pfloat64 -> typ_float
    | Punboxed_float Pfloat32 ->
      (* CR mslater: (float32) backend support *)
      assert false
    | Punboxed_vector (Pvec128 _) -> typ_vec128
    | Punboxed_int _ ->
      (* Only 64-bit architectures, so this is always [typ_int] *)
      typ_any_int
    | Pvalue Pintval -> typ_tagged_int
    | Pvalue _ -> typ_val
    | Punboxed_product fields -> Array.concat (List.map of_layout fields)
end

let machtype_of_layout layout =
  layout |> Extended_machtype.of_layout |> Extended_machtype.to_machtype

let machtype_of_layout_changing_tagged_int_to_val layout =
  layout |> Extended_machtype.of_layout
  |> Extended_machtype.change_tagged_int_to_val

let machtype_identifier t =
  let char_of_component (component : machtype_component) =
    match component with
    | Val -> 'V'
    | Int -> 'I'
    | Float -> 'F'
    | Vec128 -> 'X'
    | Addr ->
      Misc.fatal_error "[Addr] is forbidden inside arity for generic functions"
  in
  String.of_seq (Seq.map char_of_component (Array.to_seq t))

let unique_arity_identifier (arity : Cmm.machtype list) =
  if List.for_all (function [| Val |] -> true | _ -> false) arity
  then Int.to_string (List.length arity)
  else String.concat "_" (List.map machtype_identifier arity)

let result_layout_suffix result =
  match result with [| Val |] -> "" | _ -> "_R" ^ machtype_identifier result

let send_function_name arity result (mode : Lambda.alloc_mode) =
  let res = result_layout_suffix result in
  let suff = match mode with Alloc_heap -> "" | Alloc_local -> "L" in
  global_symbol ("caml_send" ^ unique_arity_identifier arity ^ res ^ suff)

let call_cached_method obj tag cache pos args args_type result (apos, mode) dbg
    =
  let cache = array_indexing log2_size_addr cache pos dbg in
  Compilenv.need_send_fun
    (List.map Extended_machtype.change_tagged_int_to_val args_type)
    (Extended_machtype.change_tagged_int_to_val result)
    mode;
  Cop
    ( Capply (Extended_machtype.to_machtype result, apos),
      (* See the cases for caml_apply regarding [change_tagged_int_to_val]. *)
      Cconst_symbol
        ( send_function_name
            (List.map Extended_machtype.change_tagged_int_to_val args_type)
            (Extended_machtype.change_tagged_int_to_val result)
            mode,
          dbg )
      :: obj :: tag :: cache :: args,
      dbg )

(* Allocation *)

let make_alloc_generic ?(scannable_prefix = Scannable_prefix.scan_all) ~mode
    set_fn dbg tag wordsize args =
  (* allocs of size 0 must be statically allocated else the Gc will bug *)
  assert (List.compare_length_with args 0 > 0);
  if Lambda.is_local_mode mode || wordsize <= Config.max_young_wosize
  then
    let hdr =
      match mode with
      | Lambda.Alloc_local -> local_block_header ~scannable_prefix tag wordsize
      | Lambda.Alloc_heap -> block_header ~scannable_prefix tag wordsize
    in
    Cop (Calloc mode, Cconst_natint (hdr, dbg) :: args, dbg)
  else
    let id = V.create_local "*alloc*" in
    let rec fill_fields idx = function
      | [] -> Cvar id
      | e1 :: el ->
        let ofs = 1 + (idx * 2) in
        Csequence
          ( set_fn idx (Cvar id) (Cconst_int (ofs, dbg)) e1 dbg,
            fill_fields (idx + 1) el )
    in
    let caml_alloc_func, caml_alloc_args =
      match Config.runtime5, (scannable_prefix : Scannable_prefix.t) with
      | true, Scan_all -> "caml_alloc_shr_check_gc", [wordsize; tag]
      | false, Scan_all -> "caml_alloc", [wordsize; tag]
      | true, Scan_prefix prefix_len ->
        Mixed_block_support.assert_mixed_block_support ();
        "caml_alloc_mixed_shr_check_gc", [wordsize; tag; prefix_len]
      | false, Scan_prefix _ ->
        Misc.fatal_error
          "mixed blocks not implemented for runtime 4. (It uses the PROFINFO \
           configuration instead of HEADER_RESERVED_WORDS.)"
    in
    Clet
      ( VP.create id,
        Cop
          ( Cextcall
              { func = caml_alloc_func;
                ty = typ_val;
                alloc = true;
                builtin = false;
                returns = true;
                effects = Arbitrary_effects;
                coeffects = Has_coeffects;
                ty_args = []
              },
            List.map (fun arg -> Cconst_int (arg, dbg)) caml_alloc_args,
            dbg ),
        fill_fields 0 args )

let addr_array_init arr ofs newval dbg =
  Cop
    ( Cextcall
        { func = "caml_initialize";
          ty = typ_void;
          alloc = false;
          builtin = false;
          returns = true;
          effects = Arbitrary_effects;
          coeffects = Has_coeffects;
          ty_args = []
        },
      [array_indexing log2_size_addr arr ofs dbg; newval],
      dbg )

let make_alloc ~mode dbg tag args =
  make_alloc_generic ~mode
    (fun _ arr ofs newval dbg -> addr_array_init arr ofs newval dbg)
    dbg tag (List.length args) args

let make_float_alloc ~mode dbg tag args =
  make_alloc_generic ~mode
    (fun _ -> float_array_set)
    dbg tag
    (List.length args * size_float / size_addr)
    args

<<<<<<< HEAD
let make_mixed_alloc ~mode dbg shape args =
  let ({ value_prefix_len; flat_suffix } : Lambda.mixed_block_shape) = shape in
  (* args with shape [Float] must already have been unboxed. *)
  let set_fn idx arr ofs newval dbg =
    if idx < value_prefix_len
    then addr_array_init arr ofs newval dbg
    else
      match flat_suffix.(idx - value_prefix_len) with
      | Imm -> int_array_set arr ofs newval dbg
      | Float | Float64 -> float_array_set arr ofs newval dbg
  in
  let size =
    let values, floats = Lambda.count_mixed_block_values_and_floats shape in
    if size_float <> size_addr
    then
      Misc.fatal_error
        "Unable to compile mixed blocks on a platform where a float is not the \
         same width as a value.";
    values + floats
  in
  make_alloc_generic
    ~scannable_prefix:
      (* CR mixed blocks: A bit weird to actually not do a mixed block, but only
         at this stage. Should we do the bytecode check earlier, in
         translcore? *)
      (Scannable_prefix.scan_prefix_if_native_code value_prefix_len)
    ~mode
    (* CR mixed blocks v1: Support inline record args to variants. *)
    set_fn dbg Obj.first_non_constant_constructor_tag size args

(* Bounds checking *)

let make_checkbound dbg = function
  | [Cop (Clsr, [a1; Cconst_int (n, _)], _); Cconst_int (m, _)] when m lsl n > n
    ->
    Cop (Ccheckbound, [a1; Cconst_int ((m lsl n) + (1 lsl n) - 1, dbg)], dbg)
  | args -> Cop (Ccheckbound, args, dbg)

let make_checkalign dbg bytes_pow2 args =
  Cop (Ccheckalign { bytes_pow2 }, args, dbg)

=======
>>>>>>> 47bba276
(* Record application and currying functions *)

let apply_function_name arity result (mode : Lambda.alloc_mode) =
  let res = result_layout_suffix result in
  let suff = match mode with Alloc_heap -> "" | Alloc_local -> "L" in
  "caml_apply" ^ unique_arity_identifier arity ^ res ^ suff

let apply_function_sym arity result mode =
  let arity = List.map Extended_machtype.change_tagged_int_to_val arity in
  let result = Extended_machtype.change_tagged_int_to_val result in
  assert (List.length arity > 0);
  Compilenv.need_apply_fun arity result mode;
  global_symbol (apply_function_name arity result mode)

let tuplify_function_name arity result =
  "caml_tuplify" ^ Int.to_string arity ^ result_layout_suffix result

let curry_function_sym_name function_kind arity result =
  match function_kind with
  | Lambda.Curried { nlocal } ->
    Compilenv.need_curry_fun function_kind arity result;
    "caml_curry"
    ^ unique_arity_identifier arity
    ^ result_layout_suffix result
    ^ if nlocal > 0 then "L" ^ Int.to_string nlocal else ""
  | Lambda.Tupled ->
    if List.exists (function [| Val |] | [| Int |] -> false | _ -> true) arity
    then
      Misc.fatal_error
        "tuplify_function is currently unsupported if arity contains non-values";
    (* Always use [Val] to ensure we don't generate duplicate tuplify functions
       when [Int] machtypes are involved. *)
    Compilenv.need_curry_fun function_kind
      (List.map (fun _ -> [| Val |]) arity)
      result;
    tuplify_function_name (List.length arity) result

let curry_function_sym function_kind arity result =
  { sym_name = curry_function_sym_name function_kind arity result;
    sym_global = Global
  }

(* Big arrays *)

let bigarray_elt_size_in_bytes : Lambda.bigarray_kind -> int = function
  | Pbigarray_unknown -> assert false
  | Pbigarray_float32 -> 4
  | Pbigarray_float64 -> 8
  | Pbigarray_sint8 -> 1
  | Pbigarray_uint8 -> 1
  | Pbigarray_sint16 -> 2
  | Pbigarray_uint16 -> 2
  | Pbigarray_int32 -> 4
  | Pbigarray_int64 -> 8
  | Pbigarray_caml_int -> size_int
  | Pbigarray_native_int -> size_int
  | Pbigarray_complex32 -> 8
  | Pbigarray_complex64 -> 16

let bigarray_word_kind : Lambda.bigarray_kind -> memory_chunk = function
  | Pbigarray_unknown -> assert false
  | Pbigarray_float32 -> Single
  | Pbigarray_float64 -> Double
  | Pbigarray_sint8 -> Byte_signed
  | Pbigarray_uint8 -> Byte_unsigned
  | Pbigarray_sint16 -> Sixteen_signed
  | Pbigarray_uint16 -> Sixteen_unsigned
  | Pbigarray_int32 -> Thirtytwo_signed
  | Pbigarray_int64 -> Word_int
  | Pbigarray_caml_int -> Word_int
  | Pbigarray_native_int -> Word_int
  | Pbigarray_complex32 -> Single
  | Pbigarray_complex64 -> Double

(* the three functions below assume 64-bit words *)
let () = assert (size_int = 8)

let check_64_bit_target func =
  if size_int <> 8
  then
    Misc.fatal_errorf
      "Cmm helpers function %s can only be used on 64-bit targets" func

(* Like [low_32] but for 63-bit integers held in 64-bit registers. *)
(* CR gbury: Why not use Cmm.map_tail here ? It seems designed for that kind of
   thing (and covers more cases than just Clet). *)
let rec low_63 dbg e =
  check_64_bit_target "low_63";
  match e with
  | Cop (Casr, [Cop (Clsl, [x; Cconst_int (1, _)], _); Cconst_int (1, _)], _) ->
    low_63 dbg x
  | Cop (Cand, [x; Cconst_natint (0x7FFF_FFFF_FFFF_FFFFn, _)], _) ->
    low_63 dbg x
  | Clet (id, x, body) -> Clet (id, x, low_63 dbg body)
  | _ -> e

(* CR-someday mshinwell/gbury: sign_extend_63 then tag_int should simplify to
   just tag_int. Similarly, untag_int then sign_extend_63 should simplify to
   untag_int. *)
let sign_extend_63 dbg e =
  check_64_bit_target "sign_extend_63";
  let e = low_63 dbg e in
  Cop
    (Casr, [Cop (Clsl, [e; Cconst_int (1, dbg)], dbg); Cconst_int (1, dbg)], dbg)

(* zero_extend_32 zero-extends values from 32 bits to the word size. *)
let zero_extend_32 dbg e =
  (* CR mshinwell for gbury: same question as above *)
  match low_32 dbg e with
  | Cop
      ( Cload
          { memory_chunk = Thirtytwo_signed | Thirtytwo_unsigned;
            mutability;
            is_atomic
          },
        args,
        dbg ) ->
    Cop
      ( Cload { memory_chunk = Thirtytwo_unsigned; mutability; is_atomic },
        args,
        dbg )
  | e -> Cop (Cand, [e; natint_const_untagged dbg 0xFFFFFFFFn], dbg)

let zero_extend_63 dbg e =
  check_64_bit_target "zero_extend_63";
  let e = low_63 dbg e in
  Cop (Cand, [e; natint_const_untagged dbg 0x7FFF_FFFF_FFFF_FFFFn], dbg)

let and_int e1 e2 dbg =
  let is_mask32 = function
    | Cconst_natint (0xFFFF_FFFFn, _) -> true
    | Cconst_int (n, _) -> Nativeint.of_int n = 0xFFFF_FFFFn
    | _ -> false
  in
  match e1, e2 with
  | e, m when is_mask32 m -> zero_extend_32 dbg e
  | m, e when is_mask32 m -> zero_extend_32 dbg e
  | e1, e2 -> Cop (Cand, [e1; e2], dbg)

let or_int e1 e2 dbg = Cop (Cor, [e1; e2], dbg)

let xor_int e1 e2 dbg = Cop (Cxor, [e1; e2], dbg)

(* Boxed integers *)

let operations_boxed_int (bi : Primitive.boxed_integer) =
  let sym_name =
    match bi with
    | Pnativeint -> caml_nativeint_ops
    | Pint32 -> caml_int32_ops
    | Pint64 -> caml_int64_ops
  in
  global_symbol sym_name

let alloc_header_boxed_int (bi : Primitive.boxed_integer) mode dbg =
  match bi with
  | Pnativeint -> alloc_boxedintnat_header mode dbg
  | Pint32 -> alloc_boxedint32_header mode dbg
  | Pint64 -> alloc_boxedint64_header mode dbg

let box_int_gen dbg (bi : Primitive.boxed_integer) mode arg =
  let arg' =
    if bi = Primitive.Pint32
    then
      if big_endian
      then Cop (Clsl, [arg; Cconst_int (32, dbg)], dbg)
      else sign_extend_32 dbg arg
    else arg
  in
  Cop
    ( Calloc mode,
      [ alloc_header_boxed_int bi mode dbg;
        Cconst_symbol (operations_boxed_int bi, dbg);
        arg' ],
      dbg )

let alloc_matches_boxed_int bi ~hdr ~ops =
  match (bi : Primitive.boxed_integer), hdr, ops with
  | Pnativeint, Cconst_natint (hdr, _dbg), Cconst_symbol (sym, _) ->
    (Nativeint.equal hdr boxedintnat_header
    || Nativeint.equal hdr boxedintnat_local_header)
    && String.equal sym.sym_name caml_nativeint_ops
  | Pint32, Cconst_natint (hdr, _dbg), Cconst_symbol (sym, _) ->
    (Nativeint.equal hdr boxedint32_header
    || Nativeint.equal hdr boxedint32_local_header)
    && String.equal sym.sym_name caml_int32_ops
  | Pint64, Cconst_natint (hdr, _dbg), Cconst_symbol (sym, _) ->
    (Nativeint.equal hdr boxedint64_header
    || Nativeint.equal hdr boxedint64_local_header)
    && String.equal sym.sym_name caml_int64_ops
  | (Pnativeint | Pint32 | Pint64), _, _ -> false

let unbox_int dbg bi =
  let default arg =
    let memory_chunk =
      if bi = Primitive.Pint32 then Thirtytwo_signed else Word_int
    in
    Cop
      ( mk_load_immut memory_chunk,
        [Cop (Cadda, [arg; Cconst_int (size_addr, dbg)], dbg)],
        dbg )
  in
  map_tail ~kind:Any (function
    | Cop
        ( Calloc _,
          [hdr; ops; Cop (Clsl, [contents; Cconst_int (32, _)], _dbg')],
          _dbg )
      when bi = Primitive.Pint32 && big_endian
           && alloc_matches_boxed_int bi ~hdr ~ops ->
      (* Force sign-extension of low 32 bits *)
      sign_extend_32 dbg contents
    | Cop (Calloc _, [hdr; ops; contents], _dbg)
      when bi = Primitive.Pint32 && (not big_endian)
           && alloc_matches_boxed_int bi ~hdr ~ops ->
      (* Force sign-extension of low 32 bits *)
      sign_extend_32 dbg contents
    | Cop (Calloc _, [hdr; ops; contents], _dbg)
      when alloc_matches_boxed_int bi ~hdr ~ops ->
      contents
    | Cconst_symbol (s, _dbg) as cmm -> (
      match Cmmgen_state.structured_constant_of_sym s.sym_name, bi with
      | Some (Const_nativeint n), Primitive.Pnativeint ->
        natint_const_untagged dbg n
      | Some (Const_int32 n), Primitive.Pint32 ->
        natint_const_untagged dbg (Nativeint.of_int32 n)
      | Some (Const_int64 n), Primitive.Pint64 ->
        natint_const_untagged dbg (Int64.to_nativeint n)
      | _ -> default cmm)
    | cmm -> default cmm)

let make_unsigned_int bi arg dbg =
  if bi = Primitive.Pint32 then zero_extend_32 dbg arg else arg

let unaligned_load_16 ptr idx dbg =
  if Arch.allow_unaligned_access
  then Cop (mk_load_mut Sixteen_unsigned, [add_int ptr idx dbg], dbg)
  else
    let cconst_int i = Cconst_int (i, dbg) in
    let v1 = Cop (mk_load_mut Byte_unsigned, [add_int ptr idx dbg], dbg) in
    let v2 =
      Cop
        ( mk_load_mut Byte_unsigned,
          [add_int (add_int ptr idx dbg) (cconst_int 1) dbg],
          dbg )
    in
    let b1, b2 = if Arch.big_endian then v1, v2 else v2, v1 in
    Cop (Cor, [lsl_int b1 (cconst_int 8) dbg; b2], dbg)

let unaligned_set_16 ptr idx newval dbg =
  if Arch.allow_unaligned_access
  then
    Cop
      (Cstore (Sixteen_unsigned, Assignment), [add_int ptr idx dbg; newval], dbg)
  else
    let cconst_int i = Cconst_int (i, dbg) in
    let v1 =
      Cop (Cand, [Cop (Clsr, [newval; cconst_int 8], dbg); cconst_int 0xFF], dbg)
    in
    let v2 = Cop (Cand, [newval; cconst_int 0xFF], dbg) in
    let b1, b2 = if Arch.big_endian then v1, v2 else v2, v1 in
    Csequence
      ( Cop (Cstore (Byte_unsigned, Assignment), [add_int ptr idx dbg; b1], dbg),
        Cop
          ( Cstore (Byte_unsigned, Assignment),
            [add_int (add_int ptr idx dbg) (cconst_int 1) dbg; b2],
            dbg ) )

let unaligned_load_32 ptr idx dbg =
  if Arch.allow_unaligned_access
  then Cop (mk_load_mut Thirtytwo_unsigned, [add_int ptr idx dbg], dbg)
  else
    let cconst_int i = Cconst_int (i, dbg) in
    let v1 = Cop (mk_load_mut Byte_unsigned, [add_int ptr idx dbg], dbg) in
    let v2 =
      Cop
        ( mk_load_mut Byte_unsigned,
          [add_int (add_int ptr idx dbg) (cconst_int 1) dbg],
          dbg )
    in
    let v3 =
      Cop
        ( mk_load_mut Byte_unsigned,
          [add_int (add_int ptr idx dbg) (cconst_int 2) dbg],
          dbg )
    in
    let v4 =
      Cop
        ( mk_load_mut Byte_unsigned,
          [add_int (add_int ptr idx dbg) (cconst_int 3) dbg],
          dbg )
    in
    let b1, b2, b3, b4 =
      if Arch.big_endian then v1, v2, v3, v4 else v4, v3, v2, v1
    in
    Cop
      ( Cor,
        [ Cop
            ( Cor,
              [lsl_int b1 (cconst_int 24) dbg; lsl_int b2 (cconst_int 16) dbg],
              dbg );
          Cop (Cor, [lsl_int b3 (cconst_int 8) dbg; b4], dbg) ],
        dbg )

let unaligned_set_32 ptr idx newval dbg =
  if Arch.allow_unaligned_access
  then
    Cop
      ( Cstore (Thirtytwo_unsigned, Assignment),
        [add_int ptr idx dbg; newval],
        dbg )
  else
    let cconst_int i = Cconst_int (i, dbg) in
    let v1 =
      Cop
        (Cand, [Cop (Clsr, [newval; cconst_int 24], dbg); cconst_int 0xFF], dbg)
    in
    let v2 =
      Cop
        (Cand, [Cop (Clsr, [newval; cconst_int 16], dbg); cconst_int 0xFF], dbg)
    in
    let v3 =
      Cop (Cand, [Cop (Clsr, [newval; cconst_int 8], dbg); cconst_int 0xFF], dbg)
    in
    let v4 = Cop (Cand, [newval; cconst_int 0xFF], dbg) in
    let b1, b2, b3, b4 =
      if Arch.big_endian then v1, v2, v3, v4 else v4, v3, v2, v1
    in
    Csequence
      ( Csequence
          ( Cop
              ( Cstore (Byte_unsigned, Assignment),
                [add_int ptr idx dbg; b1],
                dbg ),
            Cop
              ( Cstore (Byte_unsigned, Assignment),
                [add_int (add_int ptr idx dbg) (cconst_int 1) dbg; b2],
                dbg ) ),
        Csequence
          ( Cop
              ( Cstore (Byte_unsigned, Assignment),
                [add_int (add_int ptr idx dbg) (cconst_int 2) dbg; b3],
                dbg ),
            Cop
              ( Cstore (Byte_unsigned, Assignment),
                [add_int (add_int ptr idx dbg) (cconst_int 3) dbg; b4],
                dbg ) ) )

let unaligned_load_64 ptr idx dbg =
  if Arch.allow_unaligned_access
  then Cop (mk_load_mut Word_int, [add_int ptr idx dbg], dbg)
  else
    let cconst_int i = Cconst_int (i, dbg) in
    let v1 = Cop (mk_load_mut Byte_unsigned, [add_int ptr idx dbg], dbg) in
    let v2 =
      Cop
        ( mk_load_mut Byte_unsigned,
          [add_int (add_int ptr idx dbg) (cconst_int 1) dbg],
          dbg )
    in
    let v3 =
      Cop
        ( mk_load_mut Byte_unsigned,
          [add_int (add_int ptr idx dbg) (cconst_int 2) dbg],
          dbg )
    in
    let v4 =
      Cop
        ( mk_load_mut Byte_unsigned,
          [add_int (add_int ptr idx dbg) (cconst_int 3) dbg],
          dbg )
    in
    let v5 =
      Cop
        ( mk_load_mut Byte_unsigned,
          [add_int (add_int ptr idx dbg) (cconst_int 4) dbg],
          dbg )
    in
    let v6 =
      Cop
        ( mk_load_mut Byte_unsigned,
          [add_int (add_int ptr idx dbg) (cconst_int 5) dbg],
          dbg )
    in
    let v7 =
      Cop
        ( mk_load_mut Byte_unsigned,
          [add_int (add_int ptr idx dbg) (cconst_int 6) dbg],
          dbg )
    in
    let v8 =
      Cop
        ( mk_load_mut Byte_unsigned,
          [add_int (add_int ptr idx dbg) (cconst_int 7) dbg],
          dbg )
    in
    let b1, b2, b3, b4, b5, b6, b7, b8 =
      if Arch.big_endian
      then v1, v2, v3, v4, v5, v6, v7, v8
      else v8, v7, v6, v5, v4, v3, v2, v1
    in
    Cop
      ( Cor,
        [ Cop
            ( Cor,
              [ Cop
                  ( Cor,
                    [ lsl_int b1 (cconst_int (8 * 7)) dbg;
                      lsl_int b2 (cconst_int (8 * 6)) dbg ],
                    dbg );
                Cop
                  ( Cor,
                    [ lsl_int b3 (cconst_int (8 * 5)) dbg;
                      lsl_int b4 (cconst_int (8 * 4)) dbg ],
                    dbg ) ],
              dbg );
          Cop
            ( Cor,
              [ Cop
                  ( Cor,
                    [ lsl_int b5 (cconst_int (8 * 3)) dbg;
                      lsl_int b6 (cconst_int (8 * 2)) dbg ],
                    dbg );
                Cop (Cor, [lsl_int b7 (cconst_int 8) dbg; b8], dbg) ],
              dbg ) ],
        dbg )

let unaligned_set_64 ptr idx newval dbg =
  if Arch.allow_unaligned_access
  then Cop (Cstore (Word_int, Assignment), [add_int ptr idx dbg; newval], dbg)
  else
    let cconst_int i = Cconst_int (i, dbg) in
    let v1 =
      Cop
        ( Cand,
          [Cop (Clsr, [newval; cconst_int (8 * 7)], dbg); cconst_int 0xFF],
          dbg )
    in
    let v2 =
      Cop
        ( Cand,
          [Cop (Clsr, [newval; cconst_int (8 * 6)], dbg); cconst_int 0xFF],
          dbg )
    in
    let v3 =
      Cop
        ( Cand,
          [Cop (Clsr, [newval; cconst_int (8 * 5)], dbg); cconst_int 0xFF],
          dbg )
    in
    let v4 =
      Cop
        ( Cand,
          [Cop (Clsr, [newval; cconst_int (8 * 4)], dbg); cconst_int 0xFF],
          dbg )
    in
    let v5 =
      Cop
        ( Cand,
          [Cop (Clsr, [newval; cconst_int (8 * 3)], dbg); cconst_int 0xFF],
          dbg )
    in
    let v6 =
      Cop
        ( Cand,
          [Cop (Clsr, [newval; cconst_int (8 * 2)], dbg); cconst_int 0xFF],
          dbg )
    in
    let v7 =
      Cop (Cand, [Cop (Clsr, [newval; cconst_int 8], dbg); cconst_int 0xFF], dbg)
    in
    let v8 = Cop (Cand, [newval; cconst_int 0xFF], dbg) in
    let b1, b2, b3, b4, b5, b6, b7, b8 =
      if Arch.big_endian
      then v1, v2, v3, v4, v5, v6, v7, v8
      else v8, v7, v6, v5, v4, v3, v2, v1
    in
    Csequence
      ( Csequence
          ( Csequence
              ( Cop
                  ( Cstore (Byte_unsigned, Assignment),
                    [add_int ptr idx dbg; b1],
                    dbg ),
                Cop
                  ( Cstore (Byte_unsigned, Assignment),
                    [add_int (add_int ptr idx dbg) (cconst_int 1) dbg; b2],
                    dbg ) ),
            Csequence
              ( Cop
                  ( Cstore (Byte_unsigned, Assignment),
                    [add_int (add_int ptr idx dbg) (cconst_int 2) dbg; b3],
                    dbg ),
                Cop
                  ( Cstore (Byte_unsigned, Assignment),
                    [add_int (add_int ptr idx dbg) (cconst_int 3) dbg; b4],
                    dbg ) ) ),
        Csequence
          ( Csequence
              ( Cop
                  ( Cstore (Byte_unsigned, Assignment),
                    [add_int (add_int ptr idx dbg) (cconst_int 4) dbg; b5],
                    dbg ),
                Cop
                  ( Cstore (Byte_unsigned, Assignment),
                    [add_int (add_int ptr idx dbg) (cconst_int 5) dbg; b6],
                    dbg ) ),
            Csequence
              ( Cop
                  ( Cstore (Byte_unsigned, Assignment),
                    [add_int (add_int ptr idx dbg) (cconst_int 6) dbg; b7],
                    dbg ),
                Cop
                  ( Cstore (Byte_unsigned, Assignment),
                    [add_int (add_int ptr idx dbg) (cconst_int 7) dbg; b8],
                    dbg ) ) ) )

let unaligned_load_128 ptr idx dbg =
  assert (size_vec128 = 16);
  Cop (mk_load_mut Onetwentyeight_unaligned, [add_int ptr idx dbg], dbg)

let unaligned_set_128 ptr idx newval dbg =
  assert (size_vec128 = 16);
  Cop
    ( Cstore (Onetwentyeight_unaligned, Assignment),
      [add_int ptr idx dbg; newval],
      dbg )

let aligned_load_128 ptr idx dbg =
  assert (size_vec128 = 16);
  Cop (mk_load_mut Onetwentyeight_aligned, [add_int ptr idx dbg], dbg)

let aligned_set_128 ptr idx newval dbg =
  assert (size_vec128 = 16);
  Cop
    ( Cstore (Onetwentyeight_aligned, Assignment),
      [add_int ptr idx dbg; newval],
      dbg )

let opaque e dbg = Cop (Copaque, [e], dbg)

(* Build an actual switch (ie jump table) *)

let make_switch arg cases actions dbg kind =
  let extract_uconstant = function
    (* Constant integers loaded from a table should end in 1, so that Cload
       never produces untagged integers *)
    | Cconst_int (n, _), _dbg when n land 1 = 1 ->
      Some (Cint (Nativeint.of_int n))
    | Cconst_natint (n, _), _dbg when Nativeint.(to_int (logand n one) = 1) ->
      Some (Cint n)
    | Cconst_symbol (s, _), _dbg -> Some (Csymbol_address s)
    | _ -> None
  in
  let extract_affine ~cases ~const_actions =
    let length = Array.length cases in
    if length >= 2
    then
      match const_actions.(cases.(0)), const_actions.(cases.(1)) with
      | Cint v0, Cint v1 ->
        let slope = Nativeint.sub v1 v0 in
        let check i = function
          | Cint v -> v = Nativeint.(add (mul (of_int i) slope) v0)
          | _ -> false
        in
        if Misc.Stdlib.Array.for_alli
             (fun i idx -> check i const_actions.(idx))
             cases
        then Some (v0, slope)
        else None
      | _, _ -> None
    else None
  in
  let make_table_lookup ~cases ~const_actions arg dbg =
    let table = Compilenv.new_const_symbol () in
    Cmmgen_state.add_constant table
      (Const_table
         ( Local,
           Array.to_list (Array.map (fun act -> const_actions.(act)) cases) ));
    let table_sym = { sym_name = table; sym_global = Local } in
    addr_array_ref (Cconst_symbol (table_sym, dbg)) (tag_int arg dbg) dbg
  in
  let make_affine_computation ~offset ~slope arg dbg =
    (* In case the resulting integers are an affine function of the index, we
       don't emit a table, and just compute the result directly *)
    add_int
      (mul_int arg (natint_const_untagged dbg slope) dbg)
      (natint_const_untagged dbg offset)
      dbg
  in
  match Misc.Stdlib.Array.all_somes (Array.map extract_uconstant actions) with
  | None -> Cswitch (arg, cases, actions, dbg, kind)
  | Some const_actions -> (
    match extract_affine ~cases ~const_actions with
    | Some (offset, slope) -> make_affine_computation ~offset ~slope arg dbg
    | None -> make_table_lookup ~cases ~const_actions arg dbg)

module SArgBlocks = struct
  type primitive = operation

  let eqint = Ccmpi Ceq

  let neint = Ccmpi Cne

  let leint = Ccmpi Cle

  let ltint = Ccmpi Clt

  let geint = Ccmpi Cge

  let gtint = Ccmpi Cgt

  type arg = expression

  type test = expression

  type act = expression

  type loc = Debuginfo.t

  type layout = kind_for_unboxing

  (* CR mshinwell: GPR#2294 will fix the Debuginfo here *)

  let make_const i = Cconst_int (i, Debuginfo.none)

  let make_prim p args = Cop (p, args, Debuginfo.none)

  let make_offset arg n = add_const arg n Debuginfo.none

  let make_isout h arg = Cop (Ccmpa Clt, [h; arg], Debuginfo.none)

  let make_isin h arg = Cop (Ccmpa Cge, [h; arg], Debuginfo.none)

  let make_is_nonzero arg = arg

  let arg_as_test arg = arg

  let make_if value_kind cond ifso ifnot =
    Cifthenelse
      ( cond,
        Debuginfo.none,
        ifso,
        Debuginfo.none,
        ifnot,
        Debuginfo.none,
        value_kind )

  let make_switch dbg value_kind arg cases actions =
    let actions = Array.map (fun expr -> expr, dbg) actions in
    make_switch arg cases actions dbg value_kind

  let bind arg body = bind "switcher" arg body

  let make_catch kind handler =
    match handler with
    | Cexit (Lbl i, [], []) -> i, fun e -> e
    | _ -> (
      let dbg = Debuginfo.none in
      let i = Lambda.next_raise_count () in
      (* Printf.eprintf "SHARE CMM: %i\n" i ; Printcmm.expression
         Format.str_formatter handler ; Printf.eprintf "%s\n"
         (Format.flush_str_formatter ()) ; *)
      ( i,
        fun body ->
          match body with
          | Cexit (j, _, _) -> if Lbl i = j then handler else body
          | _ -> ccatch (i, [], body, handler, dbg, kind, false) ))

  let make_exit i = Cexit (Lbl i, [], [])
end

(* cmm store, as sharing as normally been detected in previous phases, we only
   share exits *)
(* Some specific patterns can lead to switches where several cases point to the
   same action, but this action is not an exit (see GPR#1370). The addition of
   the index in the action array as context allows to share them correctly
   without duplication. *)
module StoreExpForSwitch = Switch.CtxStore (struct
  type t = expression

  type key = int option * int

  type context = int

  let make_key index expr =
    let continuation =
      match expr with Cexit (Lbl i, [], []) -> Some i | _ -> None
    in
    Some (continuation, index)

  let compare_key (cont, index) (cont', index') =
    match cont, cont' with
    | Some i, Some i' when i = i' -> 0
    | _, _ -> Stdlib.compare index index'
end)

module SwitcherBlocks = Switch.Make (SArgBlocks)

let transl_switch_clambda loc value_kind arg index cases =
  let store = StoreExpForSwitch.mk_store () in
  let index = Array.map (fun j -> store.Switch.act_store j cases.(j)) index in
  let n_index = Array.length index in
  let inters = ref []
  and this_high = ref (n_index - 1)
  and this_low = ref (n_index - 1)
  and this_act = ref index.(n_index - 1) in
  for i = n_index - 2 downto 0 do
    let act = index.(i) in
    if act = !this_act
    then decr this_low
    else (
      inters := (!this_low, !this_high, !this_act) :: !inters;
      this_high := i;
      this_low := i;
      this_act := act)
  done;
  inters := (0, !this_high, !this_act) :: !inters;
  match !inters with
  | [_] -> cases.(0)
  | inters ->
    bind "switcher" arg (fun a ->
        SwitcherBlocks.zyva loc value_kind
          (0, n_index - 1)
          a (Array.of_list inters) store)

let split_arity_for_apply arity args =
  (* Decides whether a caml_applyN needs to be split. If N <= max_arity, then
     keep caml_apply as is; otherwise, split at caml_apply[max_arity] *)
  let max_arity = Lambda.max_arity () in
  if List.compare_length_with arity max_arity <= 0
  then (arity, args), None
  else
    let a1, a2 = Misc.Stdlib.List.split_at max_arity arity in
    let args1, args2 = Misc.Stdlib.List.split_at max_arity args in
    (a1, args1), Some (a2, args2)

let call_caml_apply extended_ty extended_args_type mut clos args pos mode dbg =
  (* Treat tagged int arguments and results as [typ_val], to avoid generating
     excessive numbers of caml_apply functions. *)
  let ty = Extended_machtype.to_machtype extended_ty in
  let really_call_caml_apply clos args =
    let cargs =
      Cconst_symbol (apply_function_sym extended_args_type extended_ty mode, dbg)
      :: args
      @ [clos]
    in
    Cop (Capply (ty, pos), cargs, dbg)
  in
  if !Flambda_backend_flags.caml_apply_inline_fast_path
  then
    (* Generate the following expression:
     *  (if (= clos.arity N)
     *      (app clos.direct a1 ... aN clos)
     *      (app caml_applyN a1 .. aN clos)
     *)
    (* CR-someday gyorsh: in the [else] case above, call another version of
       caml_applyN that has only the cold path. *)
    bind_list "arg" args (fun args ->
        bind "fun" clos (fun clos ->
            Cifthenelse
              ( Cop
                  ( Ccmpi Ceq,
                    [ Cop
                        ( Casr,
                          [ get_field_gen mut clos 1 dbg;
                            Cconst_int (pos_arity_in_closinfo, dbg) ],
                          dbg );
                      Cconst_int (List.length extended_args_type, dbg) ],
                    dbg ),
                dbg,
                Cop
                  ( Capply (ty, pos),
                    (get_field_codepointer mut clos 2 dbg :: args) @ [clos],
                    dbg ),
                dbg,
                really_call_caml_apply clos args,
                dbg,
                Any )))
  else really_call_caml_apply clos args

(* CR mshinwell: These will be filled in by later pull requests. *)
let placeholder_dbg () = Debuginfo.none

let maybe_reset_current_region ~dbg ~body_tail ~body_nontail old_region =
  Cifthenelse
    ( Cop (Ccmpi Ceq, [old_region; Cop (Cbeginregion, [], dbg ())], dbg ()),
      dbg (),
      body_tail,
      dbg (),
      (let res = V.create_local "result" in
       Clet
         ( VP.create res,
           body_nontail,
           Csequence (Cop (Cendregion, [old_region], dbg ()), Cvar res) )),
      dbg (),
      Any )

let apply_or_call_caml_apply result arity mut clos args pos mode dbg =
  match args with
  | [arg] ->
    bind "fun" clos (fun clos ->
        Cop
          ( Capply (Extended_machtype.to_machtype result, pos),
            [get_field_codepointer mut clos 0 dbg; arg; clos],
            dbg ))
  | _ -> call_caml_apply result arity mut clos args pos mode dbg

let rec might_split_call_caml_apply ?old_region result arity mut clos args pos
    mode dbg =
  match split_arity_for_apply arity args with
  | (arity, args), None -> (
    match old_region with
    | None -> apply_or_call_caml_apply result arity mut clos args pos mode dbg
    | Some old_region ->
      maybe_reset_current_region ~dbg:placeholder_dbg
        ~body_tail:
          (apply_or_call_caml_apply result arity mut clos args pos mode dbg)
        ~body_nontail:
          (apply_or_call_caml_apply result arity mut clos args Rc_normal
             Lambda.alloc_local dbg)
        old_region)
  | (arity, args), Some (arity', args') -> (
    let body old_region =
      bind "result"
        (call_caml_apply [| Val |] arity mut clos args Rc_normal
           Lambda.alloc_local dbg) (fun clos ->
          might_split_call_caml_apply ?old_region result arity' mut clos args'
            pos mode dbg)
    in
    (* When splitting [caml_applyM] into [caml_applyN] and [caml_applyK] it is
       possible for [caml_applyN] to allocate on the local stack. If we are not
       careful the region might be closed once [caml_applyN] returns, which
       could produce a segfault or make subsequent loads read bad data.

       To avoid doing that, when splitting a [caml_apply], we check before
       calling the last [caml_apply] if we allocated on the local stack; and if
       so, we close the region ourselves afterwards, as is already done inside
       [caml_apply]. *)
    match old_region, mode with
    | None, Lambda.Alloc_heap when Config.stack_allocation ->
      let dbg = placeholder_dbg in
      bind "region"
        (Cop (Cbeginregion, [], dbg ()))
        (fun region -> body (Some region))
    | _ -> body old_region)

let generic_apply mut clos args args_type result (pos, mode) dbg =
  might_split_call_caml_apply result args_type mut clos args pos mode dbg

let send kind met obj args args_type result akind dbg =
  let call_met obj args args_type clos =
    (* met is never a simple expression, so it never gets turned into an
       Immutable load *)
    generic_apply Asttypes.Mutable clos (obj :: args)
      (Extended_machtype.typ_val :: args_type)
      result akind dbg
  in
  bind "obj" obj (fun obj ->
      match (kind : Lambda.meth_kind), args, args_type with
      | Self, _, _ ->
        bind "met" (lookup_label obj met dbg) (call_met obj args args_type)
      | Cached, cache :: pos :: args, _ :: _ :: args_type ->
        call_cached_method obj met cache pos args args_type result akind dbg
      | _ -> bind "met" (lookup_tag obj met dbg) (call_met obj args args_type))

(*
 * CAMLprim value caml_cache_public_method (value meths, value tag,
 *                                          value *cache)
 * {
 *   int li = 3, hi = Field(meths,0), mi;
 *   while (li < hi) { // no need to check the 1st time
 *     mi = ((li+hi) >> 1) | 1;
 *     if (tag < Field(meths,mi)) hi = mi-2;
 *     else li = mi;
 *   }
 *   *cache = (li-3)*sizeof(value)+1;
 *   return Field (meths, li-1);
 * }
 *)

let cache_public_method meths tag cache dbg =
  let raise_num = Lambda.next_raise_count () in
  let cconst_int i = Cconst_int (i, dbg) in
  let li = V.create_local "*li*"
  and hi = V.create_local "*hi*"
  and mi = V.create_local "*mi*"
  and tagged = V.create_local "*tagged*" in
  Clet_mut
    ( VP.create li,
      typ_int,
      cconst_int 3,
      Clet_mut
        ( VP.create hi,
          typ_int,
          Cop (mk_load_mut Word_int, [meths], dbg),
          Csequence
            ( ccatch
                ( raise_num,
                  [],
                  create_loop
                    (Clet
                       ( VP.create mi,
                         Cop
                           ( Cor,
                             [ Cop
                                 ( Clsr,
                                   [ Cop (Caddi, [Cvar li; Cvar hi], dbg);
                                     cconst_int 1 ],
                                   dbg );
                               cconst_int 1 ],
                             dbg ),
                         Csequence
                           ( Cifthenelse
                               ( Cop
                                   ( Ccmpi Clt,
                                     [ tag;
                                       Cop
                                         ( mk_load_mut Word_int,
                                           [ Cop
                                               ( Cadda,
                                                 [ meths;
                                                   lsl_const (Cvar mi)
                                                     log2_size_addr dbg ],
                                                 dbg ) ],
                                           dbg ) ],
                                     dbg ),
                                 dbg,
                                 Cassign
                                   ( hi,
                                     Cop (Csubi, [Cvar mi; cconst_int 2], dbg)
                                   ),
                                 dbg,
                                 Cassign (li, Cvar mi),
                                 dbg,
                                 Any ),
                             Cifthenelse
                               ( Cop (Ccmpi Cge, [Cvar li; Cvar hi], dbg),
                                 dbg,
                                 Cexit (Lbl raise_num, [], []),
                                 dbg,
                                 Ctuple [],
                                 dbg,
                                 Any ) ) ))
                    dbg,
                  Ctuple [],
                  dbg,
                  Any,
                  false ),
              Clet
                ( VP.create tagged,
                  Cop
                    ( Caddi,
                      [ lsl_const (Cvar li) log2_size_addr dbg;
                        cconst_int (1 - (3 * size_addr)) ],
                      dbg ),
                  Csequence
                    ( Cop
                        ( Cstore (Word_int, Assignment),
                          [cache; Cvar tagged],
                          dbg ),
                      Cvar tagged ) ) ) ) )

let placeholder_fun_dbg ~human_name:_ = Debuginfo.none

(* Generate an application function:
 *  (defun caml_applyN (a1 ... aN clos)
 *    (if (= clos.arity N)
 *      (app clos.direct a1 ... aN clos)
 *      (let (clos1 (app clos.code a1 clos)
 *            clos2 (app clos1.code a2 clos)
 *            ...
 *            closN-1 (app closN-2.code aN-1 closN-2))
 *        (app closN-1.code aN closN-1))))
 *)

let apply_function_body arity result (mode : Lambda.alloc_mode) =
  let dbg = placeholder_dbg in
  let args = List.map (fun _ -> V.create_local "arg") arity in
  let clos = V.create_local "clos" in
  (* In the slowpath, a region is necessary in case the initial applications do
     local allocations *)
  let region =
    if not Config.stack_allocation
    then None
    else
      match mode with
      | Alloc_heap -> Some (V.create_local "region")
      | Alloc_local -> None
  in
  let rec app_fun clos args =
    match args with
    | [] -> Misc.fatal_error "apply_function_body for empty arity"
    | [arg] -> (
      let app =
        Cop
          ( Capply (result, Rc_normal),
            [ get_field_codepointer Asttypes.Mutable (Cvar clos) 0 (dbg ());
              Cvar arg;
              Cvar clos ],
            dbg () )
      in
      match region with
      | None -> app
      | Some region ->
        (* To preserve tail-call behaviour, we do a runtime check whether
           anything has been allocated in [region]. If not, then we can do a
           direct tail call without waiting to end the region afterwards. *)
        maybe_reset_current_region ~dbg ~body_tail:app ~body_nontail:app
          (Cvar region))
    | arg :: args ->
      let newclos = V.create_local "clos" in
      Clet
        ( VP.create newclos,
          Cop
            ( Capply (typ_val, Rc_normal),
              [ get_field_codepointer Asttypes.Mutable (Cvar clos) 0 (dbg ());
                Cvar arg;
                Cvar clos ],
              dbg () ),
          app_fun newclos args )
  in
  let code =
    match region with
    | None -> app_fun clos args
    | Some reg ->
      Clet (VP.create reg, Cop (Cbeginregion, [], dbg ()), app_fun clos args)
  in
  let all_args = args @ [clos] in
  ( args,
    clos,
    if List.compare_length_with arity 1 = 0
    then code
    else
      Cifthenelse
        ( Cop
            ( Ccmpi Ceq,
              [ Cop
                  ( Casr,
                    [ get_field_gen Asttypes.Mutable (Cvar clos) 1 (dbg ());
                      Cconst_int (pos_arity_in_closinfo, dbg ()) ],
                    dbg () );
                Cconst_int (List.length arity, dbg ()) ],
              dbg () ),
          dbg (),
          Cop
            ( Capply (result, Rc_normal),
              get_field_codepointer Asttypes.Mutable (Cvar clos) 2 (dbg ())
              :: List.map (fun s -> Cvar s) all_args,
              dbg () ),
          dbg (),
          code,
          dbg (),
          Any ) )

let send_function (arity, result, mode) =
  let dbg = placeholder_dbg in
  let cconst_int i = Cconst_int (i, dbg ()) in
  let args, clos', body = apply_function_body (typ_val :: arity) result mode in
  let cache = V.create_local "cache"
  and obj = List.hd args
  and tag = V.create_local "tag" in
  let clos =
    let cache = Cvar cache and obj = Cvar obj and tag = Cvar tag in
    let meths = V.create_local "meths" and cached = V.create_local "cached" in
    let real = V.create_local "real" in
    let mask = get_field_gen Asttypes.Mutable (Cvar meths) 1 (dbg ()) in
    let cached_pos = Cvar cached in
    let tag_pos =
      Cop
        ( Cadda,
          [ Cop (Cadda, [cached_pos; Cvar meths], dbg ());
            cconst_int ((3 * size_addr) - 1) ],
          dbg () )
    in
    let tag' = Cop (mk_load_mut Word_int, [tag_pos], dbg ()) in
    Clet
      ( VP.create meths,
        Cop (mk_load_mut Word_val, [obj], dbg ()),
        Clet
          ( VP.create cached,
            Cop
              (Cand, [Cop (mk_load_mut Word_int, [cache], dbg ()); mask], dbg ()),
            Clet
              ( VP.create real,
                Cifthenelse
                  ( Cop (Ccmpa Cne, [tag'; tag], dbg ()),
                    dbg (),
                    cache_public_method (Cvar meths) tag cache (dbg ()),
                    dbg (),
                    cached_pos,
                    dbg (),
                    Any ),
                Cop
                  ( mk_load_mut Word_val,
                    [ Cop
                        ( Cadda,
                          [ Cop (Cadda, [Cvar real; Cvar meths], dbg ());
                            cconst_int ((2 * size_addr) - 1) ],
                          dbg () ) ],
                    dbg () ) ) ) )
  in
  let body = Clet (VP.create clos', clos, body) in
  let cache = cache in
  let fun_name = send_function_name arity result mode in
  let fun_args =
    [obj, typ_val; tag, typ_int; cache, typ_addr]
    @ List.combine (List.tl args) arity
  in
  let fun_dbg = placeholder_fun_dbg ~human_name:fun_name in
  Cfunction
    { fun_name;
      fun_args = List.map (fun (arg, ty) -> VP.create arg, ty) fun_args;
      fun_body = body;
      fun_codegen_options = [];
      fun_dbg;
      fun_poll = Default_poll
    }

let apply_function (arity, result, mode) =
  let args, clos, body = apply_function_body arity result mode in
  let all_args = List.combine args arity @ [clos, typ_val] in
  let fun_name = global_symbol (apply_function_name arity result mode) in
  let fun_dbg = placeholder_fun_dbg ~human_name:fun_name in
  Cfunction
    { fun_name;
      fun_args = List.map (fun (arg, ty) -> VP.create arg, ty) all_args;
      fun_body = body;
      fun_codegen_options = [];
      fun_dbg;
      fun_poll = Default_poll
    }

(* Generate tuplifying functions:
 *    (defun caml_tuplifyN (arg clos)
 *      (app clos.direct #0(arg) ... #N-1(arg) clos))
 *)

let tuplify_function arity return =
  if List.exists (function [| Val |] | [| Int |] -> false | _ -> true) arity
  then
    Misc.fatal_error
      "tuplify_function is currently unsupported if arity contains non-values";
  let arity = List.length arity in
  let dbg = placeholder_dbg in
  let arg = V.create_local "arg" in
  let clos = V.create_local "clos" in
  let rec access_components i =
    if i >= arity
    then []
    else
      get_field_gen Asttypes.Mutable (Cvar arg) i (dbg ())
      :: access_components (i + 1)
  in
  let fun_name = global_symbol (tuplify_function_name arity return) in
  let fun_dbg = placeholder_fun_dbg ~human_name:fun_name in
  Cfunction
    { fun_name;
      fun_args = [VP.create arg, typ_val; VP.create clos, typ_val];
      fun_body =
        Cop
          ( Capply (return, Rc_normal),
            get_field_codepointer Asttypes.Mutable (Cvar clos) 2 (dbg ())
            :: access_components 0
            @ [Cvar clos],
            dbg () );
      fun_codegen_options = [];
      fun_dbg;
      fun_poll = Default_poll
    }

(* Generate currying functions:
 *
 *   (defun caml_curryN (arg clos)
 *      (alloc HDR caml_curryN_1 <arity (N-1)> caml_curry_N_1_app arg clos))
 *   (defun caml_curryN_1 (arg clos)
 *      (alloc HDR caml_curryN_2 <arity (N-2)> caml_curry_N_2_app arg clos))
 *   ...
 *   (defun caml_curryN_N-1 (arg clos)
 *      (let (closN-2 clos.vars[1]
 *            closN-3 closN-2.vars[1]
 *            ...
 *            clos1 clos2.vars[1]
 *            clos clos1.vars[1])
 *        (app clos.direct
 *             clos1.vars[0] ... closN-2.vars[0] clos.vars[0] arg clos)))
 *
 * Special "shortcut" functions are also generated to handle the case where a
 * partially applied function is applied to all remaining arguments in one go.
 *
 *   (defun caml_curry_N_1_app (arg2 ... argN clos)
 *     (let clos' clos.vars[1]
 *        (app clos'.direct clos.vars[0] arg2 ... argN clos')))
 *
 * Those shortcuts may lead to a quadratic number of application primitives
 * being generated in the worst case, which resulted in linking time blowup in
 * practice (PR#5933), so we only generate and use them when below a fixed arity
 * 'max_arity_optimized'. *)

let max_arity_optimized = 15

let ints_per_float = size_float / Arch.size_int

let ints_per_vec128 = size_vec128 / Arch.size_int

let machtype_stored_size t =
  Array.fold_left
    (fun cur c ->
      match c with
      | Addr -> Misc.fatal_error "[Addr] cannot be stored"
      | Val | Int -> cur + 1
      | Float -> cur + ints_per_float
      | Vec128 -> cur + ints_per_vec128)
    0 t

let machtype_non_scanned_size t =
  Array.fold_left
    (fun cur c ->
      match c with
      | Addr -> Misc.fatal_error "[Addr] cannot be stored"
      | Val -> cur
      | Int -> cur + 1
      | Float -> cur + ints_per_float
      | Vec128 -> cur + ints_per_vec128)
    0 t

let make_tuple l = match l with [e] -> e | _ -> Ctuple l

let value_slot_given_machtype vs =
  let non_scanned, scanned =
    List.partition
      (fun (_, c) ->
        match c with
        | Int | Float | Vec128 -> true
        | Val -> false
        | Addr -> assert false)
      vs
  in
  List.map (fun (v, _) -> Cvar v) (non_scanned @ scanned)

let read_from_closure_given_machtype t clos base_offset dbg =
  let load chunk offset =
    Cop (mk_load_mut chunk, [field_address clos offset dbg], dbg)
  in
  let _, l =
    List.fold_left_map
      (fun (non_scanned_pos, scanned_pos) c ->
        match c with
        | Int ->
          (non_scanned_pos + 1, scanned_pos), load Word_int non_scanned_pos
        | Float ->
          ( (non_scanned_pos + ints_per_float, scanned_pos),
            load Double non_scanned_pos )
        | Vec128 ->
          (* Vectors stored in closures may not be 16-byte aligned. *)
          ( (non_scanned_pos + ints_per_vec128, scanned_pos),
            load Onetwentyeight_unaligned non_scanned_pos )
        | Val -> (non_scanned_pos, scanned_pos + 1), load Word_val scanned_pos
        | Addr -> Misc.fatal_error "[Addr] cannot be read")
      (base_offset, base_offset + machtype_non_scanned_size t)
      (Array.to_list t)
  in
  make_tuple l

let curry_clos_has_nary_application ~narity n =
  narity <= max_arity_optimized && n < narity - 1

let rec make_curry_apply result narity args_type args clos n =
  let dbg = placeholder_dbg in
  match args_type with
  | [] ->
    Cop
      ( Capply (result, Rc_normal),
        (get_field_codepointer Asttypes.Mutable (Cvar clos) 2 (dbg ()) :: args)
        @ [Cvar clos],
        dbg () )
  | arg_type :: args_type ->
    let newclos = V.create_local "clos" in
    let arg_pos = if curry_clos_has_nary_application ~narity n then 3 else 2 in
    let clos_pos = arg_pos + machtype_stored_size arg_type in
    Clet
      ( VP.create newclos,
        get_field_gen Asttypes.Mutable (Cvar clos) clos_pos (dbg ()),
        make_curry_apply result narity args_type
          (read_from_closure_given_machtype arg_type (Cvar clos) arg_pos
             (dbg ())
          :: args)
          newclos (n - 1) )

let final_curry_function nlocal arity result =
  let last_arg = V.create_local "arg" in
  let last_clos = V.create_local "clos" in
  let narity = List.length arity in
  let fun_name =
    global_symbol
      (curry_function_sym_name (Lambda.Curried { nlocal }) arity result
      ^ "_"
      ^ Int.to_string (narity - 1))
  in
  let args_type = List.rev arity in
  let fun_dbg = placeholder_fun_dbg ~human_name:fun_name in
  Cfunction
    { fun_name;
      fun_args =
        [VP.create last_arg, List.hd args_type; VP.create last_clos, typ_val];
      fun_body =
        make_curry_apply result narity (List.tl args_type) [Cvar last_arg]
          last_clos (narity - 1);
      fun_codegen_options = [];
      fun_dbg;
      fun_poll = Default_poll
    }

let intermediate_curry_functions ~nlocal ~arity result =
  let name1 =
    curry_function_sym_name (Lambda.Curried { nlocal }) arity result
  in
  let narity = List.length arity in
  let dbg = placeholder_dbg in
  let rec loop accumulated_args remaining_args num =
    match remaining_args with
    | [] -> Misc.fatal_error "Empty arity for [intermediate_curry_functions]"
    | [_] -> [final_curry_function nlocal arity result]
    | arg_type :: remaining_args ->
      let name2 = if num = 0 then name1 else name1 ^ "_" ^ Int.to_string num in
      let clos = V.create_local "clos" in
      let args =
        List.init (Array.length arg_type) (fun i ->
            V.create_local "arg", arg_type.(i))
      in
      let fun_dbg = placeholder_fun_dbg ~human_name:name2 in
      let mode : Lambda.alloc_mode =
        if num >= narity - nlocal then Lambda.alloc_local else Lambda.alloc_heap
      in
      let has_nary = curry_clos_has_nary_application ~narity (num + 1) in
      let function_slot_size = if has_nary then 3 else 2 in
      Cfunction
        { fun_name = global_symbol name2;
          fun_args =
            List.map (fun (arg, t) -> VP.create arg, [| t |]) args
            @ [VP.create clos, typ_val];
          fun_body =
            Cop
              ( Calloc mode,
                [ alloc_closure_header ~mode
                    (function_slot_size + machtype_stored_size arg_type + 1)
                    (dbg ());
                  Cconst_symbol
                    ( global_symbol (name1 ^ "_" ^ Int.to_string (num + 1)),
                      dbg () );
                  Cconst_natint
                    ( pack_closure_info
                        ~arity:(if has_nary then narity - num - 1 else 1)
                        ~startenv:
                          (function_slot_size
                          + machtype_non_scanned_size arg_type)
                        ~is_last:true,
                      dbg () ) ]
                @ (if has_nary
                  then
                    [ Cconst_symbol
                        ( global_symbol
                            (name1 ^ "_" ^ Int.to_string (num + 1) ^ "_app"),
                          dbg () ) ]
                  else [])
                @ value_slot_given_machtype args
                @ [Cvar clos],
                dbg () );
          fun_codegen_options = [];
          fun_dbg;
          fun_poll = Default_poll
        }
      ::
      (if has_nary
      then
        let direct_args =
          List.mapi
            (fun i ty ->
              V.create_local (Printf.sprintf "arg%d" (i + num + 2)), ty)
            remaining_args
        in
        let fun_args =
          List.map
            (fun (arg, ty) -> VP.create arg, ty)
            (direct_args @ [clos, typ_val])
        in
        let fun_name =
          global_symbol (name1 ^ "_" ^ Int.to_string (num + 1) ^ "_app")
        in
        let fun_dbg = placeholder_fun_dbg ~human_name:fun_name in
        let cf =
          Cfunction
            { fun_name;
              fun_args;
              fun_body =
                make_curry_apply result narity
                  (arg_type :: accumulated_args)
                  (List.map (fun (arg, _) -> Cvar arg) direct_args)
                  clos (num + 1);
              fun_codegen_options = [];
              fun_dbg;
              fun_poll = Default_poll
            }
        in
        [cf]
      else [])
      @ loop (arg_type :: accumulated_args) remaining_args (num + 1)
  in
  loop [] arity 0

let curry_function (kind, arity, return) =
  match kind with
  | Lambda.Tupled -> [tuplify_function arity return]
  | Lambda.Curried { nlocal } ->
    intermediate_curry_functions ~nlocal ~arity return

(* Primitives *)

type unary_primitive = expression -> Debuginfo.t -> expression

let int_as_pointer arg dbg = Cop (Caddi, [arg; Cconst_int (-1, dbg)], dbg)
(* always a pointer outside the heap *)

let raise_prim raise_kind arg dbg =
  if !Clflags.debug
  then Cop (Craise raise_kind, [arg], dbg)
  else Cop (Craise Lambda.Raise_notrace, [arg], dbg)

let negint arg dbg = Cop (Csubi, [Cconst_int (2, dbg); arg], dbg)

let arraylength kind arg dbg =
  let hdr = get_header_masked arg dbg in
  match (kind : Lambda.array_kind) with
  | Pgenarray ->
    let len =
      if wordsize_shift = numfloat_shift
      then Cop (Clsr, [hdr; Cconst_int (wordsize_shift, dbg)], dbg)
      else
        bind "header" hdr (fun hdr ->
            Cifthenelse
              ( is_addr_array_hdr hdr dbg,
                dbg,
                Cop (Clsr, [hdr; Cconst_int (wordsize_shift, dbg)], dbg),
                dbg,
                Cop (Clsr, [hdr; Cconst_int (numfloat_shift, dbg)], dbg),
                dbg,
                Any ))
    in
    Cop (Cor, [len; Cconst_int (1, dbg)], dbg)
  | Paddrarray | Pintarray ->
    Cop (Cor, [addr_array_length_shifted hdr dbg; Cconst_int (1, dbg)], dbg)
  | Pfloatarray | Punboxedfloatarray Pfloat64 ->
    (* Note: we only support 64 bit targets now, so this is ok for
       Punboxedfloatarray *)
    Cop (Cor, [float_array_length_shifted hdr dbg; Cconst_int (1, dbg)], dbg)
  | Punboxedfloatarray Pfloat32 ->
    (* CR mslater: (float32) array support *)
    assert false
  | Punboxedintarray Pint64 | Punboxedintarray Pnativeint ->
    unboxed_int64_or_nativeint_array_length arg dbg
  | Punboxedintarray Pint32 -> unboxed_int32_array_length arg dbg

(* CR-soon gyorsh: effects and coeffects for primitives are set conservatively
   to Arbitrary_effects and Has_coeffects, resp. Check if this can be improved
   (e.g., bswap). *)

let bbswap bi arg dbg =
  let bitwidth : Cmm.bswap_bitwidth =
    match (bi : Primitive.boxed_integer) with
    | Pnativeint -> if size_int = 4 then Thirtytwo else Sixtyfour
    | Pint32 -> Thirtytwo
    | Pint64 -> Sixtyfour
  in
  let op = Cbswap { bitwidth } in
  if (bi = Primitive.Pint64 && size_int = 4)
     || not (Proc.operation_supported op)
  then
    let prim, tyarg =
      match (bi : Primitive.boxed_integer) with
      | Pnativeint -> "nativeint", XInt
      | Pint32 -> "int32", XInt32
      | Pint64 -> "int64", XInt64
    in
    Cop
      ( Cextcall
          { func = Printf.sprintf "caml_%s_direct_bswap" prim;
            builtin = false;
            returns = true;
            effects = Arbitrary_effects;
            coeffects = Has_coeffects;
            ty = typ_int;
            alloc = false;
            ty_args = [tyarg]
          },
        [arg],
        dbg )
  else Cop (op, [arg], dbg)

let bswap16 arg dbg =
  let op = Cbswap { bitwidth = Cmm.Sixteen } in
  if Proc.operation_supported op
  then Cop (op, [arg], dbg)
  else
    Cop
      ( Cextcall
          { func = "caml_bswap16_direct";
            builtin = false;
            returns = true;
            effects = Arbitrary_effects;
            coeffects = Has_coeffects;
            ty = typ_int;
            alloc = false;
            ty_args = []
          },
        [arg],
        dbg )

type binary_primitive = expression -> expression -> Debuginfo.t -> expression

(* Helper for compilation of initialization and assignment operations *)

type assignment_kind =
  | Caml_modify
  | Caml_modify_local
  | Caml_initialize (* never local *)
  | Simple of initialization_or_assignment

let assignment_kind (ptr : Lambda.immediate_or_pointer)
    (init : Lambda.initialization_or_assignment) =
  match init, ptr with
  | Assignment Modify_heap, Pointer -> Caml_modify
  | Assignment Modify_maybe_stack, Pointer ->
    assert Config.stack_allocation;
    Caml_modify_local
  | Heap_initialization, Pointer -> Caml_initialize
  | Root_initialization, Pointer ->
    if Config.runtime5 then Caml_initialize else Simple Initialization
  | Assignment _, Immediate -> Simple Assignment
  | Heap_initialization, Immediate | Root_initialization, Immediate ->
    Simple Initialization

let setfield n ptr init arg1 arg2 dbg =
  match assignment_kind ptr init with
  | Caml_modify ->
    return_unit dbg
      (Cop
         ( Cextcall
             { func = "caml_modify";
               ty = typ_void;
               alloc = false;
               builtin = false;
               returns = true;
               effects = Arbitrary_effects;
               coeffects = Has_coeffects;
               ty_args = []
             },
           [field_address arg1 n dbg; arg2],
           dbg ))
  | Caml_modify_local ->
    return_unit dbg
      (Cop
         ( Cextcall
             { func = "caml_modify_local";
               ty = typ_void;
               alloc = false;
               builtin = false;
               returns = true;
               effects = Arbitrary_effects;
               coeffects = Has_coeffects;
               ty_args = []
             },
           [arg1; Cconst_int (n, dbg); arg2],
           dbg ))
  | Caml_initialize ->
    return_unit dbg
      (Cop
         ( Cextcall
             { func = "caml_initialize";
               ty = typ_void;
               alloc = false;
               builtin = false;
               returns = true;
               effects = Arbitrary_effects;
               coeffects = Has_coeffects;
               ty_args = []
             },
           [field_address arg1 n dbg; arg2],
           dbg ))
  | Simple init -> return_unit dbg (set_field arg1 n arg2 init dbg)

let add_int_caml arg1 arg2 dbg = decr_int (add_int arg1 arg2 dbg) dbg

let sub_int_caml arg1 arg2 dbg = incr_int (sub_int arg1 arg2 dbg) dbg

let mul_int_caml arg1 arg2 dbg =
  (* decrementing the non-constant part helps when the multiplication is
     followed by an addition; for example, using this trick compiles

     (100 * a + 7)

     into

     (+ ( * a 100) -85)

     rather than

     (+ ( * 200 (>>s a 1)) 15) *)
  match arg1, arg2 with
  | (Cconst_int _ as c1), c2 ->
    incr_int (mul_int (untag_int c1 dbg) (decr_int c2 dbg) dbg) dbg
  | c1, c2 -> incr_int (mul_int (decr_int c1 dbg) (untag_int c2 dbg) dbg) dbg

let div_int_caml is_safe arg1 arg2 dbg =
  tag_int (div_int (untag_int arg1 dbg) (untag_int arg2 dbg) is_safe dbg) dbg

let mod_int_caml is_safe arg1 arg2 dbg =
  tag_int (mod_int (untag_int arg1 dbg) (untag_int arg2 dbg) is_safe dbg) dbg

let and_int_caml arg1 arg2 dbg = and_int arg1 arg2 dbg

let or_int_caml arg1 arg2 dbg = or_int arg1 arg2 dbg

let xor_int_caml arg1 arg2 dbg =
  Cop
    ( Cor,
      [ xor_int (ignore_low_bit_int arg1) (ignore_low_bit_int arg2) dbg;
        Cconst_int (1, dbg) ],
      dbg )

let lsl_int_caml arg1 arg2 dbg =
  incr_int (lsl_int (decr_int arg1 dbg) (untag_int arg2 dbg) dbg) dbg

let lsr_int_caml arg1 arg2 dbg =
  Cop (Cor, [lsr_int arg1 (untag_int arg2 dbg) dbg; Cconst_int (1, dbg)], dbg)

let asr_int_caml arg1 arg2 dbg =
  Cop (Cor, [asr_int arg1 (untag_int arg2 dbg) dbg; Cconst_int (1, dbg)], dbg)

type ternary_primitive =
  expression -> expression -> expression -> Debuginfo.t -> expression

let setfield_computed ptr init arg1 arg2 arg3 dbg =
  match assignment_kind ptr init with
  | Caml_modify -> return_unit dbg (addr_array_set_heap arg1 arg2 arg3 dbg)
  | Caml_modify_local ->
    return_unit dbg (addr_array_set_local arg1 arg2 arg3 dbg)
  | Caml_initialize ->
    return_unit dbg (addr_array_initialize arg1 arg2 arg3 dbg)
  | Simple _ -> return_unit dbg (int_array_set arg1 arg2 arg3 dbg)

(* Symbols *)

let cdefine_symbol sym = [Cdefine_symbol sym]

let emit_block symb white_header cont =
  (* Headers for structured constants must be marked black in case we are in
     no-naked-pointers mode. See [caml_darken]. *)
  let black_header = Nativeint.logor white_header caml_black in
  (Cint black_header :: cdefine_symbol symb) @ cont

let emit_string_constant_fields s cont =
  let n = size_int - 1 - (String.length s mod size_int) in
  Cstring s :: Cskip n :: Cint8 n :: cont

let emit_boxed_int32_constant_fields n cont =
  let n = Nativeint.of_int32 n in
  Csymbol_address (global_symbol caml_int32_ops)
  :: Cint32 n :: Cint32 0n :: cont

let emit_boxed_int64_constant_fields n cont =
  let lo = Int64.to_nativeint n in
  Csymbol_address (global_symbol caml_int64_ops) :: Cint lo :: cont

let emit_boxed_nativeint_constant_fields n cont =
  Csymbol_address (global_symbol caml_nativeint_ops) :: Cint n :: cont

let emit_float_constant symb f cont =
  emit_block symb float_header (Cdouble f :: cont)

let emit_string_constant symb s cont =
  emit_block symb
    (string_header (String.length s))
    (emit_string_constant_fields s cont)

let emit_int32_constant symb n cont =
  emit_block symb boxedint32_header (emit_boxed_int32_constant_fields n cont)

let emit_int64_constant symb n cont =
  emit_block symb boxedint64_header (emit_boxed_int64_constant_fields n cont)

let emit_nativeint_constant symb n cont =
  emit_block symb boxedintnat_header
    (emit_boxed_nativeint_constant_fields n cont)

let emit_vec128_constant symb bits cont =
  emit_block symb boxedvec128_header (Cvec128 bits :: cont)

let emit_float_array_constant symb fields cont =
  emit_block symb
    (floatarray_header (List.length fields))
    (Misc.map_end (fun f -> Cdouble f) fields cont)

let make_symbol ?compilation_unit name =
  let compilation_unit =
    match compilation_unit with
    | None -> Compilation_unit.get_current_exn ()
    | Some compilation_unit -> compilation_unit
  in
  Symbol.for_name compilation_unit name
  |> Symbol.linkage_name |> Linkage_name.to_string

(* Generate the entry point *)
(*
 * CAMLprim value caml_program()
 * {
 *   int id = 0;
 *   while (true) {
 *     if (id == len_caml_globals_entry_functions) goto out;
 *     caml_globals_entry_functions[id]();
 *     caml_globals_inited += 1;
 *     id += 1;
 *   }
 *   out:
 *   return 1;
 * }
 *)
let entry_point namelist =
  let dbg = placeholder_dbg in
  let cconst_int i = Cconst_int (i, dbg ()) in
  let cconst_symbol sym = Cconst_symbol (sym, dbg ()) in
  let incr_global_inited () =
    Cop
      ( Cstore (Word_int, Assignment),
        [ cconst_symbol (global_symbol "caml_globals_inited");
          Cop
            ( Caddi,
              [ Cop
                  ( mk_load_mut Word_int,
                    [cconst_symbol (global_symbol "caml_globals_inited")],
                    dbg () );
                cconst_int 1 ],
              dbg () ) ],
        dbg () )
  in
  let table_symbol = global_symbol "caml_globals_entry_functions" in
  let call i =
    let f =
      Cop
        ( Cadda,
          [ cconst_symbol table_symbol;
            Cop (Cmuli, [Cconst_int (Arch.size_addr, dbg ()); i], dbg ()) ],
          dbg () )
    in
    Csequence
      ( Cop
          ( Capply (typ_void, Rc_normal),
            [Cop (mk_load_immut Word_int, [f], dbg ())],
            dbg () ),
        incr_global_inited () )
  in
  let data =
    List.map
      (fun name ->
        Csymbol_address
          (global_symbol (make_symbol ~compilation_unit:name "entry")))
      namelist
  in
  let data = Cdefine_symbol table_symbol :: data in
  let raise_num = Lambda.next_raise_count () in
  let id = VP.create (Ident.create_local "*id*") in
  let high = cconst_int (List.length namelist) in
  let body =
    let dbg = dbg () in
    let incr_i =
      Cassign
        (VP.var id, Cop (Caddi, [Cvar (VP.var id); Cconst_int (1, dbg)], dbg))
    in
    let exit_if_last_iteration =
      Cifthenelse
        ( Cop (Ccmpi Ceq, [Cvar (VP.var id); high], dbg),
          dbg,
          Cexit (Lbl raise_num, [], []),
          dbg,
          Ctuple [],
          dbg,
          Any )
    in
    Clet_mut
      ( id,
        typ_int,
        cconst_int 0,
        ccatch
          ( raise_num,
            [],
            create_loop
              (Csequence
                 ( exit_if_last_iteration,
                   Csequence (call (Cvar (VP.var id)), incr_i) ))
              dbg,
            Ctuple [],
            dbg,
            Any,
            false ) )
  in
  let fun_name = global_symbol "caml_program" in
  let fun_dbg = placeholder_fun_dbg ~human_name:fun_name in
  [ Cdata data;
    Cfunction
      { fun_name;
        fun_args = [];
        fun_body = Csequence (body, cconst_int 1);
        fun_codegen_options = [Reduce_code_size; Use_linscan_regalloc];
        fun_dbg;
        fun_poll = Default_poll
      } ]

(* Generate the table of globals *)

let cint_zero = Cint 0n

let global_table namelist =
  let mksym name =
    Csymbol_address
      (global_symbol (make_symbol ~compilation_unit:name "gc_roots"))
  in
  Cdata
    ((Cdefine_symbol (global_symbol "caml_globals") :: List.map mksym namelist)
    @ [cint_zero])

let reference_symbols namelist =
  let mksym name = Csymbol_address name in
  Cdata (List.map mksym namelist)

let global_data sym_name v =
  let symbol = { sym_name; sym_global = Global } in
  Cdata (emit_string_constant symbol (Marshal.to_string v []) [])

let globals_map v = global_data "caml_globals_map" v

(* Generate the master table of frame descriptors *)

let frame_table namelist =
  let mksym name =
    Csymbol_address
      (global_symbol (make_symbol ~compilation_unit:name "frametable"))
  in
  Cdata
    (Cdefine_symbol (global_symbol "caml_frametable")
     :: List.map mksym namelist
    @ [cint_zero])

(* Generate the table of module data and code segments *)

let segment_table namelist symbol begname endname =
  let addsyms name lst =
    Csymbol_address (global_symbol (make_symbol ~compilation_unit:name begname))
    :: Csymbol_address
         (global_symbol (make_symbol ~compilation_unit:name endname))
    :: lst
  in
  Cdata
    (Cdefine_symbol (global_symbol symbol)
    :: List.fold_right addsyms namelist [cint_zero])

let data_segment_table namelist =
  segment_table namelist "caml_data_segments" "data_begin" "data_end"

let code_segment_table namelist =
  segment_table namelist "caml_code_segments" "code_begin" "code_end"

(* Initialize a predefined exception *)

let predef_exception i name =
  let name_sym =
    { sym_name = Compilenv.new_const_symbol (); sym_global = Local }
  in
  let data_items = emit_string_constant name_sym name [] in
  let exn_sym = global_symbol ("caml_exn_" ^ name) in
  let tag = Obj.object_tag in
  let size = 2 in
  let fields = Csymbol_address name_sym :: cint_const (-i - 1) :: data_items in
  let data_items = emit_block exn_sym (block_header tag size) fields in
  Cdata data_items

(* Header for a plugin *)

let plugin_header units =
  global_data "caml_plugin_header"
    ({ dynu_magic = Config.cmxs_magic_number; dynu_units = units }
      : Cmxs_format.dynheader)

(* Build the NULL terminated array of gc roots *)

let emit_gc_roots_table ~symbols cont =
  let table_symbol = global_symbol (make_symbol "gc_roots") in
  Cdata
    (Cdefine_symbol table_symbol
     :: List.map (fun s -> Csymbol_address s) symbols
    @ [Cint 0n])
  :: cont

(* Helper functions and values used by Flambda 2. *)

let void = Ctuple []

let unit ~dbg = Cconst_int (1, dbg)

let var v = Cvar v

let symbol ~dbg sym = Cconst_symbol (sym, dbg)

let float ~dbg f = Cconst_float (f, dbg)

let int32 ~dbg i = natint_const_untagged dbg (Nativeint.of_int32 i)

(* CR Gbury: this conversion int64 -> nativeint is potentially unsafe when
   cross-compiling for 64-bit on a 32-bit host *)
let int64 ~dbg i = natint_const_untagged dbg (Int64.to_nativeint i)

let vec128 ~dbg bits = Cconst_vec128 (bits, dbg)

let nativeint ~dbg i = natint_const_untagged dbg i

let letin v ~defining_expr ~body =
  match body with
  | Cvar v' when Backend_var.same (Backend_var.With_provenance.var v) v' ->
    defining_expr
  | Cvar _ | Cconst_int _ | Cconst_natint _ | Cconst_float _ | Cconst_symbol _
  | Cconst_vec128 _ | Clet _ | Clet_mut _ | Cphantom_let _ | Cassign _
  | Ctuple _ | Cop _ | Csequence _ | Cifthenelse _ | Cswitch _ | Ccatch _
  | Cexit _ | Ctrywith _ ->
    Clet (v, defining_expr, body)

let letin_mut v ty e body = Clet_mut (v, ty, e, body)

let assign x e = Cassign (x, e)

let sequence x y =
  match x, y with
  | Ctuple [], _ -> y
  | _, Ctuple [] -> x
  | _, _ -> Csequence (x, y)

let ite ~dbg ~then_dbg ~then_ ~else_dbg ~else_ cond =
  Cifthenelse (cond, then_dbg, then_, else_dbg, else_, dbg, Any)

let trywith ~dbg ~body ~exn_var ~handler_cont ~handler () =
  Ctrywith (body, handler_cont, exn_var, handler, dbg, Any)

type static_handler =
  int
  * (Backend_var.With_provenance.t * Cmm.machtype) list
  * Cmm.expression
  * Debuginfo.t
  * bool

let handler ~dbg id vars body is_cold = id, vars, body, dbg, is_cold

let cexit id args trap_actions = Cmm.Cexit (Cmm.Lbl id, args, trap_actions)

let trap_return arg trap_actions =
  Cmm.Cexit (Cmm.Return_lbl, [arg], trap_actions)

let create_ccatch ~rec_flag ~handlers ~body =
  let rec_flag = if rec_flag then Cmm.Recursive else Cmm.Nonrecursive in
  Cmm.Ccatch (rec_flag, handlers, body, Any)

let unary op ~dbg x = Cop (op, [x], dbg)

let binary op ~dbg x y = Cop (op, [x; y], dbg)

let int_of_float = unary Cintoffloat

let float_of_int = unary Cfloatofint

let lsl_int_caml_raw ~dbg arg1 arg2 =
  incr_int (lsl_int (decr_int arg1 dbg) arg2 dbg) dbg

let lsr_int_caml_raw ~dbg arg1 arg2 =
  Cop (Cor, [lsr_int arg1 arg2 dbg; Cconst_int (1, dbg)], dbg)

let asr_int_caml_raw ~dbg arg1 arg2 =
  Cop (Cor, [asr_int arg1 arg2 dbg; Cconst_int (1, dbg)], dbg)

let eq ~dbg x y =
  match x, y with
  | Cconst_int (n, _), Cop (Csubi, [Cconst_int (m, _); c], _)
  | Cop (Csubi, [Cconst_int (m, _); c], _), Cconst_int (n, _)
    when Misc.no_overflow_sub m n ->
    (* [n = m - c] <=> [c = m - n]

       This is typically generated by expressions of the form [if not expr then
       ...], with [not expr] being compiled to [4 - c] and the condition for the
       test becomes [1 = 4 - c].

       We need to impose the side condition because the above equivalence hides
       a subtlety: While [c] is a full-blooded native integer, [m] and [n] are
       OCaml ints that will be sign-extended between now and run time. That in
       itself doesn't break the equivalence. The problem is that we intend to
       compute [m - n] right now, while [m] and [n] are one bit shorter. Thus
       there's a bit of sleight of hand going on: the [m - n] we compute now may
       not be the [m - n] that appears in the equivalence. [m - c], however,
       _is_ subtraction of full native ints (it must be, since [c] can be any
       native int). So [m - c] and [m - n] refer to two different operations and
       we're cheekily swapping one for the other. We'll get away with it,
       however, _so long as [m - n] doesn't overflow_.

       Formally, writing [se] for sign extension, we can write a version of our
       equivalence that's unconditionally true: [se(n) = se(m) - c] <=> [c =
       se(m) - se(n)], where now [-] consistently means subtraction of native
       ints. Effectively, we intend to write [c = se(m - n)] in the compiled
       code (here [-] is instead subtraction of OCaml ints). This is the same as
       [c = se(m) - se(n)] exactly when [se(m - n) = se(m) - se(n)], which is
       another way of saying that [m - n] doesn't overflow.

       The following z3 script confirms that this check is sufficient: *)
    (*
     *   (define-sort int63 () (_ BitVec 63))
     *   (define-sort int64 () (_ BitVec 64))
     *   (define-const z63 int63 ((_ int2bv 63) 0))
     *
     *   (declare-const m int63)
     *   (declare-const n int63)
     *   (declare-const c int64)
     *
     *   ; let no_overflow_sub a b = (a lxor (lnot b)) lor (b lxor (a-b)) < 0
     *   (define-fun no_overflow_sub ((a int63) (b int63)) Bool
     *     (bvslt (bvor (bvxor a (bvnot b)) (bvxor b (bvsub a b))) z63))
     *
     *   (assert (no_overflow_sub m n))
     *
     *   (assert (not (=
     *     (= ((_ sign_extend 1) n) (bvsub ((_ sign_extend 1) m) c))
     *     (= c ((_ sign_extend 1) (bvsub m n)))
     *   )))
     *
     *   (check-sat)
     *)
    binary (Ccmpi Ceq) ~dbg c (Cconst_int (m - n, dbg))
  | _, _ -> binary (Ccmpi Ceq) ~dbg x y

let neq = binary (Ccmpi Cne)

let lt = binary (Ccmpi Clt)

let le = binary (Ccmpi Cle)

let gt = binary (Ccmpi Cgt)

let ge = binary (Ccmpi Cge)

let ult = binary (Ccmpa Clt)

let ule = binary (Ccmpa Cle)

let ugt = binary (Ccmpa Cgt)

let uge = binary (Ccmpa Cge)

let float_abs = unary Cabsf

let float_neg = unary Cnegf

let float_add = binary Caddf

let float_sub = binary Csubf

let float_mul = binary Cmulf

let float_div = binary Cdivf

let float_eq = binary (Ccmpf CFeq)

let float_neq = binary (Ccmpf CFneq)

let float_lt = binary (Ccmpf CFlt)

let float_le = binary (Ccmpf CFle)

let float_gt = binary (Ccmpf CFgt)

let float_ge = binary (Ccmpf CFge)

let beginregion ~dbg = Cop (Cbeginregion, [], dbg)

let endregion ~dbg region = Cop (Cendregion, [region], dbg)

let probe ~dbg ~name ~handler_code_linkage_name ~enabled_at_init ~args =
  Cop
    ( Cprobe
        { name; handler_code_sym = handler_code_linkage_name; enabled_at_init },
      args,
      dbg )

let load ~dbg memory_chunk mutability ~addr =
  Cop (Cload { memory_chunk; mutability; is_atomic = false }, [addr], dbg)

let store ~dbg kind init ~addr ~new_value =
  Cop (Cstore (kind, init), [addr; new_value], dbg)

let direct_call ~dbg ty pos f_code_sym args =
  Cop (Capply (ty, pos), f_code_sym :: args, dbg)

let indirect_call ~dbg ty pos alloc_mode f args_type args =
  might_split_call_caml_apply ty args_type Asttypes.Mutable f args pos
    alloc_mode dbg

let indirect_full_call ~dbg ty pos alloc_mode f args_type = function
  (* the single-argument case is already optimized by indirect_call *)
  | [_] as args -> indirect_call ~dbg ty pos alloc_mode f args_type args
  | args ->
    (* Use a variable to avoid duplicating the cmm code of the closure [f]. *)
    let v = Backend_var.create_local "*closure*" in
    let v' = Backend_var.With_provenance.create v in
    (* get the function's code pointer *)
    let fun_ptr =
      load ~dbg Word_int Asttypes.Mutable ~addr:(field_address (Cvar v) 2 dbg)
    in
    letin v' ~defining_expr:f
      ~body:
        (Cop
           ( Capply (Extended_machtype.to_machtype ty, pos),
             (fun_ptr :: args) @ [Cvar v],
             dbg ))

let bigarray_load ~dbg ~elt_kind ~elt_size ~elt_chunk ~bigarray ~index =
  let ba_data_f = field_address bigarray 1 dbg in
  let ba_data_p = load ~dbg Word_int Mutable ~addr:ba_data_f in
  let addr =
    array_indexing ~typ:Addr (Misc.log2 elt_size) ba_data_p index dbg
  in
  match (elt_kind : Lambda.bigarray_kind) with
  | Pbigarray_complex32 | Pbigarray_complex64 ->
    let addr' = binary Cadda ~dbg addr (int ~dbg (elt_size / 2)) in
    box_complex dbg
      (load ~dbg elt_chunk Mutable ~addr)
      (load ~dbg elt_chunk Mutable ~addr:addr')
  | _ ->
    (* Note that no sign extension operation is necessary here: if the element
       type of the bigarray is signed, then the backend will emit a
       sign-extending load instruction. *)
    load ~dbg elt_chunk Mutable ~addr

let bigarray_store ~dbg ~(elt_kind : Lambda.bigarray_kind) ~elt_size ~elt_chunk
    ~bigarray ~index ~new_value =
  let ba_data_f = field_address bigarray 1 dbg in
  let ba_data_p = load ~dbg Word_int Mutable ~addr:ba_data_f in
  let addr =
    array_indexing ~typ:Addr (Misc.log2 elt_size) ba_data_p index dbg
  in
  match elt_kind with
  | Pbigarray_complex32 | Pbigarray_complex64 ->
    let addr' = binary Cadda ~dbg addr (int ~dbg (elt_size / 2)) in
    return_unit dbg
      (sequence
         (store ~dbg elt_chunk Assignment ~addr
            ~new_value:(complex_re new_value dbg))
         (store ~dbg elt_chunk Assignment ~addr:addr'
            ~new_value:(complex_im new_value dbg)))
  | _ -> return_unit dbg (store ~dbg elt_chunk Assignment ~addr ~new_value)

(* Infix field address. Contrary to regular field addresses, these addresses are
   valid ocaml values, and can be live at gc points. *)

let infix_field_address ~dbg ptr n =
  if n = 0
  then ptr
  else Cmm.Cop (Cmm.Caddv, [ptr; int ~dbg (n * Arch.size_addr)], dbg)

(* Data items *)

let cint i = Cmm.Cint i

let cfloat f = Cmm.Cdouble f

let cvec128 bits = Cmm.Cvec128 bits

let symbol_address s = Cmm.Csymbol_address s

let symbol_offset s o = Cmm.Csymbol_offset (s, o)

let define_symbol symbol = [Cdefine_symbol symbol]

(* Cmm phrases *)

let cfunction decl = Cmm.Cfunction decl

let cdata d = Cmm.Cdata d

let fundecl fun_name fun_args fun_body fun_codegen_options fun_dbg fun_poll =
  { Cmm.fun_name; fun_args; fun_body; fun_codegen_options; fun_dbg; fun_poll }

(* Gc root table *)

let gc_root_table syms =
  let table_symbol = make_symbol ?compilation_unit:None "gc_roots" in
  cdata
    (define_symbol { sym_name = table_symbol; sym_global = Global }
    @ List.map symbol_address syms
    @ [cint 0n])

let cmm_arith_size (e : Cmm.expression) =
  let rec cmm_arith_size0 (e : Cmm.expression) =
    match e with
    | Cop
        ( ( Caddi | Csubi | Cmuli | Cmulhi _ | Cdivi | Cmodi | Cand | Cor | Cxor
          | Clsl | Clsr | Casr ),
          l,
          _ ) ->
      List.fold_left ( + ) 1 (List.map cmm_arith_size0 l)
    | _ -> 0
  in
  match e with
  | Cconst_int _ | Cconst_natint _ | Cconst_float _ | Cconst_symbol _ | Cvar _
  | Cconst_vec128 _ ->
    Some 0
  | Cop _ -> Some (cmm_arith_size0 e)
  | Clet _ | Clet_mut _ | Cphantom_let _ | Cassign _ | Ctuple _ | Csequence _
  | Cifthenelse _ | Cswitch _ | Ccatch _ | Cexit _ | Ctrywith _ ->
    None

let transl_property : Lambda.property -> Cmm.property = function
  | Zero_alloc -> Zero_alloc

let transl_attrib : Lambda.check_attribute -> Cmm.codegen_option list = function
  | Default_check -> []
  | Ignore_assert_all p -> [Ignore_assert_all (transl_property p)]
  | Assume { property; strict; never_returns_normally; loc } ->
    [ Assume
        { property = transl_property property;
          strict;
          never_returns_normally;
          loc
        } ]
  | Check { property; strict; loc; opt } ->
    if Lambda.is_check_enabled ~opt property
    then [Check { property = transl_property property; strict; loc }]
    else []

let kind_of_layout (layout : Lambda.layout) =
  match layout with
  | Pvalue (Pboxedfloatval Pfloat64) -> Boxed_float
  | Pvalue (Pboxedfloatval Pfloat32) ->
    (* CR mslater: (float32) backend support *)
    assert false
  | Pvalue (Pboxedintval bi) -> Boxed_integer bi
  | Pvalue (Pboxedvectorval vi) -> Boxed_vector vi
  | Pvalue (Pgenval | Pintval | Pvariant _ | Parrayval _)
  | Ptop | Pbottom | Punboxed_float _ | Punboxed_int _ | Punboxed_vector _
  | Punboxed_product _ ->
    Any

(* Atomics *)

let atomic_load ~dbg (imm_or_ptr : Lambda.immediate_or_pointer) atomic =
  let memory_chunk =
    match imm_or_ptr with Immediate -> Word_int | Pointer -> Word_val
  in
  Cop (mk_load_atomic memory_chunk, [atomic], dbg)

let atomic_exchange ~dbg atomic new_value =
  Cop
    ( Cextcall
        { func = "caml_atomic_exchange";
          builtin = false;
          returns = true;
          effects = Arbitrary_effects;
          coeffects = Has_coeffects;
          ty = typ_val;
          ty_args = [];
          alloc = false
        },
      [atomic; new_value],
      dbg )

let atomic_fetch_and_add ~dbg atomic i =
  Cop
    ( Cextcall
        { func = "caml_atomic_fetch_add";
          builtin = false;
          returns = true;
          effects = Arbitrary_effects;
          coeffects = Has_coeffects;
          ty = typ_int;
          ty_args = [];
          alloc = false
        },
      [atomic; i],
      dbg )

let atomic_compare_and_set ~dbg atomic ~old_value ~new_value =
  Cop
    ( Cextcall
        { func = "caml_atomic_cas";
          builtin = false;
          returns = true;
          effects = Arbitrary_effects;
          coeffects = Has_coeffects;
          ty = typ_int;
          ty_args = [];
          alloc = false
        },
      [atomic; old_value; new_value],
      dbg )

<<<<<<< HEAD
(* Drop internal optional arguments from exported interface *)
let block_header x y = block_header x y
=======
type even_or_odd =
  | Even
  | Odd

let make_unboxed_int32_array_payload dbg unboxed_int32_list =
  (* CR mshinwell/gbury: potential big-endian implementations:
   *
   *  let i =
   *    if big_endian
   *    then Cop (Clsl, [a; Cconst_int (32, dbg)], dbg)
   *    else a
   *  in
   *   ...
   *  let i =
   *    if big_endian
   *    then Cop (Cor, [Cop (Clsl, [a; Cconst_int (32, dbg)], dbg); b], dbg)
   *    else Cop (Cor, [a; Cop (Clsl, [b; Cconst_int (32, dbg)], dbg)], dbg)
   *  in
   *)
  if Sys.big_endian
  then
    Misc.fatal_error "Big-endian platforms not yet supported for unboxed arrays";
  let rec aux acc = function
    | [] -> Even, List.rev acc
    | a :: [] -> Odd, List.rev (a :: acc)
    | a :: b :: r ->
      let i =
        Cop
          ( Cor,
            [ (* [a] is sign-extended by default. We need to change it to be
                 zero-extended for the `or` operation to be correct. *)
              zero_extend_32 dbg a;
              Cop (Clsl, [b; Cconst_int (32, dbg)], dbg) ],
            dbg )
      in
      aux (i :: acc) r
  in
  aux [] unboxed_int32_list

let allocate_unboxed_int32_array ~elements (mode : Lambda.alloc_mode) dbg =
  let num_elts, payload = make_unboxed_int32_array_payload dbg elements in
  let header =
    let size = 1 (* custom_ops field *) + List.length payload in
    match mode with
    | Alloc_heap -> custom_header ~size
    | Alloc_local -> custom_local_header ~size
  in
  let custom_ops =
    (* For odd-length unboxed int32 arrays there are 32 bits spare at the end of
       the block, which are never read. *)
    match num_elts with
    | Even -> custom_ops_unboxed_int32_even_array
    | Odd -> custom_ops_unboxed_int32_odd_array
  in
  Cop (Calloc mode, Cconst_natint (header, dbg) :: custom_ops :: payload, dbg)

let allocate_unboxed_int64_or_nativeint_array custom_ops ~elements
    (mode : Lambda.alloc_mode) dbg =
  let header =
    let size = 1 (* custom_ops field *) + List.length elements in
    match mode with
    | Alloc_heap -> custom_header ~size
    | Alloc_local -> custom_local_header ~size
  in
  Cop (Calloc mode, Cconst_natint (header, dbg) :: custom_ops :: elements, dbg)

let allocate_unboxed_int64_array =
  allocate_unboxed_int64_or_nativeint_array custom_ops_unboxed_int64_array

let allocate_unboxed_nativeint_array =
  allocate_unboxed_int64_or_nativeint_array custom_ops_unboxed_nativeint_array
>>>>>>> 47bba276
<|MERGE_RESOLUTION|>--- conflicted
+++ resolved
@@ -64,7 +64,6 @@
 
 let floatarray_tag dbg = Cconst_int (Obj.double_array_tag, dbg)
 
-<<<<<<< HEAD
 module Scannable_prefix : sig
   type t = private
     | Scan_all
@@ -157,13 +156,12 @@
   | Scan_all -> hdr
   | Scan_prefix scannable_prefix ->
     Mixed_block_support.make_header hdr ~scannable_prefix
-=======
+
 (* CR mshinwell: update to use NOT_MARKABLE terminology *)
 let block_header tag sz =
   Nativeint.add
     (Nativeint.shift_left (Nativeint.of_int sz) 10)
     (Nativeint.of_int tag)
->>>>>>> 47bba276
 
 (* Static data corresponding to "value"s must be marked black in case we are in
    no-naked-pointers mode. See [caml_darken] and the code below that emits
@@ -1492,7 +1490,6 @@
     (List.length args * size_float / size_addr)
     args
 
-<<<<<<< HEAD
 let make_mixed_alloc ~mode dbg shape args =
   let ({ value_prefix_len; flat_suffix } : Lambda.mixed_block_shape) = shape in
   (* args with shape [Float] must already have been unboxed. *)
@@ -1523,19 +1520,6 @@
     (* CR mixed blocks v1: Support inline record args to variants. *)
     set_fn dbg Obj.first_non_constant_constructor_tag size args
 
-(* Bounds checking *)
-
-let make_checkbound dbg = function
-  | [Cop (Clsr, [a1; Cconst_int (n, _)], _); Cconst_int (m, _)] when m lsl n > n
-    ->
-    Cop (Ccheckbound, [a1; Cconst_int ((m lsl n) + (1 lsl n) - 1, dbg)], dbg)
-  | args -> Cop (Ccheckbound, args, dbg)
-
-let make_checkalign dbg bytes_pow2 args =
-  Cop (Ccheckalign { bytes_pow2 }, args, dbg)
-
-=======
->>>>>>> 47bba276
 (* Record application and currying functions *)
 
 let apply_function_name arity result (mode : Lambda.alloc_mode) =
@@ -3840,10 +3824,6 @@
       [atomic; old_value; new_value],
       dbg )
 
-<<<<<<< HEAD
-(* Drop internal optional arguments from exported interface *)
-let block_header x y = block_header x y
-=======
 type even_or_odd =
   | Even
   | Odd
@@ -3915,4 +3895,6 @@
 
 let allocate_unboxed_nativeint_array =
   allocate_unboxed_int64_or_nativeint_array custom_ops_unboxed_nativeint_array
->>>>>>> 47bba276
+
+(* Drop internal optional arguments from exported interface *)
+let block_header x y = block_header x y