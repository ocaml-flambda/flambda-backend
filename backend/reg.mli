(**************************************************************************)
(*                                                                        *)
(*                                 OCaml                                  *)
(*                                                                        *)
(*             Xavier Leroy, projet Cristal, INRIA Rocquencourt           *)
(*                                                                        *)
(*   Copyright 1996 Institut National de Recherche en Informatique et     *)
(*     en Automatique.                                                    *)
(*                                                                        *)
(*   All rights reserved.  This file is distributed under the terms of    *)
(*   the GNU Lesser General Public License version 2.1, with the          *)
(*   special exception on linking described in the file LICENSE.          *)
(*                                                                        *)
(**************************************************************************)

(* Pseudo-registers *)

<<<<<<< HEAD
(* CR xclerc for xclerc: double check all constructors are actually used. *)
type irc_work_list =
  | Unknown_list
  | Precolored
  | Initial
  | Simplify
  | Freeze
  | Spill
  | Spilled
  | Coalesced
  | Colored
  | Select_stack
val equal_irc_work_list : irc_work_list -> irc_work_list -> bool
val string_of_irc_work_list : irc_work_list -> string

module Name : sig
=======
module Raw_name : sig
>>>>>>> 6e7e1fe9
  type t

  val to_string : t -> string
end

type t =
  { name: Name.t;                         (* Name *)
    stamp: int;                           (* Unique stamp *)
    typ: Cmm.machtype_component;          (* Type of contents *)
<<<<<<< HEAD
    preassigned: bool;                    (* Pinned to a specific location *)
    mutable loc: location;                (* Current location *)
    mutable irc_work_list: irc_work_list; (* Current work list (IRC only) *)
    mutable irc_color : int option;       (* Current color (IRC only) *)
    mutable irc_alias : t option;         (* Current alias (IRC only) *)
    mutable spill: bool;                  (* "true" to force stack allocation  *)
    mutable interf: t list;               (* Other regs live simultaneously *)
    mutable degree: int;                  (* Number of other regs live sim. *)
    mutable spill_cost: int; }            (* Estimate of spilling cost *)
=======
    mutable loc: location; }              (* Actual location *)
>>>>>>> 6e7e1fe9

and location =
    Unknown
  | Reg of int
  | Stack of stack_location

and stack_location =
    Local of int
  | Incoming of int
  | Outgoing of int
  | Domainstate of int

(* The [stack_location] describes the location of pseudo-registers
   that reside in memory.
 - [Local] is a local variable or spilled register residing in the stack frame
   of the current function
 - [Incoming] is a function parameter that was passed on the stack.
   This is the callee's view: the location is just above the callee's
   stack frame, in the caller's stack frame.
 - [Outgoing] is a function call argument that is passed on the stack.
   This is the caller's view: the location is at the bottom of the
   caller's stack frame.
 - [Domainstate] is a function call argument that is passed not on stack
   but in the [extra_params] section of the domain state
   (see file [../runtime/caml/domain_state.*]).  Unlike arguments passed
   on stack, arguments passed via the domain state are compatible with
   tail calls.  However, domain state locations are shared between
   all functions that run in a given domain, hence they are not preserved
   by function calls or thread context switches.  The caller stores
   arguments in the domain state immediately before the call, and the
   first thing the callee does is copy them to registers or [Local]
   stack locations.  Neither GC nor thread context switches can occur
   between these two times. *)

val equal_location : location -> location -> bool

val dummy: t

val create: Cmm.machtype_component -> t
val create_with_typ: t -> t
val create_with_typ_and_name: ?prefix_if_var:string -> t -> t
val create_at_location: Cmm.machtype_component -> location -> t

val createv: Cmm.machtype -> t array
val createv_with_id: id:Ident.t -> Cmm.machtype -> t array
val createv_with_typs: t array -> t array
val createv_with_typs_and_id: id:Ident.t -> t array -> t array

val typv: t array -> Cmm.machtype
val is_preassigned : t -> bool
val is_unknown : t -> bool
val print : t -> string

(* Check [t]'s location *)
val is_reg : t -> bool
val is_stack :  t -> bool

module Set: Set.S with type elt = t
module Map: Map.S with type key = t
module Tbl: Hashtbl.S with type key = t

val add_set_array: Set.t -> t array -> Set.t
val diff_set_array: Set.t -> t array -> Set.t
val inter_set_array: Set.t -> t array -> Set.t
val disjoint_set_array: Set.t -> t array -> bool
val set_of_array: t array -> Set.t
val set_has_collisions : Set.t -> bool

<<<<<<< HEAD
val restart: unit -> unit
val reinit_relocatable_regs: unit -> unit
val all_relocatable_regs: unit -> t list
=======
val reset: unit -> unit
val all_registers: unit -> t list
val num_registers: unit -> int
val reinit: unit -> unit
>>>>>>> 6e7e1fe9

val same_phys_reg : t -> t -> bool
val same_loc : t -> t -> bool
val same : t -> t -> bool
val compare : t -> t -> int<|MERGE_RESOLUTION|>--- conflicted
+++ resolved
@@ -15,26 +15,7 @@
 
 (* Pseudo-registers *)
 
-<<<<<<< HEAD
-(* CR xclerc for xclerc: double check all constructors are actually used. *)
-type irc_work_list =
-  | Unknown_list
-  | Precolored
-  | Initial
-  | Simplify
-  | Freeze
-  | Spill
-  | Spilled
-  | Coalesced
-  | Colored
-  | Select_stack
-val equal_irc_work_list : irc_work_list -> irc_work_list -> bool
-val string_of_irc_work_list : irc_work_list -> string
-
 module Name : sig
-=======
-module Raw_name : sig
->>>>>>> 6e7e1fe9
   type t
 
   val to_string : t -> string
@@ -44,19 +25,8 @@
   { name: Name.t;                         (* Name *)
     stamp: int;                           (* Unique stamp *)
     typ: Cmm.machtype_component;          (* Type of contents *)
-<<<<<<< HEAD
     preassigned: bool;                    (* Pinned to a specific location *)
-    mutable loc: location;                (* Current location *)
-    mutable irc_work_list: irc_work_list; (* Current work list (IRC only) *)
-    mutable irc_color : int option;       (* Current color (IRC only) *)
-    mutable irc_alias : t option;         (* Current alias (IRC only) *)
-    mutable spill: bool;                  (* "true" to force stack allocation  *)
-    mutable interf: t list;               (* Other regs live simultaneously *)
-    mutable degree: int;                  (* Number of other regs live sim. *)
-    mutable spill_cost: int; }            (* Estimate of spilling cost *)
-=======
     mutable loc: location; }              (* Actual location *)
->>>>>>> 6e7e1fe9
 
 and location =
     Unknown
@@ -125,16 +95,10 @@
 val set_of_array: t array -> Set.t
 val set_has_collisions : Set.t -> bool
 
-<<<<<<< HEAD
 val restart: unit -> unit
+val total_registers : unit -> int
+val all_relocatable_regs: unit -> t list
 val reinit_relocatable_regs: unit -> unit
-val all_relocatable_regs: unit -> t list
-=======
-val reset: unit -> unit
-val all_registers: unit -> t list
-val num_registers: unit -> int
-val reinit: unit -> unit
->>>>>>> 6e7e1fe9
 
 val same_phys_reg : t -> t -> bool
 val same_loc : t -> t -> bool
