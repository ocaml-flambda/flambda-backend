(**************************************************************************)
(*                                                                        *)
(*                                 OCaml                                  *)
(*                                                                        *)
(*             Xavier Leroy, projet Cristal, INRIA Rocquencourt           *)
(*                                                                        *)
(*   Copyright 1996 Institut National de Recherche en Informatique et     *)
(*     en Automatique.                                                    *)
(*                                                                        *)
(*   All rights reserved.  This file is distributed under the terms of    *)
(*   the GNU Lesser General Public License version 2.1, with the          *)
(*   special exception on linking described in the file LICENSE.          *)
(*                                                                        *)
(**************************************************************************)

(* Pretty-printing of C-- code *)
[@@@ocaml.warning "+a-40-41-42"]

open! Int_replace_polymorphic_compare
open Format
open Cmm
module V = Backend_var
module VP = Backend_var.With_provenance
open Location_tracker_formatter

let with_location_mapping ?label ~dbg ppf f =
  with_location_mapping ?label ~loc:(Debuginfo.to_location dbg) ppf f

let ccatch_flag ppf = function
  | Normal -> ()
  | Recursive -> fprintf ppf " rec"
  | Exn_handler -> fprintf ppf " exn"

let machtype_component ppf (ty : machtype_component) =
  match ty with
  | Val -> fprintf ppf "val"
  | Addr -> fprintf ppf "addr"
  | Int -> fprintf ppf "int"
  | Float -> fprintf ppf "float"
  | Vec128 -> fprintf ppf "vec128"
  | Float32 -> fprintf ppf "float32"
  | Valx2 -> fprintf ppf "valx2"

let machtype ppf mty =
  match Array.length mty with
  | 0 -> fprintf ppf "unit"
  | n ->
    machtype_component ppf mty.(0);
    for i = 1 to n - 1 do
      fprintf ppf "*%a" machtype_component mty.(i)
    done

let exttype ppf = function
  | XInt -> fprintf ppf "int"
  | XInt32 -> fprintf ppf "int32"
  | XInt64 -> fprintf ppf "int64"
  | XFloat -> fprintf ppf "float"
  | XFloat32 -> fprintf ppf "float32"
  | XVec128 -> fprintf ppf "vec128"

let extcall_signature ppf (ty_res, ty_args) =
  (match ty_args with
  | [] -> ()
  | ty_arg1 :: ty_args ->
    exttype ppf ty_arg1;
    List.iter (fun ty -> fprintf ppf ",%a" exttype ty) ty_args);
  match ty_res with
  | None -> fprintf ppf "->."
  | Some ty_res -> fprintf ppf "->%a" machtype ty_res

let is_global ppf = function
  | Global -> fprintf ppf "G"
  | Local -> fprintf ppf "L"

let symbol ppf s = fprintf ppf "%a:\"%s\"" is_global s.sym_global s.sym_name

let integer_comparison = function
  | Ceq -> "=="
  | Cne -> "!="
  | Clt -> "<"
  | Cle -> "<="
  | Cgt -> ">"
  | Cge -> ">="

let float_comparison = function
  | CFeq -> "=="
  | CFneq -> "!="
  | CFlt -> "<"
  | CFnlt -> "!<"
  | CFle -> "<="
  | CFnle -> "!<="
  | CFgt -> ">"
  | CFngt -> "!>"
  | CFge -> ">="
  | CFnge -> "!>="

let vec128_name = function
  | Int8x16 -> "int8x16"
  | Int16x8 -> "int16x8"
  | Int32x4 -> "int32x4"
  | Int64x2 -> "int64x2"
  | Float32x4 -> "float32x4"
  | Float64x2 -> "float64x2"

let chunk = function
  | Byte_unsigned -> "unsigned int8"
  | Byte_signed -> "signed int8"
  | Sixteen_unsigned -> "unsigned int16"
  | Sixteen_signed -> "signed int16"
  | Thirtytwo_unsigned -> "unsigned int32"
  | Thirtytwo_signed -> "signed int32"
  | Onetwentyeight_unaligned -> "unaligned vec128"
  | Onetwentyeight_aligned -> "aligned vec128"
  | Word_int -> "int"
  | Word_val -> "val"
  | Single { reg = Float64 } -> "float32_as_float64"
  | Single { reg = Float32 } -> "float32"
  | Double -> "float64"

let atomic_bitwidth : Cmm.atomic_bitwidth -> string = function
  | Word -> "int"
  | Thirtytwo -> "int32"
  | Sixtyfour -> "int64"

let temporal_locality = function
  | Nonlocal -> "nonlocal"
  | Low -> "low"
  | Moderate -> "moderate"
  | High -> "high"

let atomic_op = function
  | Fetch_and_add -> "xadd"
  | Add -> "+="
  | Sub -> "-="
  | Land -> "&="
  | Lor -> "|="
  | Lxor -> "^="
  | Exchange -> "exchange"
  | Compare_set -> "compare_set"
  | Compare_exchange -> "compare_exchange"

let phantom_defining_expr ppf defining_expr =
  match defining_expr with
  | Cphantom_const_int i -> Targetint.print ppf i
  | Cphantom_const_symbol sym -> Format.pp_print_string ppf sym
  | Cphantom_var var -> V.print ppf var
  | Cphantom_offset_var { var; offset_in_words } ->
    Format.fprintf ppf "%a+(%d)" V.print var offset_in_words
  | Cphantom_read_field { var; field } ->
    Format.fprintf ppf "%a[%d]" V.print var field
  | Cphantom_read_symbol_field { sym; field } ->
    Format.fprintf ppf "%s[%d]" sym field
  | Cphantom_block { tag; fields } ->
    Format.fprintf ppf "[%d: " tag;
    List.iter (fun field -> Format.fprintf ppf "%a; " V.print field) fields;
    Format.fprintf ppf "]"

let phantom_defining_expr_opt ppf defining_expr =
  match defining_expr with
  | None -> Format.pp_print_string ppf "()"
  | Some defining_expr -> phantom_defining_expr ppf defining_expr

let location d = if not !Clflags.locations then "" else Debuginfo.to_string d

let exit_label ppf = function
  | Return_lbl -> fprintf ppf "*return*"
  | Lbl lbl -> fprintf ppf "%d" lbl

let trap_action ppf ta =
  match ta with
  | Push i -> fprintf ppf "push(%d)" i
  | Pop i -> fprintf ppf "pop(%d)" i

let trap_action_list ppf traps =
  match traps with
  | [] -> ()
  | t :: rest ->
    fprintf ppf "<%a" trap_action t;
    List.iter (fun t -> fprintf ppf " %a" trap_action t) rest;
    fprintf ppf ">"

let to_string msg =
  let b = Buffer.create 17 in
  let ppf = Format.formatter_of_buffer b in
  Format.kfprintf
    (fun ppf ->
      Format.pp_print_flush ppf ();
      Buffer.contents b)
    ppf msg

let reinterpret_cast : Cmm.reinterpret_cast -> string = function
  | V128_of_v128 -> "vec128 as vec128"
  | Value_of_int -> "int as value"
  | Int_of_value -> "value as int"
  | Float32_of_float -> "float as float32"
  | Float_of_float32 -> "float32 as float"
  | Float_of_int64 -> "int64 as float"
  | Int64_of_float -> "float as int64"
  | Float32_of_int32 -> "int32 as float32"
  | Int32_of_float32 -> "float32 as int32"

let static_cast : Cmm.static_cast -> string = function
  | Int_of_float Float64 -> "float->int"
  | Float_of_int Float64 -> "int->float"
  | Int_of_float Float32 -> "float32->int"
  | Float_of_int Float32 -> "int->float32"
  | Float32_of_float -> "float->float32"
  | Float_of_float32 -> "float32->float"
  | Scalar_of_v128 ty -> Printf.sprintf "%s->scalar" (vec128_name ty)
  | V128_of_scalar ty -> Printf.sprintf "scalar->%s" (vec128_name ty)

let operation d = function
  | Capply (_ty, _) -> "app" ^ location d
  | Cextcall { func = lbl; _ } ->
    Printf.sprintf "extcall \"%s\"%s" lbl (location d)
  | Cload { memory_chunk; mutability; is_atomic } -> (
    let atomic = if is_atomic then "_atomic" else "" in
    match mutability with
    | Asttypes.Immutable ->
      Printf.sprintf "load%s %s" atomic (chunk memory_chunk)
    | Asttypes.Mutable ->
      Printf.sprintf "load_mut%s %s" atomic (chunk memory_chunk))
  | Calloc (Alloc_mode.Heap, _) -> "alloc" ^ location d
  | Calloc (Alloc_mode.Local, _) -> "alloc_local" ^ location d
  | Cstore (c, init) ->
    let init =
      match init with Initialization -> "(init)" | Assignment -> ""
    in
    Printf.sprintf "store %s%s" (chunk c) init
  | Caddi -> "+"
  | Csubi -> "-"
  | Cmuli -> "*"
  | Cmulhi { signed } -> "*h" ^ if signed then "" else "u"
  | Cdivi -> "/"
  | Cmodi -> "mod"
  | Cand -> "and"
  | Cor -> "or"
  | Cxor -> "xor"
  | Clsl -> "<<"
  | Clsr -> ">>u"
  | Casr -> ">>s"
  | Cbswap { bitwidth = Sixteen } -> "bswap_16"
  | Cbswap { bitwidth = Thirtytwo } -> "bswap_32"
  | Cbswap { bitwidth = Sixtyfour } -> "bswap_64"
  | Cclz { arg_is_non_zero } -> Printf.sprintf "clz %B" arg_is_non_zero
  | Cctz { arg_is_non_zero } -> Printf.sprintf "ctz %B" arg_is_non_zero
  | Cpopcnt -> "popcnt"
  | Ccmpi c -> integer_comparison c
  | Caddv -> "+v"
  | Cadda -> "+a"
  | Ccmpa c -> Printf.sprintf "%sa" (integer_comparison c)
  | Cnegf Float64 -> "~f"
  | Cabsf Float64 -> "absf"
  | Caddf Float64 -> "+f"
  | Csubf Float64 -> "-f"
  | Cmulf Float64 -> "*f"
  | Cdivf Float64 -> "/f"
  | Cnegf Float32 -> "~f32"
  | Cabsf Float32 -> "absf32"
  | Caddf Float32 -> "+f32"
  | Csubf Float32 -> "-f32"
  | Cmulf Float32 -> "*f32"
  | Cdivf Float32 -> "/f32"
  | Cpackf32 -> "packf32"
  | Ccsel ret_typ -> to_string "csel %a" machtype ret_typ
  | Creinterpret_cast cast -> reinterpret_cast cast
  | Cstatic_cast cast -> static_cast cast
  | Ccmpf (Float64, c) -> Printf.sprintf "%sf" (float_comparison c)
  | Ccmpf (Float32, c) -> Printf.sprintf "%sf32" (float_comparison c)
  | Craise k -> Lambda.raise_kind k ^ location d
  | Cprobe { name; handler_code_sym; enabled_at_init } ->
    Printf.sprintf "probe[%s %s%s]" name handler_code_sym
      (if enabled_at_init then " enabled_at_init" else "")
  | Cprobe_is_enabled { name } -> Printf.sprintf "probe_is_enabled[%s]" name
  | Cprefetch { is_write; locality } ->
    Printf.sprintf "prefetch is_write=%b prefetch_temporal_locality_hint=%s"
      is_write
      (temporal_locality locality)
  | Catomic { op; size = _ } -> Printf.sprintf "atomic %s" (atomic_op op)
  | Copaque -> "opaque"
  | Cbeginregion -> "beginregion"
  | Cendregion -> "endregion"
  | Ctuple_field (field, _ty) -> to_string "tuple_field %i" field
  | Cdls_get -> "dls_get"
  | Cpoll -> "poll"

let rec expr ppf = function
  | Cconst_int (n, _dbg) -> fprintf ppf "%i" n
  | Cconst_natint (n, _dbg) -> fprintf ppf "%s" (Nativeint.to_string n)
  | Cconst_vec128 ({ low; high }, _dbg) -> fprintf ppf "%016Lx:%016Lx" high low
  | Cconst_float32 (n, _dbg) -> fprintf ppf "%Fs" n
  | Cconst_float (n, _dbg) -> fprintf ppf "%F" n
  | Cconst_symbol (s, _dbg) ->
    fprintf ppf "%a:\"%s\"" is_global s.sym_global s.sym_name
  | Cvar id -> V.print ppf id
  | Clet (id, def, (Clet (_, _, _) as body)) ->
    let print_binding id ppf def =
      fprintf ppf "@[<2>%a@ %a@]" VP.print id expr def
    in
    let rec in_part ppf = function[@warning "-4"]
      | Clet (id, def, body) ->
        fprintf ppf "@ %a" (print_binding id) def;
        in_part ppf body
      | exp -> exp
    in
    fprintf ppf "@[<2>(let@ @[<1>(%a" (print_binding id) def;
    let exp = in_part ppf body in
    fprintf ppf ")@]@ %a)@]" sequence exp
  | Clet (id, def, body) ->
    fprintf ppf "@[<2>(let@ @[<2>%a@ %a@]@ %a)@]" VP.print id expr def sequence
      body
  | Cphantom_let (var, def, (Cphantom_let (_, _, _) as body)) ->
    let print_binding var ppf def =
      fprintf ppf "@[<2>%a@ %a@]" VP.print var phantom_defining_expr_opt def
    in
    let rec in_part ppf = function[@warning "-4"]
      | Cphantom_let (var, def, body) ->
        fprintf ppf "@ %a" (print_binding var) def;
        in_part ppf body
      | exp -> exp
    in
    fprintf ppf "@[<2>(let?@ @[<1>(%a" (print_binding var) def;
    let exp = in_part ppf body in
    fprintf ppf ")@]@ %a)@]" sequence exp
  | Cphantom_let (var, def, body) ->
    fprintf ppf "@[<2>(let?@ @[<2>%a@ %a@]@ %a)@]" VP.print var
      phantom_defining_expr_opt def sequence body
  | Ctuple el ->
    let tuple ppf el =
      let first = ref true in
      List.iter
        (fun e ->
          if !first then first := false else fprintf ppf "@ ";
          expr ppf e)
<<<<<<< HEAD
        el
    in
    fprintf ppf "@[<1>[%a]@]" tuple el
  | Cop (op, el, dbg) ->
    with_location_mapping ~label:"Cop" ~dbg ppf (fun () ->
        fprintf ppf "@[<2>(%s" (operation dbg op);
        List.iter (fun e -> fprintf ppf "@ %a" expr e) el;
        (match[@warning "-4"] op with
        | Capply (mty, _) -> fprintf ppf "@ %a" machtype mty
        | Cextcall
            { ty;
              ty_args;
              alloc = _;
              func = _;
              returns;
              builtin = _;
              effects = _;
              coeffects = _
            } ->
          let ty = if returns then Some ty else None in
          fprintf ppf "@ %a" extcall_signature (ty, ty_args)
        | _ -> ());
        fprintf ppf ")@]")
  | Csequence (e1, e2) ->
    fprintf ppf "@[<2>(seq@ %a@ %a)@]" sequence e1 sequence e2
  | Cifthenelse (e1, e2_dbg, e2, e3_dbg, e3, dbg) ->
    with_location_mapping ~label:"Cifthenelse-e1" ~dbg ppf (fun () ->
        fprintf ppf "@[<2>(if@ %a@ " expr e1;
        with_location_mapping ~label:"Cifthenelse-e2" ~dbg:e2_dbg ppf (fun () ->
            fprintf ppf "%a@ " expr e2);
        with_location_mapping ~label:"Cifthenelse-e3" ~dbg:e3_dbg ppf (fun () ->
            fprintf ppf "%a" expr e3);
        fprintf ppf ")@]")
  | Cswitch (e1, index, cases, dbg) ->
    with_location_mapping ~label:"Cswitch" ~dbg ppf (fun () ->
        let print_case i ppf =
          for j = 0 to Array.length index - 1 do
            if index.(j) = i then fprintf ppf "case %i:" j
          done
        in
        let print_cases ppf =
          for i = 0 to Array.length cases - 1 do
            fprintf ppf "@ @[<2>%t@ %a@]" (print_case i) sequence
              (fst cases.(i))
          done
        in
        fprintf ppf "@[<v 0>@[<2>(switch@ %a@ @]%t)@]" expr e1 print_cases)
  | Ccatch (flag, handlers, e1) ->
    let print_handler ppf (i, ids, e2, dbg, is_cold) =
      with_location_mapping ~label:"Ccatch-handler" ~dbg ppf (fun () ->
          fprintf ppf "(%d%a)%s@ %a" i
            (fun ppf ids ->
              List.iter
                (fun (id, ty) -> fprintf ppf "@ %a: %a" VP.print id machtype ty)
                ids)
            ids
            (if is_cold then "(cold)" else "")
            sequence e2)
    in
    let print_handlers ppf l = List.iter (print_handler ppf) l in
    fprintf ppf "@[<2>(catch%a@ %a@;<1 -2>with%a)@]" rec_flag flag sequence e1
      print_handlers handlers
  | Cexit (i, el, traps) ->
    fprintf ppf "@[<2>(exit%a %a" trap_action_list traps exit_label i;
    List.iter (fun e -> fprintf ppf "@ %a" expr e) el;
    fprintf ppf ")@]"
  | Ctrywith (e1, exn_cont, id, extra_args, e2, dbg) ->
    fprintf ppf "@[<2>(try@ %a@;<1 -2>with(%d)@ %a@ " sequence e1 exn_cont
      (Format.pp_print_list ~pp_sep:Format.pp_print_space VP.print)
      (id :: List.map fst extra_args);
    with_location_mapping ~label:"Ctrywith" ~dbg ppf (fun () ->
        fprintf ppf "%a)@]" sequence e2)

and sequence ppf = function[@warning "-4"]
  | Csequence (e1, e2) -> fprintf ppf "%a@ %a" sequence e1 sequence e2
=======
        el in
      fprintf ppf "@[<1>[%a]@]" tuple el
  | Cop(op, el, dbg) ->
      with_location_mapping ~label:"Cop" ~dbg ppf (fun () ->
      fprintf ppf "@[<2>(%s" (operation dbg op);
      List.iter (fun e -> fprintf ppf "@ %a" expr e) el;
      begin match op with
      | Capply(mty, _) -> fprintf ppf "@ %a" machtype mty
      | Cextcall { ty; ty_args; alloc = _; func = _; returns; } ->
        let ty = if returns then Some ty else None in
        fprintf ppf "@ %a" extcall_signature (ty, ty_args)
      | _ -> ()
      end;
      fprintf ppf ")@]")
  | Csequence(e1, e2) ->
      fprintf ppf "@[<2>(seq@ %a@ %a)@]" sequence e1 sequence e2
  | Cifthenelse(e1, e2_dbg, e2, e3_dbg, e3, dbg) ->
      with_location_mapping ~label:"Cifthenelse-e1" ~dbg ppf (fun () ->
      fprintf ppf "@[<2>(if@ %a@ " expr e1;
      with_location_mapping ~label:"Cifthenelse-e2" ~dbg:e2_dbg ppf (fun () ->
      fprintf ppf "%a@ " expr e2);
      with_location_mapping ~label:"Cifthenelse-e3" ~dbg:e3_dbg ppf (fun () ->
      fprintf ppf "%a" expr e3);
      fprintf ppf ")@]")
  | Cswitch(e1, index, cases, dbg) ->
      with_location_mapping ~label:"Cswitch" ~dbg ppf (fun () ->
      let print_case i ppf =
        for j = 0 to Array.length index - 1 do
          if index.(j) = i then fprintf ppf "case %i:" j
        done in
      let print_cases ppf =
       for i = 0 to Array.length cases - 1 do
        fprintf ppf "@ @[<2>%t@ %a@]" (print_case i) sequence (fst cases.(i))
       done in
      fprintf ppf "@[<v 0>@[<2>(switch@ %a@ @]%t)@]" expr e1 print_cases)
  | Ccatch(flag, handlers, e1) ->
      let print_handler ppf (i, ids, e2, dbg, is_cold) =
        with_location_mapping ~label:"Ccatch-handler" ~dbg ppf (fun () ->
        fprintf ppf "(%d%a)%s@ %a"
          i
          (fun ppf ids ->
             List.iter
               (fun (id, ty) ->
                 fprintf ppf "@ %a: %a"
                   VP.print id machtype ty)
               ids) ids
          (if is_cold then "(cold)" else "")
          sequence e2)
      in
      let print_handlers ppf l =
        List.iter (print_handler ppf) l
      in
      fprintf ppf
        "@[<2>(catch%a@ %a@;<1 -2>with%a)@]"
        ccatch_flag flag
        sequence e1
        print_handlers handlers
  | Cexit (i, el, traps) ->
      fprintf ppf "@[<2>(exit%a %a" trap_action_list traps exit_label i;
      List.iter (fun e -> fprintf ppf "@ %a" expr e) el;
      fprintf ppf ")@]"

and sequence ppf = function
  | Csequence(e1, e2) -> fprintf ppf "%a@ %a" sequence e1 sequence e2
>>>>>>> be351a2c
  | e -> expression ppf e

and expression ppf e = fprintf ppf "%a" expr e

let codegen_option = function
  | Reduce_code_size -> "reduce_code_size"
  | No_CSE -> "no_cse"
  | Use_linscan_regalloc -> "linscan"
  | Assume_zero_alloc { strict; never_returns_normally; never_raises; loc = _ }
    ->
    Printf.sprintf "assume_zero_alloc_%s%s%s"
      (if strict then "_strict" else "")
      (if never_returns_normally then "_never_returns_normally" else "")
      (if never_raises then "_never_raises" else "")
  | Check_zero_alloc { strict; loc = _; custom_error_msg } ->
    Printf.sprintf "assert_zero_alloc%s%s"
      (if strict then "_strict" else "")
      (match custom_error_msg with
      | None -> ""
      | Some msg -> Printf.sprintf " customer_error_message %S" msg)

let print_codegen_options ppf l =
  List.iter (fun c -> fprintf ppf " %s" (codegen_option c)) l

let fundecl ppf f =
  let print_cases ppf cases =
    let first = ref true in
    List.iter
      (fun (id, ty) ->
        if !first then first := false else fprintf ppf "@ ";
        fprintf ppf "%a: %a" VP.print id machtype ty)
      cases
  in
  with_location_mapping ~label:"Function" ~dbg:f.fun_dbg ppf (fun () ->
      fprintf ppf "@[<1>(function%s%a@ %s@;<1 4>@[<1>(%a)@]@ @[%a@])@]@."
        (location f.fun_dbg) print_codegen_options f.fun_codegen_options
        f.fun_name.sym_name print_cases f.fun_args sequence f.fun_body)

let data_item ppf = function
  | Cdefine_symbol { sym_name; sym_global = Local } ->
    fprintf ppf "\"%s\":" sym_name
  | Cdefine_symbol { sym_name; sym_global = Global } ->
    fprintf ppf "global \"%s\":" sym_name
  | Cint8 n -> fprintf ppf "byte %i" n
  | Cint16 n -> fprintf ppf "int16 %i" n
  | Cint32 n -> fprintf ppf "int32 %s" (Nativeint.to_string n)
  | Cint n -> fprintf ppf "int %s" (Nativeint.to_string n)
  | Csingle f -> fprintf ppf "single %F" f
  | Cdouble f -> fprintf ppf "double %F" f
  | Cvec128 { high; low } ->
    fprintf ppf "vec128 %s:%s" (Int64.to_string high) (Int64.to_string low)
  | Csymbol_address s ->
    fprintf ppf "addr %a:\"%s\"" is_global s.sym_global s.sym_name
  | Csymbol_offset (s, o) ->
    fprintf ppf "addr %a:\"%s+%d\"" is_global s.sym_global s.sym_name o
  | Cstring s -> fprintf ppf "string \"%s\"" s
  | Cskip n -> fprintf ppf "skip %i" n
  | Calign n -> fprintf ppf "align %i" n

let data ppf dl =
  let items ppf = List.iter (fun d -> fprintf ppf "@ %a" data_item d) dl in
  fprintf ppf "@[<hv 1>(data%t)@]" items

let phrase ppf = function
  | Cfunction f -> fundecl ppf f
  | Cdata dl -> data ppf dl<|MERGE_RESOLUTION|>--- conflicted
+++ resolved
@@ -332,7 +332,6 @@
         (fun e ->
           if !first then first := false else fprintf ppf "@ ";
           expr ppf e)
-<<<<<<< HEAD
         el
     in
     fprintf ppf "@[<1>[%a]@]" tuple el
@@ -340,18 +339,9 @@
     with_location_mapping ~label:"Cop" ~dbg ppf (fun () ->
         fprintf ppf "@[<2>(%s" (operation dbg op);
         List.iter (fun e -> fprintf ppf "@ %a" expr e) el;
-        (match[@warning "-4"] op with
+        (match op with
         | Capply (mty, _) -> fprintf ppf "@ %a" machtype mty
-        | Cextcall
-            { ty;
-              ty_args;
-              alloc = _;
-              func = _;
-              returns;
-              builtin = _;
-              effects = _;
-              coeffects = _
-            } ->
+        | Cextcall { ty; ty_args; alloc = _; func = _; returns } ->
           let ty = if returns then Some ty else None in
           fprintf ppf "@ %a" extcall_signature (ty, ty_args)
         | _ -> ());
@@ -393,87 +383,15 @@
             sequence e2)
     in
     let print_handlers ppf l = List.iter (print_handler ppf) l in
-    fprintf ppf "@[<2>(catch%a@ %a@;<1 -2>with%a)@]" rec_flag flag sequence e1
-      print_handlers handlers
+    fprintf ppf "@[<2>(catch%a@ %a@;<1 -2>with%a)@]" ccatch_flag flag sequence
+      e1 print_handlers handlers
   | Cexit (i, el, traps) ->
     fprintf ppf "@[<2>(exit%a %a" trap_action_list traps exit_label i;
     List.iter (fun e -> fprintf ppf "@ %a" expr e) el;
     fprintf ppf ")@]"
-  | Ctrywith (e1, exn_cont, id, extra_args, e2, dbg) ->
-    fprintf ppf "@[<2>(try@ %a@;<1 -2>with(%d)@ %a@ " sequence e1 exn_cont
-      (Format.pp_print_list ~pp_sep:Format.pp_print_space VP.print)
-      (id :: List.map fst extra_args);
-    with_location_mapping ~label:"Ctrywith" ~dbg ppf (fun () ->
-        fprintf ppf "%a)@]" sequence e2)
 
 and sequence ppf = function[@warning "-4"]
   | Csequence (e1, e2) -> fprintf ppf "%a@ %a" sequence e1 sequence e2
-=======
-        el in
-      fprintf ppf "@[<1>[%a]@]" tuple el
-  | Cop(op, el, dbg) ->
-      with_location_mapping ~label:"Cop" ~dbg ppf (fun () ->
-      fprintf ppf "@[<2>(%s" (operation dbg op);
-      List.iter (fun e -> fprintf ppf "@ %a" expr e) el;
-      begin match op with
-      | Capply(mty, _) -> fprintf ppf "@ %a" machtype mty
-      | Cextcall { ty; ty_args; alloc = _; func = _; returns; } ->
-        let ty = if returns then Some ty else None in
-        fprintf ppf "@ %a" extcall_signature (ty, ty_args)
-      | _ -> ()
-      end;
-      fprintf ppf ")@]")
-  | Csequence(e1, e2) ->
-      fprintf ppf "@[<2>(seq@ %a@ %a)@]" sequence e1 sequence e2
-  | Cifthenelse(e1, e2_dbg, e2, e3_dbg, e3, dbg) ->
-      with_location_mapping ~label:"Cifthenelse-e1" ~dbg ppf (fun () ->
-      fprintf ppf "@[<2>(if@ %a@ " expr e1;
-      with_location_mapping ~label:"Cifthenelse-e2" ~dbg:e2_dbg ppf (fun () ->
-      fprintf ppf "%a@ " expr e2);
-      with_location_mapping ~label:"Cifthenelse-e3" ~dbg:e3_dbg ppf (fun () ->
-      fprintf ppf "%a" expr e3);
-      fprintf ppf ")@]")
-  | Cswitch(e1, index, cases, dbg) ->
-      with_location_mapping ~label:"Cswitch" ~dbg ppf (fun () ->
-      let print_case i ppf =
-        for j = 0 to Array.length index - 1 do
-          if index.(j) = i then fprintf ppf "case %i:" j
-        done in
-      let print_cases ppf =
-       for i = 0 to Array.length cases - 1 do
-        fprintf ppf "@ @[<2>%t@ %a@]" (print_case i) sequence (fst cases.(i))
-       done in
-      fprintf ppf "@[<v 0>@[<2>(switch@ %a@ @]%t)@]" expr e1 print_cases)
-  | Ccatch(flag, handlers, e1) ->
-      let print_handler ppf (i, ids, e2, dbg, is_cold) =
-        with_location_mapping ~label:"Ccatch-handler" ~dbg ppf (fun () ->
-        fprintf ppf "(%d%a)%s@ %a"
-          i
-          (fun ppf ids ->
-             List.iter
-               (fun (id, ty) ->
-                 fprintf ppf "@ %a: %a"
-                   VP.print id machtype ty)
-               ids) ids
-          (if is_cold then "(cold)" else "")
-          sequence e2)
-      in
-      let print_handlers ppf l =
-        List.iter (print_handler ppf) l
-      in
-      fprintf ppf
-        "@[<2>(catch%a@ %a@;<1 -2>with%a)@]"
-        ccatch_flag flag
-        sequence e1
-        print_handlers handlers
-  | Cexit (i, el, traps) ->
-      fprintf ppf "@[<2>(exit%a %a" trap_action_list traps exit_label i;
-      List.iter (fun e -> fprintf ppf "@ %a" expr e) el;
-      fprintf ppf ")@]"
-
-and sequence ppf = function
-  | Csequence(e1, e2) -> fprintf ppf "%a@ %a" sequence e1 sequence e2
->>>>>>> be351a2c
   | e -> expression ppf e
 
 and expression ppf e = fprintf ppf "%a" expr e
