(**************************************************************************)
(*                                                                        *)
(*                                 OCaml                                  *)
(*                                                                        *)
(*             Xavier Leroy, projet Cristal, INRIA Rocquencourt           *)
(*                                                                        *)
(*   Copyright 1996 Institut National de Recherche en Informatique et     *)
(*     en Automatique.                                                    *)
(*                                                                        *)
(*   All rights reserved.  This file is distributed under the terms of    *)
(*   the GNU Lesser General Public License version 2.1, with the          *)
(*   special exception on linking described in the file LICENSE.          *)
(*                                                                        *)
(**************************************************************************)

(* Selection of pseudo-instructions, assignment of pseudo-registers,
   sequentialization. *)

type environment

val env_add
   : ?mut:Asttypes.mutable_flag
  -> Backend_var.With_provenance.t
  -> Reg.t array
  -> environment
  -> environment

val env_find : Backend_var.t -> environment -> Reg.t array

val size_expr : environment -> Cmm.expression -> int

val select_mutable_flag : Asttypes.mutable_flag -> Mach.mutable_flag

module Region_stack : sig type t end

module Effect : sig
  type t =
    | None
    | Raise
    | Arbitrary
end

module Coeffect : sig
  type t =
    | None
    | Read_mutable
    | Arbitrary
end

module Effect_and_coeffect : sig
  type t

  val none : t
  val arbitrary : t

  val effect : t -> Effect.t
  val coeffect : t -> Coeffect.t

  val effect_only : Effect.t -> t
  val coeffect_only : Coeffect.t -> t
  val create : Effect.t -> Coeffect.t -> t

  val join : t -> t -> t
  val join_list_map : 'a list -> ('a -> t) -> t
end

class virtual selector_generic : object
  (* The following methods must or can be overridden by the processor
     description *)
  method is_immediate : Mach.integer_operation -> int -> bool
    (* Must be overriden to indicate whether a constant is a suitable
       immediate operand to the given integer arithmetic instruction.
       The default implementation handles shifts by immediate amounts,
       but produces no immediate operations otherwise. *)
  method virtual is_immediate_test : Mach.integer_comparison -> int -> bool
    (* Must be defined to indicate whether a constant is a suitable
       immediate operand to the given integer test *)
  method virtual select_addressing :
    Cmm.memory_chunk -> Cmm.expression -> Arch.addressing_mode * Cmm.expression
    (* Must be defined to select addressing modes *)
  method is_simple_expr: Cmm.expression -> bool
  method effects_of : Cmm.expression -> Effect_and_coeffect.t
    (* Can be overridden to reflect special extcalls known to be pure *)
  method select_operation :
    Cmm.operation ->
    Cmm.expression list ->
    Debuginfo.t ->
    Mach.operation * Cmm.expression list
    (* Can be overridden to deal with special arithmetic instructions *)
  method select_condition : Cmm.expression -> Mach.test * Cmm.expression
    (* Can be overridden to deal with special test instructions *)
  method select_store :
    bool -> Arch.addressing_mode -> Cmm.expression ->
                                         Mach.operation * Cmm.expression
    (* Can be overridden to deal with special store constant instructions *)
  method regs_for : Cmm.machtype -> Reg.t array
    (* Return an array of fresh registers of the given type.
       Default implementation is like Reg.createv.
       Can be overridden if float values are stored as pairs of
       integer registers. *)
  method insert_op :
    environment -> Mach.operation -> Reg.t array -> Reg.t array -> Reg.t array
    (* Can be overridden to deal with 2-address instructions
       or instructions with hardwired input/output registers *)
  method insert_op_debug :
    environment -> Mach.operation -> Debuginfo.t -> Reg.t array
      -> Reg.t array -> Reg.t array
    (* Can be overridden to deal with 2-address instructions
       or instructions with hardwired input/output registers *)
  method insert_move_extcall_arg :
    environment -> Cmm.exttype -> Reg.t array -> Reg.t array -> unit
    (* Can be overridden to deal with unusual unboxed calling conventions,
       e.g. on a 64-bit platform, passing unboxed 32-bit arguments
       in 32-bit stack slots. *)
  method emit_extcall_args :
    environment -> Cmm.exttype list -> Cmm.expression list -> Reg.t array * int
    (* Can be overridden to deal with stack-based calling conventions *)
  method emit_stores :
    environment -> Cmm.expression list -> Reg.t array -> unit
    (* Fill a freshly allocated block.  Can be overridden for architectures
       that do not provide Arch.offset_addressing. *)

  method mark_call : unit
  (* informs the code emitter that the current function is non-leaf:
     it may perform a (non-tail) call; by default, sets
     [contains_calls := true] *)

  method mark_tailcall : unit
  (* informs the code emitter that the current function may end with
     a tail-call; by default, does nothing *)

  method mark_c_tailcall : unit
  (* informs the code emitter that the current function may call
     a C function that never returns; by default, does nothing.

     It is unnecessary to save the stack pointer in this situation
     (which is the main purpose of tracking leaf functions) but some
     architectures still need to ensure that the stack is properly
     aligned when the C function is called. This is achieved by
     overloading this method to set [contains_calls := true] *)

  method mark_instr : Mach.instruction_desc -> unit
  (* dispatches on instructions to call one of the marking function
     above; overloading this is useful if Ispecific instructions need
     marking *)

  (* The following method is the entry point and should not be overridden *)
  method emit_fundecl : future_funcnames:Misc.Stdlib.String.Set.t
                                              -> Cmm.fundecl -> Mach.fundecl

  (* The following methods should not be overridden.  They cannot be
     declared "private" in the current implementation because they
     are not always applied to "self", but ideally they should be private. *)
  method extract_onto : Mach.instruction -> Mach.instruction
  method extract : Mach.instruction
  method insert :
    environment -> Mach.instruction_desc -> Reg.t array -> Reg.t array -> unit
  method insert_debug :
    environment -> Mach.instruction_desc -> Debuginfo.t ->
      Reg.t array -> Reg.t array -> unit
  method insert_move : environment -> Reg.t -> Reg.t -> unit
  method insert_move_args :
    environment -> Reg.t array -> Reg.t array -> int -> unit
  method insert_move_results :
    environment -> Reg.t array -> Reg.t array -> int -> unit
  method insert_moves : environment -> Reg.t array -> Reg.t array -> unit
  method insert_endregions :
    environment -> Reg.t array list -> unit
  method insert_endregions_until :
    environment -> suffix:Region_stack.t -> Region_stack.t -> unit
<<<<<<< HEAD
  method emit_expr :
    environment -> Cmm.expression -> Reg.t array option
  method emit_expr_aux :
    environment -> Cmm.expression -> (Reg.t array * Region_stack.t) option
=======
  method emit_expr
     : environment
    -> Cmm.expression
    -> bound_name:Backend_var.With_provenance.t option
    -> Reg.t array option
  method emit_expr_aux
     : environment
    -> Cmm.expression
    -> bound_name:Backend_var.With_provenance.t option
    -> (Reg.t array * Region_stack.t) option
>>>>>>> 9289e84a
  method emit_tail : environment -> Cmm.expression -> unit

  (* [contains_calls] is declared as a reference instance variable,
     instead of a mutable boolean instance variable,
     because the traversal uses functional object copies. *)
  val contains_calls : bool ref
end

val reset : unit -> unit<|MERGE_RESOLUTION|>--- conflicted
+++ resolved
@@ -168,12 +168,6 @@
     environment -> Reg.t array list -> unit
   method insert_endregions_until :
     environment -> suffix:Region_stack.t -> Region_stack.t -> unit
-<<<<<<< HEAD
-  method emit_expr :
-    environment -> Cmm.expression -> Reg.t array option
-  method emit_expr_aux :
-    environment -> Cmm.expression -> (Reg.t array * Region_stack.t) option
-=======
   method emit_expr
      : environment
     -> Cmm.expression
@@ -184,7 +178,6 @@
     -> Cmm.expression
     -> bound_name:Backend_var.With_provenance.t option
     -> (Reg.t array * Region_stack.t) option
->>>>>>> 9289e84a
   method emit_tail : environment -> Cmm.expression -> unit
 
   (* [contains_calls] is declared as a reference instance variable,
