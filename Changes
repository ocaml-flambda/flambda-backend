--- conflicted
+++ resolved
@@ -1,34 +1,5 @@
-OCaml 4.06.1 (16 Feb 2018):
----------------------------
-
-### Bug fixes
-
-- MPR#7661, GPR#1459: fix faulty compilation of patterns
-  using extensible variants constructors
-  (Luc Maranget, review by Thomas Refis and Gabriel Scherer, report
-  by Abdelraouf Ouadjaout and Thibault Suzanne)
-
-- MPR#7702, GPR#1553: refresh raise counts when inlining a function
-  (Vincent Laviron, Xavier Clerc, report by Cheng Sun)
-
-- MPR#7704, GPR#1559: Soundness issue with private rows and pattern-matching
-  (Jacques Garrigue, report by Jeremy Yallop, review by Thomas Refis)
-
-- MPR#7705, GPR#1558: add missing bounds check in Bigarray.Genarray.nth_dim.
-  (Nicolás Ojeda Bär, report by Jeremy Yallop, review by Gabriel Scherer)
-
-- MPR#7713, GPR#1587: Make pattern matching warnings more robust
-  to ill-typed columns; this is a backport of GPR#1550 from 4.07+dev
-  (Thomas Refis, review by Gabriel Scherer, report by Andreas Hauptmann)
-
-- GPR#1470: Don't commute negation with float comparison
-  (Leo White, review by Xavier Leroy)
-
-- GPR#1538: Make pattern matching compilation more robust to ill-typed columns
-  (Gabriel Scherer and Thomas Refis, review by Luc Maranget)
-
-OCaml 4.06.0 (3 Nov 2017):
---------------------------
+Working version
+---------------
 
 (Changes that can break existing programs are marked with a "*")
 
@@ -82,31 +53,28 @@
 
 ### Language features:
 
-- MPR#6271, MPR#7529, GPR#1249: Support "let open M in ..."
-  in class expressions and class type expressions.
-  (Alain Frisch, reviews by Thomas Refis and Jacques Garrigue)
-
 - GPR#792: fix limitations of destructive substitutions, by
   allowing "S with type t := type-expr",
   "S with type M.t := type-expr", "S with module M.N := path"
   (Valentin Gatien-Baron, review by Jacques Garrigue and Leo White)
 
-* GPR#1064, GPR#1392: extended indexing operators, add a new class of
+- GPR#1118: Support inherited field in object type expression
+  (Runhang Li, reivew by Jeremy Yallop, Leo White, Jacques Garrigue,
+   and Florian Angeletti)
+
+- MPR#6271, MPR#7529, GPR#1249: Support "let open M in ..."
+  in class expressions and class type expressions.
+  (Alain Frisch, reviews by Thomas Refis and Jacques Garrigue)
+
+- GPR#1064: extended indexing operators, add a new class of
   user-defined indexing operators, obtained by adding at least
   one operator character after the dot symbol to the standard indexing
-  operators: e,g ".%()", ".?[]", ".@{}<-":
-    let ( .%() ) = List.nth in [0; 1; 2].%(1)
-  After this change, functions or methods with an explicit polymorphic type
-  annotation and of which the first argument is optional now requires a space
-  between the dot and the question mark,
-  e.g. "<f:'a.?opt:int->unit>" must now be written "<f:'a. ?opt:int->unit>".
+  operators: e,g ".%()", ".?[]", ".@{}<-"
   (Florian Angeletti, review by Damien Doligez and Gabriel Radanne)
 
-- GPR#1118: Support inherited field in object type expression
-    type t = < m : int >
-    type u = < n : int; t; k : int >
-  (Runhang Li, review by Jeremy Yallop, Leo White, Jacques Garrigue,
-   and Florian Angeletti)
+- GPR#1142: Mark assertions nonexpansive, so that 'assert false'
+  can be used as a placeholder for a polymorphic function.
+  (Stephen Dolan)
 
 * GPR#1232: Support Unicode character escape sequences in string
   literals via the \u{X+} syntax. These escapes are substituted by the
@@ -120,74 +88,40 @@
 
 * GPR#1252: The default mode is now safe-string, can be overridden
   at configure time or at compile time.
-  (See GPR#1386 below for the configure-time options)
-  This breaks the code that uses the 'string' type as mutable
-  strings (instead of Bytes.t, introduced by 4.02 in 2014).
   (Damien Doligez)
 
-* GPR#1253: Private extensible variants
-  This change breaks code relying on the undocumented ability to export
-  extension constructors for abstract type in signature. Briefly,
-    module type S = sig
-      type t
-      type t += A
-    end
-   must now be written
-    module type S = sig
-      type t = private ..
-      type t += A
-   end
+- GPR#1253: Private extensible variants
   (Leo White, review by Alain Frisch)
 
-- GPR#1333: turn off warning 40 by default
-  (Constructor or label name used out of scope)
-  (Leo White)
-
-- GPR#1348: accept anonymous type parameters in `with` constraints:
-    S with type _ t = int
+- GPR#1348: accept anonymous type parameters in with constraints,
+  "S with type _ t = int".
   (Valentin Gatien-Baron, report by Jeremy Yallop)
 
 ### Type system
 
-<<<<<<< HEAD
-- MPR#248, GPR#1225: unique names for weak type variables
-    # ref [];;
-    - : '_weak1 list ref = {contents = []}
-  (Florian Angeletti, review by Frédéric Bour, Jacques Garrigue,
-   Gabriel Radanne and Gabriel Scherer)
-
-* MPR#6738, MPR#7215, MPR#7231, GPR#556: Add a new check that 'let rec'
-  bindings are well formed.
+* GPR#556, PR#7215, PR#7231, PR#6738: Add a new check that 'let rec' bindings
+  are well formed.
   (Jeremy Yallop, reviews by Stephen Dolan, Gabriel Scherer, Leo
    White, and Damien Doligez)
 
-- GPR#1142: Mark assertions nonexpansive, so that 'assert false'
-  can be used as a placeholder for a polymorphic function.
-  (Stephen Dolan)
-
 ### Standard library:
 
 - MPR#1771, MPR#7309, GPR#1026: Add update to maps. Allows to update a
   binding in a map or create a new binding if the key had no binding
-    val update: key -> ('a option -> 'a option) -> 'a t -> 'a t
-  (Sébastien Briais, review by Daniel Bünzli, Alain Frisch and
+  (Sébastien Briais, review by Daniel Buenzli, Alain Frisch and
   Gabriel Scherer)
 
 - MPR#7515, GPR#1147: Arg.align now optionally uses the tab character '\t' to
   separate the "unaligned" and "aligned" parts of the documentation string. If
   tab is not present, then space is used as a fallback. Allows to have spaces in
   the unaligned part, which is useful for Tuple options.
-  (Nicolás Ojeda Bär, review by Alain Frisch and Gabriel Scherer)
+  (Nicolas Ojeda Bar, review by Alain Frisch and Gabriel Scherer)
 
 * GPR#615: Format, add symbolic formatters that output symbolic
   pretty-printing items. New fields have been added to the
   formatter_out_functions record, thus this change will break any code building
   such record from scratch.
-  When building Format.formatter_out_functions values redefining the out_spaces field,
-  "{ fmt_out_funs with out_spaces = f; }" should be replaced by
-  "{ fmt_out_funs with out_spaces = f; out_indent = f; }" to maintain the old behavior.
-  (Richard Bonichon and Pierre Weis, review by Alain Frisch, original request by
-  Spiros Eliopoulos in GPR#506)
+  (Richard Bonichon and Pierre Weis, review by Alain Frisch)
 
 * GPR#943: Fixed the divergence of the Pervasives module between the stdlib
   and threads implementations.  In rare circumstances this can change the
@@ -202,7 +136,11 @@
   (Markus Mottl, review by Hezekiah M. Carty, Jeremie Dimino, Damien Doligez,
   Alain Frisch, Xavier Leroy, Gabriel Scherer and Mark Shinwell)
 
-- GPR#1034: List.init : int -> (int -> 'a) -> 'a list
+- GPR#997, GPR#1077: Deprecate Bigarray.*.map_file and add Unix.map_file as a
+  first step towards moving Bigarray to the stdlib
+  (Jérémie Dimino and Xavier Leroy)
+
+- GPR#1034: Add List.init
   (Richard Degenne, review by David Allsopp, Thomas Braibant, Florian
   Angeletti, Gabriel Scherer, Nathan Moreau, Alain Frisch)
 
@@ -214,394 +152,88 @@
   values.
   (Daniel Bünzli, review by Damien Doligez, Max Mouratov)
 
-- GPR#1175: Bigarray, add a change_layout function to each Array[N]
+- GRP#1119: Change Set (private) type to inline records.
+  (Albin Coquereau)
+
+- GPR#1175: bigarray, add a change_layout function to each Array[N]
   submodules.
   (Florian Angeletti)
 
-* GPR#1306: In the MSVC and Mingw ports, "Sys.rename src dst" no longer fails if
+- GPR#1217: Restrict Unix.environment in privileged contexts; add
+  Unix.unsafe_environment.
+  (Jeremy Yallop, review by Mark Shinwell, Nicolas Ojeda Bar,
+  Damien Doligez and Hannes Mehnert)
+
+- GPR#1314: use the optional width information when formatting a boolean
+  (Xavier Clerc, review by Gabriel Scherer)
+
+* In the MSVC and Mingw ports, "Sys.rename src dst" no longer fails if
   file "dst" exists, but replaces it with file "src", like in the other ports.
   (Xavier Leroy)
 
-- GPR#1314: Format, use the optional width information
-  when formatting a boolean: "%8B", "%-8B" for example
-  (Xavier Clerc, review by Gabriel Scherer)
-
-- c9cc0f25138ce58e4f4e68c4219afe33e2a9d034: Resurrect tabulation boxes
-  in module Format. Rewrite/extend documentation of tabulation boxes.
-  (Pierre Weis)
+- Resurrect tabulation boxes in module Format. Rewrite/extend documentation
+  of tabulation boxes.
 
 ### Other libraries:
 
-- MPR#7564, GPR#1211: Allow forward slashes in the target of symbolic links
-  created by Unix.symlink under Windows.
-  (Nicolás Ojeda Bär, review by David Allsopp)
-
-* MPR#7640, GPR#1414: reimplementation of Unix.execvpe to fix issues
-  with the 4.05 implementation.  The main issue is that the current
-  directory was always searched (last), even if the current directory
-  is not listed in the PATH.
-  (Xavier Leroy, report by Louis Gesbert and Arseniy Alekseyev,
-   review by Ivan Gotovchits)
-
-- GPR#997, GPR#1077: Deprecate Bigarray.*.map_file and add Unix.map_file as a
-  first step towards moving Bigarray to the stdlib
-  (Jérémie Dimino and Xavier Leroy)
-
-* GPR#1178: remove the Num library for arbitrary-precision arithmetic.
+- GPR#1178: remove the Num library for arbitrary-precision arithmetic.
   It now lives as a separate project https://github.com/ocaml/num
   with an OPAM package called "num".
   (Xavier Leroy)
 
-- GPR#1217: Restrict Unix.environment in privileged contexts; add
-  Unix.unsafe_environment.
-  (Jeremy Yallop, review by Mark Shinwell, Nicolás Ojeda Bär,
-  Damien Doligez and Hannes Mehnert)
-
 - GPR#1321: Reimplement Unix.isatty on Windows. It no longer returns true for
   the null device.
   (David Allsopp)
 
 ### Compiler user-interface and warnings:
+
+- GPR##1332: fix ocamlc handling of "-output-complete-obj"
+
+- MPR#7444, GPR#1138: trigger deprecation warning when a "deprecated"
+  attribute is hidden by signature coercion
+  (Alain Frisch, report by bmillwood, review by Leo White)
+
+- GPR#896: "-compat-32" is now taken into account when building .cmo/.cma
+  (Hugo Heuzard)
+
+- GPR#948: the compiler now reports warnings-as-errors by prefixing
+  them with "Error (warning ..):", instead of "Warning ..:" and
+  a trailing "Error: Some fatal warnings were triggered" message.
+  (Valentin Gatien-Baron, review by Alain Frisch)
+
+* GPR#1189: allow MSVC ports to use -l option in ocamlmklib
+  (David Allsopp)
+
+- GPR#1324: ensure that flambda warning are printed only once
+  (Xavier Clerc)
 
 - MPR#7361, GPR#1248: support "ocaml.warning" in all attribute contexts, and
   arrange so that "ocaml.ppwarning" is correctly scoped by surrounding
   "ocaml.warning" attributes
   (Alain Frisch, review by Florian Angeletti and Thomas Refis)
 
-- MPR#7444, GPR#1138: trigger deprecation warning when a "deprecated"
-  attribute is hidden by signature coercion
-  (Alain Frisch, report by bmillwood, review by Leo White)
-
 - MPR#7472: ensure .cmi files are created atomically,
   to avoid corruption of .cmi files produced simultaneously by a run
   of ocamlc and a run of ocamlopt.
   (Xavier Leroy, from a suggestion by Gerd Stolpmann)
 
-* MPR#7514, GPR#1152: add -dprofile option, similar to -dtimings but
-  also displays memory allocation and consumption.
-  The corresponding addition of a new compiler-internal
-  Profile module may affect some users of
-  compilers-libs/ocamlcommon (by creating module conflicts).
+- MPR#7514, GPR#1152: add -dprofile option, similar to -dtimings but
+  also displays memory allocation and consumption
   (Valentin Gatien-Baron, report by Gabriel Scherer)
-
-- MPR#7620, GPR#1317: Typecore.force_delayed_checks does not run with -i option
-  (Jacques Garrigue, report by Jun Furuse)
 
 - MPR#7624: handle warning attributes placed on let bindings
   (Xavier Clerc, report by dinosaure, review by Alain Frisch)
 
-- GPR#896: "-compat-32" is now taken into account when building .cmo/.cma
-  (Hugo Heuzard)
-
-- GPR#948: the compiler now reports warnings-as-errors by prefixing
-  them with "Error (warning ..):", instead of "Warning ..:" and
-  a trailing "Error: Some fatal warnings were triggered" message.
-  (Valentin Gatien-Baron, review by Alain Frisch)
-
 - GPR#1032: display the output of -dtimings as a hierarchy
   (Valentin Gatien-Baron, review by Gabriel Scherer)
 
-- GPR#1114, GPR#1393, GPR#1429: refine the (ocamlc -config) information
-  on C compilers: the variables `{bytecode,native}_c_compiler` are deprecated
-  (the distinction is now mostly meaningless) in favor of a single
-  `c_compiler` variable combined with `ocaml{c,opt}_cflags`
-  and `ocaml{c,opt}_cppflags`.
-  (Sébastien Hinderer, Jeremy Yallop, Gabriel Scherer, review by
-   Adrien Nader and David Allsopp)
-
-* GPR#1189: allow MSVC ports to use -l option in ocamlmklib
-  (David Allsopp)
-
-- GPR#1332: fix ocamlc handling of "-output-complete-obj"
-  (François Bobot)
+- GPR#1333: turn off warning 40 by default
+  (Leo White)
 
 - GPR#1336: -thread and -vmthread option information is propagated to
   PPX rewriters.
   (Jun Furuse, review by Alain Frisch)
 
-### Code generation and optimizations:
-
-- MPR#5324, GPR#375: An alternative Linear Scan register allocator for
-  ocamlopt, activated with the -linscan command-line flag. This
-  allocator represents a trade-off between worse generated code
-  performance for higher compilation speed (especially interesting in
-  some cases graph coloring is necessarily quadratic).
-  (Marcell Fischbach and Benedikt Meurer, adapted by Nicolás Ojeda Bär, review
-  by Nicolás Ojeda Bär and Alain Frisch)
-
-- MPR#6927, GPR#988: On macOS, when compiling bytecode stubs, plugins,
-  and shared libraries through -output-obj, generate dylibs instead of
-  bundles.
-  (whitequark)
-
-- MPR#7447, GPR#995: incorrect code generation for nested recursive bindings
-  (Leo White and Jeremy Yallop, report by Stephen Dolan)
-
-- MPR#7501, GPR#1089: Consider arrays of length zero as constants
-  when using Flambda.
-  (Pierre Chambart, review by Mark Shinwell and Leo White)
-
-- MPR#7531, GPR#1162: Erroneous code transformation at partial applications
-  (Mark Shinwell)
-
-- MPR#7614, GPR#1313: Ensure that inlining does not depend on the order
-  of symbols (flambda)
-  (Leo White, Xavier Clerc, report by Alex, review by Gabriel Scherer
-  and Pierre Chambart)
-
-- MPR#7616, GPR#1339: don't warn on mutation of zero size blocks.
-  (Leo White)
-
-- MPR#7631, GPR#1355: "-linscan" option crashes ocamlopt
-  (Xavier Clerc, report by Paul Steckler)
-
-- MPR#7642, GPR#1411: ARM port: wrong register allocation for integer
-  multiply on ARMv4 and ARMv5; possible wrong register allocation for
-  floating-point multiply and add on VFP and for floating-point
-  negation and absolute value on soft FP emulation.
-  (Xavier Leroy, report by Stéphane Glondu and Ximin Luo,
-   review and additional sightings by Mark Shinwell)
-
-* GPR#659: Remove support for SPARC native code generation
-  (Mark Shinwell)
-
-- GPR#850: Optimize away some physical equality
-  (Pierre Chambart, review by Mark Shinwell and Leo White)
-
-- GPR#856: Register availability analysis
-  (Mark Shinwell, Thomas Refis, review by Pierre Chambart)
-
-- GPR#1143: tweaked several allocation functions in the runtime by
-  checking for likely conditions before unlikely ones and eliminating
-  some redundant checks.
-  (Markus Mottl, review by Alain Frisch, Xavier Leroy, Gabriel Scherer,
-  Mark Shinwell and Leo White)
-
-- GPR#1183: compile curried functors to multi-argument functions
-  earlier in the compiler pipeline; correctly propagate [@@inline]
-  attributes on such functors; mark functor coercion veneers as
-  stubs.
-  (Mark Shinwell, review by Pierre Chambart and Leo White)
-
-- GPR#1195: Merge functions based on partiality rather than
-  Parmatch.irrefutable.
-  (Leo White, review by Thomas Refis, Alain Frisch and Gabriel Scherer)
-
-- GPR#1215: Improve compilation of short-circuit operators
-  (Leo White, review by Frédéric Bour and Mark Shinwell)
-
-- GPR#1250: illegal ARM64 assembly code generated for large combined allocations
-  (report and initial fix by Steve Walk, review and final fix by Xavier Leroy)
-
-- GPR#1271: Don't generate Ialloc instructions for closures that exceed
-  Max_young_wosize; instead allocate them on the major heap.  (Related
-  to GPR#1250.)
-  (Mark Shinwell)
-
-- GPR#1294: Add a configure-time option to remove the dynamic float array
-  optimization and add a floatarray type to let the user choose when to
-  flatten float arrays. Note that float-only records are unchanged: they
-  are still optimized by unboxing their fields.
-  (Damien Doligez, review by Alain Frisch and Mark Shinwell)
-
-- GPR#1304: Mark registers clobbered by PLT stubs as destroyed across
-  allocations.
-  (Mark Shinwell, Xavier Clerc, report and initial debugging by
-  Valentin Gatien-Baron)
-
-- GPR#1323: make sure that frame tables are generated in the data
-  section and not in the read-only data section, as was the case
-  before in the PPC and System-Z ports.  This avoids relocations in
-  the text segment of shared libraries and position-independent
-  executables generated by ocamlopt.
-  (Xavier Leroy, review by Mark Shinwell)
-
-- GPR#1330: when generating dynamically-linkable code on AArch64, always
-  reference symbols (even locally-defined ones) through the GOT.
-  (Mark Shinwell, review by Xavier Leroy)
-
-### Tools:
-=======
-* GPR#556, PR#7215, PR#7231, PR#6738: Add a new check that 'let rec' bindings
-  are well formed.
-  (Jeremy Yallop, reviews by Stephen Dolan, Gabriel Scherer, Leo
-   White, and Damien Doligez)
->>>>>>> 8ba70ff1
-
-- MPR#1956, GPR#973: tools/check-symbol-names checks for globally
-  linked names not namespaced with caml_
-  (Stephen Dolan)
-
-- MPR#6928, GPR#1103: ocamldoc, do not introduce an empty <h1> in index.html
-  when no -title has been provided
-  (Pierre Boutillier)
-
-- MPR#7048: ocamldoc, in -latex mode, don't escape Latin-1 accented letters
-  (Xavier Leroy, report by Hugo Herbelin)
-
-* MPR#7351: ocamldoc, use semantic tags rather than <br> tags in the html
-  backend
-  (Florian Angeletti, request and review by Daniel Bünzli )
-
-* MPR#7352, MPR#7353: ocamldoc, better paragraphs in html output
-  (Florian Angeletti, request by Daniel Bünzli)
-
-* MPR#7363, GPR#830: ocamldoc, start heading levels at {1 not {2 or {6.
-  This change modifies the mapping between ocamldoc heading level and
-  html heading level, breaking custom css style for ocamldoc.
-  (Florian Angeletti, request and review by Daniel Bünzli)
-
-* MPR#7478, GPR#1037: ocamldoc, do not use as a module preamble documentation
-  comments that occur after the first module element. This change may break
-  existing documenation. In particular, module preambles must now come before
-  any `open` statement.
-  (Florian Angeletti, review by David Allsopp and report by Daniel Bünzli)
-
-- MPR#7521, GPR#1159: ocamldoc, end generated latex file with a new line
-  (Florian Angeletti)
-
-- MPR#7575, GPR#1219: Switch compilers from -no-keep-locs
-  to -keep-locs by default: produced .cmi files will contain locations.
-  This provides better error messages. Note that, as a consequence,
-  .cmi digests now depend on the file path as given to the compiler.
-  (Daniel Bünzli)
-
-- MPR#7610, GPR#1346: caml.el (the Emacs editing mode) was cleaned up
-  and made compatible with Emacs 25.
-  (Stefan Monnier, Christophe Troestler)
-
-- MPR#7635, GPR#1383: ocamldoc, add an identifier to module
-  and module type elements
-  (Florian Angeletti, review by Yawar Amin and Gabriel Scherer)
-
-- GPR#681, GPR#1426: Introduce ocamltest, a new test driver for the
-  OCaml compiler testsuite
-  (Sébastien Hinderer, review by Damien Doligez)
-
-- GPR#1012: ocamlyacc, fix parsing of raw strings and nested comments, as well
-  as the handling of ' characters in identifiers.
-  (Demi Obenour)
-
-- GPR#1045: ocamldep, add a "-shared" option to generate dependencies
-  for native plugin files (i.e. .cmxs files)
-  (Florian Angeletti, suggestion by Sébastien Hinderer)
-
-- GPR#1078: add a subcommand "-depend" to "ocamlc" and "ocamlopt",
-  to behave as ocamldep. Should be used mostly to replace "ocamldep" in the
-  "boot" directory to reduce its size in the future.
-  (Fabrice Le Fessant)
-
-<<<<<<< HEAD
-- GPR#1036: ocamlcmt (tools/read_cmt) is installed, converts .cmt to .annot
-  (Fabrice Le Fessant)
-=======
-### Other libraries:
-
-- GPR#1178: remove the Num library for arbitrary-precision arithmetic.
-  It now lives as a separate project https://github.com/ocaml/num
-  with an OPAM package called "num".
-  (Xavier Leroy)
-
-- GPR#1321: Reimplement Unix.isatty on Windows. It no longer returns true for
-  the null device.
-  (David Allsopp)
-
-### Compiler user-interface and warnings:
->>>>>>> 8ba70ff1
-
-- GPR#1180: Add support for recording numbers of direct and indirect
-  calls over the lifetime of a program when using Spacetime profiling
-  (Mark Shinwell)
-
-- GPR#1457, ocamldoc: restore label for exception in the latex backend
-  (omitted since 4.04.0)
-  (Florian Angeletti, review by Gabriel Scherer)
-
-### Toplevel:
-
-- MPR#7570: remove unusable -plugin option from the toplevel
-  (Florian Angeletti)
-
-- GPR#1041: -nostdlib no longer ignored by toplevel.
-  (David Allsopp, review by Xavier Leroy)
-
-- GPR#1231: improved printing of unicode texts in the toplevel,
-  unless OCAMLTOP_UTF_8 is set to false.
-  (Florian Angeletti, review by Daniel Bünzli, Xavier Leroy and
-   Gabriel Scherer)
-
-### Runtime system:
-
-* MPR#3771, GPR#153, GPR#1200, GPR#1357, GPR#1362, GPR#1363, GPR#1369, GPR#1398,
-  GPR#1446, GPR#1448: Unicode support for the Windows runtime.
-  (ygrek, Nicolás Ojeda Bär, review by Alain Frisch, David Allsopp, Damien
-  Doligez)
-
-<<<<<<< HEAD
-* MPR#7594, GPR#1274, GPR#1368: String_val now returns 'const char*', not
-  'char*' when -safe-string is enabled at configure time.  New macro Bytes_val
-  for accessing bytes values.
-  (Jeremy Yallop, reviews by Mark Shinwell and Xavier Leroy)
-
-- GPR#71: The runtime can now be shut down gracefully by means of the new
-  caml_shutdown and caml_startup_pooled functions. The new 'c' flag in
-  OCAMLRUNPARAM enables shutting the runtime properly on process exit.
-  (Max Mouratov, review and discussion by Damien Doligez, Gabriel Scherer,
-  Mark Shinwell, Thomas Braibant, Stephen Dolan, Pierre Chambart,
-  François Bobot, Jacques Garrigue, David Allsopp, and Alain Frisch)
-=======
-- MPR#7514, GPR#1152: add -dprofile option, similar to -dtimings but
-  also displays memory allocation and consumption
-  (Valentin Gatien-Baron, report by Gabriel Scherer)
-
-- MPR#7624: handle warning attributes placed on let bindings
-  (Xavier Clerc, report by dinosaure, review by Alain Frisch)
-
-- GPR#1032: display the output of -dtimings as a hierarchy
-  (Valentin Gatien-Baron, review by Gabriel Scherer)
-
-- GPR#1333: turn off warning 40 by default
-  (Leo White)
->>>>>>> 8ba70ff1
-
-- GPR#938, GPR#1170, GPR#1289: Stack overflow detection on 64-bit Windows
-  (Olivier Andrieu, tweaked by David Allsopp)
-
-<<<<<<< HEAD
-- GPR#1070, GPR#1295: enable gcc typechecking for caml_alloc_sprintf,
-  caml_gc_message. Make caml_gc_message a variadic function. Fix many
-  caml_gc_message format strings.
-  (Olivier Andrieu, review and 32bit fix by David Allsopp)
-
-- GPR#1073: Remove statically allocated compare stack.
-  (Stephen Dolan)
-
-- GPR#1086: in Sys.getcwd, just fail instead of calling getwd()
-  if HAS_GETCWD is not set.
-  (Report and first fix by Sebastian Markbåge, final fix by Xavier Leroy,
-   review by Mark Shinwell)
-
-- GPR#1269: Remove 50ms delay at exit for programs using threads
-  (Valentin Gatien-Baron, review by Stephen Dolan)
-
-* GPR#1309: open files with O_CLOEXEC (or equivalent) in caml_sys_open, thus
-  unifying the semantics between Unix and Windows and also eliminating race
-  condition on Unix.
-  (David Allsopp, report by Andreas Hauptmann)
-
-- GPR#1326: Enable use of CFI directives in AArch64 and ARM runtime
-  systems' assembly code (asmrun/arm64.S).  Add CFI directives to enable
-  unwinding through [caml_c_call] and [caml_call_gc] with correct termination
-  of unwinding at [main].
-  (Mark Shinwell, review by Xavier Leroy and Gabriel Scherer, with thanks
-  to Daniel Bünzli and Fu Yong Quah for testing)
-
-- GPR#1338: Add "-g" for bytecode runtime system compilation
-  (Mark Shinwell)
-
-* GPR#1416, GPR#1444: switch the Windows 10 Console to UTF-8 encoding.
-  (David Allsopp, reviews by Nicolás Ojeda Bär and Xavier Leroy)
-=======
 ### Code generation and optimizations:
 
 - MPR#5324, GPR#375: An alternative Linear Scan register allocator for
@@ -614,7 +246,6 @@
 
 - GPR#850: Optimize away some physical equality
   (Pierre Chambart, review by Mark Shinwell and Leo White)
->>>>>>> 8ba70ff1
 
 - GPR#856: Register availability analysis
   (Mark Shinwell, Thomas Refis, review by Pierre Chambart)
@@ -654,17 +285,11 @@
   (Markus Mottl, review by Alain Frisch, Xavier Leroy, Gabriel Scherer,
   Mark Shinwell and Leo White)
 
-<<<<<<< HEAD
-- MPR#7507: Align the description of the printf conversion
-  specification "%g" with the ISO C90 description.
-  (Florian Angeletti, suggestion by Armaël Guéneau)
-=======
 - GPR#1183: compile curried functors to multi-argument functions
   earlier in the compiler pipeline; correctly propagate [@@inline]
   attributes on such functors; mark functor coercion veneers as
   stubs.
   (Mark Shinwell, review by Pierre Chambart and Leo White)
->>>>>>> 8ba70ff1
 
 - GPR#1195: Merge functions based on partiality rather than
   Parmatch.irrefutable.
@@ -676,21 +301,10 @@
 - GPR#1250: illegal ARM64 assembly code generated for large combined allocations
   (report and initial fix by Steve Walk, review and final fix by Xavier Leroy)
 
-<<<<<<< HEAD
-- GPR#594: New chapter on polymorphism troubles:
-  weakly polymorphic types, polymorphic recursion,and higher-ranked
-  polymorphism.
-  (Florian Angeletti, review by Damien Doligez, Gabriel Scherer,
-   and Gerd Stolpmann)
-
-- GPR#1187: Minimal documentation for compiler plugins
-  (Florian Angeletti)
-=======
 - GPR#1271: Don't generate Ialloc instructions for closures that exceed
   Max_young_wosize; instead allocate them on the major heap.  (Related
   to GPR#1250.)
   (Mark Shinwell)
->>>>>>> 8ba70ff1
 
 - GPR#1294: Add a configure-time option to remove the dynamic float array
   optimization and add a floatarray type to let the user choose when to
@@ -725,8 +339,6 @@
 - MPR#7631, GPR#1355: "-linscan" option crashes ocamlopt
   (Xavier Clerc, report by Paul Steckler)
 
-<<<<<<< HEAD
-=======
 ### Tools:
 
 - MPR#1956, GPR#973: tools/check-symbol-names checks for globally
@@ -913,16 +525,10 @@
 - GPR#1220: Fix "-keep-docs" option in ocamlopt manpage
   (Etienne Millon)
 
->>>>>>> 8ba70ff1
 ### Compiler distribution build system:
 
 - MPR#6373, GPR#1093: Suppress trigraph warnings from macOS assembler
   (Mark Shinwell)
-
-- MPR#7639, GPR#1371: fix configure script for correct detection of
-  int64 alignment on Mac OS X 10.13 (High Sierra) and above; fix bug in
-  configure script relating to such detection.
-  (Mark Shinwell, report by John Whitington, review by Xavier Leroy)
 
 - GPR#558: enable shared library and natdynlink support on more Linux
   platforms
@@ -946,7 +552,7 @@
 - GPR#1216: move Compplugin and friends from BYTECOMP to COMP
   (Leo White, review by Mark Shinwell)
 
-* GPR#1242: disable C plugins loading by default
+- GPR#1242: disable C plugins loading by default
   (Alexey Egorov)
 
 - GPR#1275: correct configure test for Spacetime availability
@@ -955,14 +561,11 @@
 - GPR#1278: discover presence of <sys/shm.h> during configure for afl runtime
   (Hannes Mehnert)
 
-<<<<<<< HEAD
-=======
 - MPR#7639, GPR#1371: fix configure script for correct detection of
   int64 alignment on Mac OS X 10.13 (High Sierra) and above; fix bug in
   configure script relating to such detection.
   (Mark Shinwell, report by John Whitington, review by Xavier Leroy)
 
->>>>>>> 8ba70ff1
 - GPR#1386: provide configure-time options to fine-tune the safe-string
   options and default settings changed by GPR#1525.
 
@@ -979,12 +582,6 @@
 
   (Gabriel Scherer, review by Jacques-Pascal Deplaix and Damien Doligez)
 
-<<<<<<< HEAD
-- GPR#1409: Fix to enable NetBSD/powerpc to work.
-  (Håvard Eidnes)
-
-=======
->>>>>>> 8ba70ff1
 ### Internal/compiler-libs changes:
 
 - MPR#6826, GPR#828, GPR#834: improve compilation time for open
@@ -998,21 +595,9 @@
   (Dwight Guth, review by Gabriel Radanne, Damien Doligez, Gabriel Scherer,
    Pierre Chambart, Mark Shinwell)
 
-<<<<<<< HEAD
-- GRP#1119: Change Set (private) type to inline records.
-  (Albin Coquereau)
-
-* GPR#1127: move config/{m,s}.h to byterun/caml and install them.
-=======
 - GPR#1127: move config/{m,s}.h to byterun/caml and install them.
->>>>>>> 8ba70ff1
   User code should not have to include them directly since they are
-  included by other header files.
-  Previously {m,s}.h were not installed but they were substituted into
-  caml/config.h; they are now just #include-d by this file. This may
-  break some scripts relying on the (unspecified) presence of certain
-  #define in config.h instead of m.h and s.h -- they can be rewritten
-  to try to grep those files if they exist.
+  included by other header files
   (Sébastien Hinderer)
 
 - GPR#1281: avoid formatter flushes inside exported printers in Location
@@ -1020,13 +605,12 @@
 
 ### Bug fixes
 
+- MPR#248, GPR#1225: unique names for weak type variables
+  (Florian Angeletti, review by Frédéric Bour, Jacques Garrigue,
+   Gabriel Radanne and Gabriel Scherer)
+
 - MPR#5927: Type equality broken for conjunctive polymorphic variant tags
   (Jacques Garrigue, report by Leo White)
-
-- MPR#6329, GPR#1437: Introduce padding word before "data_end" symbols
-  to ensure page table tests work correctly on an immediately preceding
-  block of zero size.
-  (Mark Shinwell, review by Xavier Leroy)
 
 - MPR#6587: only elide Pervasives from printed type paths in unambiguous context
   (Florian Angeletti and Jacques Garrigue)
@@ -1070,6 +654,10 @@
 - MPR#7540, GPR#1179: Fixed setting of breakpoints within packed modules
   for ocamldebug
   (Hugo Herbelin, review by Gabriel Scherer, Damien Doligez)
+
+- MPR#7531a: Default argument is not evaluated even after passing a
+  non-labeled argument
+  (Jacques Garrigue, report by Stephen Dolan)
 
 - MPR#7543: short-paths printtyp can fail on packed type error messages
   (Florian Angeletti)
@@ -1082,60 +670,28 @@
   (Gabriel Scherer, report by Manuel Fähndrich,
    review by Jacques Garrigue and Leo White)
 
+- MPR#7564, GPR#1211: Allow forward slashes in the target of symbolic links
+  created by Unix.symlink under Windows.
+  (Nicolas Ojeda Bar, review by David Allsopp)
+
 - MPR#7591, GPR#1257: on x86-64, frame table is not 8-aligned
   (Xavier Leroy, report by Mantis user "voglerr", review by Gabriel Scherer)
 
-<<<<<<< HEAD
-- MPR#7601, GPR#1320: It seems like a hidden non-generalized type variable
-  remains in some inferred signatures, which leads to strange errors
-  (Jacques Garrigue, report by Mandrikin)
-
-=======
->>>>>>> 8ba70ff1
 - MPR#7609: use-after-free memory corruption if a program debugged
   under ocamldebug calls Pervasives.flush_all
   (Xavier Leroy, report by Paul Steckler, review by Gabriel Scherer)
 
-<<<<<<< HEAD
-- MPR#7612, GPR#1345: afl-instrumentation bugfix for classes.
-  (Stephen Dolan, review by Gabriel Scherer and David Allsopp)
-
-- MPR#7617, MPR#7618, GPR#1318: Ambiguous (mistakenly) type escaping the
-  scope of its equation
-  (Jacques Garrigue, report by Thomas Refis)
-
-- MPR#7619, GPR#1387: position of the optional last semi-column not included
-  in the position of the expression (same behavior as for lists)
-  (Christophe Raffalli, review by Gabriel Scherer)
-
-=======
->>>>>>> 8ba70ff1
 - MPR#7638: in the Windows Mingw64 port, multithreaded programs compiled
   to bytecode could crash when raising an exception from C code.
   This looks like a Mingw64 issue, which we work around with GCC builtins.
   (Xavier Leroy)
 
-<<<<<<< HEAD
-- MPR#7656, GPR#1423: false 'unused type/constructor/value' alarms
-  in the 4.06 development version
-  (Alain Frisch, review by Jacques Garrigue, report by Jacques-Pascal Deplaix)
-
-- MPR#7657, GPR#1424: ensures correct call-by-value semantics when
-  eta-expanding functions to eliminate optional arguments
-  (Alain Frisch, report by sliquister, review by Leo White and Jacques
-  Garrigue)
-
-- MPR#7658, GPR#1439: Fix Spacetime runtime system compilation with
-  -force-safe-string
-  (Mark Shinwell, report by Christoph Spiel, review by Gabriel Scherer)
-=======
 * MPR#7640, GPR#1414: reimplementation of Unix.execvpe to fix issues
   with the 4.05 implementation.  The main issue is that the current
   directory was always searched (last), even if the current directory
   is not listed in the PATH.
   (Xavier Leroy, report by Mantis users 'AltGr' and 'aalekseyev',
    review by Ivan Gotovchits)
->>>>>>> 8ba70ff1
 
 - GPR#1155: Fix a race condition with WAIT_NOHANG on Windows
   (Jérémie Dimino and David Allsopp)
@@ -1148,25 +704,15 @@
   with the toplevel.
   (Leo White, review by Alain Frisch)
 
-- GPR#1243: Fix pprintast for #... infix operators
-  (Alain Frisch, report by Omar Chebib)
-
-- GPR#1324: ensure that flambda warning are printed only once
-  (Xavier Clerc)
-
 - GPR#1329: Prevent recursive polymorphic variant names
   (Jacques Garrigue, fix suggested by Leo White)
 
+- Fix pprintast for #... infix operators
+  (Alain Frisch, report by Omar Chebib)
+
 - GPR#1308: Only treat pure patterns as inactive
   (Leo White, review by Alain Frisch and Gabriel Scherer)
 
-<<<<<<< HEAD
-- GPR#1390: fix the [@@unboxed] type check to accept parametrized types
-  (Leo White, review by Damien Doligez)
-
-- GPR#1407: Fix raw_spacetime_lib
-  (Leo White, review by Gabriel Scherer and Damien Doligez)
-=======
 - MPR#7612, GPR#1345: afl-instrumentation bugfix for classes.
   (Stephen Dolan, review by Gabriel Scherer and David Allsopp)
 
@@ -1176,7 +722,6 @@
 
 - GPR#1390: fix the [@@unboxed] type check to accept parametrized types
   (Leo White, review by Damien Doligez)
->>>>>>> 8ba70ff1
 
 OCaml 4.05.0 (13 Jul 2017):
 ---------------------------
@@ -1366,7 +911,7 @@
 - GPR#1042: Fix escaping of command-line arguments in
   Unix.create_process{,_env} under Windows.  Arguments with tabs should now
   be received verbatim by the child process.
-  (Nicolás Ojeda Bär, Andreas Hauptmann review by Xavier Leroy)
+  (Nicolas Ojeda Bar, Andreas Hauptmann review by Xavier Leroy)
 
 ### Debugging and profiling:
 
@@ -1498,7 +1043,7 @@
 
 - GPR#803: new ocamllex-based tool to extract bytecode compiler
   opcode information from C headers.
-  (Nicolás Ojeda Bär)
+  (Nicolas Ojeda Bar)
 
 - GPR#827: install missing mli and cmti files, new make target
   install-compiler-sources for installation of compiler-libs ml files
@@ -2152,7 +1697,7 @@
   cf. PR#7313, meaning that you may sometimes need to add type annotations
   to explicitly instantiate non-generalizable type variables.
   (Jacques Garrigue, following discussion with Jeremy Yallop,
-   Nicolás Ojeda Bär and Alain Frisch)
+   Nicolas Ojeda Bar and Alain Frisch)
 
 - PR#7112: Aliased arguments ignored for equality of module types
   (Jacques Garrigue, report by Leo White)
@@ -2174,7 +1719,7 @@
   (Pierre Chambart, report by Reed Wilson, review by Mark Shinwell)
 
 - PR#7260: GADT + subtyping compile time crash
-  (Jacques Garrigue, report by Nicolás Ojeda Bär)
+  (Jacques Garrigue, report by Nicolas Ojeda Bar)
 
 - PR#7269: Segfault from conjunctive constraints in GADT
   (Jacques Garrigue, report by Stephen Dolan)
@@ -2229,7 +1774,7 @@
   (Bogdan Tătăroiu, review by Thomas Braibant and Alain Frisch)
 
 - GPR#700: Fix maximum weak bucket size
-  (Nicolás Ojeda Bär, review by François Bobot)
+  (Nicolas Ojeda Bar, review by François Bobot)
 
 - GPR#708 Allow more module aliases in strengthening (Leo White)
 
@@ -2254,8 +1799,6 @@
   (Jeremy Yallop)
 
 - GPR#880: Fix [@@inline] with default parameters in flambda (Leo White)
-
-* GPR#1353: add labels to BytesLabels.sub_string (Jacques Garrigue)
 
 ### Internal/compiler-libs changes:
 
@@ -2554,7 +2097,7 @@
 
 - GPR#545: use reraise to preserve backtrace on
   `match .. with exception e -> raise e`
-  (Nicolás Ojeda Bär, review by Gabriel Scherer)
+  (Nicolas Ojeda Bar, review by Gabriel Scherer)
 
 ### Runtime system:
 
