--- conflicted
+++ resolved
@@ -20,11 +20,8 @@
 let regalloc = ref ""                   (* -regalloc *)
 let regalloc_params = ref ([] : string list)  (* -regalloc-param *)
 let regalloc_validate = ref false       (* -[no-]regalloc-validate *)
-<<<<<<< HEAD
-=======
 
 let cfg_peephole_optimize = ref false   (* -[no-]cfg-peephole-optimize *)
->>>>>>> 9289e84a
 
 let reorder_blocks_random = ref None    (* -reorder-blocks-random seed *)
 let basic_block_sections = ref false    (* -basic-block-sections *)
@@ -34,9 +31,6 @@
 let default_heap_reduction_threshold = 500_000_000 / (Sys.word_size / 8)
 let heap_reduction_threshold = ref default_heap_reduction_threshold (* -heap-reduction-threshold *)
 let dump_checkmach = ref false          (* -dcheckmach *)
-let default_checkmach_details_cutoff = 20
-let checkmach_details_cutoff = ref default_checkmach_details_cutoff
-                                       (* -checkmach-details-cutoff n *)
 
 type checkmach_details_cutoff =
   | Keep_all
