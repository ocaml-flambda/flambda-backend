--- conflicted
+++ resolved
@@ -119,14 +119,9 @@
 
 let implementation unix ~backend ~flambda2 ~start_from ~source_file
     ~output_prefix ~keep_symbol_tables =
-<<<<<<< HEAD
-  let backend info typed =
+  let backend info ({ structure; coercion; _ } : Typedtree.implementation) =
     Compilenv.reset info.module_name;
-=======
-  let backend info ({ structure; coercion; _ } : Typedtree.implementation) =
-    reset_compilenv ~module_name:info.module_name;
     let typed = structure, coercion in
->>>>>>> 50839d9a
     if Config.flambda
     then flambda unix info backend typed
     else if Config.flambda2
