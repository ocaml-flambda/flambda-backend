--- conflicted
+++ resolved
@@ -743,13 +743,8 @@
             | Constructor_mixed mixed_shape ->
                 (match mixed_shape.(i) with
                  | Value | Float_boxed -> Guard
-<<<<<<< HEAD
                  | Float64 | Float32 | Bits32 | Bits64
-                 | Vec128 | Vec256 | Vec512 | Word ->
-=======
-                 | Float64 | Float32 | Bits32 | Bits64 | Vec128 | Word
-                 | Product _ ->
->>>>>>> a9457e87
+                 | Vec128 | Vec256 | Vec512 | Word | Product _ ->
                    Dereference))
       in
       let arg i e = expression e << arg_mode i in
@@ -775,13 +770,8 @@
           | Record_mixed mixed_shape ->
             (match mixed_shape.(i) with
              | Value | Float_boxed -> Guard
-<<<<<<< HEAD
              | Float64 | Float32 | Bits32 | Bits64
-             | Vec128 | Vec256 | Vec512 | Word ->
-=======
-             | Float64 | Float32 | Bits32 | Bits64 | Vec128 | Word
-             | Product _ ->
->>>>>>> a9457e87
+             | Vec128 | Vec256 | Vec512 | Word | Product _ ->
                Dereference)
         in
         let field (label, field_def) =
