(**************************************************************************)
(*                                                                        *)
(*                                 OCaml                                  *)
(*                                                                        *)
(*             Xavier Leroy, projet Cristal, INRIA Rocquencourt           *)
(*                                                                        *)
(*   Copyright 1996 Institut National de Recherche en Informatique et     *)
(*     en Automatique.                                                    *)
(*                                                                        *)
(*   All rights reserved.  This file is distributed under the terms of    *)
(*   the GNU Lesser General Public License version 2.1, with the          *)
(*   special exception on linking described in the file LICENSE.          *)
(*                                                                        *)
(**************************************************************************)

(* Predefined type constructors (with special typing rules in typecore) *)

open Path
open Types
open Btype

let builtin_idents = ref []

let wrap create s =
  let id = create s in
  builtin_idents := (s, id) :: !builtin_idents;
  id

let ident_create = wrap Ident.create_predef

let ident_int = ident_create "int"
and ident_char = ident_create "char"
and ident_bytes = ident_create "bytes"
and ident_float = ident_create "float"
and ident_float32 = ident_create "float32"
and ident_bool = ident_create "bool"
and ident_unit = ident_create "unit"
and ident_exn = ident_create "exn"
and ident_array = ident_create "array"
and ident_iarray = ident_create "iarray"
and ident_list = ident_create "list"
and ident_option = ident_create "option"
and ident_nativeint = ident_create "nativeint"
and ident_int8 = ident_create "int8"
and ident_int16 = ident_create "int16"
and ident_int32 = ident_create "int32"
and ident_int64 = ident_create "int64"
and ident_lazy_t = ident_create "lazy_t"
and ident_string = ident_create "string"
and ident_extension_constructor = ident_create "extension_constructor"
and ident_floatarray = ident_create "floatarray"
and ident_lexing_position = ident_create "lexing_position"

and ident_unboxed_float = ident_create "float#"
and ident_unboxed_float32 = ident_create "float32#"
and ident_unboxed_nativeint = ident_create "nativeint#"
and ident_unboxed_int32 = ident_create "int32#"
and ident_unboxed_int64 = ident_create "int64#"
and ident_or_null = ident_create "or_null"

and ident_int8x16 = ident_create "int8x16"
and ident_int16x8 = ident_create "int16x8"
and ident_int32x4 = ident_create "int32x4"
and ident_int64x2 = ident_create "int64x2"
and ident_float32x4 = ident_create "float32x4"
and ident_float64x2 = ident_create "float64x2"
and ident_unboxed_int8x16 = ident_create "int8x16#"
and ident_unboxed_int16x8 = ident_create "int16x8#"
and ident_unboxed_int32x4 = ident_create "int32x4#"
and ident_unboxed_int64x2 = ident_create "int64x2#"
and ident_unboxed_float32x4 = ident_create "float32x4#"
and ident_unboxed_float64x2 = ident_create "float64x2#"

let path_int = Pident ident_int
and path_char = Pident ident_char
and path_bytes = Pident ident_bytes
and path_float = Pident ident_float
and path_float32 = Pident ident_float32
and path_bool = Pident ident_bool
and path_unit = Pident ident_unit
and path_exn = Pident ident_exn
and path_array = Pident ident_array
and path_iarray = Pident ident_iarray
and path_list = Pident ident_list
and path_option = Pident ident_option
and path_nativeint = Pident ident_nativeint
and path_int8 = Pident ident_int8
and path_int16 = Pident ident_int16
and path_int32 = Pident ident_int32
and path_int64 = Pident ident_int64
and path_lazy_t = Pident ident_lazy_t
and path_string = Pident ident_string
and path_extension_constructor = Pident ident_extension_constructor
and path_floatarray = Pident ident_floatarray
and path_lexing_position = Pident ident_lexing_position

and path_unboxed_float = Pident ident_unboxed_float
and path_unboxed_float32 = Pident ident_unboxed_float32
and path_unboxed_nativeint = Pident ident_unboxed_nativeint
and path_unboxed_int32 = Pident ident_unboxed_int32
and path_unboxed_int64 = Pident ident_unboxed_int64
and path_or_null = Pident ident_or_null

and path_int8x16 = Pident ident_int8x16
and path_int16x8 = Pident ident_int16x8
and path_int32x4 = Pident ident_int32x4
and path_int64x2 = Pident ident_int64x2
and path_float32x4 = Pident ident_float32x4
and path_float64x2 = Pident ident_float64x2
and path_unboxed_int8x16 = Pident ident_unboxed_int8x16
and path_unboxed_int16x8 = Pident ident_unboxed_int16x8
and path_unboxed_int32x4 = Pident ident_unboxed_int32x4
and path_unboxed_int64x2 = Pident ident_unboxed_int64x2
and path_unboxed_float32x4 = Pident ident_unboxed_float32x4
and path_unboxed_float64x2 = Pident ident_unboxed_float64x2

let type_int = newgenty (Tconstr(path_int, [], ref Mnil))
and type_int8 = newgenty (Tconstr(path_int8, [], ref Mnil))
and type_int16 = newgenty (Tconstr(path_int16, [], ref Mnil))
and type_char = newgenty (Tconstr(path_char, [], ref Mnil))
and type_bytes = newgenty (Tconstr(path_bytes, [], ref Mnil))
and type_float = newgenty (Tconstr(path_float, [], ref Mnil))
and type_float32 = newgenty (Tconstr(path_float32, [], ref Mnil))
and type_bool = newgenty (Tconstr(path_bool, [], ref Mnil))
and type_unit = newgenty (Tconstr(path_unit, [], ref Mnil))
and type_exn = newgenty (Tconstr(path_exn, [], ref Mnil))
and type_array t = newgenty (Tconstr(path_array, [t], ref Mnil))
and type_iarray t = newgenty (Tconstr(path_iarray, [t], ref Mnil))
and type_list t = newgenty (Tconstr(path_list, [t], ref Mnil))
and type_option t = newgenty (Tconstr(path_option, [t], ref Mnil))
and type_nativeint = newgenty (Tconstr(path_nativeint, [], ref Mnil))
and type_int32 = newgenty (Tconstr(path_int32, [], ref Mnil))
and type_int64 = newgenty (Tconstr(path_int64, [], ref Mnil))
and type_lazy_t t = newgenty (Tconstr(path_lazy_t, [t], ref Mnil))
and type_string = newgenty (Tconstr(path_string, [], ref Mnil))
and type_extension_constructor =
      newgenty (Tconstr(path_extension_constructor, [], ref Mnil))
and type_floatarray = newgenty (Tconstr(path_floatarray, [], ref Mnil))
and type_lexing_position = newgenty (Tconstr(path_lexing_position, [], ref Mnil))

and type_unboxed_float = newgenty (Tconstr(path_unboxed_float, [], ref Mnil))
and type_unboxed_float32 = newgenty (Tconstr(path_unboxed_float32, [], ref Mnil))
and type_unboxed_nativeint =
      newgenty (Tconstr(path_unboxed_nativeint, [], ref Mnil))
and type_unboxed_int32 = newgenty (Tconstr(path_unboxed_int32, [], ref Mnil))
and type_unboxed_int64 = newgenty (Tconstr(path_unboxed_int64, [], ref Mnil))
and type_or_null t = newgenty (Tconstr(path_or_null, [t], ref Mnil))

and type_int8x16 = newgenty (Tconstr(path_int8x16, [], ref Mnil))
and type_int16x8 = newgenty (Tconstr(path_int16x8, [], ref Mnil))
and type_int32x4 = newgenty (Tconstr(path_int32x4, [], ref Mnil))
and type_int64x2 = newgenty (Tconstr(path_int64x2, [], ref Mnil))
and type_float32x4 = newgenty (Tconstr(path_float32x4, [], ref Mnil))
and type_float64x2 = newgenty (Tconstr(path_float64x2, [], ref Mnil))
and type_unboxed_int8x16 = newgenty (Tconstr(path_unboxed_int8x16, [], ref Mnil))
and type_unboxed_int16x8 = newgenty (Tconstr(path_unboxed_int16x8, [], ref Mnil))
and type_unboxed_int32x4 = newgenty (Tconstr(path_unboxed_int32x4, [], ref Mnil))
and type_unboxed_int64x2 = newgenty (Tconstr(path_unboxed_int64x2, [], ref Mnil))
and type_unboxed_float32x4 = newgenty (Tconstr(path_unboxed_float32x4, [], ref Mnil))
and type_unboxed_float64x2 = newgenty (Tconstr(path_unboxed_float64x2, [], ref Mnil))

let ident_match_failure = ident_create "Match_failure"
and ident_out_of_memory = ident_create "Out_of_memory"
and ident_invalid_argument = ident_create "Invalid_argument"
and ident_failure = ident_create "Failure"
and ident_not_found = ident_create "Not_found"
and ident_sys_error = ident_create "Sys_error"
and ident_end_of_file = ident_create "End_of_file"
and ident_division_by_zero = ident_create "Division_by_zero"
and ident_stack_overflow = ident_create "Stack_overflow"
and ident_sys_blocked_io = ident_create "Sys_blocked_io"
and ident_assert_failure = ident_create "Assert_failure"
and ident_undefined_recursive_module =
        ident_create "Undefined_recursive_module"

let all_predef_exns = [
  ident_match_failure;
  ident_out_of_memory;
  ident_invalid_argument;
  ident_failure;
  ident_not_found;
  ident_sys_error;
  ident_end_of_file;
  ident_division_by_zero;
  ident_stack_overflow;
  ident_sys_blocked_io;
  ident_assert_failure;
  ident_undefined_recursive_module;
]

let path_match_failure = Pident ident_match_failure
and path_invalid_argument = Pident ident_invalid_argument
and path_assert_failure = Pident ident_assert_failure
and path_undefined_recursive_module = Pident ident_undefined_recursive_module

let cstr id args =
  {
    cd_id = id;
    cd_args = Cstr_tuple args;
    cd_res = None;
    cd_loc = Location.none;
    cd_attributes = [];
    cd_uid = Uid.of_predef_id id;
  }

let ident_false = ident_create "false"
and ident_true = ident_create "true"
and ident_void = ident_create "()"
and ident_nil = ident_create "[]"
and ident_cons = ident_create "::"
and ident_none = ident_create "None"
and ident_some = ident_create "Some"

and ident_null = ident_create "Null"
and ident_this = ident_create "This"

let option_argument_sort = Jkind.Sort.Const.value
let option_argument_jkind = Jkind.Builtin.value ~why:(
  Type_argument {parent_path = path_option; position = 1; arity = 1})

let list_jkind param =
  Jkind.Builtin.immutable_data ~why:Boxed_variant |>
  Jkind.add_with_bounds
    ~modality:Mode.Modality.Value.Const.id
    ~type_expr:param |>
  Jkind.mark_best

let list_sort = Jkind.Sort.Const.value
let list_argument_sort = Jkind.Sort.Const.value
let list_argument_jkind = Jkind.Builtin.value ~why:(
  Type_argument {parent_path = path_list; position = 1; arity = 1})

let or_null_argument_sort = Jkind.Sort.Const.value

let mk_add_type add_type =
  let add_type_with_jkind
      ?manifest type_ident
      ?(kind=Type_abstract Definition)
      ~jkind
      env =
    let decl =
      {type_params = [];
       type_arity = 0;
       type_kind = kind;
       type_jkind = Jkind.mark_best jkind;
       type_loc = Location.none;
       type_private = Asttypes.Public;
       type_manifest = manifest;
       type_variance = [];
       type_separability = [];
       type_is_newtype = false;
       type_expansion_scope = lowest_level;
       type_attributes = [];
       type_unboxed_default = false;
       type_uid = Uid.of_predef_id type_ident;
       type_has_illegal_crossings = false;
      }
    in
    add_type type_ident decl env
  in
<<<<<<< HEAD
  let add_type ?manifest type_ident ?kind ~jkind env =
    let jkind = Jkind.of_builtin ~why:(Primitive type_ident) jkind in
    add_type_with_jkind ?manifest type_ident ?kind ~jkind env
=======
  let decl =
    {type_params = [];
     type_arity = 0;
     type_kind = kind;
     type_jkind;
     type_loc = Location.none;
     type_private = Asttypes.Public;
     type_manifest = manifest;
     type_variance = [];
     type_separability = [];
     type_is_newtype = false;
     type_expansion_scope = lowest_level;
     type_attributes = [];
     type_unboxed_default = false;
     type_uid = Uid.of_predef_id type_ident;
    }
>>>>>>> 9e9e914b
  in
  add_type_with_jkind, add_type

let mk_add_type1 add_type type_ident
      ?(kind=fun _ -> Type_abstract Definition)
      ~jkind
      ?(param_jkind=Jkind.Builtin.value ~why:(
        Type_argument {
          parent_path = Path.Pident type_ident;
          position = 1;
          arity = 1}
      ))
    ~variance ~separability env =
  let param = newgenvar param_jkind in
  let decl =
    {type_params = [param];
      type_arity = 1;
      type_kind = kind param;
      type_jkind = jkind param;
      type_loc = Location.none;
      type_private = Asttypes.Public;
      type_manifest = None;
      type_variance = [variance];
      type_separability = [separability];
      type_is_newtype = false;
      type_expansion_scope = lowest_level;
      type_attributes = [];
      type_unboxed_default = false;
      type_uid = Uid.of_predef_id type_ident;
    }
  in
  add_type type_ident decl env

let mk_add_extension add_extension id args =
  List.iter (fun (_, sort) ->
      let raise_error () = Misc.fatal_error
          "sanity check failed: non-value jkind in predef extension \
            constructor; should this have Constructor_mixed shape?" in
      match (sort : Jkind.Sort.Const.t) with
      | Base Value -> ()
      | Base (Void | Float32 | Float64 | Word | Bits32 | Bits64 | Vec128)
      | Product _ -> raise_error ())
    args;
  add_extension id
    { ext_type_path = path_exn;
      ext_type_params = [];
      ext_args =
        Cstr_tuple
          (List.map
            (fun (ca_type, ca_sort) ->
              {
                ca_type;
                ca_sort;
                ca_modalities=Mode.Modality.Value.Const.id;
                ca_loc=Location.none
              })
            args);
      ext_shape = Constructor_uniform_value;
      ext_constant = args = [];
      ext_ret_type = None;
      ext_private = Asttypes.Public;
      ext_loc = Location.none;
      ext_attributes = [Ast_helper.Attr.mk
                          (Location.mknoloc "ocaml.warn_on_literal_pattern")
                          (Parsetree.PStr [])];
      ext_uid = Uid.of_predef_id id;
    }

let variant constrs =
  let mk_elt { cd_args } =
    let sorts = match cd_args with
      | Cstr_tuple args ->
        Misc.Stdlib.Array.of_list_map (fun { ca_sort } -> ca_sort) args
      | Cstr_record lbls ->
        Misc.Stdlib.Array.of_list_map (fun { ld_sort } -> ld_sort) lbls
    in
    Constructor_uniform_value, sorts
  in
  Type_variant (
    constrs,
    Variant_boxed (Misc.Stdlib.Array.of_list_map mk_elt constrs),
    None)

let unrestricted tvar ca_sort =
  {ca_type=tvar;
   ca_sort;
   ca_modalities=Mode.Modality.Value.Const.id;
   ca_loc=Location.none}

(* CR layouts: Changes will be needed here as we add support for the built-ins
   to work with non-values, and as we relax the mixed block restriction. *)
let build_initial_env add_type add_extension empty_env =
  let add_type_with_jkind, add_type = mk_add_type add_type
  and add_type1 = mk_add_type1 add_type
  and add_extension = mk_add_extension add_extension in
  empty_env
  (* Predefined types *)
  |> add_type1 ident_array
       ~variance:Variance.full
       ~separability:Separability.Ind
       ~param_jkind:(Jkind.add_nullability_crossing
                      (Jkind.Builtin.any ~why:Array_type_argument))
       ~jkind:(fun param ->
         Jkind.Builtin.mutable_data ~why:(Primitive ident_array) |>
         Jkind.add_with_bounds
           ~modality:Mode.Modality.Value.Const.id
           ~type_expr:param |>
         Jkind.mark_best)
  |> add_type1 ident_iarray
       ~variance:Variance.covariant
       ~separability:Separability.Ind
       ~param_jkind:(Jkind.add_nullability_crossing
                      (Jkind.Builtin.any ~why:Array_type_argument))
       ~jkind:(fun param ->
         Jkind.Builtin.immutable_data ~why:(Primitive ident_iarray) |>
         Jkind.add_with_bounds
           ~modality:Mode.Modality.Value.Const.id
           ~type_expr:param |>
         Jkind.mark_best)
  |> add_type ident_bool
       ~kind:(variant [ cstr ident_false []; cstr ident_true []])
       ~jkind:Jkind.Const.Builtin.immediate
  |> add_type ident_char ~jkind:Jkind.Const.Builtin.immediate
  |> add_type ident_exn ~kind:Type_open ~jkind:Jkind.Const.Builtin.value
  |> add_type ident_extension_constructor ~jkind:Jkind.Const.Builtin.value
  |> add_type ident_float ~jkind:Jkind.Const.Builtin.immutable_data
  |> add_type ident_floatarray ~jkind:Jkind.Const.Builtin.mutable_data
  |> add_type ident_int ~jkind:Jkind.Const.Builtin.immediate
  |> add_type ident_int32 ~jkind:Jkind.Const.Builtin.immutable_data
  |> add_type ident_int64 ~jkind:Jkind.Const.Builtin.immutable_data
  |> add_type1 ident_lazy_t
       ~variance:Variance.covariant
       ~separability:Separability.Ind
       (* CR layouts v2.8: Can [lazy_t] mode-cross at all? According to Zesen:
          It can at least cross locality, because it's always heap-allocated.
          It might also cross portability, linearity, uniqueness subject to its
          parameter. But I'm also fine not doing that for now (and wait until
          users complains).  *)
       ~jkind:(fun _ -> Jkind.Builtin.value ~why:(Primitive ident_lazy_t) |> Jkind.mark_best)
  |> add_type1 ident_list
       ~variance:Variance.covariant
       ~separability:Separability.Ind
       ~kind:(fun tvar ->
         variant [cstr ident_nil [];
                  cstr ident_cons [unrestricted tvar list_argument_sort;
                                   unrestricted (type_list tvar) list_sort]])
       ~jkind:list_jkind
  |> add_type ident_nativeint
      ~jkind:Jkind.Const.Builtin.immutable_data
  |> add_type1 ident_option
       ~variance:Variance.covariant
       ~separability:Separability.Ind
       ~kind:(fun tvar ->
         variant [cstr ident_none [];
                  cstr ident_some [unrestricted tvar option_argument_sort]])
       ~jkind:(fun param ->
         Jkind.Builtin.immutable_data ~why:Boxed_variant |>
         Jkind.add_with_bounds
           ~modality:Mode.Modality.Value.Const.id
           ~type_expr:param |>
         Jkind.mark_best)
  |> add_type_with_jkind ident_lexing_position
       ~kind:(
         let lbl (field, field_type) =
           let id = Ident.create_predef field in
             {
               ld_id=id;
               ld_mutable=Immutable;
               ld_modalities=Mode.Modality.Value.Const.id;
               ld_type=field_type;
               ld_sort=Jkind.Sort.Const.value;
               ld_loc=Location.none;
               ld_attributes=[];
               ld_uid=Uid.of_predef_id id;
             }
         in
         let labels = List.map lbl [
           ("pos_fname", type_string);
           ("pos_lnum", type_int);
           ("pos_bol", type_int);
           ("pos_cnum", type_int) ]
         in
         Type_record (
           labels,
           (Record_boxed (List.map (fun label -> label.ld_sort) labels |> Array.of_list)),
           None
         )
       )
       (* CR layouts v2.8: Possibly remove this -- and simplify [mk_add_type] --
          when we have a better jkind subsumption check. *)
       ~jkind:Jkind.(
         of_builtin Const.Builtin.immutable_data
           ~why:(Primitive ident_lexing_position) |>
         add_with_bounds ~modality:Mode.Modality.Value.Const.id ~type_expr:type_int |>
         add_with_bounds ~modality:Mode.Modality.Value.Const.id ~type_expr:type_int |>
         add_with_bounds ~modality:Mode.Modality.Value.Const.id ~type_expr:type_int |>
         add_with_bounds ~modality:Mode.Modality.Value.Const.id ~type_expr:type_string)
  |> add_type ident_string ~jkind:Jkind.Const.Builtin.immutable_data
  |> add_type ident_unboxed_float ~jkind:Jkind.Const.Builtin.float64
  |> add_type ident_unboxed_nativeint ~jkind:Jkind.Const.Builtin.word
  |> add_type ident_unboxed_int32 ~jkind:Jkind.Const.Builtin.bits32
  |> add_type ident_unboxed_int64 ~jkind:Jkind.Const.Builtin.bits64
  |> add_type ident_bytes ~jkind:Jkind.Const.Builtin.mutable_data
  |> add_type ident_unit
       ~kind:(variant [cstr ident_void []])
       ~jkind:Jkind.Const.Builtin.immediate
  (* Predefined exceptions - alphabetical order *)
  |> add_extension ident_assert_failure
       [newgenty (Ttuple[None, type_string; None, type_int; None, type_int]),
        Jkind.Sort.Const.value]
  |> add_extension ident_division_by_zero []
  |> add_extension ident_end_of_file []
  |> add_extension ident_failure [type_string,
       Jkind.Sort.Const.value]
  |> add_extension ident_invalid_argument [type_string,
       Jkind.Sort.Const.value]
  |> add_extension ident_match_failure
       [newgenty (Ttuple[None, type_string; None, type_int; None, type_int]),
       Jkind.Sort.Const.value]
  |> add_extension ident_not_found []
  |> add_extension ident_out_of_memory []
  |> add_extension ident_stack_overflow []
  |> add_extension ident_sys_blocked_io []
  |> add_extension ident_sys_error [type_string,
       Jkind.Sort.Const.value]
  |> add_extension ident_undefined_recursive_module
       [newgenty (Ttuple[None, type_string; None, type_int; None, type_int]),
       Jkind.Sort.Const.value]

let add_simd_stable_extension_types add_type env =
  let _, add_type = mk_add_type add_type in
  env
  |> add_type ident_int8x16 ~jkind:Jkind.Const.Builtin.immutable_data
  |> add_type ident_int16x8 ~jkind:Jkind.Const.Builtin.immutable_data
  |> add_type ident_int32x4 ~jkind:Jkind.Const.Builtin.immutable_data
  |> add_type ident_int64x2 ~jkind:Jkind.Const.Builtin.immutable_data
  |> add_type ident_float32x4 ~jkind:Jkind.Const.Builtin.immutable_data
  |> add_type ident_float64x2 ~jkind:Jkind.Const.Builtin.immutable_data
  |> add_type ident_unboxed_int8x16 ~jkind:Jkind.Const.Builtin.vec128
  |> add_type ident_unboxed_int16x8 ~jkind:Jkind.Const.Builtin.vec128
  |> add_type ident_unboxed_int32x4 ~jkind:Jkind.Const.Builtin.vec128
  |> add_type ident_unboxed_int64x2 ~jkind:Jkind.Const.Builtin.vec128
  |> add_type ident_unboxed_float32x4 ~jkind:Jkind.Const.Builtin.vec128
  |> add_type ident_unboxed_float64x2 ~jkind:Jkind.Const.Builtin.vec128

let add_small_number_extension_types add_type env =
  let _, add_type = mk_add_type add_type in
  env
  |> add_type ident_float32 ~jkind:Jkind.Const.Builtin.immutable_data
  |> add_type ident_unboxed_float32 ~jkind:Jkind.Const.Builtin.float32

let add_small_number_beta_extension_types add_type env =
  let _, add_type = mk_add_type add_type in
  env
  |> add_type ident_int8 ~jkind:Jkind.Const.Builtin.immediate
  |> add_type ident_int16 ~jkind:Jkind.Const.Builtin.immediate

let or_null_kind tvar =
  let cstrs =
    [ cstr ident_null [];
      cstr ident_this [unrestricted tvar or_null_argument_sort]]
  in
  Type_variant (cstrs, Variant_with_null, None)

let add_or_null add_type env =
  let add_type1 = mk_add_type1 add_type in
  env
  |> add_type1 ident_or_null
  ~variance:Variance.covariant
  ~separability:Separability.Ind
  (* CR layouts v3: [or_null] is separable only if the argument type
     is non-float. The current separability system can't track that.
     We also want to allow [float or_null] despite it being non-separable.

     For now, we mark the type argument as [Separability.Ind] to permit
     the most argument types, and forbid arrays from accepting [or_null]s.
     In the future, we will track separability in the jkind system. *)
  (* CR layouts v2.8: Add baggage and more mode crossing here. *)
  ~kind:or_null_kind
  ~jkind:(fun _ -> Jkind.Builtin.value_or_null ~why:(Primitive ident_or_null) |> Jkind.mark_best)

let builtin_values =
  List.map (fun id -> (Ident.name id, id)) all_predef_exns

let builtin_idents = List.rev !builtin_idents<|MERGE_RESOLUTION|>--- conflicted
+++ resolved
@@ -253,33 +253,13 @@
        type_attributes = [];
        type_unboxed_default = false;
        type_uid = Uid.of_predef_id type_ident;
-       type_has_illegal_crossings = false;
       }
     in
     add_type type_ident decl env
   in
-<<<<<<< HEAD
   let add_type ?manifest type_ident ?kind ~jkind env =
     let jkind = Jkind.of_builtin ~why:(Primitive type_ident) jkind in
     add_type_with_jkind ?manifest type_ident ?kind ~jkind env
-=======
-  let decl =
-    {type_params = [];
-     type_arity = 0;
-     type_kind = kind;
-     type_jkind;
-     type_loc = Location.none;
-     type_private = Asttypes.Public;
-     type_manifest = manifest;
-     type_variance = [];
-     type_separability = [];
-     type_is_newtype = false;
-     type_expansion_scope = lowest_level;
-     type_attributes = [];
-     type_unboxed_default = false;
-     type_uid = Uid.of_predef_id type_ident;
-    }
->>>>>>> 9e9e914b
   in
   add_type_with_jkind, add_type
 
