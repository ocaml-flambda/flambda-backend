--- conflicted
+++ resolved
@@ -6114,13 +6114,9 @@
           | Record_mixed mixed -> begin
               match mixed.(label.lbl_num) with
               | Float_boxed -> true
-<<<<<<< HEAD
               | Float64 | Float32 | Value | Bits32 | Bits64
-              | Vec128 | Vec256 | Vec512 | Word ->
-=======
-              | Float64 | Float32 | Value | Bits32 | Bits64 | Vec128 | Word
+              | Vec128 | Vec256 | Vec512 | Word
               | Product _ ->
->>>>>>> a9457e87
                 false
             end
           | _ -> false
