--- conflicted
+++ resolved
@@ -58,8 +58,10 @@
     | "external64" ->
       Any_axis_pair (Nonmodal Externality, Externality.External64)
     | "external_" -> Any_axis_pair (Nonmodal Externality, Externality.External)
-    | "yielding" -> Any_axis_pair (Modal Yielding, Yielding.Const.Yielding)
-    | "unyielding" -> Any_axis_pair (Modal Yielding, Yielding.Const.Unyielding)
+    | "yielding" ->
+      Any_axis_pair (Modal (Comonadic Yielding), Yielding.Const.Yielding)
+    | "unyielding" ->
+      Any_axis_pair (Modal (Comonadic Yielding), Yielding.Const.Unyielding)
     | _ -> raise Not_found
 end
 
@@ -136,20 +138,12 @@
     Transled_modifiers.Create.f { f = (fun ~axis:_ -> None) }
   in
   let modes = List.fold_left step empty_modifiers annots in
-<<<<<<< HEAD
   { areality = Transled_modifier.drop_loc modes.locality;
     linearity = Transled_modifier.drop_loc modes.linearity;
     uniqueness = Transled_modifier.drop_loc modes.uniqueness;
     portability = Transled_modifier.drop_loc modes.portability;
-    contention = Transled_modifier.drop_loc modes.contention
-=======
-  { areality = modes.locality;
-    linearity = modes.linearity;
-    uniqueness = modes.uniqueness;
-    portability = modes.portability;
-    contention = modes.contention;
-    yielding = modes.yielding
->>>>>>> 9e9e914b
+    contention = Transled_modifier.drop_loc modes.contention;
+    yielding = Transled_modifier.drop_loc modes.yielding
   }
 
 let untransl_mode_annots ~loc (modes : Mode.Alloc.Const.Option.t) =
@@ -189,7 +183,7 @@
     Modality.Atom (Monadic Uniqueness, Join_with mode)
   | Modal_axis_pair (Monadic Contention, mode) ->
     Modality.Atom (Monadic Contention, Join_with mode)
-  | Modal_axis_pair (Yielding, mode) ->
+  | Modal_axis_pair (Comonadic Yielding, mode) ->
     Modality.Atom (Comonadic Yielding, Meet_with mode)
 
 let untransl_modality (a : Modality.t) : Parsetree.modality loc =
