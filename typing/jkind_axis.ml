(**************************************************************************)
(*                                                                        *)
(*                                 OCaml                                  *)
(*                                                                        *)
(*                  Liam Stevenson, Jane Street, New York                 *)
(*                                                                        *)
(*   Copyright 2021 Jane Street Group LLC                                 *)
(*                                                                        *)
(*   All rights reserved.  This file is distributed under the terms of    *)
(*   the GNU Lesser General Public License version 2.1, with the          *)
(*   special exception on linking described in the file LICENSE.          *)
(*                                                                        *)
(**************************************************************************)

module type Axis_ops = sig
  include Mode_intf.Lattice

  val less_or_equal : t -> t -> Misc.Le_result.t

  val equal : t -> t -> bool
end

module Externality = struct
  type t =
    | External
    | External64
    | Internal

  let max = Internal

  let min = External

  let legacy = Internal

  let equal e1 e2 =
    match e1, e2 with
    | External, External -> true
    | External64, External64 -> true
    | Internal, Internal -> true
    | (External | External64 | Internal), _ -> false

  let less_or_equal t1 t2 : Misc.Le_result.t =
    match t1, t2 with
    | External, External -> Equal
    | External, (External64 | Internal) -> Less
    | External64, External -> Not_le
    | External64, External64 -> Equal
    | External64, Internal -> Less
    | Internal, (External | External64) -> Not_le
    | Internal, Internal -> Equal

  let le t1 t2 = Misc.Le_result.is_le (less_or_equal t1 t2)

  let meet t1 t2 =
    match t1, t2 with
    | External, (External | External64 | Internal)
    | (External64 | Internal), External ->
      External
    | External64, (External64 | Internal) | Internal, External64 -> External64
    | Internal, Internal -> Internal

  let join t1 t2 =
    match t1, t2 with
    | Internal, (Internal | External64 | External)
    | (External64 | External), Internal ->
      Internal
    | External64, (External64 | External) | External, External64 -> External64
    | External, External -> External

  let print ppf = function
    | External -> Format.fprintf ppf "external_"
    | External64 -> Format.fprintf ppf "external64"
    | Internal -> Format.fprintf ppf "internal"
end

module Nullability = struct
  type t =
    | Non_null
    | Maybe_null

  let max = Maybe_null

  let min = Non_null

  let legacy = Non_null

  let equal n1 n2 =
    match n1, n2 with
    | Non_null, Non_null -> true
    | Maybe_null, Maybe_null -> true
    | (Non_null | Maybe_null), _ -> false

  let less_or_equal n1 n2 : Misc.Le_result.t =
    match n1, n2 with
    | Non_null, Non_null -> Equal
    | Non_null, Maybe_null -> Less
    | Maybe_null, Non_null -> Not_le
    | Maybe_null, Maybe_null -> Equal

  let le n1 n2 = Misc.Le_result.is_le (less_or_equal n1 n2)

  let meet n1 n2 =
    match n1, n2 with
    | Non_null, (Non_null | Maybe_null) | Maybe_null, Non_null -> Non_null
    | Maybe_null, Maybe_null -> Maybe_null

  let join n1 n2 =
    match n1, n2 with
    | Maybe_null, (Maybe_null | Non_null) | Non_null, Maybe_null -> Maybe_null
    | Non_null, Non_null -> Non_null

  let print ppf = function
    | Non_null -> Format.fprintf ppf "non_null"
    | Maybe_null -> Format.fprintf ppf "maybe_null"
end

module Axis = struct
<<<<<<< HEAD
=======
  module Modal = struct
    type 'a t =
      | Locality : Mode.Locality.Const.t t
      | Linearity : Mode.Linearity.Const.t t
      | Uniqueness : Mode.Uniqueness.Const.t t
      | Portability : Mode.Portability.Const.t t
      | Contention : Mode.Contention.Const.t t
      | Yielding : Mode.Yielding.Const.t t
  end

>>>>>>> 9e9e914b
  module Nonmodal = struct
    type 'a t =
      | Externality : Externality.t t
      | Nullability : Nullability.t t
  end

  type 'a t =
    | Modal : ('m, 'a, 'd) Mode.Alloc.axis -> 'a t
    | Nonmodal : 'a Nonmodal.t -> 'a t

  type packed = Pack : 'a t -> packed [@@unboxed]

  module Accent_lattice (M : Mode_intf.Lattice) = struct
    (* A functor to add some convenient functions to modal axes *)
    include M

    let less_or_equal a b : Misc.Le_result.t =
      match le a b, le b a with
      | true, true -> Equal
      | true, false -> Less
      | false, _ -> Not_le

    let equal a b = Misc.Le_result.is_equal (less_or_equal a b)
  end

<<<<<<< HEAD
  let get (type a) : a t -> (module Axis_ops with type t = a) = function
    | Modal axis ->
      (module Accent_lattice ((val Mode.Alloc.lattice_of_axis axis)))
    | Nonmodal Externality -> (module Externality)
    | Nonmodal Nullability -> (module Nullability)

  let all =
    [ Pack (Modal (Comonadic Areality));
      Pack (Modal (Monadic Uniqueness));
      Pack (Modal (Comonadic Linearity));
      Pack (Modal (Monadic Contention));
      Pack (Modal (Comonadic Portability));
=======
  let get (type a) : a t -> (module Axis_s with type t = a) = function
    | Modal Locality ->
      (module Accent_lattice (Mode.Locality.Const) : Axis_s with type t = a)
    | Modal Linearity ->
      (module Accent_lattice (Mode.Linearity.Const) : Axis_s with type t = a)
    | Modal Uniqueness ->
      (module Accent_lattice (Mode.Uniqueness.Const) : Axis_s with type t = a)
    | Modal Portability ->
      (module Accent_lattice (Mode.Portability.Const) : Axis_s with type t = a)
    | Modal Contention ->
      (module Accent_lattice (Mode.Contention.Const) : Axis_s with type t = a)
    | Modal Yielding ->
      (module Accent_lattice (Mode.Yielding.Const) : Axis_s with type t = a)
    | Nonmodal Externality -> (module Externality : Axis_s with type t = a)
    | Nonmodal Nullability -> (module Nullability : Axis_s with type t = a)

  let all =
    [ Pack (Modal Locality);
      Pack (Modal Linearity);
      Pack (Modal Uniqueness);
      Pack (Modal Portability);
      Pack (Modal Contention);
      Pack (Modal Yielding);
>>>>>>> 9e9e914b
      Pack (Nonmodal Externality);
      Pack (Nonmodal Nullability) ]

  let name (type a) : a t -> string = function
<<<<<<< HEAD
    | Modal axis -> Format.asprintf "%a" Mode.Alloc.print_axis axis
=======
    | Modal Locality -> "locality"
    | Modal Linearity -> "linearity"
    | Modal Uniqueness -> "uniqueness"
    | Modal Portability -> "portability"
    | Modal Contention -> "contention"
    | Modal Yielding -> "yielding"
>>>>>>> 9e9e914b
    | Nonmodal Externality -> "externality"
    | Nonmodal Nullability -> "nullability"

  let is_modal (type a) : a t -> bool = function
    | Modal (Comonadic Areality) -> true
    | Modal (Comonadic Linearity) -> true
    | Modal (Monadic Uniqueness) -> true
    | Modal (Comonadic Portability) -> true
    | Modal (Monadic Contention) -> true
    | Nonmodal Externality -> true
    | Nonmodal Nullability -> false
end

<<<<<<< HEAD
module type Axed = sig
  type 'axis t
end

module Axis_collection = struct
  type 'a t =
    { locality : 'a;
      linearity : 'a;
      uniqueness : 'a;
      portability : 'a;
      contention : 'a;
      externality : 'a;
      nullability : 'a
    }

  let create ~(f : axis:Axis.packed -> _) =
    { locality = f ~axis:(Pack (Modal (Comonadic Areality)));
      linearity = f ~axis:(Pack (Modal (Comonadic Linearity)));
      uniqueness = f ~axis:(Pack (Modal (Monadic Uniqueness)));
      portability = f ~axis:(Pack (Modal (Comonadic Portability)));
      contention = f ~axis:(Pack (Modal (Monadic Contention)));
      externality = f ~axis:(Pack (Nonmodal Externality));
      nullability = f ~axis:(Pack (Nonmodal Nullability))
=======
(* Sadly this needs to be functorized since we don't have higher-kinded types *)
module Axis_collection (T : Misc.T1) = struct
  type t =
    { locality : Mode.Locality.Const.t T.t;
      linearity : Mode.Linearity.Const.t T.t;
      uniqueness : Mode.Uniqueness.Const.t T.t;
      portability : Mode.Portability.Const.t T.t;
      contention : Mode.Contention.Const.t T.t;
      yielding : Mode.Yielding.Const.t T.t;
      externality : Externality.t T.t;
      nullability : Nullability.t T.t
>>>>>>> 9e9e914b
    }

  let get (type a) ~(axis : a Axis.t) t =
    match axis with
<<<<<<< HEAD
    | Modal (Comonadic Areality) -> t.locality
    | Modal (Comonadic Linearity) -> t.linearity
    | Modal (Monadic Uniqueness) -> t.uniqueness
    | Modal (Comonadic Portability) -> t.portability
    | Modal (Monadic Contention) -> t.contention
    | Nonmodal Externality -> t.externality
    | Nonmodal Nullability -> t.nullability

  let set (type a) ~(axis : a Axis.t) t value =
    match axis with
    | Modal (Comonadic Areality) -> { t with locality = value }
    | Modal (Comonadic Linearity) -> { t with linearity = value }
    | Modal (Monadic Uniqueness) -> { t with uniqueness = value }
    | Modal (Comonadic Portability) -> { t with portability = value }
    | Modal (Monadic Contention) -> { t with contention = value }
    | Nonmodal Externality -> { t with externality = value }
    | Nonmodal Nullability -> { t with nullability = value }

  let mapi ~(f : axis:Axis.packed -> _ -> _)
      { locality;
        linearity;
        uniqueness;
        portability;
        contention;
        externality;
        nullability
      } =
    { locality = f ~axis:(Pack (Modal (Comonadic Areality))) locality;
      linearity = f ~axis:(Pack (Modal (Comonadic Linearity))) linearity;
      uniqueness = f ~axis:(Pack (Modal (Monadic Uniqueness))) uniqueness;
      portability = f ~axis:(Pack (Modal (Comonadic Portability))) portability;
      contention = f ~axis:(Pack (Modal (Monadic Contention))) contention;
      externality = f ~axis:(Pack (Nonmodal Externality)) externality;
      nullability = f ~axis:(Pack (Nonmodal Nullability)) nullability
    }

  let map ~f = mapi ~f:(fun ~axis:_ x -> f x)

  let fold ~(f : axis:Axis.packed -> _ -> _) ~combine
      { locality;
        linearity;
        uniqueness;
        portability;
        contention;
        externality;
        nullability
      } =
    combine (f ~axis:(Pack (Modal (Comonadic Areality))) locality)
    @@ combine (f ~axis:(Pack (Modal (Comonadic Linearity))) linearity)
    @@ combine (f ~axis:(Pack (Modal (Monadic Uniqueness))) uniqueness)
    @@ combine (f ~axis:(Pack (Modal (Comonadic Portability))) portability)
    @@ combine (f ~axis:(Pack (Modal (Monadic Contention))) contention)
    @@ combine (f ~axis:(Pack (Nonmodal Externality)) externality)
    @@ f ~axis:(Pack (Nonmodal Nullability)) nullability

  (* Sadly this needs to be functorized since we don't have higher-kinded types *)
  module Indexed (T : Axed) = struct
    type t =
      { locality : Mode.Locality.Const.t T.t;
        linearity : Mode.Linearity.Const.t T.t;
        uniqueness : Mode.Uniqueness.Const.t T.t;
        portability : Mode.Portability.Const.t T.t;
        contention : Mode.Contention.Const.t T.t;
        externality : Externality.t T.t;
        nullability : Nullability.t T.t
      }

    let get (type a) ~(axis : a Axis.t) values : a T.t =
      match axis with
      | Modal (Comonadic Areality) -> values.locality
      | Modal (Comonadic Linearity) -> values.linearity
      | Modal (Monadic Uniqueness) -> values.uniqueness
      | Modal (Comonadic Portability) -> values.portability
      | Modal (Monadic Contention) -> values.contention
      | Nonmodal Externality -> values.externality
      | Nonmodal Nullability -> values.nullability

    let set (type a) ~(axis : a Axis.t) values (value : a T.t) =
      match axis with
      | Modal (Comonadic Areality) -> { values with locality = value }
      | Modal (Comonadic Linearity) -> { values with linearity = value }
      | Modal (Monadic Uniqueness) -> { values with uniqueness = value }
      | Modal (Comonadic Portability) -> { values with portability = value }
      | Modal (Monadic Contention) -> { values with contention = value }
      | Nonmodal Externality -> { values with externality = value }
      | Nonmodal Nullability -> { values with nullability = value }

    (* Since we don't have polymorphic parameters, use a record to pass the
       polymorphic function *)
    module Create = struct
      module Monadic (M : Misc.Stdlib.Monad.S) = struct
        type f = { f : 'axis. axis:'axis Axis.t -> 'axis T.t M.t } [@@unboxed]

        let[@inline] f { f } =
          let open M.Syntax in
          let* locality = f ~axis:Axis.(Modal (Comonadic Areality)) in
          let* uniqueness = f ~axis:Axis.(Modal (Monadic Uniqueness)) in
          let* linearity = f ~axis:Axis.(Modal (Comonadic Linearity)) in
          let* contention = f ~axis:Axis.(Modal (Monadic Contention)) in
          let* portability = f ~axis:Axis.(Modal (Comonadic Portability)) in
          let* externality = f ~axis:Axis.(Nonmodal Externality) in
          let* nullability = f ~axis:Axis.(Nonmodal Nullability) in
          M.return
            { locality;
              uniqueness;
              linearity;
              contention;
              portability;
              externality;
              nullability
            }
      end
      [@@inline]

      module Monadic_identity = Monadic (Misc.Stdlib.Monad.Identity)

      type f = Monadic_identity.f

      let[@inline] f f = Monadic_identity.f f
    end

    module Map = struct
      module Monadic (M : Misc.Stdlib.Monad.S) = struct
        type f = { f : 'axis. axis:'axis Axis.t -> 'axis T.t -> 'axis T.t M.t }
        [@@unboxed]

        module Create = Create.Monadic (M)

        let[@inline] f { f } bounds =
          Create.f { f = (fun ~axis -> f ~axis (get ~axis bounds)) }
      end
      [@@inline]

      module Monadic_identity = Monadic (Misc.Stdlib.Monad.Identity)

      type f = Monadic_identity.f

      let[@inline] f f bounds = Monadic_identity.f f bounds
    end

    module Iter = struct
      type f = { f : 'axis. axis:'axis Axis.t -> 'axis T.t -> unit }

      let[@inline] f { f }
          { locality;
            linearity;
            uniqueness;
            portability;
            contention;
            externality;
            nullability
          } =
        f ~axis:Axis.(Modal (Comonadic Areality)) locality;
        f ~axis:Axis.(Modal (Monadic Uniqueness)) uniqueness;
        f ~axis:Axis.(Modal (Comonadic Linearity)) linearity;
        f ~axis:Axis.(Modal (Monadic Contention)) contention;
        f ~axis:Axis.(Modal (Comonadic Portability)) portability;
        f ~axis:Axis.(Nonmodal Externality) externality;
        f ~axis:Axis.(Nonmodal Nullability) nullability
    end

    module Map2 = struct
      module Monadic (M : Misc.Stdlib.Monad.S) = struct
        type f =
          { f :
              'axis.
              axis:'axis Axis.t -> 'axis T.t -> 'axis T.t -> 'axis T.t M.t
          }
        [@@unboxed]

        module Create = Create.Monadic (M)

        let[@inline] f { f } bounds1 bounds2 =
          Create.f
            { f = (fun ~axis -> f ~axis (get ~axis bounds1) (get ~axis bounds2))
            }
      end
      [@@inline]

      module Monadic_identity = Monadic (Misc.Stdlib.Monad.Identity)

      type f = Monadic_identity.f

      let[@inline] f f bounds1 bounds2 = Monadic_identity.f f bounds1 bounds2
    end

    module Fold = struct
      type 'r f = { f : 'axis. axis:'axis Axis.t -> 'axis T.t -> 'r }
      [@@unboxed]

      let[@inline] f { f }
          { locality;
            linearity;
            uniqueness;
            portability;
            contention;
            externality;
            nullability
          } ~combine =
        combine (f ~axis:Axis.(Modal (Comonadic Areality)) locality)
        @@ combine (f ~axis:Axis.(Modal (Monadic Uniqueness)) uniqueness)
        @@ combine (f ~axis:Axis.(Modal (Comonadic Linearity)) linearity)
        @@ combine (f ~axis:Axis.(Modal (Monadic Contention)) contention)
        @@ combine (f ~axis:Axis.(Modal (Comonadic Portability)) portability)
        @@ combine (f ~axis:Axis.(Nonmodal Externality) externality)
        @@ f ~axis:Axis.(Nonmodal Nullability) nullability
    end

    module Fold2 = struct
      type 'r f =
        { f : 'axis. axis:'axis Axis.t -> 'axis T.t -> 'axis T.t -> 'r }
      [@@unboxed]

      let[@inline] f { f }
          { locality = loc1;
            linearity = lin1;
            uniqueness = uni1;
            portability = por1;
            contention = con1;
            externality = ext1;
            nullability = nul1
          }
          { locality = loc2;
            linearity = lin2;
            uniqueness = uni2;
            portability = por2;
            contention = con2;
            externality = ext2;
            nullability = nul2
          } ~combine =
        combine (f ~axis:Axis.(Modal (Comonadic Areality)) loc1 loc2)
        @@ combine (f ~axis:Axis.(Modal (Monadic Uniqueness)) uni1 uni2)
        @@ combine (f ~axis:Axis.(Modal (Comonadic Linearity)) lin1 lin2)
        @@ combine (f ~axis:Axis.(Modal (Monadic Contention)) con1 con2)
        @@ combine (f ~axis:Axis.(Modal (Comonadic Portability)) por1 por2)
        @@ combine (f ~axis:Axis.(Nonmodal Externality) ext1 ext2)
        @@ f ~axis:Axis.(Nonmodal Nullability) nul1 nul2
    end
=======
    | Modal Locality -> values.locality
    | Modal Linearity -> values.linearity
    | Modal Uniqueness -> values.uniqueness
    | Modal Portability -> values.portability
    | Modal Contention -> values.contention
    | Modal Yielding -> values.yielding
    | Nonmodal Externality -> values.externality
    | Nonmodal Nullability -> values.nullability

  let set (type a) ~(axis : a Axis.t) values (value : a T.t) =
    match axis with
    | Modal Locality -> { values with locality = value }
    | Modal Linearity -> { values with linearity = value }
    | Modal Uniqueness -> { values with uniqueness = value }
    | Modal Portability -> { values with portability = value }
    | Modal Contention -> { values with contention = value }
    | Modal Yielding -> { values with yielding = value }
    | Nonmodal Externality -> { values with externality = value }
    | Nonmodal Nullability -> { values with nullability = value }

  (* Since we don't have polymorphic parameters, use a record to pass the polymorphic
     function *)
  module Create_f = struct
    type t = { f : 'a. axis:'a Axis.t -> 'a T.t }
>>>>>>> 9e9e914b
  end
end

<<<<<<< HEAD
module Axis_set = struct
  (* each axis is true or false to indicate membership  *)
  type t = bool Axis_collection.t

  (* TODO: this could be represented with a unit8 since there's only 7 possible members *)

  let empty = Axis_collection.create ~f:(fun ~axis:_ -> false)

  let add t axis = Axis_collection.set ~axis t true

  let remove t axis = Axis_collection.set ~axis t false

  let mem t axis = Axis_collection.get ~axis t

  let union t1 t2 =
    Axis_collection.create ~f:(fun ~axis:(Pack axis) ->
        Axis_collection.get ~axis t1 || Axis_collection.get ~axis t2)

  let intersection t1 t2 =
    Axis_collection.create ~f:(fun ~axis:(Pack axis) ->
        Axis_collection.get ~axis t1 && Axis_collection.get ~axis t2)

  let diff t1 t2 =
    Axis_collection.create ~f:(fun ~axis:(Pack axis) ->
        Axis_collection.get ~axis t1 && not (Axis_collection.get ~axis t2))

  let is_subset t1 t2 =
    Axis_collection.fold
      ~f:(fun ~axis:(Pack axis) t1_on_axis ->
        let t2_on_axis = Axis_collection.get ~axis t2 in
        (not t1_on_axis) || t2_on_axis)
      ~combine:( && ) t1

  let is_empty t = is_subset t empty

  let complement t = Axis_collection.map ~f:not t

  let to_list t =
    Axis_collection.fold
      ~f:(fun ~axis t_on_axis ->
        match t_on_axis with true -> [axis] | false -> [])
      ~combine:( @ ) t

  let of_bool_collection t = t

  let print ppf t =
    Format.pp_print_list
      ~pp_sep:(fun ppf () -> Format.fprintf ppf ";@ ")
      (fun ppf (Axis.Pack axis) -> Format.fprintf ppf "%s" (Axis.name axis))
      ppf (to_list t)
=======
  let create ({ f } : Create_f.t) =
    { locality = f ~axis:Axis.(Modal Locality);
      linearity = f ~axis:Axis.(Modal Linearity);
      uniqueness = f ~axis:Axis.(Modal Uniqueness);
      portability = f ~axis:Axis.(Modal Portability);
      contention = f ~axis:Axis.(Modal Contention);
      yielding = f ~axis:Axis.(Modal Yielding);
      externality = f ~axis:Axis.(Nonmodal Externality);
      nullability = f ~axis:Axis.(Nonmodal Nullability)
    }
>>>>>>> 9e9e914b
end<|MERGE_RESOLUTION|>--- conflicted
+++ resolved
@@ -1,4 +1,4 @@
-(**************************************************************************)
+(*************************************************************************)
 (*                                                                        *)
 (*                                 OCaml                                  *)
 (*                                                                        *)
@@ -115,19 +115,6 @@
 end
 
 module Axis = struct
-<<<<<<< HEAD
-=======
-  module Modal = struct
-    type 'a t =
-      | Locality : Mode.Locality.Const.t t
-      | Linearity : Mode.Linearity.Const.t t
-      | Uniqueness : Mode.Uniqueness.Const.t t
-      | Portability : Mode.Portability.Const.t t
-      | Contention : Mode.Contention.Const.t t
-      | Yielding : Mode.Yielding.Const.t t
-  end
-
->>>>>>> 9e9e914b
   module Nonmodal = struct
     type 'a t =
       | Externality : Externality.t t
@@ -153,7 +140,6 @@
     let equal a b = Misc.Le_result.is_equal (less_or_equal a b)
   end
 
-<<<<<<< HEAD
   let get (type a) : a t -> (module Axis_ops with type t = a) = function
     | Modal axis ->
       (module Accent_lattice ((val Mode.Alloc.lattice_of_axis axis)))
@@ -166,45 +152,12 @@
       Pack (Modal (Comonadic Linearity));
       Pack (Modal (Monadic Contention));
       Pack (Modal (Comonadic Portability));
-=======
-  let get (type a) : a t -> (module Axis_s with type t = a) = function
-    | Modal Locality ->
-      (module Accent_lattice (Mode.Locality.Const) : Axis_s with type t = a)
-    | Modal Linearity ->
-      (module Accent_lattice (Mode.Linearity.Const) : Axis_s with type t = a)
-    | Modal Uniqueness ->
-      (module Accent_lattice (Mode.Uniqueness.Const) : Axis_s with type t = a)
-    | Modal Portability ->
-      (module Accent_lattice (Mode.Portability.Const) : Axis_s with type t = a)
-    | Modal Contention ->
-      (module Accent_lattice (Mode.Contention.Const) : Axis_s with type t = a)
-    | Modal Yielding ->
-      (module Accent_lattice (Mode.Yielding.Const) : Axis_s with type t = a)
-    | Nonmodal Externality -> (module Externality : Axis_s with type t = a)
-    | Nonmodal Nullability -> (module Nullability : Axis_s with type t = a)
-
-  let all =
-    [ Pack (Modal Locality);
-      Pack (Modal Linearity);
-      Pack (Modal Uniqueness);
-      Pack (Modal Portability);
-      Pack (Modal Contention);
-      Pack (Modal Yielding);
->>>>>>> 9e9e914b
+      Pack (Modal (Comonadic Yielding));
       Pack (Nonmodal Externality);
       Pack (Nonmodal Nullability) ]
 
   let name (type a) : a t -> string = function
-<<<<<<< HEAD
     | Modal axis -> Format.asprintf "%a" Mode.Alloc.print_axis axis
-=======
-    | Modal Locality -> "locality"
-    | Modal Linearity -> "linearity"
-    | Modal Uniqueness -> "uniqueness"
-    | Modal Portability -> "portability"
-    | Modal Contention -> "contention"
-    | Modal Yielding -> "yielding"
->>>>>>> 9e9e914b
     | Nonmodal Externality -> "externality"
     | Nonmodal Nullability -> "nullability"
 
@@ -214,11 +167,11 @@
     | Modal (Monadic Uniqueness) -> true
     | Modal (Comonadic Portability) -> true
     | Modal (Monadic Contention) -> true
+    | Modal (Comonadic Yielding) -> true
     | Nonmodal Externality -> true
     | Nonmodal Nullability -> false
 end
 
-<<<<<<< HEAD
 module type Axed = sig
   type 'axis t
 end
@@ -230,6 +183,7 @@
       uniqueness : 'a;
       portability : 'a;
       contention : 'a;
+      yielding : 'a;
       externality : 'a;
       nullability : 'a
     }
@@ -240,31 +194,19 @@
       uniqueness = f ~axis:(Pack (Modal (Monadic Uniqueness)));
       portability = f ~axis:(Pack (Modal (Comonadic Portability)));
       contention = f ~axis:(Pack (Modal (Monadic Contention)));
+      yielding = f ~axis:(Pack (Modal (Comonadic Yielding)));
       externality = f ~axis:(Pack (Nonmodal Externality));
       nullability = f ~axis:(Pack (Nonmodal Nullability))
-=======
-(* Sadly this needs to be functorized since we don't have higher-kinded types *)
-module Axis_collection (T : Misc.T1) = struct
-  type t =
-    { locality : Mode.Locality.Const.t T.t;
-      linearity : Mode.Linearity.Const.t T.t;
-      uniqueness : Mode.Uniqueness.Const.t T.t;
-      portability : Mode.Portability.Const.t T.t;
-      contention : Mode.Contention.Const.t T.t;
-      yielding : Mode.Yielding.Const.t T.t;
-      externality : Externality.t T.t;
-      nullability : Nullability.t T.t
->>>>>>> 9e9e914b
     }
 
   let get (type a) ~(axis : a Axis.t) t =
     match axis with
-<<<<<<< HEAD
     | Modal (Comonadic Areality) -> t.locality
     | Modal (Comonadic Linearity) -> t.linearity
     | Modal (Monadic Uniqueness) -> t.uniqueness
     | Modal (Comonadic Portability) -> t.portability
     | Modal (Monadic Contention) -> t.contention
+    | Modal (Comonadic Yielding) -> t.yielding
     | Nonmodal Externality -> t.externality
     | Nonmodal Nullability -> t.nullability
 
@@ -275,6 +217,7 @@
     | Modal (Monadic Uniqueness) -> { t with uniqueness = value }
     | Modal (Comonadic Portability) -> { t with portability = value }
     | Modal (Monadic Contention) -> { t with contention = value }
+    | Modal (Comonadic Yielding) -> { t with yielding = value }
     | Nonmodal Externality -> { t with externality = value }
     | Nonmodal Nullability -> { t with nullability = value }
 
@@ -284,6 +227,7 @@
         uniqueness;
         portability;
         contention;
+        yielding;
         externality;
         nullability
       } =
@@ -292,6 +236,7 @@
       uniqueness = f ~axis:(Pack (Modal (Monadic Uniqueness))) uniqueness;
       portability = f ~axis:(Pack (Modal (Comonadic Portability))) portability;
       contention = f ~axis:(Pack (Modal (Monadic Contention))) contention;
+      yielding = f ~axis:(Pack (Modal (Comonadic Yielding))) yielding;
       externality = f ~axis:(Pack (Nonmodal Externality)) externality;
       nullability = f ~axis:(Pack (Nonmodal Nullability)) nullability
     }
@@ -323,6 +268,7 @@
         uniqueness : Mode.Uniqueness.Const.t T.t;
         portability : Mode.Portability.Const.t T.t;
         contention : Mode.Contention.Const.t T.t;
+        yielding : Mode.Yielding.Const.t T.t;
         externality : Externality.t T.t;
         nullability : Nullability.t T.t
       }
@@ -334,6 +280,7 @@
       | Modal (Monadic Uniqueness) -> values.uniqueness
       | Modal (Comonadic Portability) -> values.portability
       | Modal (Monadic Contention) -> values.contention
+      | Modal (Comonadic Yielding) -> values.yielding
       | Nonmodal Externality -> values.externality
       | Nonmodal Nullability -> values.nullability
 
@@ -344,6 +291,7 @@
       | Modal (Monadic Uniqueness) -> { values with uniqueness = value }
       | Modal (Comonadic Portability) -> { values with portability = value }
       | Modal (Monadic Contention) -> { values with contention = value }
+      | Modal (Comonadic Yielding) -> { values with yielding = value }
       | Nonmodal Externality -> { values with externality = value }
       | Nonmodal Nullability -> { values with nullability = value }
 
@@ -360,6 +308,7 @@
           let* linearity = f ~axis:Axis.(Modal (Comonadic Linearity)) in
           let* contention = f ~axis:Axis.(Modal (Monadic Contention)) in
           let* portability = f ~axis:Axis.(Modal (Comonadic Portability)) in
+          let* yielding = f ~axis:Axis.(Modal (Comonadic Yielding)) in
           let* externality = f ~axis:Axis.(Nonmodal Externality) in
           let* nullability = f ~axis:Axis.(Nonmodal Nullability) in
           M.return
@@ -368,6 +317,7 @@
               linearity;
               contention;
               portability;
+              yielding;
               externality;
               nullability
             }
@@ -498,36 +448,9 @@
         @@ combine (f ~axis:Axis.(Nonmodal Externality) ext1 ext2)
         @@ f ~axis:Axis.(Nonmodal Nullability) nul1 nul2
     end
-=======
-    | Modal Locality -> values.locality
-    | Modal Linearity -> values.linearity
-    | Modal Uniqueness -> values.uniqueness
-    | Modal Portability -> values.portability
-    | Modal Contention -> values.contention
-    | Modal Yielding -> values.yielding
-    | Nonmodal Externality -> values.externality
-    | Nonmodal Nullability -> values.nullability
-
-  let set (type a) ~(axis : a Axis.t) values (value : a T.t) =
-    match axis with
-    | Modal Locality -> { values with locality = value }
-    | Modal Linearity -> { values with linearity = value }
-    | Modal Uniqueness -> { values with uniqueness = value }
-    | Modal Portability -> { values with portability = value }
-    | Modal Contention -> { values with contention = value }
-    | Modal Yielding -> { values with yielding = value }
-    | Nonmodal Externality -> { values with externality = value }
-    | Nonmodal Nullability -> { values with nullability = value }
-
-  (* Since we don't have polymorphic parameters, use a record to pass the polymorphic
-     function *)
-  module Create_f = struct
-    type t = { f : 'a. axis:'a Axis.t -> 'a T.t }
->>>>>>> 9e9e914b
   end
 end
 
-<<<<<<< HEAD
 module Axis_set = struct
   (* each axis is true or false to indicate membership  *)
   type t = bool Axis_collection.t
@@ -578,16 +501,4 @@
       ~pp_sep:(fun ppf () -> Format.fprintf ppf ";@ ")
       (fun ppf (Axis.Pack axis) -> Format.fprintf ppf "%s" (Axis.name axis))
       ppf (to_list t)
-=======
-  let create ({ f } : Create_f.t) =
-    { locality = f ~axis:Axis.(Modal Locality);
-      linearity = f ~axis:Axis.(Modal Linearity);
-      uniqueness = f ~axis:Axis.(Modal Uniqueness);
-      portability = f ~axis:Axis.(Modal Portability);
-      contention = f ~axis:Axis.(Modal Contention);
-      yielding = f ~axis:Axis.(Modal Yielding);
-      externality = f ~axis:Axis.(Nonmodal Externality);
-      nullability = f ~axis:Axis.(Nonmodal Nullability)
-    }
->>>>>>> 9e9e914b
 end