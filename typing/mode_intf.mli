(**************************************************************************)
(*                                                                        *)
(*                                 OCaml                                  *)
(*                                                                        *)
(*                    Zesen Qian, Jane Street, London                     *)
(*                                                                        *)
(*   Copyright 2024 Jane Street Group LLC                                 *)
(*                                                                        *)
(*   All rights reserved.  This file is distributed under the terms of    *)
(*   the GNU Lesser General Public License version 2.1, with the          *)
(*   special exception on linking described in the file LICENSE.          *)
(*                                                                        *)
(**************************************************************************)

open Allowance

(* While all our lattices are bi-Heyting algebras (see [mode.ml]), the extra
   structure is not directly useful to the user, so we only expose the basic
   lattice structure. *)
module type Lattice = sig
  type t

  val min : t

  val max : t

  val legacy : t

  val le : t -> t -> bool

  val join : t -> t -> t

  val meet : t -> t -> t

  val print : Format.formatter -> t -> unit
end

type equate_step =
  | Left_le_right
  | Right_le_left

module type Common = sig
  module Const : Lattice

  type error

  type equate_error = equate_step * error

  type 'd t constraint 'd = 'l * 'r

  (* [allowed] and [disallowed] is from [Allowance], see Note [Allowance]
     in allowance.mli. *)

  (** Left-only mode *)
  type l = (allowed * disallowed) t

  (** Right-only mode *)
  type r = (disallowed * allowed) t

  (** Left-right mode *)
  type lr = (allowed * allowed) t

  include Allow_disallow with type (_, _, 'd) sided = 'd t

  val min : lr

  val max : lr

  val legacy : lr

  val newvar : unit -> ('l * 'r) t

  val submode : (allowed * 'r) t -> ('l * allowed) t -> (unit, error) result

  val equate : lr -> lr -> (unit, equate_error) result

  val submode_exn : (allowed * 'r) t -> ('l * allowed) t -> unit

  val equate_exn : lr -> lr -> unit

  val join : (allowed * 'r) t list -> left_only t

  val meet : ('l * allowed) t list -> right_only t

  val newvar_above : (allowed * 'r) t -> ('l * 'r_) t * bool

  val newvar_below : ('l * allowed) t -> ('l_ * 'r) t * bool

  val print : ?verbose:bool -> unit -> Format.formatter -> ('l * 'r) t -> unit

  val of_const : Const.t -> ('l * 'r) t
end

module type S = sig
  type changes

  val undo_changes : changes -> unit

  val set_append_changes : (changes ref -> unit) -> unit

  type nonrec allowed = allowed

  type nonrec disallowed = disallowed

  type nonrec equate_step = equate_step

  type ('a, 'd) mode_monadic constraint 'd = 'l * 'r

  type ('a, 'd) mode_comonadic constraint 'd = 'l * 'r

  type ('a, 'b) monadic_comonadic =
    { monadic : 'a;
      comonadic : 'b
    }

  module Locality : sig
    module Const : sig
      type t =
        | Global
        | Local

      include Lattice with type t := t
    end

    type error = Const.t Solver.error

    include
      Common
        with module Const := Const
         and type error := error
         and type 'd t = (Const.t, 'd) mode_comonadic

    val global : lr

    val local : lr

    val zap_to_floor : (allowed * 'r) t -> Const.t

    val zap_to_ceil : ('l * allowed) t -> Const.t

    module Guts : sig
      (** This module exposes some functions that allow callers to inspect modes
      directly, which could be useful for error printing and dev tools (such as
      merlin). Any usage of this in type checking should be pondered. *)

      (** Returns [Some c] if the given mode has been constrained to constant
          [c]. see notes on [get_floor] in [solver_intf.mli] for cautions. *)
      val check_const : (allowed * allowed) t -> Const.t option

      (** Similar to [check_const] but doesn't run the further constraining
          needed for precise bounds. As a result, it is inexpensive and returns
          a conservative result. I.e., it might return [None] for
          fully-constrained modes. *)
      val check_const_conservative : ('l * 'r) t -> Const.t option
    end
  end

  module Regionality : sig
    module Const : sig
      type t =
        | Global
        | Regional
        | Local

      include Lattice with type t := t
    end

    type error = Const.t Solver.error

    include
      Common
        with module Const := Const
         and type error := error
         and type 'd t = (Const.t, 'd) mode_comonadic

    val global : lr

    val regional : lr

    val local : lr
  end

  module Linearity : sig
    module Const : sig
      type t =
        | Many
        | Once

      include Lattice with type t := t
    end

    type error = Const.t Solver.error

    include
      Common
        with module Const := Const
         and type error := error
         and type 'd t = (Const.t, 'd) mode_comonadic

    val many : lr

    val once : lr
  end

  module Portability : sig
    module Const : sig
      type t =
        | Portable
        | Nonportable

      include Lattice with type t := t
    end

    type error = Const.t Solver.error

    include
      Common
        with module Const := Const
         and type error := error
         and type 'd t = (Const.t, 'd) mode_comonadic
  end

  module Uniqueness : sig
    module Const : sig
      type t =
        | Unique
        | Aliased

      include Lattice with type t := t
    end

    type error = Const.t Solver.error

    include
      Common
        with module Const := Const
         and type error := error
         and type 'd t = (Const.t, 'd) mode_monadic

    val aliased : lr

    val unique : lr

    val zap_to_ceil : ('l * allowed) t -> Const.t
  end

  module Contention : sig
    module Const : sig
      type t =
        | Contended
        | Shared
        | Uncontended

      include Lattice with type t := t
    end

    type error = Const.t Solver.error

    include
      Common
        with module Const := Const
         and type error := error
         and type 'd t = (Const.t, 'd) mode_monadic
  end

  module Yielding : sig
    module Const : sig
      type t =
        | Yielding
        | Unyielding

      include Lattice with type t := t
    end

    type error = Const.t Solver.error

    include
      Common
        with module Const := Const
         and type error := error
         and type 'd t = (Const.t, 'd) mode_comonadic
  end

  type 'a comonadic_with = private
    'a * Linearity.Const.t * Portability.Const.t * Yielding.Const.t

  type monadic = private Uniqueness.Const.t * Contention.Const.t

  module Axis : sig
    (** ('p, 'r) t represents a projection from a product of type ['p] to an
    element of type ['r]. *)
    type ('p, 'r) t =
      | Areality : ('a comonadic_with, 'a) t
      | Linearity : ('areality comonadic_with, Linearity.Const.t) t
      | Portability : ('areality comonadic_with, Portability.Const.t) t
      | Yielding : ('areality comonadic_with, Yielding.Const.t) t
      | Uniqueness : (monadic, Uniqueness.Const.t) t
      | Contention : (monadic, Contention.Const.t) t

    val print : Format.formatter -> ('p, 'r) t -> unit

    val eq : ('p, 'r0) t -> ('p, 'r1) t -> ('r0, 'r1) Misc.eq option
  end

  module type Mode := sig
    module Areality : Common

    module Monadic : sig
      module Const : sig
        include Lattice with type t = monadic

        val max_axis : (t, 'a) Axis.t -> 'a

        val min_axis : (t, 'a) Axis.t -> 'a
      end

      include Common with module Const := Const

      val imply : Const.t -> ('l * 'r) t -> (disallowed * 'r) t
    end

    module Comonadic : sig
      module Const : sig
        include Lattice with type t = Areality.Const.t comonadic_with

        val eq : t -> t -> bool

        val print_axis : (t, 'a) Axis.t -> Format.formatter -> 'a -> unit

        val max_axis : (t, 'a) Axis.t -> 'a

        val min_axis : (t, 'a) Axis.t -> 'a
      end

      type error = Error : (Const.t, 'a) Axis.t * 'a Solver.error -> error

      include Common with type error := error and module Const := Const

      val meet_const : Const.t -> ('l * 'r) t -> ('l * 'r) t
    end

    (** Represents a mode axis in this product whose constant is ['a], and
        whose variable is ['m] given the allowness ['d]. *)
    type ('m, 'a, 'd) axis =
      | Monadic :
          (Monadic.Const.t, 'a) Axis.t
          -> (('a, 'd) mode_monadic, 'a, 'd) axis
      | Comonadic :
          (Comonadic.Const.t, 'a) Axis.t
          -> (('a, 'd) mode_comonadic, 'a, 'd) axis

<<<<<<< HEAD
    type 'd axis_packed = P : ('m, 'a, 'd) axis -> 'd axis_packed

    val print_axis : Format.formatter -> ('m, 'a, 'd) axis -> unit

    val lattice_of_axis : ('m, 'a, 'd) axis -> (module Lattice with type t = 'a)

    val all_axes : ('l * 'r) axis_packed list

    type ('a, 'b, 'c, 'd, 'e) modes =
=======
    type ('a, 'b, 'c, 'd, 'e, 'f) modes =
>>>>>>> 9e9e914b
      { areality : 'a;
        linearity : 'b;
        uniqueness : 'c;
        portability : 'd;
        contention : 'e;
        yielding : 'f
      }

    module Const : sig
      include
        Lattice
          with type t =
            ( Areality.Const.t,
              Linearity.Const.t,
              Uniqueness.Const.t,
              Portability.Const.t,
              Contention.Const.t,
              Yielding.Const.t )
            modes

      module Option : sig
        type some = t

        type t =
          ( Areality.Const.t option,
            Linearity.Const.t option,
            Uniqueness.Const.t option,
            Portability.Const.t option,
            Contention.Const.t option,
            Yielding.Const.t option )
          modes

        val none : t

        val value : t -> default:some -> some

        val print : Format.formatter -> t -> unit
      end

      val is_max : ('m, 'a, 'd) axis -> 'a -> bool

      val is_min : ('m, 'a, 'd) axis -> 'a -> bool

      val split : t -> (Monadic.Const.t, Comonadic.Const.t) monadic_comonadic

      val merge : (Monadic.Const.t, Comonadic.Const.t) monadic_comonadic -> t

      (** [diff a b] returns [None] for axes where [a] and [b] match, and [Some
      a0] for axes where [a] is [a0] and [b] isn't. *)
      val diff : t -> t -> Option.t

      (** Similar to [Alloc.close_over] but for constants *)
      val close_over : t -> t

      (** Similar to [Alloc.partial_apply] but for constants *)
      val partial_apply : t -> t

      (** Prints a constant on any axis. *)
      val print_axis : ('m, 'a, 'd) axis -> Format.formatter -> 'a -> unit
    end

    type error = Error : ('m, 'a, 'd) axis * 'a Solver.error -> error

    type 'd t = ('d Monadic.t, 'd Comonadic.t) monadic_comonadic

    include
      Common
        with module Const := Const
         and type error := error
         and type 'd t := 'd t

    module List : sig
      (* No new types exposed to avoid too many type names *)
      include Allow_disallow with type (_, _, 'd) sided = 'd t list
    end

    val proj : ('m, 'a, 'l * 'r) axis -> ('l * 'r) t -> 'm

    val max_with : ('m, 'a, 'l * 'r) axis -> 'm -> (disallowed * 'r) t

    val min_with : ('m, 'a, 'l * 'r) axis -> 'm -> ('l * disallowed) t

    val meet_with : (_, 'a, _) axis -> 'a -> ('l * 'r) t -> ('l * 'r) t

    val join_with : (_, 'a, _) axis -> 'a -> ('l * 'r) t -> ('l * 'r) t

    val zap_to_legacy : lr -> Const.t

    val zap_to_ceil : ('l * allowed) t -> Const.t

    val comonadic_to_monadic : ('l * 'r) Comonadic.t -> ('r * 'l) Monadic.t

    val meet_const : Const.t -> ('l * 'r) t -> ('l * 'r) t

    val imply : Const.t -> ('l * 'r) t -> (disallowed * 'r) t

    (* The following two are about the scenario where we partially apply a
       function [A -> B -> C] to [A] and get back [B -> C]. The mode of the
       three are constrained. *)

    (** Returns the lower bound needed for [B -> C] in relation to [A] *)
    val close_over :
      (('l * allowed) Monadic.t, (allowed * 'r) Comonadic.t) monadic_comonadic ->
      l

    (** Returns the lower bound needed for [B -> C] in relation to [A -> B -> C] *)
    val partial_apply : (allowed * 'r) t -> l
  end

  (** The most general mode. Used in most type checking,
      including in value bindings in [Env] *)
  module Value : Mode with module Areality := Regionality

  (** The mode on arrow types. Compared to [Value], it contains the [Locality]
      axis instead of [Regionality] axis, as arrow types are exposed to users
      and would be hard to understand if it involves [Regionality]. *)
  module Alloc : Mode with module Areality := Locality

  module Const : sig
    val alloc_as_value : Alloc.Const.t -> Value.Const.t

    module Axis : sig
      val alloc_as_value : 'd Alloc.axis_packed -> 'd Value.axis_packed
    end

    val locality_as_regionality : Locality.Const.t -> Regionality.Const.t
  end

  (** Converts regional to local, identity otherwise *)
  val regional_to_local : ('l * 'r) Regionality.t -> ('l * 'r) Locality.t

  (** Inject locality into regionality *)
  val locality_as_regionality : ('l * 'r) Locality.t -> ('l * 'r) Regionality.t

  (** Converts regional to global, identity otherwise *)
  val regional_to_global : ('l * 'r) Regionality.t -> ('l * 'r) Locality.t

  (** Similar to [locality_as_regionality], behaves as identity on other axes *)
  val alloc_as_value : ('l * 'r) Alloc.t -> ('l * 'r) Value.t

  (** Similar to [local_to_regional], behaves as identity in other axes *)
  val alloc_to_value_l2r : ('l * 'r) Alloc.t -> ('l * disallowed) Value.t

  (** Similar to [regional_to_local], behaves as identity on other axes *)
  val value_to_alloc_r2l : ('l * 'r) Value.t -> ('l * 'r) Alloc.t

  (** Similar to [regional_to_global], behaves as identity on other axes *)
  val value_to_alloc_r2g : ('l * 'r) Value.t -> ('l * 'r) Alloc.t

  module Modality : sig
    type ('m, 'a) raw =
      | Meet_with : 'a -> (('a, 'd) mode_comonadic, 'a) raw
          (** [Meet_with c] takes [x] and returns [meet c x]. [c] can be [max]
          in which case it's the identity modality. *)
      | Join_with : 'a -> (('a, 'd) mode_monadic, 'a) raw
          (** [Join_with c] takes [x] and returns [join c x]. [c] can be [min]
          in which case it's the identity modality. *)

    (** An atom modality is a [raw] accompanied by the axis it acts on. *)
    type t = Atom : ('m, 'a, _) Value.axis * ('m, 'a) raw -> t

    (** Test if the given modality is the identity modality. *)
    val is_id : t -> bool

    (** Test if the given modality is a constant modality. *)
    val is_constant : t -> bool

    (** Printing for debugging *)
    val print : Format.formatter -> t -> unit

    module Value : sig
      type atom := t

      type error =
        | Error : ('m, 'a, _) Value.axis * ('m, 'a) raw Solver.error -> error

      type nonrec equate_error = equate_step * error

      (* In the following we have both [Const.t] and [t]. The former is parameterized by
         constant modes and thus its behavior fully determined. It is what users read and
         write on constructor arguments, record fields and value descriptions in signatures.

         The latter is parameterized by variable modes and thus its behavior changes as the
         variable modes change. It is used in module type inference: structures are inferred
         to have a signature containing a list of value descriptions, each of which carries a
         modality. This modality depends on the mode of the value, which is a variable.
         Therefore, we parameterize the modality over the variable mode.

         Utilities are provided to convert between [Const.t] and [t], such as [of_const],
         [zap_to_id], [zap_to_floor], etc.. *)

      module Const : sig
        (** A modality that acts on [Value] modes. Conceptually it is a sequnce
            of [atom] that acts on individual axes. *)
        type t

        (** The identity modality. *)
        val id : t

        (** Test if the given modality is the identity modality. *)
        val is_id : t -> bool

        (** Apply a modality on mode. *)
        val apply : t -> ('l * 'r) Value.t -> ('l * 'r) Value.t

        (** [compose ~then_ t] returns the modality that is [then_] after [t]. *)
        val compose : then_:atom -> t -> t

        (** [concat ~then t] returns the modality that is [then_] after [t]. *)
        val concat : then_:t -> t -> t

        (** [singleton m] returns the modality containing only [m]. *)
        val singleton : atom -> t

        (** Returns the list of [atom] in the given modality. The list is
            commutative. Post-condition: each axis is represented in the
            output list exactly once. *)
        val to_list : t -> atom list

        (** Builds up a modality from a list of [atom], by composing each atom with
            identity. *)
        val of_list : atom list -> t

        (** Project out the [atom] for the given axis in the given modality. *)
        val proj : ('m, 'a, 'd) Value.axis -> t -> atom

        (** [equate t0 t1] checks that [t0 = t1].
            Definition: [t0 = t1] iff [t0 <= t1] and [t1 <= t0]. *)
        val equate : t -> t -> (unit, equate_error) Result.t

        (** Printing for debugging. *)
        val print : Format.formatter -> t -> unit
      end

      (** A modality that acts on [Value] modes. Conceptually it is a sequnce of
          [atom] that acts on individual axes. *)
      type t

      (** The identity modality. *)
      val id : t

      (** The undefined modality. *)
      val undefined : t

      (** Apply a modality on a left mode. *)
      val apply : t -> (allowed * 'r) Value.t -> Value.l

      (** [sub t0 t1] checks that [t0 <= t1].
          Definition: [t0 <= t1] iff [forall a. t0(a) <= t1(a)].

          In case of failure, [Error (ax, {left; right})] is returned, where
          [ax] is the axis on which the modalities disagree. [left] is the
          projection of [t0] on [ax], and [right] is the projection of [t1] on
          [ax]. *)
      val sub : t -> t -> (unit, error) Result.t

      (** [equate t0 t1] checks that [t0 = t1].
          Definition: [t0 = t1] iff [t0 <= t1] and [t1 <= t0]. *)
      val equate : t -> t -> (unit, equate_error) Result.t

      (** Printing for debugging. *)
      val print : Format.formatter -> t -> unit

      (** Given [md_mode] the mode of a module, and [mode] the mode of a value
      to be put in that module, return the inferred modality to be put on the
      value description in the inferred module type.

      The caller should ensure that for comonadic axes, [md_mode >= mode]. *)
      val infer : md_mode:Value.lr -> mode:Value.lr -> t

      (* The following zapping functions possibly mutate a potentially inferred
         modality [m] to a constant modality [c]. The constant modality is
         returned. The following coherence conditions hold:
         - [m <= c] always holds, even after further mutations to [m].
         - [c0 <= c1] always holds, where [c0] and [c1] are results of two
            abitrary zappings of some [m], even after further mutations to [m].
            Essentially that means [c0 = c1].

         NB: zapping an inferred modality will zap both [md_mode] and [mode] that
         it contains. The caller is reponsible for correct zapping order.
      *)

      (** Zap an inferred modality towards identity modality. *)
      val zap_to_id : t -> Const.t

      (** Zap an inferred modality towards the lowest (strongest) modality. *)
      val zap_to_floor : t -> Const.t

      (** Asserts the given modality is a const modality, and returns it. *)
      val to_const_exn : t -> Const.t

      (** Inject a constant modality. *)
      val of_const : Const.t -> t

      (** The top modality; [sub x max] succeeds for any [x]. *)
      val max : t
    end
  end
end<|MERGE_RESOLUTION|>--- conflicted
+++ resolved
@@ -349,7 +349,6 @@
           (Comonadic.Const.t, 'a) Axis.t
           -> (('a, 'd) mode_comonadic, 'a, 'd) axis
 
-<<<<<<< HEAD
     type 'd axis_packed = P : ('m, 'a, 'd) axis -> 'd axis_packed
 
     val print_axis : Format.formatter -> ('m, 'a, 'd) axis -> unit
@@ -358,10 +357,7 @@
 
     val all_axes : ('l * 'r) axis_packed list
 
-    type ('a, 'b, 'c, 'd, 'e) modes =
-=======
     type ('a, 'b, 'c, 'd, 'e, 'f) modes =
->>>>>>> 9e9e914b
       { areality : 'a;
         linearity : 'b;
         uniqueness : 'c;
