(**************************************************************************)
(*                                                                        *)
(*                                 OCaml                                  *)
(*                                                                        *)
(*             Xavier Leroy, projet Cristal, INRIA Rocquencourt           *)
(*                                                                        *)
(*   Copyright 1996 Institut National de Recherche en Informatique et     *)
(*     en Automatique.                                                    *)
(*                                                                        *)
(*   All rights reserved.  This file is distributed under the terms of    *)
(*   the GNU Lesser General Public License version 2.1, with the          *)
(*   special exception on linking described in the file LICENSE.          *)
(*                                                                        *)
(**************************************************************************)

(* typetexp.ml,v 1.34.4.9 2002/01/07 08:39:16 garrigue Exp *)

(* Typechecking of type expressions for the core language *)

open Asttypes
open Jane_asttypes
open Misc
open Parsetree
open Typedtree
open Types
open Mode
open Ctype

exception Already_bound

type value_loc =
    Tuple | Poly_variant | Package_constraint | Object_field

type sort_loc =
    Fun_arg | Fun_ret

type cannot_quantify_reason =
  | Unified of type_expr
  | Univar
  | Scope_escape

(* a description of the jkind on an explicitly quantified universal
   variable, containing whether the jkind was a default
   (e.g. [let f : 'a. 'a -> 'a = ...]) or explicit
   (e.g. [let f : ('a : immediate). ...]) and what the jkind was;
   it is original as compared to the inferred jkind after processing
   the body of the type *)
type jkind_info = { original_jkind : jkind; defaulted : bool }

type error =
  | Unbound_type_variable of string * string list
  | No_type_wildcards
  | Undefined_type_constructor of Path.t
  | Type_arity_mismatch of Longident.t * int * int
  | Bound_type_variable of string
  | Recursive_type
  | Unbound_row_variable of Longident.t
  | Type_mismatch of Errortrace.unification_error
  | Alias_type_mismatch of Errortrace.unification_error
  | Present_has_conjunction of string
  | Present_has_no_type of string
  | Constructor_mismatch of type_expr * type_expr
  | Not_a_variant of type_expr
  | Variant_tags of string * string
  | Invalid_variable_name of string
  | Cannot_quantify of string * cannot_quantify_reason
  | Bad_univar_jkind of
      { name : string; jkind_info : jkind_info; inferred_jkind : jkind }
  | Multiple_constraints_on_type of Longident.t
  | Method_mismatch of string * type_expr * type_expr
  | Opened_object of Path.t option
  | Not_an_object of type_expr
  | Unsupported_extension : _ Language_extension.t -> error
  | Polymorphic_optional_param
  | Non_value of
      {vloc : value_loc; typ : type_expr; err : Jkind.Violation.t}
  | Non_sort of
      {vloc : sort_loc; typ : type_expr; err : Jkind.Violation.t}
  | Bad_jkind_annot of type_expr * Jkind.Violation.t
  | Did_you_mean_unboxed of Longident.t

exception Error of Location.t * Env.t * error
exception Error_forward of Location.error

module TyVarEnv : sig
  val reset : unit -> unit
  (* see mli file *)

  val is_in_scope : string -> bool

  val add : string -> type_expr -> unit
  (* add a global type variable to the environment *)

  val with_local_scope : (unit -> 'a) -> 'a
  (* see mli file *)

  type poly_univars
  val with_univars : poly_univars -> (unit -> 'a) -> 'a
  (* evaluate with a locally extended set of univars *)

  val make_poly_univars : string Location.loc list -> poly_univars
  (* a version of [make_poly_univars_jkinds] that doesn't take jkinds *)

  val make_poly_univars_jkinds :
    context:(string -> Jkind.annotation_context) ->
    (string Location.loc * jkind_annotation option) list -> poly_univars
  (* see mli file *)

  val check_poly_univars : Env.t -> Location.t -> poly_univars -> type_expr list
  (* see mli file *)

  val instance_poly_univars :
     Env.t -> Location.t -> poly_univars -> type_expr list
  (* see mli file *)

  type policy
  val fixed_policy : policy (* no wildcards allowed *)
  val extensible_policy : policy (* common case *)
  val univars_policy : policy (* fresh variables are univars (in methods) *)
  val new_any_var : Location.t -> Env.t -> Jkind.t -> policy -> type_expr
    (* create a new variable to represent a _; fails for fixed_policy *)
  val new_var : ?name:string -> Jkind.t -> policy -> type_expr
    (* create a new variable according to the given policy *)

  val add_pre_univar : type_expr -> policy -> unit
    (* remember that a variable might become a univar if it isn't unified;
       used for checking method types *)

  val collect_univars : (unit -> 'a) -> 'a * type_expr list
    (* collect univars during a computation; returns the univars.
       The wrapped computation should use [univars_policy].
       postcondition: the returned type_exprs are all Tunivar *)

  val reset_locals : ?univars:poly_univars -> unit -> unit
    (* clear out the local type variable env't; call this when starting
       a new e.g. type signature. Optionally pass some univars that
       are in scope. *)

  val lookup_local :
    row_context:type_expr option ref list -> string -> type_expr
    (* look up a local type variable; throws Not_found if it isn't in scope *)

  val remember_used : string -> type_expr -> Location.t -> unit
    (* remember that a given name is bound to a given type *)

  val globalize_used_variables : policy -> Env.t -> unit -> unit
   (* after finishing with a type signature, used variables are unified to the
      corresponding global type variables if they exist. Otherwise, in function
      of the policy, fresh used variables are either
        - added to the global type variable scope if they are not longer
        variables under the {!fixed_policy}
        - added to the global type variable scope under the {!extensible_policy}
        - expected to be collected later by a call to `collect_univar` under the
        {!universal_policy}
   *)

end = struct
  (** Map indexed by type variable names. *)
  module TyVarMap = Misc.Stdlib.String.Map

  let not_generic v = get_level v <> Btype.generic_level

  (* These are the "global" type variables: they were in scope before
     we started processing the current type.
  *)
  let type_variables = ref (TyVarMap.empty : type_expr TyVarMap.t)

  (* These are variables that have been used in the currently-being-checked
     type, possibly including the variables in [type_variables].
  *)
  let used_variables =
    ref (TyVarMap.empty : (type_expr * Location.t) TyVarMap.t)

  (* These are variables that will become univars when we're done with the
     current type. Used to force free variables in method types to become
     univars.
  *)
  let pre_univars = ref ([] : type_expr list)

  let reset () =
    reset_global_level ();
    type_variables := TyVarMap.empty

  let is_in_scope name =
    TyVarMap.mem name !type_variables

  let add name v =
    assert (not_generic v);
    type_variables := TyVarMap.add name v !type_variables

  let narrow () =
    (increase_global_level (), !type_variables)

  let widen (gl, tv) =
    restore_global_level gl;
    type_variables := tv

  let with_local_scope f =
   let context = narrow () in
   Fun.protect
     f
     ~finally:(fun () -> widen context)

  (* throws Not_found if the variable is not in scope *)
  let lookup_global_type_variable name =
    TyVarMap.find name !type_variables

  let get_in_scope_names () =
    let add_name name _ l = if name = "_" then l else ("'" ^ name) :: l in
    TyVarMap.fold add_name !type_variables []

  (*****)
  (* These are variables we expect to become univars (they were introduced with
     e.g. ['a .]), but we need to make sure they don't unify first.  Why not
     just birth them as univars? Because they might successfully unify with a
     row variable in the ['a. < m : ty; .. > as 'a] idiom.  They are like the
     [used_variables], but will not be globalized in [globalize_used_variables].
  *)
  type pending_univar = {
    univar: type_expr  (** the univar itself *);
    mutable associated: type_expr option ref list;
     (** associated references to row variables that we want to generalize
       if possible *)
    jkind_info : jkind_info (** the original kind *)
  }

  type poly_univars = (string * pending_univar) list

  let univars = ref ([] : poly_univars)
  let assert_univars uvs =
    assert (List.for_all (fun (_name, v) -> not_generic v.univar) uvs)

  let rec find_poly_univars name = function
    | [] -> raise Not_found
    | (n, t) :: rest ->
      if String.equal name n
      then t
      else find_poly_univars name rest

  let with_univars new_ones f =
    assert_univars new_ones;
    let old_univars = !univars in
    univars := new_ones @ !univars;
    Fun.protect
      f
      ~finally:(fun () -> univars := old_univars)

  let mk_pending_univar name jkind jkind_info =
    { univar = newvar ~name jkind; associated = []; jkind_info }

  let mk_poly_univars_tuple_with_jkind ~context var jkind =
    let name = var.txt in
    let original_jkind = Jkind.of_annotation ~context:(context name) jkind in
    let jkind_info = { original_jkind; defaulted = false } in
    name, mk_pending_univar name original_jkind jkind_info

  let mk_poly_univars_tuple_without_jkind var =
    let name = var.txt in
    let original_jkind = Jkind.value ~why:Univar in
    let jkind_info = { original_jkind; defaulted = true } in
    name, mk_pending_univar name original_jkind jkind_info

  let make_poly_univars vars =
    List.map mk_poly_univars_tuple_without_jkind vars

  let make_poly_univars_jkinds ~context vars_jkinds =
    let mk_trip = function
        | (v, None) -> mk_poly_univars_tuple_without_jkind v
        | (v, Some l) -> mk_poly_univars_tuple_with_jkind ~context v l
    in
    List.map mk_trip vars_jkinds

  let promote_generics_to_univars promoted vars =
      List.fold_left
        (fun acc v ->
           match get_desc v with
           | Tvar { name; jkind } when get_level v = Btype.generic_level ->
               set_type_desc v (Tunivar { name; jkind });
               v :: acc
           | _ -> acc
        )
        promoted vars

  let check_poly_univars env loc vars =
    vars |> List.iter (fun (_, p) -> generalize p.univar);
    let univars =
      vars |> List.map (fun (name, {univar=ty1; jkind_info; _ }) ->
      let v = Btype.proxy ty1 in
      let cant_quantify reason =
        raise (Error (loc, env, Cannot_quantify(name, reason)))
      in
      begin match get_desc v with
      | Tvar { jkind } when
          not (Jkind.equate jkind jkind_info.original_jkind) ->
        let reason =
          Bad_univar_jkind { name; jkind_info; inferred_jkind = jkind }
        in
        raise (Error (loc, env, reason))
      | Tvar _ when get_level v <> Btype.generic_level ->
          cant_quantify Scope_escape
      | Tvar { name; jkind } ->
         set_type_desc v (Tunivar { name; jkind })
      | Tunivar _ ->
         cant_quantify Univar
      | _ ->
         cant_quantify (Unified v)
      end;
      v)
    in
    (* Since we are promoting variables to univars in
       {!promote_generics_to_univars}, even if a row variable is associated with
       multiple univars we will promote it once, when checking the nearest
       univar associated to this row variable.
    *)
    let promote_associated acc (_,v) =
      let enclosed_rows = List.filter_map (!) v.associated in
      promote_generics_to_univars acc enclosed_rows
    in
    List.fold_left promote_associated univars vars

  let instance_poly_univars env loc vars =
    let vs = check_poly_univars env loc vars in
    vs |> List.iter (fun v ->
      match get_desc v with
      | Tunivar { name; jkind } ->
         set_type_desc v (Tvar { name; jkind })
      | _ -> assert false);
    vs

  (*****)
  let reset_locals ?univars:(uvs=[]) () =
    assert_univars uvs;
    univars := uvs;
    used_variables := TyVarMap.empty

  let associate row_context p =
    let add l x = if List.memq x l then l else x :: l in
    p.associated <- List.fold_left add row_context p.associated

  (* throws Not_found if the variable is not in scope *)
  let lookup_local ~row_context name =
    try
      let p = find_poly_univars name !univars in
      associate row_context p;
      p.univar
    with Not_found ->
      instance (fst (TyVarMap.find name !used_variables))
      (* This call to instance might be redundant; all variables
         inserted into [used_variables] are non-generic, but some
         might get generalized. *)

  let remember_used name v loc =
    assert (not_generic v);
    used_variables := TyVarMap.add name (v, loc) !used_variables


  type flavor = Unification | Universal
  type extensibility = Extensible | Fixed
  type policy = { flavor : flavor; extensibility : extensibility }

  let fixed_policy = { flavor = Unification; extensibility = Fixed }
  let extensible_policy = { flavor = Unification; extensibility = Extensible }
  let univars_policy = { flavor = Universal; extensibility = Extensible }

  let add_pre_univar tv = function
    | { flavor = Universal } ->
      assert (not_generic tv);
      pre_univars := tv :: !pre_univars
    | _ -> ()

  let collect_univars f =
    pre_univars := [];
    let result = f () in
    let univs = promote_generics_to_univars [] !pre_univars in
    result, univs

  let new_var ?name jkind policy =
    let tv = Ctype.newvar ?name jkind in
    add_pre_univar tv policy;
    tv

  let new_any_var loc env jkind = function
    | { extensibility = Fixed } -> raise(Error(loc, env, No_type_wildcards))
    | policy -> new_var jkind policy

  let globalize_used_variables { flavor; extensibility } env =
    let r = ref [] in
    TyVarMap.iter
      (fun name (ty, loc) ->
        if flavor = Unification || is_in_scope name then
          let v = new_global_var (Jkind.any ~why:Dummy_jkind) in
          let snap = Btype.snapshot () in
          if try unify env v ty; true with _ -> Btype.backtrack snap; false
          then try
            r := (loc, v, lookup_global_type_variable name) :: !r
          with Not_found ->
            if extensibility = Fixed && Btype.is_Tvar ty then
              raise(Error(loc, env,
                          Unbound_type_variable ("'"^name,
                                                 get_in_scope_names ())));
            let v2 = new_global_var (Jkind.any ~why:Dummy_jkind) in
            r := (loc, v, v2) :: !r;
            add name v2)
      !used_variables;
    used_variables := TyVarMap.empty;
    fun () ->
      List.iter
        (function (loc, t1, t2) ->
          try unify env t1 t2 with Unify err ->
            raise (Error(loc, env, Type_mismatch err)))
        !r
end

(* Support for first-class modules. *)

let transl_modtype_longident = ref (fun _ -> assert false)
let transl_modtype = ref (fun _ -> assert false)

let sort_constraints_no_duplicates loc env l =
  List.sort
    (fun (s1, _t1) (s2, _t2) ->
       if s1.txt = s2.txt then
         raise (Error (loc, env, Multiple_constraints_on_type s1.txt));
       compare s1.txt s2.txt)
    l

let create_package_mty loc p l =
  List.fold_left
    (fun mty (s, _) ->
      let d = {ptype_name = mkloc (Longident.last s.txt) s.loc;
               ptype_params = [];
               ptype_cstrs = [];
               ptype_kind = Ptype_abstract;
               ptype_private = Asttypes.Public;
               ptype_manifest = None;
               ptype_attributes = [];
               ptype_loc = loc} in
      Ast_helper.Mty.mk ~loc
        (Pmty_with (mty, [ Pwith_type ({ txt = s.txt; loc }, d) ]))
    )
    (Ast_helper.Mty.mk ~loc (Pmty_ident p))
    l

(* Translation of type expressions *)

let generalize_ctyp typ = generalize typ.ctyp_type

let strict_ident c = (c = '_' || c >= 'a' && c <= 'z' || c >= 'A' && c <= 'Z')

let validate_name = function
    None -> None
  | Some name as s ->
      if name <> "" && strict_ident name.[0] then s else None

let new_global_var ?name jkind =
  new_global_var ?name:(validate_name name) jkind
let newvar ?name jkind =
  newvar ?name:(validate_name name) jkind

let valid_tyvar_name name =
  name <> "" && name.[0] <> '_'

let transl_type_param_var env loc attrs name_opt
      (jkind : jkind) (jkind_annot : const_jkind option) =
  let tvar = Ttyp_var (name_opt, jkind_annot) in
  let name =
    match name_opt with
    | None -> "_"
    | Some name ->
      if not (valid_tyvar_name name) then
        raise (Error (loc, Env.empty, Invalid_variable_name ("'" ^ name)));
      if TyVarEnv.is_in_scope name then
        raise Already_bound;
      name
  in
  let ty = new_global_var ~name jkind in
  Option.iter (fun name -> TyVarEnv.add name ty) name_opt;
  { ctyp_desc = tvar; ctyp_type = ty; ctyp_env = env;
    ctyp_loc = loc; ctyp_attributes = attrs }

let transl_type_param_jst env loc attrs path :
  Jane_syntax.Core_type.t -> _ =
  function
  | Jtyp_layout (Ltyp_var { name; jkind = annot }) ->
     let jkind =
       Jkind.of_annotation ~context:(Type_parameter (path, name)) annot
     in
     transl_type_param_var env loc attrs name jkind (Some annot.txt)
  | Jtyp_layout (Ltyp_poly _ | Ltyp_alias _) ->
    Misc.fatal_error "non-type-variable in transl_type_param_jst"

let transl_type_param env path styp =
  let loc = styp.ptyp_loc in
  match Jane_syntax.Core_type.of_ast styp with
  | Some (etyp, attrs) -> transl_type_param_jst env loc attrs path etyp
  | None ->
  (* Our choice for now is that if you want a parameter of jkind any, you have
   to ask for it with an annotation.  Some restriction here seems necessary
   for backwards compatibility (e.g., we wouldn't want [type 'a id = 'a] to
   have jkind any).  But it might be possible to infer any in some cases. *)
  let jkind = Jkind.of_new_sort ~why:Unannotated_type_parameter in
  let attrs = styp.ptyp_attributes in
  match styp.ptyp_desc with
    Ptyp_any -> transl_type_param_var env loc attrs None jkind None
  | Ptyp_var name ->
    transl_type_param_var env loc attrs (Some name) jkind None
  | _ -> assert false

let transl_type_param env path styp =
  (* Currently useless, since type parameters cannot hold attributes
     (but this could easily be lifted in the future). *)
  Builtin_attributes.warning_scope styp.ptyp_attributes
    (fun () -> transl_type_param env path styp)

let get_type_param_jkind path styp =
  match Jane_syntax.Core_type.of_ast styp with
  | None -> Jkind.of_new_sort ~why:Unannotated_type_parameter
  | Some (Jtyp_layout (Ltyp_var { name; jkind }), _attrs) ->
    Jkind.of_annotation ~context:(Type_parameter (path, name)) jkind
  | Some _ -> Misc.fatal_error "non-type-variable in get_type_param_jkind"

let get_type_param_name styp =
  (* We don't need to check for jane-syntax here, just to get the
     name. *)
  match styp.ptyp_desc with
  | Ptyp_any -> None
  | Ptyp_var name -> Some name
  | _ -> Misc.fatal_error "non-type-variable in get_type_param_name"

let get_alloc_mode styp =
  let locality =
    match Builtin_attributes.has_local styp.ptyp_attributes with
    | Ok true -> Locality.Const.Local
    | Ok false -> Locality.Const.Global
    | Error () ->
      raise (Error(styp.ptyp_loc, Env.empty, Unsupported_extension Local))
  in
  let uniqueness =
    match Builtin_attributes.has_unique styp.ptyp_attributes with
    | Ok true -> Uniqueness.Const.Unique
    | Ok false -> Uniqueness.Const.Shared
    | Error () ->
      raise (Error(styp.ptyp_loc, Env.empty, Unsupported_extension Unique))
  in
  let linearity =
    match Builtin_attributes.has_once styp.ptyp_attributes with
    | Ok true -> Linearity.Const.Once
    | Ok false -> Linearity.Const.Many
    | Error () ->
      raise (Error(styp.ptyp_loc, Env.empty, Unsupported_extension Unique))
  in
  { locality = locality; uniqueness; linearity }

let rec extract_params styp =
  let final styp =
    [], styp, get_alloc_mode styp
  in
  match styp.ptyp_desc with
  | Ptyp_arrow (l, a, r) ->
      let arg_mode = get_alloc_mode a in
      let params, ret, ret_mode =
        if Builtin_attributes.has_curry r.ptyp_attributes then final r
        else extract_params r
      in
      (l, arg_mode, a) :: params, ret, ret_mode
  | _ -> final styp

let check_arg_type styp =
  if not (Language_extension.is_enabled Polymorphic_parameters) then begin
    match styp.ptyp_desc with
    | Ptyp_poly _ ->
        raise (Error (styp.ptyp_loc, Env.empty,
                      Unsupported_extension Polymorphic_parameters))
    | _ -> ()
  end

(* translate the ['a 'b ('c : immediate) .] part of a polytype,
   returning something suitable as the first argument of Ttyp_poly and
   a [poly_univars] *)
let transl_bound_vars : (_, _) Either.t -> _ =
  let mk_one v = v.txt, None in
  let mk_pair (v, l) = v.txt, Option.map Location.get_txt l in
  function
  | Left vars_only -> List.map mk_one vars_only,
                      TyVarEnv.make_poly_univars vars_only
  | Right vars_jkinds -> List.map mk_pair vars_jkinds,
                          TyVarEnv.make_poly_univars_jkinds
                            ~context:(fun v -> Univar v) vars_jkinds

let rec transl_type env ~policy ?(aliased=false) ~row_context mode styp =
  Builtin_attributes.warning_scope styp.ptyp_attributes
    (fun () -> transl_type_aux env ~policy ~aliased ~row_context mode styp)

and transl_type_aux env ~row_context ~aliased ~policy mode styp =
  let loc = styp.ptyp_loc in
  let ctyp ctyp_desc ctyp_type =
    { ctyp_desc; ctyp_type; ctyp_env = env;
      ctyp_loc = loc; ctyp_attributes = styp.ptyp_attributes }
  in
  match Jane_syntax.Core_type.of_ast styp with
  | Some (etyp, attrs) ->
    let desc, typ =
      transl_type_aux_jst env ~policy ~row_context mode attrs loc etyp
    in
    ctyp desc typ
  | None ->
  match styp.ptyp_desc with
    Ptyp_any ->
     let ty =
       TyVarEnv.new_any_var loc env (Jkind.any ~why:Wildcard) policy
     in
     ctyp (Ttyp_var (None, None)) ty
  | Ptyp_var name ->
      let desc, typ =
        transl_type_var env ~policy ~row_context styp.ptyp_loc name None
      in
      ctyp desc typ
  | Ptyp_arrow _ ->
      let args, ret, ret_mode = extract_params styp in
      let rec loop acc_mode args =
        match args with
        | (l, arg_mode, arg) :: rest ->
          check_arg_type arg;
          let arg_cty = transl_type env ~policy ~row_context arg_mode arg in
          let acc_mode =
            Alloc.Const.join
              (Alloc.Const.close_over arg_mode)
              (Alloc.Const.partial_apply acc_mode)
          in
          let acc_mode =
            Alloc.Const.join acc_mode
              (Alloc.Const.min_with_uniqueness Uniqueness.Const.Shared)
          in
          let ret_mode =
            match rest with
            | [] -> ret_mode
            | _ :: _ -> acc_mode
          in
          let ret_cty = loop acc_mode rest in
          let arg_ty = arg_cty.ctyp_type in
          let arg_ty =
            if Btype.is_Tpoly arg_ty then arg_ty else newmono arg_ty
          in
          let arg_ty =
            if not (Btype.is_optional l) then arg_ty
            else begin
              if not (Btype.tpoly_is_mono arg_ty) then
                raise (Error (arg.ptyp_loc, env, Polymorphic_optional_param));
              newmono
                (newconstr Predef.path_option [Btype.tpoly_get_mono arg_ty])
            end
          in
          let arg_mode = Alloc.of_const arg_mode in
          let ret_mode = Alloc.of_const ret_mode in
          let arrow_desc = (l, arg_mode, ret_mode) in
          (* CR layouts v3: For now, we require function arguments and returns
             to have a representable jkind.  See comment in
             [Ctype.filter_arrow].  *)
          begin match
            Ctype.type_sort ~why:Function_argument env arg_ty,
            Ctype.type_sort ~why:Function_result env ret_cty.ctyp_type
          with
          | Ok _, Ok _ -> ()
          | Error e, _ ->
            raise (Error(arg.ptyp_loc, env,
                         Non_sort {vloc = Fun_arg; err = e; typ = arg_ty}))
          | _, Error e ->
            raise (Error(ret.ptyp_loc, env,
                         Non_sort
                           {vloc = Fun_ret; err = e; typ = ret_cty.ctyp_type}))
          end;
          let ty =
            newty (Tarrow(arrow_desc, arg_ty, ret_cty.ctyp_type, commu_ok))
          in
          ctyp (Ttyp_arrow (l, arg_cty, ret_cty)) ty
        | [] -> transl_type env ~policy ~row_context ret_mode ret
      in
      loop mode args
  | Ptyp_tuple stl ->
    assert (List.length stl >= 2);
    let ctys =
      List.map (transl_type env ~policy ~row_context Alloc.Const.legacy) stl
    in
    List.iter (fun {ctyp_type; ctyp_loc} ->
      (* CR layouts v5: remove value requirement *)
      match
        constrain_type_jkind
          env ctyp_type (Jkind.value ~why:Tuple_element)
      with
      | Ok _ -> ()
      | Error e ->
        raise (Error(ctyp_loc, env,
                     Non_value {vloc = Tuple; err = e; typ = ctyp_type})))
      ctys;
    let ty = newty (Ttuple (List.map (fun ctyp -> ctyp.ctyp_type) ctys)) in
    ctyp (Ttyp_tuple ctys) ty
  | Ptyp_constr(lid, stl) ->
      let (path, decl) = Env.lookup_type ~loc:lid.loc lid.txt env in
      let stl =
        match stl with
        | [ {ptyp_desc=Ptyp_any} as t ] when decl.type_arity > 1 ->
            List.map (fun _ -> t) decl.type_params
        | _ -> stl
      in
      if List.length stl <> decl.type_arity then
        raise(Error(styp.ptyp_loc, env,
                    Type_arity_mismatch(lid.txt, decl.type_arity,
                                        List.length stl)));
      let args =
        List.map (transl_type env ~policy ~row_context Alloc.Const.legacy) stl
      in
      let params = instance_list decl.type_params in
      let unify_param =
        match decl.type_manifest with
          None -> unify_var
        | Some ty ->
            if get_level ty = Btype.generic_level then unify_var else unify
      in
      List.iter2
        (fun (sty, cty) ty' ->
           try unify_param env ty' cty.ctyp_type with Unify err ->
             let err = Errortrace.swap_unification_error err in
             raise (Error(sty.ptyp_loc, env, Type_mismatch err))
        )
        (List.combine stl args) params;
      let constr =
        newconstr path (List.map (fun ctyp -> ctyp.ctyp_type) args) in
      ctyp (Ttyp_constr (path, lid, args)) constr
  | Ptyp_object (fields, o) ->
      let ty, fields = transl_fields env ~policy ~row_context o fields in
      ctyp (Ttyp_object (fields, o)) (newobj ty)
  | Ptyp_class(lid, stl) ->
<<<<<<< HEAD
      let (path, decl, _is_variant) =
        try
          let path, decl = Env.find_type_by_name lid.txt env in
          let rec check decl =
            match decl.type_manifest with
              None -> raise Not_found
            | Some ty ->
                match get_desc ty with
                  Tvariant row when Btype.static_row row -> ()
                | Tconstr (path, _, _) ->
                    check (Env.find_type path env)
                | _ -> raise Not_found
          in check decl;
          Location.deprecated styp.ptyp_loc
            "old syntax for polymorphic variant type";
          ignore(Env.lookup_type ~loc:lid.loc lid.txt env);
          (path, decl,true)
        with Not_found -> try
          let lid2 =
            match lid.txt with
              Longident.Lident s     -> Longident.Lident ("#" ^ s)
            | Longident.Ldot(r, s)   -> Longident.Ldot (r, "#" ^ s)
            | Longident.Lapply(_, _) -> fatal_error "Typetexp.transl_type"
          in
          let path, decl = Env.find_type_by_name lid2 env in
          ignore(Env.lookup_cltype ~loc:lid.loc lid.txt env);
          (path, decl, false)
        with Not_found -> try
          (* Raise a different error if it matches the name of an unboxed type *)
          let lid3 =
            match lid.txt with
              Longident.Lident s     -> Longident.Lident (s ^ "#")
            | Longident.Ldot(r, s)   -> Longident.Ldot (r, s ^ "#")
            | Longident.Lapply(_, _) -> fatal_error "Typetexp.transl_type"
          in
          ignore (Env.find_type_by_name lid3 env : Path.t * Types.type_declaration);
          raise (Error (styp.ptyp_loc, env, Did_you_mean_unboxed lid.txt))
        with Not_found ->
          ignore (Env.lookup_cltype ~loc:lid.loc lid.txt env); assert false
=======
      let (path, decl) =
        let path, decl = Env.lookup_cltype ~loc:lid.loc lid.txt env in
        (path, decl.clty_hash_type)
>>>>>>> b26b2bd6
      in
      if List.length stl <> decl.type_arity then
        raise(Error(styp.ptyp_loc, env,
                    Type_arity_mismatch(lid.txt, decl.type_arity,
                                        List.length stl)));
      let args =
        List.map (transl_type env ~policy ~row_context Alloc.Const.legacy) stl
      in
      let body = Option.get decl.type_manifest in
      let (params, body) = instance_parameterized_type decl.type_params body in
      List.iter2
        (fun (sty, cty) ty' ->
           try unify_var env ty' cty.ctyp_type with Unify err ->
             let err = Errortrace.swap_unification_error err in
             raise (Error(sty.ptyp_loc, env, Type_mismatch err))
        )
        (List.combine stl args) params;
      let ty_args = List.map (fun ctyp -> ctyp.ctyp_type) args in
      let ty = Ctype.apply ~use_current_level:true env params body ty_args in
      let ty = match get_desc ty with
        | Tobject (fi, _) ->
            let _, tv = flatten_fields fi in
            TyVarEnv.add_pre_univar tv policy;
            ty
        | _ ->
            assert false
      in
      ctyp (Ttyp_class (path, lid, args)) ty
  | Ptyp_alias(st, alias) ->
    let desc, typ =
      transl_type_alias env ~policy ~row_context mode loc st (Some alias) None
    in
    ctyp desc typ
  | Ptyp_variant(fields, closed, present) ->
      let name = ref None in
      let mkfield l f =
        newty (Tvariant (create_row ~fields:[l,f]
                           ~more:(newvar (Jkind.value ~why:Row_variable))
                           ~closed:true ~fixed:None ~name:None)) in
      let hfields = Hashtbl.create 17 in
      let add_typed_field loc l f =
        let h = Btype.hash_variant l in
        try
          let (l',f') = Hashtbl.find hfields h in
          (* Check for tag conflicts *)
          if l <> l' then raise(Error(styp.ptyp_loc, env, Variant_tags(l, l')));
          let ty = mkfield l f and ty' = mkfield l f' in
          if is_equal env false [ty] [ty'] then () else
          try unify env ty ty'
          with Unify _trace ->
            raise(Error(loc, env, Constructor_mismatch (ty,ty')))
        with Not_found ->
          Hashtbl.add hfields h (l,f)
      in
      let add_field row_context field =
        let rf_loc = field.prf_loc in
        let rf_attributes = field.prf_attributes in
        let rf_desc = match field.prf_desc with
        | Rtag (l, c, stl) ->
            name := None;
            let tl =
              Builtin_attributes.warning_scope rf_attributes
                (fun () ->
                   List.map
                     (transl_type env ~policy ~row_context Alloc.Const.legacy)
                     stl)
            in
            List.iter (fun {ctyp_type; ctyp_loc} ->
              (* CR layouts: at some point we'll allow different jkinds in
                 polymorphic variants. *)
              match
                constrain_type_jkind env ctyp_type
                  (Jkind.value ~why:Polymorphic_variant_field)
              with
              | Ok _ -> ()
              | Error e ->
                raise (Error(ctyp_loc, env,
                             Non_value {vloc = Poly_variant; err = e;
                                        typ = ctyp_type})))
              tl;
            let f = match present with
              Some present when not (List.mem l.txt present) ->
                let ty_tl = List.map (fun cty -> cty.ctyp_type) tl in
                rf_either ty_tl ~no_arg:c ~matched:false
            | _ ->
                if List.length stl > 1 || c && stl <> [] then
                  raise(Error(styp.ptyp_loc, env,
                              Present_has_conjunction l.txt));
                match tl with [] -> rf_present None
                | st :: _ -> rf_present (Some st.ctyp_type)
            in
            add_typed_field styp.ptyp_loc l.txt f;
              Ttag (l,c,tl)
        | Rinherit sty ->
            let cty =
              transl_type env ~policy ~row_context Alloc.Const.legacy sty
            in
            let ty = cty.ctyp_type in
            let nm =
              match get_desc cty.ctyp_type with
                Tconstr(p, tl, _) -> Some(p, tl)
              | _                 -> None
            in
            name := if Hashtbl.length hfields <> 0 then None else nm;
            let fl = match get_desc (expand_head env cty.ctyp_type), nm with
              Tvariant row, _ when Btype.static_row row ->
                row_fields row
            | Tvar _, Some(p, _) ->
                raise(Error(sty.ptyp_loc, env, Undefined_type_constructor p))
            | _ ->
                raise(Error(sty.ptyp_loc, env, Not_a_variant ty))
            in
            List.iter
              (fun (l, f) ->
                let f = match present with
                  Some present when not (List.mem l present) ->
                    begin match row_field_repr f with
                      Rpresent oty -> rf_either_of oty
                    | _ -> assert false
                    end
                | _ -> f
                in
                add_typed_field sty.ptyp_loc l f)
              fl;
              Tinherit cty
        in
        { rf_desc; rf_loc; rf_attributes; }
      in
      let more_slot = ref None in
      let row_context =
        if aliased then row_context else more_slot :: row_context
      in
      let tfields = List.map (add_field row_context) fields in
      let fields = List.rev (Hashtbl.fold (fun _ p l -> p :: l) hfields []) in
      begin match present with None -> ()
      | Some present ->
          List.iter
            (fun l -> if not (List.mem_assoc l fields) then
              raise(Error(styp.ptyp_loc, env, Present_has_no_type l)))
            present
      end;
      let name = !name in
      let make_row more =
        create_row ~fields ~more ~closed:(closed = Closed) ~fixed:None ~name
      in
      let more =
        if Btype.static_row
             (make_row (newvar (Jkind.value ~why:Row_variable)))
        then newty Tnil
        else TyVarEnv.new_var (Jkind.value ~why:Row_variable) policy
      in
      more_slot := Some more;
      let ty = newty (Tvariant (make_row more)) in
      ctyp (Ttyp_variant (tfields, closed, present)) ty
  | Ptyp_poly(vars, st) ->
      let desc, typ =
        transl_type_poly env ~policy ~row_context mode styp.ptyp_loc
          (Either.Left vars) st
      in
      ctyp desc typ
  | Ptyp_package (p, l) ->
    (* CR layouts: right now we're doing a real gross hack where we demand
       everything in a package type with constraint be value.

       An alternative is to walk into the constrained module, using the
       longidents, and find the actual things that need jkind checking.
       See [Typemod.package_constraints_sig] for code that does a
       similar traversal from a longident.
    *)
    (* CR layouts: and in the long term, rewrite all of this to eliminate
       the [create_package_mty] hack that constructs fake source code. *)
      let loc = styp.ptyp_loc in
      let l = sort_constraints_no_duplicates loc env l in
      let mty = create_package_mty loc p l in
      let mty =
        TyVarEnv.with_local_scope (fun () -> !transl_modtype env mty) in
      let ptys =
        List.map (fun (s, pty) ->
          s, transl_type env ~policy ~row_context Alloc.Const.legacy pty
        ) l
      in
      List.iter (fun (s,{ctyp_type=ty}) ->
        match
          Ctype.constrain_type_jkind env ty (Jkind.value ~why:Package_hack)
        with
        | Ok _ -> ()
        | Error e ->
          raise (Error(s.loc,env,
                       Non_value {vloc=Package_constraint; typ=ty; err=e})))
        ptys;
      let path = !transl_modtype_longident loc env p.txt in
      let ty = newty (Tpackage (path,
                       List.map (fun (s, cty) -> (s.txt, cty.ctyp_type)) ptys))
      in
      ctyp (Ttyp_package {
            pack_path = path;
            pack_type = mty.mty_type;
            pack_fields = ptys;
            pack_txt = p;
           }) ty
  | Ptyp_extension ext ->
      raise (Error_forward (Builtin_attributes.error_of_extension ext))

and transl_type_aux_jst env ~policy ~row_context mode _attrs loc :
      Jane_syntax.Core_type.t -> _ = function
  | Jtyp_layout typ ->
    transl_type_aux_jst_layout env ~policy ~row_context mode loc typ

and transl_type_aux_jst_layout env ~policy ~row_context mode loc :
      Jane_syntax.Layouts.core_type -> _ = function
  | Ltyp_var { name = None; jkind } ->
    let tjkind = Jkind.of_annotation ~context:(Type_wildcard loc) jkind in
    Ttyp_var (None, Some jkind.txt),
    TyVarEnv.new_any_var loc env tjkind policy
  | Ltyp_var { name = Some name; jkind } ->
    transl_type_var env ~policy ~row_context loc name (Some jkind)
  | Ltyp_poly { bound_vars; inner_type } ->
    transl_type_poly env ~policy ~row_context mode loc (Either.Right bound_vars)
      inner_type
  | Ltyp_alias { aliased_type; name; jkind } ->
    transl_type_alias env ~policy ~row_context mode loc aliased_type name
      (Some jkind)

and transl_type_var env ~policy ~row_context loc name jkind_annot_opt =
  let print_name = "'" ^ name in
  if not (valid_tyvar_name name) then
    raise (Error (loc, env, Invalid_variable_name print_name));
  let of_annot = Jkind.of_annotation ~context:(Type_variable print_name) in
  let ty = try
      let ty = TyVarEnv.lookup_local ~row_context name in
      begin match jkind_annot_opt with
      | None -> ()
      | Some jkind_annot ->
         let jkind = of_annot jkind_annot in
         match constrain_type_jkind env ty jkind with
         | Ok () -> ()
         | Error err ->
            raise (Error(jkind_annot.loc, env, Bad_jkind_annot (ty, err)))
      end;
      ty
    with Not_found ->
      let jkind = match jkind_annot_opt with
        | None -> Jkind.any ~why:Unification_var
        | Some jkind_annot -> of_annot jkind_annot
      in
      let ty = TyVarEnv.new_var ~name jkind policy in
      TyVarEnv.remember_used name ty loc;
      ty
  in
  Ttyp_var (Some name, Option.map Location.get_txt jkind_annot_opt), ty

and transl_type_poly env ~policy ~row_context mode loc (vars : (_, _) Either.t)
      st =
  let typed_vars, new_univars, cty =
    with_local_level begin fun () ->
      let typed_vars, new_univars = transl_bound_vars vars in
      let cty = TyVarEnv.with_univars new_univars begin fun () ->
        transl_type env ~policy ~row_context mode st
      end in
      (typed_vars, new_univars, cty)
    end
      ~post:(fun (_,_,cty) -> generalize_ctyp cty)
  in
  let ty = cty.ctyp_type in
  let ty_list = TyVarEnv.check_poly_univars env loc new_univars in
  let ty_list = List.filter (fun v -> deep_occur v ty) ty_list in
  let ty' = Btype.newgenty (Tpoly(ty, ty_list)) in
  unify_var env (newvar (Jkind.any ~why:Dummy_jkind)) ty';
  Ttyp_poly (typed_vars, cty), ty'

and transl_type_alias env ~row_context ~policy mode alias_loc styp name_opt
      jkind_annot_opt =
  let cty = match name_opt with
    | Some alias ->
      begin try
        let t = TyVarEnv.lookup_local ~row_context alias in
        let cty =
          transl_type env ~policy ~aliased:true ~row_context mode styp
        in
        begin try unify_var env t cty.ctyp_type with Unify err ->
          let err = Errortrace.swap_unification_error err in
          raise(Error(alias_loc, env, Alias_type_mismatch err))
        end;
        begin match jkind_annot_opt with
        | None -> ()
        | Some jkind_annot ->
          let jkind =
            Jkind.of_annotation ~context:(Type_variable alias) jkind_annot
          in
          begin match constrain_type_jkind env t jkind with
          | Ok () -> ()
          | Error err ->
            raise (Error(jkind_annot.loc, env, Bad_jkind_annot(t, err)))
          end
        end;
        cty
      with Not_found ->
        let t, ty =
          with_local_level_if_principal begin fun () ->
            let jkind =
              Jkind.(of_annotation_option_default
                ~default:(any ~why:Dummy_jkind)
                ~context:(Type_variable alias)
                jkind_annot_opt)
            in
            let t = newvar jkind in
            TyVarEnv.remember_used alias t alias_loc;
            let ty = transl_type env ~policy ~row_context mode styp in
            begin try unify_var env t ty.ctyp_type with Unify err ->
              let err = Errortrace.swap_unification_error err in
              raise(Error(alias_loc, env, Alias_type_mismatch err))
            end;
            (t, ty)
          end
          ~post: (fun (t, _) -> generalize_structure t)
        in
        let t = instance t in
        let px = Btype.proxy t in
        begin match get_desc px with
        | Tvar { name = None; jkind } ->
           set_type_desc px (Tvar { name = Some alias; jkind })
        | Tunivar { name = None; jkind } ->
           set_type_desc px (Tunivar {name = Some alias; jkind})
        | _ -> ()
        end;
        { ty with ctyp_type = t }
      end
    | None ->
      let cty = transl_type env ~policy ~row_context mode styp in
      let cty_expr = cty.ctyp_type in
      let jkind_annot = match jkind_annot_opt with
        | None -> Misc.fatal_error "anonymous alias without layout annotation"
        | Some jkind_annot -> jkind_annot
      in
      let jkind =
          Jkind.of_annotation
            ~context:(Type_wildcard jkind_annot.loc) jkind_annot
      in
      begin match constrain_type_jkind env cty_expr jkind with
      | Ok () -> ()
      | Error err ->
        raise (Error(jkind_annot.loc, env,
                     Bad_jkind_annot(cty_expr, err)))
      end;
      cty
  in
  Ttyp_alias (cty, name_opt, Option.map Location.get_txt jkind_annot_opt),
  cty.ctyp_type

and transl_fields env ~policy ~row_context o fields =
  let hfields = Hashtbl.create 17 in
  let add_typed_field loc l ty =
    try
      let ty' = Hashtbl.find hfields l in
      if is_equal env false [ty] [ty'] then () else
        try unify env ty ty'
        with Unify _trace ->
          raise(Error(loc, env, Method_mismatch (l, ty, ty')))
    with Not_found ->
      Hashtbl.add hfields l ty in
  let add_field {pof_desc; pof_loc; pof_attributes;} =
    let of_loc = pof_loc in
    let of_attributes = pof_attributes in
    let of_desc = match pof_desc with
    | Otag (s, ty1) -> begin
        let ty1 =
          Builtin_attributes.warning_scope of_attributes
            (fun () -> transl_type env ~policy ~row_context Alloc.Const.legacy
                (Ast_helper.Typ.force_poly ty1))
        in
        begin
          match
            constrain_type_jkind
              env ty1.ctyp_type (Jkind.value ~why:Object_field)
          with
          | Ok _ -> ()
          | Error e ->
            raise (Error(of_loc, env,
                         Non_value {vloc = Object_field; err = e;
                                    typ = ty1.ctyp_type}))
        end;
        let field = OTtag (s, ty1) in
        add_typed_field ty1.ctyp_loc s.txt ty1.ctyp_type;
        field
      end
    | Oinherit sty -> begin
        let cty = transl_type env ~policy ~row_context Alloc.Const.legacy sty in
        let nm =
          match get_desc cty.ctyp_type with
            Tconstr(p, _, _) -> Some p
          | _                -> None in
        let t = expand_head env cty.ctyp_type in
        match get_desc t, nm with
          Tobject (tf, _), _
          when (match get_desc tf with Tfield _ | Tnil -> true | _ -> false) ->
            begin
              if opened_object t then
                raise (Error (sty.ptyp_loc, env, Opened_object nm));
              let rec iter_add ty =
                match get_desc ty with
                | Tfield (s, _k, ty1, ty2) ->
                    add_typed_field sty.ptyp_loc s ty1;
                    iter_add ty2
                | Tnil -> ()
                | _ -> assert false
              in
              iter_add tf;
              OTinherit cty
            end
        | Tvar _, Some p ->
            raise (Error (sty.ptyp_loc, env, Undefined_type_constructor p))
        | _ -> raise (Error (sty.ptyp_loc, env, Not_an_object t))
      end in
    { of_desc; of_loc; of_attributes; }
  in
  let object_fields = List.map add_field fields in
  let fields = Hashtbl.fold (fun s ty l -> (s, ty) :: l) hfields [] in
  let ty_init =
     match o with
     | Closed -> newty Tnil
     | Open -> TyVarEnv.new_var (Jkind.value ~why:Row_variable) policy
  in
  let ty = List.fold_left (fun ty (s, ty') ->
      newty (Tfield (s, field_public, ty', ty))) ty_init fields in
  ty, object_fields

(* Make the rows "fixed" in this type, to make universal check easier *)
let rec make_fixed_univars ty =
  if Btype.try_mark_node ty then
    begin match get_desc ty with
    | Tvariant row ->
        let Row {fields; more; name; closed} = row_repr row in
        if Btype.is_Tunivar more then
          let fields =
            List.map
              (fun (s,f as p) -> match row_field_repr f with
                Reither (no_arg, tl, _m) ->
                  s, rf_either tl ~use_ext_of:f ~no_arg ~matched:true
              | _ -> p)
              fields
          in
          set_type_desc ty
            (Tvariant
               (create_row ~fields ~more ~name ~closed
                  ~fixed:(Some (Univar more))));
        Btype.iter_row make_fixed_univars row
    | _ ->
        Btype.iter_type_expr make_fixed_univars ty
    end

let transl_type env policy mode styp =
  transl_type env ~policy ~row_context:[] mode styp

let make_fixed_univars ty =
  make_fixed_univars ty;
  Btype.unmark_type ty

let transl_simple_type env ?univars ~closed mode styp =
  TyVarEnv.reset_locals ?univars ();
  let policy = TyVarEnv.(if closed then fixed_policy else extensible_policy) in
  let typ = transl_type env policy mode styp in
  TyVarEnv.globalize_used_variables policy env ();
  make_fixed_univars typ.ctyp_type;
  typ

let transl_simple_type_univars env styp =
  TyVarEnv.reset_locals ();
  let typ, univs =
    TyVarEnv.collect_univars begin fun () ->
      with_local_level ~post:generalize_ctyp begin fun () ->
        let policy = TyVarEnv.univars_policy in
        let typ = transl_type env policy Alloc.Const.legacy styp in
        TyVarEnv.globalize_used_variables policy env ();
        typ
      end
  end in
  make_fixed_univars typ.ctyp_type;
    { typ with ctyp_type =
        instance (Btype.newgenty (Tpoly (typ.ctyp_type, univs))) }

let transl_simple_type_delayed env mode styp =
  TyVarEnv.reset_locals ();
  let typ, force =
    with_local_level begin fun () ->
      let policy = TyVarEnv.extensible_policy in
      let typ = transl_type env policy mode styp in
      make_fixed_univars typ.ctyp_type;
      (* This brings the used variables to the global level, but doesn't link
         them to their other occurrences just yet. This will be done when
         [force] is  called. *)
      let force = TyVarEnv.globalize_used_variables policy env in
      (typ, force)
    end
    (* Generalize everything except the variables that were just globalized. *)
    ~post:(fun (typ,_) -> generalize_ctyp typ)
  in
  (typ, instance typ.ctyp_type, force)

let transl_type_scheme_mono env styp =
  let typ =
    with_local_level begin fun () ->
      TyVarEnv.reset ();
      transl_simple_type env ~closed:false Alloc.Const.legacy styp
    end
    ~post:generalize_ctyp
  in
  (* This next line is very important: it stops [val] and [external]
     declarations from having undefaulted jkind variables. Without
     this line, we might accidentally export a jkind-flexible definition
     from a compilation unit, which would lead to miscompilation. *)
  remove_mode_and_jkind_variables typ.ctyp_type;
  typ

let transl_type_scheme_poly env attrs loc vars inner_type =
  let typed_vars, univars, typ =
    with_local_level begin fun () ->
      TyVarEnv.reset ();
      let typed_vars, univars = transl_bound_vars vars in
      let typ =
        transl_simple_type env ~univars ~closed:true Alloc.Const.legacy
          inner_type
      in
      (typed_vars, univars, typ)
    end
    ~post:(fun (_,_,typ) -> generalize_ctyp typ)
  in
  let _ = TyVarEnv.instance_poly_univars env loc univars in
  { ctyp_desc = Ttyp_poly (typed_vars, typ);
    ctyp_type = typ.ctyp_type;
    ctyp_env = env;
    ctyp_loc = loc;
    ctyp_attributes = attrs }

let transl_type_scheme_jst env styp attrs loc : Jane_syntax.Core_type.t -> _ =
  function
  | Jtyp_layout (Ltyp_poly { bound_vars; inner_type }) ->
    transl_type_scheme_poly env attrs loc (Right bound_vars) inner_type
  | Jtyp_layout (Ltyp_var _ | Ltyp_alias _) ->
    transl_type_scheme_mono env styp

let transl_type_scheme env styp =
  match Jane_syntax.Core_type.of_ast styp with
  | Some (etyp, attrs) ->
    transl_type_scheme_jst env styp attrs styp.ptyp_loc etyp
  | None ->
  match styp.ptyp_desc with
  | Ptyp_poly (vars, st) ->
    transl_type_scheme_poly env styp.ptyp_attributes
      styp.ptyp_loc (Either.Left vars) st
  | _ ->
    transl_type_scheme_mono env styp

(* Error report *)

open Format
open Printtyp

let report_error env ppf = function
  | Unbound_type_variable (name, in_scope_names) ->
    fprintf ppf "The type variable %s is unbound in this type declaration.@ %a"
      name
      did_you_mean (fun () -> Misc.spellcheck in_scope_names name )
  | No_type_wildcards ->
    fprintf ppf "A type wildcard \"_\" is not allowed in this type declaration."
  | Undefined_type_constructor p ->
    fprintf ppf "The type constructor@ %a@ is not yet completely defined"
      path p
  | Type_arity_mismatch(lid, expected, provided) ->
    fprintf ppf
      "@[The type constructor %a@ expects %i argument(s),@ \
        but is here applied to %i argument(s)@]"
      longident lid expected provided
  | Bound_type_variable name ->
    fprintf ppf "Already bound type parameter %a" Printast.tyvar name
  | Recursive_type ->
    fprintf ppf "This type is recursive"
  | Unbound_row_variable lid ->
      (* we don't use "spellcheck" here: this error is not raised
         anywhere so it's unclear how it should be handled *)
      fprintf ppf "Unbound row variable in #%a" longident lid
  | Type_mismatch trace ->
      Printtyp.report_unification_error ppf Env.empty trace
        (function ppf ->
           fprintf ppf "This type")
        (function ppf ->
           fprintf ppf "should be an instance of type")
  | Alias_type_mismatch trace ->
      Printtyp.report_unification_error ppf Env.empty trace
        (function ppf ->
           fprintf ppf "This alias is bound to type")
        (function ppf ->
           fprintf ppf "but is used as an instance of type")
  | Present_has_conjunction l ->
      fprintf ppf "The present constructor %s has a conjunctive type" l
  | Present_has_no_type l ->
      fprintf ppf
        "@[<v>@[The constructor %s is missing from the upper bound@ \
         (between '<'@ and '>')@ of this polymorphic variant@ \
         but is present in@ its lower bound (after '>').@]@,\
         @[@{<hint>Hint@}: Either add `%s in the upper bound,@ \
         or remove it@ from the lower bound.@]@]"
         l l
  | Constructor_mismatch (ty, ty') ->
      wrap_printing_env ~error:true env (fun ()  ->
        Printtyp.prepare_for_printing [ty; ty'];
        fprintf ppf "@[<hov>%s %a@ %s@ %a@]"
          "This variant type contains a constructor"
          !Oprint.out_type (tree_of_typexp Type ty)
          "which should be"
           !Oprint.out_type (tree_of_typexp Type ty'))
  | Not_a_variant ty ->
      fprintf ppf
        "@[The type %a@ does not expand to a polymorphic variant type@]"
        Printtyp.type_expr ty;
      begin match get_desc ty with
        | Tvar { name = Some s } ->
           (* PR#7012: help the user that wrote 'Foo instead of `Foo *)
           Misc.did_you_mean ppf (fun () -> ["`" ^ s])
        | _ -> ()
      end
  | Variant_tags (lab1, lab2) ->
      fprintf ppf
        "@[Variant tags `%s@ and `%s have the same hash value.@ %s@]"
        lab1 lab2 "Change one of them."
  | Invalid_variable_name name ->
      fprintf ppf "The type variable name %s is not allowed in programs" name
  | Cannot_quantify (name, reason) ->
      fprintf ppf
        "@[<hov>The universal type variable %a cannot be generalized:@ "
        Printast.tyvar name;
      begin match reason with
      | Unified v ->
        fprintf ppf "it is bound to@ %a" Printtyp.type_expr v
      | Univar ->
        fprintf ppf "it is already bound to another variable"
      | Scope_escape ->
        fprintf ppf "it escapes its scope"
      end;
      fprintf ppf ".@]";
  | Bad_univar_jkind { name; jkind_info; inferred_jkind } ->
      fprintf ppf
        "@[<hov>The universal type variable %a was %s to have@ \
         layout %a, but was inferred to have %t.@]"
        Printast.tyvar name
        (if jkind_info.defaulted then "defaulted" else "declared")
        Jkind.format jkind_info.original_jkind
        (fun ppf -> match Jkind.get inferred_jkind with
           | Const c -> fprintf ppf "layout %s" (Jkind.string_of_const c)
           | Var _ -> fprintf ppf "a representable layout")
  | Multiple_constraints_on_type s ->
      fprintf ppf "Multiple constraints for type %a" longident s
  | Method_mismatch (l, ty, ty') ->
      wrap_printing_env ~error:true env (fun ()  ->
        fprintf ppf "@[<hov>Method '%s' has type %a,@ which should be %a@]"
          l Printtyp.type_expr ty Printtyp.type_expr ty')
  | Opened_object nm ->
      fprintf ppf
        "Illegal open object type%a"
        (fun ppf -> function
             Some p -> fprintf ppf "@ %a" path p
           | None -> fprintf ppf "") nm
  | Not_an_object ty ->
      fprintf ppf "@[The type %a@ is not an object type@]"
        Printtyp.type_expr ty
  | Unsupported_extension ext ->
      let ext = Language_extension.to_string ext in
      fprintf ppf "@[The %s extension is disabled@ \
                   To enable it, pass the '-extension %s' flag@]" ext ext
  | Polymorphic_optional_param ->
      fprintf ppf "@[Optional parameters cannot be polymorphic@]"
  | Non_value {vloc; typ; err} ->
    let s =
      match vloc with
      | Tuple -> "Tuple element"
      | Poly_variant -> "Polymorphic variant constructor argument"
      | Package_constraint -> "Signature package constraint"
      | Object_field -> "Object field"
    in
    fprintf ppf "@[%s types must have layout value.@ \ %a@]"
      s (Jkind.Violation.report_with_offender
           ~offender:(fun ppf -> Printtyp.type_expr ppf typ)) err
  | Non_sort {vloc; typ; err} ->
    let s =
      match vloc with
      | Fun_arg -> "Function argument"
      | Fun_ret -> "Function return"
    in
    fprintf ppf "@[%s types must have a representable layout.@ \ %a@]"
      s (Jkind.Violation.report_with_offender
           ~offender:(fun ppf -> Printtyp.type_expr ppf typ)) err
  | Bad_jkind_annot(ty, violation) ->
    fprintf ppf "@[<b 2>Bad layout annotation:@ %a@]"
      (Jkind.Violation.report_with_offender
         ~offender:(fun ppf -> Printtyp.type_expr ppf ty)) violation
  | Did_you_mean_unboxed lid ->
    fprintf ppf "@[%a is neither a polymorphic variant nor a class type.@ \
                 Did you mean the unboxed type %a#?@]" longident lid longident lid

let () =
  Location.register_error_of_exn
    (function
      | Error (loc, env, err) ->
        Some (Location.error_of_printer ~loc (report_error env) err)
      | Error_forward err ->
        Some err
      | _ ->
        None
    )<|MERGE_RESOLUTION|>--- conflicted
+++ resolved
@@ -77,7 +77,6 @@
   | Non_sort of
       {vloc : sort_loc; typ : type_expr; err : Jkind.Violation.t}
   | Bad_jkind_annot of type_expr * Jkind.Violation.t
-  | Did_you_mean_unboxed of Longident.t
 
 exception Error of Location.t * Env.t * error
 exception Error_forward of Location.error
@@ -730,51 +729,9 @@
       let ty, fields = transl_fields env ~policy ~row_context o fields in
       ctyp (Ttyp_object (fields, o)) (newobj ty)
   | Ptyp_class(lid, stl) ->
-<<<<<<< HEAD
-      let (path, decl, _is_variant) =
-        try
-          let path, decl = Env.find_type_by_name lid.txt env in
-          let rec check decl =
-            match decl.type_manifest with
-              None -> raise Not_found
-            | Some ty ->
-                match get_desc ty with
-                  Tvariant row when Btype.static_row row -> ()
-                | Tconstr (path, _, _) ->
-                    check (Env.find_type path env)
-                | _ -> raise Not_found
-          in check decl;
-          Location.deprecated styp.ptyp_loc
-            "old syntax for polymorphic variant type";
-          ignore(Env.lookup_type ~loc:lid.loc lid.txt env);
-          (path, decl,true)
-        with Not_found -> try
-          let lid2 =
-            match lid.txt with
-              Longident.Lident s     -> Longident.Lident ("#" ^ s)
-            | Longident.Ldot(r, s)   -> Longident.Ldot (r, "#" ^ s)
-            | Longident.Lapply(_, _) -> fatal_error "Typetexp.transl_type"
-          in
-          let path, decl = Env.find_type_by_name lid2 env in
-          ignore(Env.lookup_cltype ~loc:lid.loc lid.txt env);
-          (path, decl, false)
-        with Not_found -> try
-          (* Raise a different error if it matches the name of an unboxed type *)
-          let lid3 =
-            match lid.txt with
-              Longident.Lident s     -> Longident.Lident (s ^ "#")
-            | Longident.Ldot(r, s)   -> Longident.Ldot (r, s ^ "#")
-            | Longident.Lapply(_, _) -> fatal_error "Typetexp.transl_type"
-          in
-          ignore (Env.find_type_by_name lid3 env : Path.t * Types.type_declaration);
-          raise (Error (styp.ptyp_loc, env, Did_you_mean_unboxed lid.txt))
-        with Not_found ->
-          ignore (Env.lookup_cltype ~loc:lid.loc lid.txt env); assert false
-=======
       let (path, decl) =
         let path, decl = Env.lookup_cltype ~loc:lid.loc lid.txt env in
         (path, decl.clty_hash_type)
->>>>>>> b26b2bd6
       in
       if List.length stl <> decl.type_arity then
         raise(Error(styp.ptyp_loc, env,
@@ -1469,9 +1426,6 @@
     fprintf ppf "@[<b 2>Bad layout annotation:@ %a@]"
       (Jkind.Violation.report_with_offender
          ~offender:(fun ppf -> Printtyp.type_expr ppf ty)) violation
-  | Did_you_mean_unboxed lid ->
-    fprintf ppf "@[%a is neither a polymorphic variant nor a class type.@ \
-                 Did you mean the unboxed type %a#?@]" longident lid longident lid
 
 let () =
   Location.register_error_of_exn
