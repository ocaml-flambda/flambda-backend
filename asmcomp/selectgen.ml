--- conflicted
+++ resolved
@@ -346,14 +346,9 @@
   | Cop(op, args, _) ->
       begin match op with
         (* The following may have side effects *)
-<<<<<<< HEAD
-      | Capply _ | Cextcall _ | Calloc | Cstore _
+      | Capply _ | Cextcall _ | Calloc _ | Cstore _
       | Craise _ | Ccheckbound
       | Cprobe _ | Cprobe_is_enabled _ | Copaque -> false
-=======
-      | Capply _ | Cextcall _ | Calloc _ | Cstore _
-      | Craise _ | Ccheckbound -> false
->>>>>>> 94454f5f
         (* The remaining operations are simple if their args are *)
       | Cload _ | Caddi | Csubi | Cmuli | Cmulhi | Cdivi | Cmodi | Cand | Cor
       | Cxor | Clsl | Clsr | Casr | Ccmpi _ | Caddv | Cadda | Ccmpa _ | Cnegf
@@ -392,13 +387,8 @@
   | Cop (op, args, _) ->
     let from_op =
       match op with
-<<<<<<< HEAD
       | Capply _ | Cextcall _ | Cprobe _ | Copaque -> EC.arbitrary
-      | Calloc -> EC.none
-=======
-      | Capply _ | Cextcall _ -> EC.arbitrary
       | Calloc _ -> EC.none
->>>>>>> 94454f5f
       | Cstore _ -> EC.effect_only Effect.Arbitrary
       | Craise _ | Ccheckbound -> EC.effect_only Effect.Raise
       | Cload (_, Asttypes.Immutable) -> EC.none
