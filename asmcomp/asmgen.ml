(**************************************************************************)
(*                                                                        *)
(*                                 OCaml                                  *)
(*                                                                        *)
(*             Xavier Leroy, projet Cristal, INRIA Rocquencourt           *)
(*                                                                        *)
(*   Copyright 1996 Institut National de Recherche en Informatique et     *)
(*     en Automatique.                                                    *)
(*                                                                        *)
(*   All rights reserved.  This file is distributed under the terms of    *)
(*   the GNU Lesser General Public License version 2.1, with the          *)
(*   special exception on linking described in the file LICENSE.          *)
(*                                                                        *)
(**************************************************************************)

(* From lambda to assembly code *)

[@@@ocaml.warning "+a-4-9-40-41-42"]

open Format
open Config
open Clflags
open Misc
open Cmm

type error =
  | Assembler_error of string
  | Mismatched_for_pack of string option
  | Asm_generation of string * Emitaux.error

exception Error of error

let cmm_invariants ppf fd_cmm =
  let print_fundecl =
    if !Clflags.dump_cmm then Printcmm.fundecl
    else fun ppf fdecl -> Format.fprintf ppf "%s" fdecl.fun_name
  in
  if !Clflags.cmm_invariants && Cmm_invariants.run ppf fd_cmm then
    Misc.fatal_errorf "Cmm invariants failed on following fundecl:@.%a@."
      print_fundecl fd_cmm;
  fd_cmm

let liveness phrase = Liveness.fundecl phrase; phrase

let dump_if ppf flag message phrase =
  if !flag then Printmach.phase message ppf phrase

let pass_dump_if ppf flag message phrase =
  dump_if ppf flag message phrase; phrase

let pass_dump_linear_if ppf flag message phrase =
  if !flag then fprintf ppf "*** %s@.%a@." message Printlinear.fundecl phrase;
  phrase

let start_from_emit = ref true

let should_save_before_emit () =
  should_save_ir_after Compiler_pass.Scheduling && (not !start_from_emit)

let linear_unit_info =
  { Linear_format.unit_name = "";
    items = [];
    for_pack = None;
  }

let reset () =
  start_from_emit := false;
  if should_save_before_emit () then begin
    linear_unit_info.unit_name <- Compilenv.current_unit_name ();
    linear_unit_info.items <- [];
    linear_unit_info.for_pack <- !Clflags.for_package;
  end

let save_data dl =
  if should_save_before_emit () then begin
    linear_unit_info.items <- Linear_format.(Data dl) :: linear_unit_info.items
  end;
  dl

let save_linear f =
  if should_save_before_emit () then begin
    linear_unit_info.items <- Linear_format.(Func f) :: linear_unit_info.items
  end;
  f

let write_linear prefix =
  if should_save_before_emit () then begin
    let filename = Compiler_pass.(to_output_filename Scheduling ~prefix) in
    linear_unit_info.items <- List.rev linear_unit_info.items;
    Linear_format.save filename linear_unit_info
  end

let should_emit () =
  not (should_stop_after Compiler_pass.Scheduling)

let if_emit_do f x = if should_emit () then f x else ()
let emit_begin_assembly = if_emit_do Emit.begin_assembly
let emit_end_assembly = if_emit_do Emit.end_assembly
let emit_data = if_emit_do Emit.data
let emit_fundecl fd =
  if should_emit() then begin
    try
      Profile.record ~accumulate:true "emit" Emit.fundecl fd
    with Emitaux.Error e ->
      raise (Error (Asm_generation(fd.Linear.fun_name, e)))
  end

let rec regalloc ~ppf_dump round fd =
  if round > 50 then
    fatal_error(fd.Mach.fun_name ^
                ": function too complex, cannot complete register allocation");
  dump_if ppf_dump dump_live "Liveness analysis" fd;
  let num_stack_slots =
    if !use_linscan then begin
      (* Linear Scan *)
      Interval.build_intervals fd;
      if !dump_interval then Printmach.intervals ppf_dump ();
      Linscan.allocate_registers()
    end else begin
      (* Graph Coloring *)
      Interf.build_graph fd;
      if !dump_interf then Printmach.interferences ppf_dump ();
      if !dump_prefer then Printmach.preferences ppf_dump ();
      Coloring.allocate_registers()
    end
  in
  dump_if ppf_dump dump_regalloc "After register allocation" fd;
  let (newfd, redo_regalloc) = Reload.fundecl fd num_stack_slots in
  dump_if ppf_dump dump_reload "After insertion of reloading code" newfd;
  if redo_regalloc then begin
    Reg.reinit(); Liveness.fundecl newfd; regalloc ~ppf_dump (round + 1) newfd
  end else newfd

let (++) x f = f x

let compile_fundecl ~ppf_dump ~funcnames fd_cmm =
  Proc.init ();
  Reg.reset();
  fd_cmm
  ++ Profile.record ~accumulate:true "cmm_invariants" (cmm_invariants ppf_dump)
<<<<<<< HEAD
  ++ Profile.record ~accumulate:true "selection" (Selection.fundecl ~future_funcnames:funcnames)
=======
  ++ Profile.record ~accumulate:true "selection"
                                (Selection.fundecl ~future_funcnames:funcnames)
>>>>>>> 758fc7dd
  ++ pass_dump_if ppf_dump dump_selection "After instruction selection"
  ++ Profile.record ~accumulate:true "comballoc" Comballoc.fundecl
  ++ pass_dump_if ppf_dump dump_combine "After allocation combining"
  ++ Profile.record ~accumulate:true "cse" CSE.fundecl
  ++ pass_dump_if ppf_dump dump_cse "After CSE"
  ++ Profile.record ~accumulate:true "liveness" liveness
  ++ Profile.record ~accumulate:true "deadcode" Deadcode.fundecl
  ++ Profile.record ~accumulate:true "polling"
          (Polling.instrument_fundecl ~future_funcnames:funcnames)
  ++ pass_dump_if ppf_dump dump_live "Liveness analysis"
  ++ Profile.record ~accumulate:true "spill" Spill.fundecl
  ++ Profile.record ~accumulate:true "liveness" liveness
  ++ pass_dump_if ppf_dump dump_spill "After spilling"
  ++ Profile.record ~accumulate:true "split" Split.fundecl
  ++ pass_dump_if ppf_dump dump_split "After live range splitting"
  ++ Profile.record ~accumulate:true "liveness" liveness
  ++ Profile.record ~accumulate:true "regalloc" (regalloc ~ppf_dump 1)
  ++ Profile.record ~accumulate:true "linearize" Linearize.fundecl
  ++ pass_dump_linear_if ppf_dump dump_linear "Linearized code"
  ++ Profile.record ~accumulate:true "scheduling" Scheduling.fundecl
  ++ pass_dump_linear_if ppf_dump dump_scheduling "After instruction scheduling"
  ++ save_linear
  ++ emit_fundecl

module String = Misc.Stdlib.String

let compile_data dl =
  dl
  ++ save_data
  ++ emit_data

let compile_phrases ~ppf_dump ps =
  let funcnames =
    List.fold_left (fun s p ->
        match p with
        | Cfunction fd -> String.Set.add fd.fun_name s
        | Cdata _ -> s)
      String.Set.empty ps
  in
  let rec compile ~funcnames ps =
    match ps with
    | [] -> ()
    | p :: ps ->
       if !dump_cmm then fprintf ppf_dump "%a@." Printcmm.phrase p;
       match p with
       | Cfunction fd ->
          compile_fundecl ~ppf_dump ~funcnames fd;
          compile ~funcnames:(String.Set.remove fd.fun_name funcnames) ps
       | Cdata dl ->
          compile_data dl;
          compile ~funcnames ps
  in
  compile ~funcnames ps

let compile_phrase ~ppf_dump p =
  compile_phrases ~ppf_dump [p]

(* For the native toplevel: generates generic functions unless
   they are already available in the process *)
let compile_genfuns ~ppf_dump f =
  List.iter
    (function
       | (Cfunction {fun_name = name}) as ph when f name ->
           compile_phrase ~ppf_dump ph
       | _ -> ())
    (Cmm_helpers.generic_functions true [Compilenv.current_unit_infos ()])

let compile_unit ~output_prefix ~asm_filename ~keep_asm ~obj_filename gen =
  reset ();
  let create_asm = should_emit () &&
                   (keep_asm || not !Emitaux.binary_backend_available) in
  Emitaux.create_asm_file := create_asm;
  Misc.try_finally
    ~exceptionally:(fun () -> remove_file obj_filename)
    (fun () ->
       if create_asm then Emitaux.output_channel := open_out asm_filename;
       Misc.try_finally
         (fun () ->
            gen ();
            write_linear output_prefix)
         ~always:(fun () ->
             if create_asm then close_out !Emitaux.output_channel)
         ~exceptionally:(fun () ->
             if create_asm && not keep_asm then remove_file asm_filename);
       if should_emit () then begin
         let assemble_result =
           Profile.record "assemble"
             (Proc.assemble_file asm_filename) obj_filename
         in
         if assemble_result <> 0
         then raise(Error(Assembler_error asm_filename));
       end;
       if create_asm && not keep_asm then remove_file asm_filename
    )

let end_gen_implementation ?toplevel ~ppf_dump
    (clambda : Clambda.with_constants) =
  emit_begin_assembly ();
  clambda
  ++ Profile.record "cmm" Cmmgen.compunit
  ++ Profile.record "compile_phrases" (compile_phrases ~ppf_dump)
  ++ (fun () -> ());
  (match toplevel with None -> () | Some f -> compile_genfuns ~ppf_dump f);
  (* We add explicit references to external primitive symbols.  This
     is to ensure that the object files that define these symbols,
     when part of a C library, won't be discarded by the linker.
     This is important if a module that uses such a symbol is later
     dynlinked. *)
  compile_phrase ~ppf_dump
    (Cmm_helpers.reference_symbols
       (List.filter_map (fun prim ->
           if not (Primitive.native_name_is_external prim) then None
           else Some (Primitive.native_name prim))
          !Translmod.primitive_declarations));
  emit_end_assembly ()

type middle_end =
     backend:(module Backend_intf.S)
  -> prefixname:string
  -> ppf_dump:Format.formatter
  -> Lambda.program
  -> Clambda.with_constants

let asm_filename output_prefix =
    if !keep_asm_file || !Emitaux.binary_backend_available
    then output_prefix ^ ext_asm
    else Filename.temp_file "camlasm" ext_asm

let compile_implementation ?toplevel ~backend ~prefixname ~middle_end
      ~ppf_dump (program : Lambda.program) =
  compile_unit ~output_prefix:prefixname
    ~asm_filename:(asm_filename prefixname) ~keep_asm:!keep_asm_file
    ~obj_filename:(prefixname ^ ext_obj)
    (fun () ->
      Ident.Set.iter Compilenv.require_global program.required_globals;
      let clambda_with_constants =
        middle_end ~backend ~prefixname ~ppf_dump program
      in
      end_gen_implementation ?toplevel ~ppf_dump clambda_with_constants)

let linear_gen_implementation filename =
  let open Linear_format in
  let linear_unit_info, _ = restore filename in
  (match !Clflags.for_package, linear_unit_info.for_pack with
   | None, None -> ()
   | Some expected, Some saved when String.equal expected saved -> ()
   | _, saved -> raise(Error(Mismatched_for_pack saved)));
  let emit_item = function
    | Data dl -> emit_data dl
    | Func f -> emit_fundecl f
  in
  start_from_emit := true;
  emit_begin_assembly ();
  Profile.record "Emit" (List.iter emit_item) linear_unit_info.items;
  emit_end_assembly ()

let compile_implementation_linear output_prefix ~progname =
  compile_unit ~output_prefix
    ~asm_filename:(asm_filename output_prefix) ~keep_asm:!keep_asm_file
    ~obj_filename:(output_prefix ^ ext_obj)
    (fun () ->
      linear_gen_implementation progname)

(* Error report *)

let report_error ppf = function
  | Assembler_error file ->
      fprintf ppf "Assembler error, input left in file %a"
        Location.print_filename file
  | Mismatched_for_pack saved ->
    let msg = function
       | None -> "without -for-pack"
       | Some s -> "with -for-pack "^s
     in
     fprintf ppf
       "This input file cannot be compiled %s: it was generated %s."
       (msg !Clflags.for_package) (msg saved)
  | Asm_generation(fn, err) ->
     fprintf ppf
       "Error producing assembly code for function %s: %a"
       fn Emitaux.report_error err

let () =
  Location.register_error_of_exn
    (function
      | Error err -> Some (Location.error_of_printer_file report_error err)
      | _ -> None
    )<|MERGE_RESOLUTION|>--- conflicted
+++ resolved
@@ -138,12 +138,10 @@
   Reg.reset();
   fd_cmm
   ++ Profile.record ~accumulate:true "cmm_invariants" (cmm_invariants ppf_dump)
-<<<<<<< HEAD
-  ++ Profile.record ~accumulate:true "selection" (Selection.fundecl ~future_funcnames:funcnames)
-=======
   ++ Profile.record ~accumulate:true "selection"
-                                (Selection.fundecl ~future_funcnames:funcnames)
->>>>>>> 758fc7dd
+                    (Selection.fundecl ~future_funcnames:funcnames)
+  ++ Profile.record ~accumulate:true "polling"
+                    (Polling.instrument_fundecl ~future_funcnames:funcnames)
   ++ pass_dump_if ppf_dump dump_selection "After instruction selection"
   ++ Profile.record ~accumulate:true "comballoc" Comballoc.fundecl
   ++ pass_dump_if ppf_dump dump_combine "After allocation combining"
@@ -151,8 +149,6 @@
   ++ pass_dump_if ppf_dump dump_cse "After CSE"
   ++ Profile.record ~accumulate:true "liveness" liveness
   ++ Profile.record ~accumulate:true "deadcode" Deadcode.fundecl
-  ++ Profile.record ~accumulate:true "polling"
-          (Polling.instrument_fundecl ~future_funcnames:funcnames)
   ++ pass_dump_if ppf_dump dump_live "Liveness analysis"
   ++ Profile.record ~accumulate:true "spill" Spill.fundecl
   ++ Profile.record ~accumulate:true "liveness" liveness
