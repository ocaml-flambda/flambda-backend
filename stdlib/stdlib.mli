(**************************************************************************)
(*                                                                        *)
(*                                 OCaml                                  *)
(*                                                                        *)
(*             Xavier Leroy, projet Cristal, INRIA Rocquencourt           *)
(*                                                                        *)
(*   Copyright 1996 Institut National de Recherche en Informatique et     *)
(*     en Automatique.                                                    *)
(*                                                                        *)
(*   All rights reserved.  This file is distributed under the terms of    *)
(*   the GNU Lesser General Public License version 2.1, with the          *)
(*   special exception on linking described in the file LICENSE.          *)
(*                                                                        *)
(**************************************************************************)

(** The OCaml Standard library.

    This module is automatically opened at the beginning of each
    compilation. All components of this module can therefore be
    referred by their short name, without prefixing them by [Stdlib].

    It particular, it provides the basic operations over the built-in
    types (numbers, booleans, byte sequences, strings, exceptions,
    references, lists, arrays, input-output channels, ...) and the
    {{!modules}standard library modules}.
*)

(** {1 Exceptions} *)

external raise : exn -> 'a = "%raise"
(** Raise the given exception value *)

external raise_notrace : exn -> 'a = "%raise_notrace"
(** A faster version [raise] which does not record the backtrace.
    @since 4.02.0
*)

val invalid_arg : string -> 'a
(** Raise exception [Invalid_argument] with the given string. *)

val failwith : string -> 'a
(** Raise exception [Failure] with the given string. *)

exception Exit
(** The [Exit] exception is not raised by any library function.  It is
    provided for use in your programs. *)

(** {6 Effects} *)

(** [perform e] performs an effect [e].

    @raises Unhandled if there is no active handler. *)
external perform : 'a eff -> 'a = "%perform"

(** [continue k x] resumes the continuation [k] by passing [x] to [k].

    @raise Invalid_argument if the continuation has already been
    resumed. *)
val continue: ('a, 'b) continuation -> 'a -> 'b

(** [discontinue k e] resumes the continuation [k] by raising the
    exception [e] in [k].

    @raise Invalid_argument if the continuation has already been
    resumed. *)
val discontinue: ('a, 'b) continuation -> exn -> 'b

(** [reperform e k] is semantically equivalent to:

    {[
      match perform e with
      | v -> continue k v
      | exception e -> discontinue k e
    ]}

    but it can be implemented directly more efficiently and is a
    very common case: it is what you should do with effects that
    you don't handle. *)
val reperform: 'a eff -> ('a, 'b) continuation -> 'b

exception Match_failure of (string * int * int)
  [@ocaml.warn_on_literal_pattern]
(** Exception raised when none of the cases of a pattern-matching
   apply. The arguments are the location of the match keyword in the
   source code (file name, line number, column number). *)

exception Assert_failure of (string * int * int)
  [@ocaml.warn_on_literal_pattern]
(** Exception raised when an assertion fails. The arguments are the
   location of the assert keyword in the source code (file name, line
   number, column number). *)

exception Invalid_argument of string
  [@ocaml.warn_on_literal_pattern]
(** Exception raised by library functions to signal that the given
   arguments do not make sense. The string gives some information to
   the programmer. As a general rule, this exception should not be
   caught, it denotes a programming error and the code should be
   modified not to trigger it. *)

exception Failure of string
  [@ocaml.warn_on_literal_pattern]
(** Exception raised by library functions to signal that they are
   undefined on the given arguments. The string is meant to give some
   information to the programmer; you must not pattern match on the
   string literal because it may change in future versions (use
   Failure _ instead). *)

exception Not_found
(** Exception raised by search functions when the desired object could
   not be found. *)

exception Out_of_memory
(** Exception raised by the garbage collector when there is
   insufficient memory to complete the computation. (Not reliable for
   allocations on the minor heap.) *)

exception Stack_overflow
(** Exception raised by the bytecode interpreter when the evaluation
   stack reaches its maximal size. This often indicates infinite or
   excessively deep recursion in the user's program.

   Before 4.10, it was not fully implemented by the native-code
   compiler. *)

exception Sys_error of string
  [@ocaml.warn_on_literal_pattern]
(** Exception raised by the input/output functions to report an
   operating system error. The string is meant to give some
   information to the programmer; you must not pattern match on the
   string literal because it may change in future versions (use
   Sys_error _ instead). *)

exception End_of_file
(** Exception raised by input functions to signal that the end of file
   has been reached. *)

exception Division_by_zero
(** Exception raised by integer division and remainder operations when
   their second argument is zero. *)

exception Sys_blocked_io
(** A special case of Sys_error raised when no I/O is possible on a
   non-blocking I/O channel. *)

exception Undefined_recursive_module of (string * int * int)
  [@ocaml.warn_on_literal_pattern]
(** Exception raised when an ill-founded recursive module definition
   is evaluated. The arguments are the location of the definition in
   the source code (file name, line number, column number). *)

(** {1 Comparisons} *)

external ( = ) : 'a -> 'a -> bool = "%equal"
(** [e1 = e2] tests for structural equality of [e1] and [e2].
   Mutable structures (e.g. references and arrays) are equal
   if and only if their current contents are structurally equal,
   even if the two mutable objects are not the same physical object.
   Equality between functional values raises [Invalid_argument].
   Equality between cyclic data structures may not terminate.
   Left-associative operator, see {!Ocaml_operators} for more information. *)

external ( <> ) : 'a -> 'a -> bool = "%notequal"
(** Negation of {!Stdlib.( = )}.
    Left-associative operator, see {!Ocaml_operators} for more information.
*)

external ( < ) : 'a -> 'a -> bool = "%lessthan"
(** See {!Stdlib.( >= )}.
    Left-associative operator, see {!Ocaml_operators} for more information.
*)

external ( > ) : 'a -> 'a -> bool = "%greaterthan"
(** See {!Stdlib.( >= )}.
    Left-associative operator,  see {!Ocaml_operators} for more information.
*)

external ( <= ) : 'a -> 'a -> bool = "%lessequal"
(** See {!Stdlib.( >= )}.
    Left-associative operator,  see {!Ocaml_operators} for more information.
*)

external ( >= ) : 'a -> 'a -> bool = "%greaterequal"
(** Structural ordering functions. These functions coincide with
   the usual orderings over integers, characters, strings, byte sequences
   and floating-point numbers, and extend them to a
   total ordering over all types.
   The ordering is compatible with [( = )]. As in the case
   of [( = )], mutable structures are compared by contents.
   Comparison between functional values raises [Invalid_argument].
   Comparison between cyclic structures may not terminate.
   Left-associative operator, see {!Ocaml_operators} for more information.
*)

external compare : 'a -> 'a -> int = "%compare"
(** [compare x y] returns [0] if [x] is equal to [y],
   a negative integer if [x] is less than [y], and a positive integer
   if [x] is greater than [y].  The ordering implemented by [compare]
   is compatible with the comparison predicates [=], [<] and [>]
   defined above,  with one difference on the treatment of the float value
   {!Stdlib.nan}.  Namely, the comparison predicates treat [nan]
   as different from any other float value, including itself;
   while [compare] treats [nan] as equal to itself and less than any
   other float value.  This treatment of [nan] ensures that [compare]
   defines a total ordering relation.

   [compare] applied to functional values may raise [Invalid_argument].
   [compare] applied to cyclic structures may not terminate.

   The [compare] function can be used as the comparison function
   required by the {!Set.Make} and {!Map.Make} functors, as well as
   the {!List.sort} and {!Array.sort} functions. *)

val min : 'a -> 'a -> 'a
(** Return the smaller of the two arguments.
    The result is unspecified if one of the arguments contains
    the float value [nan]. *)

val max : 'a -> 'a -> 'a
(** Return the greater of the two arguments.
    The result is unspecified if one of the arguments contains
    the float value [nan]. *)

external ( == ) : 'a -> 'a -> bool = "%eq"
(** [e1 == e2] tests for physical equality of [e1] and [e2].
   On mutable types such as references, arrays, byte sequences, records with
   mutable fields and objects with mutable instance variables,
   [e1 == e2] is true if and only if physical modification of [e1]
   also affects [e2].
   On non-mutable types, the behavior of [( == )] is
   implementation-dependent; however, it is guaranteed that
   [e1 == e2] implies [compare e1 e2 = 0].
   Left-associative operator,  see {!Ocaml_operators} for more information.
*)

external ( != ) : 'a -> 'a -> bool = "%noteq"
(** Negation of {!Stdlib.( == )}.
    Left-associative operator,  see {!Ocaml_operators} for more information.
*)


(** {1 Boolean operations} *)

external not : bool -> bool = "%boolnot"
(** The boolean negation. *)

external ( && ) : bool -> bool -> bool = "%sequand"
(** The boolean 'and'. Evaluation is sequential, left-to-right:
   in [e1 && e2], [e1] is evaluated first, and if it returns [false],
   [e2] is not evaluated at all.
   Right-associative operator,  see {!Ocaml_operators} for more information.
*)

external ( & ) : bool -> bool -> bool = "%sequand"
  [@@ocaml.deprecated "Use (&&) instead."]
(** @deprecated {!Stdlib.( && )} should be used instead.
    Right-associative operator, see {!Ocaml_operators} for more information.
*)

external ( || ) : bool -> bool -> bool = "%sequor"
(** The boolean 'or'. Evaluation is sequential, left-to-right:
   in [e1 || e2], [e1] is evaluated first, and if it returns [true],
   [e2] is not evaluated at all.
   Right-associative operator,  see {!Ocaml_operators} for more information.
*)

external ( or ) : bool -> bool -> bool = "%sequor"
  [@@ocaml.deprecated "Use (||) instead."]
(** @deprecated {!Stdlib.( || )} should be used instead.
    Right-associative operator, see {!Ocaml_operators} for more information.
*)

(** {1 Debugging} *)

external __LOC__ : string = "%loc_LOC"
(** [__LOC__] returns the location at which this expression appears in
    the file currently being parsed by the compiler, with the standard
    error format of OCaml: "File %S, line %d, characters %d-%d".
    @since 4.02.0
*)

external __FILE__ : string = "%loc_FILE"
(** [__FILE__] returns the name of the file currently being
    parsed by the compiler.
    @since 4.02.0
*)

external __LINE__ : int = "%loc_LINE"
(** [__LINE__] returns the line number at which this expression
    appears in the file currently being parsed by the compiler.
    @since 4.02.0
*)

external __MODULE__ : string = "%loc_MODULE"
(** [__MODULE__] returns the module name of the file being
    parsed by the compiler.
    @since 4.02.0
*)

external __POS__ : string * int * int * int = "%loc_POS"
(** [__POS__] returns a tuple [(file,lnum,cnum,enum)], corresponding
    to the location at which this expression appears in the file
    currently being parsed by the compiler. [file] is the current
    filename, [lnum] the line number, [cnum] the character position in
    the line and [enum] the last character position in the line.
    @since 4.02.0
 *)

external __FUNCTION__ : string = "%loc_FUNCTION"
(** [__FUNCTION__] returns the name of the current function or method, including
    any enclosing modules or classes.

    @since 4.12.0 *)

external __LOC_OF__ : 'a -> string * 'a = "%loc_LOC"
(** [__LOC_OF__ expr] returns a pair [(loc, expr)] where [loc] is the
    location of [expr] in the file currently being parsed by the
    compiler, with the standard error format of OCaml: "File %S, line
    %d, characters %d-%d".
    @since 4.02.0
*)

external __LINE_OF__ : 'a -> int * 'a = "%loc_LINE"
(** [__LINE_OF__ expr] returns a pair [(line, expr)], where [line] is the
    line number at which the expression [expr] appears in the file
    currently being parsed by the compiler.
    @since 4.02.0
 *)

external __POS_OF__ : 'a -> (string * int * int * int) * 'a = "%loc_POS"
(** [__POS_OF__ expr] returns a pair [(loc,expr)], where [loc] is a
    tuple [(file,lnum,cnum,enum)] corresponding to the location at
    which the expression [expr] appears in the file currently being
    parsed by the compiler. [file] is the current filename, [lnum] the
    line number, [cnum] the character position in the line and [enum]
    the last character position in the line.
    @since 4.02.0
 *)

(** {1 Composition operators} *)

external ( |> ) : 'a -> ('a -> 'b) -> 'b = "%revapply"
(** Reverse-application operator: [x |> f |> g] is exactly equivalent
 to [g (f (x))].
 Left-associative operator, see {!Ocaml_operators} for more information.
 @since 4.01
*)

external ( @@ ) : ('a -> 'b) -> 'a -> 'b = "%apply"
(** Application operator: [g @@ f @@ x] is exactly equivalent to
 [g (f (x))].
 Right-associative operator, see {!Ocaml_operators} for more information.
 @since 4.01
*)

(** {1 Integer arithmetic} *)

(** Integers are [Sys.int_size] bits wide.
    All operations are taken modulo 2{^[Sys.int_size]}.
    They do not fail on overflow. *)

external ( ~- ) : int -> int = "%negint"
(** Unary negation. You can also write [- e] instead of [~- e].
    Unary operator, see {!Ocaml_operators} for more information.
*)


external ( ~+ ) : int -> int = "%identity"
(** Unary addition. You can also write [+ e] instead of [~+ e].
    Unary operator, see {!Ocaml_operators} for more information.
    @since 3.12.0
*)

external succ : int -> int = "%succint"
(** [succ x] is [x + 1]. *)

external pred : int -> int = "%predint"
(** [pred x] is [x - 1]. *)

external ( + ) : int -> int -> int = "%addint"
(** Integer addition.
    Left-associative operator, see {!Ocaml_operators} for more information.
*)

external ( - ) : int -> int -> int = "%subint"
(** Integer subtraction.
    Left-associative operator, , see {!Ocaml_operators} for more information.
*)

external ( * ) : int -> int -> int = "%mulint"
(** Integer multiplication.
    Left-associative operator, see {!Ocaml_operators} for more information.
*)

external ( / ) : int -> int -> int = "%divint"
(** Integer division.
   Integer division rounds the real quotient of its arguments towards zero.
   More precisely, if [x >= 0] and [y > 0], [x / y] is the greatest integer
   less than or equal to the real quotient of [x] by [y].  Moreover,
   [(- x) / y = x / (- y) = - (x / y)].
   Left-associative operator, see {!Ocaml_operators} for more information.

   @raise Division_by_zero if the second argument is 0.
*)

external ( mod ) : int -> int -> int = "%modint"
(** Integer remainder.  If [y] is not zero, the result
   of [x mod y] satisfies the following properties:
   [x = (x / y) * y + x mod y] and
   [abs(x mod y) <= abs(y) - 1].
   If [y = 0], [x mod y] raises [Division_by_zero].
   Note that [x mod y] is negative only if [x < 0].
   Left-associative operator, see {!Ocaml_operators} for more information.

   @raise Division_by_zero if [y] is zero.
*)

val abs : int -> int
(** Return the absolute value of the argument.  Note that this may be
  negative if the argument is [min_int]. *)

val max_int : int
(** The greatest representable integer. *)

val min_int : int
(** The smallest representable integer. *)


(** {2 Bitwise operations} *)

external ( land ) : int -> int -> int = "%andint"
(** Bitwise logical and.
    Left-associative operator, see {!Ocaml_operators} for more information.
*)

external ( lor ) : int -> int -> int = "%orint"
(** Bitwise logical or.
    Left-associative operator, see {!Ocaml_operators} for more information.
*)

external ( lxor ) : int -> int -> int = "%xorint"
(** Bitwise logical exclusive or.
    Left-associative operator, see {!Ocaml_operators} for more information.
*)

val lnot : int -> int
(** Bitwise logical negation. *)

external ( lsl ) : int -> int -> int = "%lslint"
(** [n lsl m] shifts [n] to the left by [m] bits.
    The result is unspecified if [m < 0] or [m > Sys.int_size].
    Right-associative operator, see {!Ocaml_operators} for more information.
*)

external ( lsr ) : int -> int -> int = "%lsrint"
(** [n lsr m] shifts [n] to the right by [m] bits.
    This is a logical shift: zeroes are inserted regardless of
    the sign of [n].
    The result is unspecified if [m < 0] or [m > Sys.int_size].
    Right-associative operator, see {!Ocaml_operators} for more information.
*)

external ( asr ) : int -> int -> int = "%asrint"
(** [n asr m] shifts [n] to the right by [m] bits.
    This is an arithmetic shift: the sign bit of [n] is replicated.
    The result is unspecified if [m < 0] or [m > Sys.int_size].
    Right-associative operator, see {!Ocaml_operators} for more information.
*)

(** {1 Floating-point arithmetic}

   OCaml's floating-point numbers follow the
   IEEE 754 standard, using double precision (64 bits) numbers.
   Floating-point operations never raise an exception on overflow,
   underflow, division by zero, etc.  Instead, special IEEE numbers
   are returned as appropriate, such as [infinity] for [1.0 /. 0.0],
   [neg_infinity] for [-1.0 /. 0.0], and [nan] ('not a number')
   for [0.0 /. 0.0].  These special numbers then propagate through
   floating-point computations as expected: for instance,
    [1.0 /. infinity] is [0.0], basic arithmetic operations
    ([+.], [-.], [*.], [/.]) with [nan] as an argument return [nan], ...
*)

external ( ~-. ) : float -> float = "%negfloat"
(** Unary negation. You can also write [-. e] instead of [~-. e].
    Unary operator, see {!Ocaml_operators} for more information.
*)

external ( ~+. ) : float -> float = "%identity"
(** Unary addition. You can also write [+. e] instead of [~+. e].
    Unary operator, see {!Ocaml_operators} for more information.
    @since 3.12.0
*)

external ( +. ) : float -> float -> float = "%addfloat"
(** Floating-point addition.
    Left-associative operator, see {!Ocaml_operators} for more information.
*)

external ( -. ) : float -> float -> float = "%subfloat"
(** Floating-point subtraction.
    Left-associative operator, see {!Ocaml_operators} for more information.
*)

external ( *. ) : float -> float -> float = "%mulfloat"
(** Floating-point multiplication.
    Left-associative operator, see {!Ocaml_operators} for more information.
*)

external ( /. ) : float -> float -> float = "%divfloat"
(** Floating-point division.
    Left-associative operator, see {!Ocaml_operators} for more information.
*)

external ( ** ) : float -> float -> float = "caml_power_float" "pow"
  [@@unboxed] [@@noalloc]
(** Exponentiation.
    Right-associative operator, see {!Ocaml_operators} for more information.
*)

external sqrt : float -> float = "caml_sqrt_float" "sqrt"
  [@@unboxed] [@@noalloc]
(** Square root. *)

external exp : float -> float = "caml_exp_float" "exp" [@@unboxed] [@@noalloc]
(** Exponential. *)

external log : float -> float = "caml_log_float" "log" [@@unboxed] [@@noalloc]
(** Natural logarithm. *)

external log10 : float -> float = "caml_log10_float" "log10"
  [@@unboxed] [@@noalloc]
(** Base 10 logarithm. *)

external expm1 : float -> float = "caml_expm1_float" "caml_expm1"
  [@@unboxed] [@@noalloc]
(** [expm1 x] computes [exp x -. 1.0], giving numerically-accurate results
    even if [x] is close to [0.0].
    @since 3.12.0
*)

external log1p : float -> float = "caml_log1p_float" "caml_log1p"
  [@@unboxed] [@@noalloc]
(** [log1p x] computes [log(1.0 +. x)] (natural logarithm),
    giving numerically-accurate results even if [x] is close to [0.0].
    @since 3.12.0
*)

external cos : float -> float = "caml_cos_float" "cos" [@@unboxed] [@@noalloc]
(** Cosine.  Argument is in radians. *)

external sin : float -> float = "caml_sin_float" "sin" [@@unboxed] [@@noalloc]
(** Sine.  Argument is in radians. *)

external tan : float -> float = "caml_tan_float" "tan" [@@unboxed] [@@noalloc]
(** Tangent.  Argument is in radians. *)

external acos : float -> float = "caml_acos_float" "acos"
  [@@unboxed] [@@noalloc]
(** Arc cosine.  The argument must fall within the range [[-1.0, 1.0]].
    Result is in radians and is between [0.0] and [pi]. *)

external asin : float -> float = "caml_asin_float" "asin"
  [@@unboxed] [@@noalloc]
(** Arc sine.  The argument must fall within the range [[-1.0, 1.0]].
    Result is in radians and is between [-pi/2] and [pi/2]. *)

external atan : float -> float = "caml_atan_float" "atan"
  [@@unboxed] [@@noalloc]
(** Arc tangent.
    Result is in radians and is between [-pi/2] and [pi/2]. *)

external atan2 : float -> float -> float = "caml_atan2_float" "atan2"
  [@@unboxed] [@@noalloc]
(** [atan2 y x] returns the arc tangent of [y /. x].  The signs of [x]
    and [y] are used to determine the quadrant of the result.
    Result is in radians and is between [-pi] and [pi]. *)

external hypot : float -> float -> float = "caml_hypot_float" "caml_hypot"
  [@@unboxed] [@@noalloc]
(** [hypot x y] returns [sqrt(x *. x + y *. y)], that is, the length
  of the hypotenuse of a right-angled triangle with sides of length
  [x] and [y], or, equivalently, the distance of the point [(x,y)]
  to origin.  If one of [x] or [y] is infinite, returns [infinity]
  even if the other is [nan].
  @since 4.00.0  *)

external cosh : float -> float = "caml_cosh_float" "cosh"
  [@@unboxed] [@@noalloc]
(** Hyperbolic cosine.  Argument is in radians. *)

external sinh : float -> float = "caml_sinh_float" "sinh"
  [@@unboxed] [@@noalloc]
(** Hyperbolic sine.  Argument is in radians. *)

external tanh : float -> float = "caml_tanh_float" "tanh"
  [@@unboxed] [@@noalloc]
(** Hyperbolic tangent.  Argument is in radians. *)

external ceil : float -> float = "caml_ceil_float" "ceil"
  [@@unboxed] [@@noalloc]
(** Round above to an integer value.
    [ceil f] returns the least integer value greater than or equal to [f].
    The result is returned as a float. *)

external floor : float -> float = "caml_floor_float" "floor"
  [@@unboxed] [@@noalloc]
(** Round below to an integer value.
    [floor f] returns the greatest integer value less than or
    equal to [f].
    The result is returned as a float. *)

external abs_float : float -> float = "%absfloat"
(** [abs_float f] returns the absolute value of [f]. *)

external copysign : float -> float -> float
                  = "caml_copysign_float" "caml_copysign"
                  [@@unboxed] [@@noalloc]
(** [copysign x y] returns a float whose absolute value is that of [x]
  and whose sign is that of [y].  If [x] is [nan], returns [nan].
  If [y] is [nan], returns either [x] or [-. x], but it is not
  specified which.
  @since 4.00.0  *)

external mod_float : float -> float -> float = "caml_fmod_float" "fmod"
  [@@unboxed] [@@noalloc]
(** [mod_float a b] returns the remainder of [a] with respect to
   [b].  The returned value is [a -. n *. b], where [n]
   is the quotient [a /. b] rounded towards zero to an integer. *)

external frexp : float -> float * int = "caml_frexp_float"
(** [frexp f] returns the pair of the significant
   and the exponent of [f].  When [f] is zero, the
   significant [x] and the exponent [n] of [f] are equal to
   zero.  When [f] is non-zero, they are defined by
   [f = x *. 2 ** n] and [0.5 <= x < 1.0]. *)


external ldexp : (float [@unboxed]) -> (int [@untagged]) -> (float [@unboxed]) =
  "caml_ldexp_float" "caml_ldexp_float_unboxed" [@@noalloc]
(** [ldexp x n] returns [x *. 2 ** n]. *)

external modf : float -> float * float = "caml_modf_float"
(** [modf f] returns the pair of the fractional and integral
   part of [f]. *)

external float : int -> float = "%floatofint"
(** Same as {!Stdlib.float_of_int}. *)

external float_of_int : int -> float = "%floatofint"
(** Convert an integer to floating-point. *)

external truncate : float -> int = "%intoffloat"
(** Same as {!Stdlib.int_of_float}. *)

external int_of_float : float -> int = "%intoffloat"
(** Truncate the given floating-point number to an integer.
   The result is unspecified if the argument is [nan] or falls outside the
   range of representable integers. *)

val infinity : float
(** Positive infinity. *)

val neg_infinity : float
(** Negative infinity. *)

val nan : float
(** A special floating-point value denoting the result of an
   undefined operation such as [0.0 /. 0.0].  Stands for
   'not a number'.  Any floating-point operation with [nan] as
   argument returns [nan] as result.  As for floating-point comparisons,
   [=], [<], [<=], [>] and [>=] return [false] and [<>] returns [true]
   if one or both of their arguments is [nan]. *)

val max_float : float
(** The largest positive finite value of type [float]. *)

val min_float : float
(** The smallest positive, non-zero, non-denormalized value of type [float]. *)

val epsilon_float : float
(** The difference between [1.0] and the smallest exactly representable
    floating-point number greater than [1.0]. *)

type fpclass =
    FP_normal           (** Normal number, none of the below *)
  | FP_subnormal        (** Number very close to 0.0, has reduced precision *)
  | FP_zero             (** Number is 0.0 or -0.0 *)
  | FP_infinite         (** Number is positive or negative infinity *)
  | FP_nan              (** Not a number: result of an undefined operation *)
(** The five classes of floating-point numbers, as determined by
   the {!Stdlib.classify_float} function. *)

external classify_float : (float [@unboxed]) -> fpclass =
  "caml_classify_float" "caml_classify_float_unboxed" [@@noalloc]
(** Return the class of the given floating-point number:
   normal, subnormal, zero, infinite, or not a number. *)


(** {1 String operations}

   More string operations are provided in module {!String}.
*)

val ( ^ ) : string -> string -> string
(** String concatenation.
    Right-associative operator, see {!Ocaml_operators} for more information.
*)

(** {1 Character operations}

   More character operations are provided in module {!Char}.
*)

external int_of_char : char -> int = "%identity"
(** Return the ASCII code of the argument. *)

val char_of_int : int -> char
(** Return the character with the given ASCII code.
   @raise Invalid_argument if the argument is
   outside the range 0--255. *)


(** {1 Unit operations} *)

external ignore : 'a -> unit = "%ignore"
(** Discard the value of its argument and return [()].
   For instance, [ignore(f x)] discards the result of
   the side-effecting function [f].  It is equivalent to
   [f x; ()], except that the latter may generate a
   compiler warning; writing [ignore(f x)] instead
   avoids the warning. *)


(** {1 String conversion functions} *)

val string_of_bool : bool -> string
(** Return the string representation of a boolean. As the returned values
   may be shared, the user should not modify them directly.
*)

val bool_of_string_opt: string -> bool option
(** Convert the given string to a boolean.

   Return [None] if the string is not ["true"] or ["false"].
   @since 4.05
*)

val bool_of_string : string -> bool
(** Same as {!Stdlib.bool_of_string_opt}, but raise
   [Invalid_argument "bool_of_string"] instead of returning [None]. *)

val string_of_int : int -> string
(** Return the string representation of an integer, in decimal. *)

val int_of_string_opt: string -> int option
(** Convert the given string to an integer.
   The string is read in decimal (by default, or if the string
   begins with [0u]), in hexadecimal (if it begins with [0x] or
   [0X]), in octal (if it begins with [0o] or [0O]), or in binary
   (if it begins with [0b] or [0B]).

   The [0u] prefix reads the input as an unsigned integer in the range
   [[0, 2*max_int+1]].  If the input exceeds {!max_int}
   it is converted to the signed integer
   [min_int + input - max_int - 1].

   The [_] (underscore) character can appear anywhere in the string
   and is ignored.

   Return [None] if the given string is not a valid representation of an
   integer, or if the integer represented exceeds the range of integers
   representable in type [int].
   @since 4.05
*)

external int_of_string : string -> int = "caml_int_of_string"
(** Same as {!Stdlib.int_of_string_opt}, but raise
   [Failure "int_of_string"] instead of returning [None]. *)

val string_of_float : float -> string
(** Return the string representation of a floating-point number. *)

val float_of_string_opt: string -> float option
(** Convert the given string to a float.  The string is read in decimal
   (by default) or in hexadecimal (marked by [0x] or [0X]).

   The format of decimal floating-point numbers is
   [ [-] dd.ddd (e|E) [+|-] dd ], where [d] stands for a decimal digit.

   The format of hexadecimal floating-point numbers is
   [ [-] 0(x|X) hh.hhh (p|P) [+|-] dd ], where [h] stands for an
   hexadecimal digit and [d] for a decimal digit.

   In both cases, at least one of the integer and fractional parts must be
   given; the exponent part is optional.

   The [_] (underscore) character can appear anywhere in the string
   and is ignored.

   Depending on the execution platforms, other representations of
   floating-point numbers can be accepted, but should not be relied upon.

   Return [None] if the given string is not a valid representation of a float.
   @since 4.05
*)

external float_of_string : string -> float = "caml_float_of_string"
(** Same as {!Stdlib.float_of_string_opt}, but raise
   [Failure "float_of_string"] instead of returning [None]. *)

(** {1 Pair operations} *)

external fst : 'a * 'b -> 'a = "%field0"
(** Return the first component of a pair. *)

external snd : 'a * 'b -> 'b = "%field1"
(** Return the second component of a pair. *)


(** {1 List operations}

   More list operations are provided in module {!List}.
*)

val ( @ ) : 'a list -> 'a list -> 'a list
(** List concatenation.  Not tail-recursive (length of the first argument).
  Right-associative operator, see {!Ocaml_operators} for more information.
*)

(** {1 Input/output}
    Note: all input/output functions can raise [Sys_error] when the system
    calls they invoke fail. *)

type in_channel
(** The type of input channel. *)

type out_channel
(** The type of output channel. *)

val stdin : in_channel
(** The standard input for the process. *)

val stdout : out_channel
(** The standard output for the process. *)

val stderr : out_channel
(** The standard error output for the process. *)


(** {2 Output functions on standard output} *)

val print_char : char -> unit
(** Print a character on standard output. *)

val print_string : string -> unit
(** Print a string on standard output. *)

val print_bytes : bytes -> unit
(** Print a byte sequence on standard output.
   @since 4.02.0 *)

val print_int : int -> unit
(** Print an integer, in decimal, on standard output. *)

val print_float : float -> unit
(** Print a floating-point number, in decimal, on standard output. *)

val print_endline : string -> unit
(** Print a string, followed by a newline character, on
   standard output and flush standard output. *)

val print_newline : unit -> unit
(** Print a newline character on standard output, and flush
   standard output. This can be used to simulate line
   buffering of standard output. *)


(** {2 Output functions on standard error} *)

val prerr_char : char -> unit
(** Print a character on standard error. *)

val prerr_string : string -> unit
(** Print a string on standard error. *)

val prerr_bytes : bytes -> unit
(** Print a byte sequence on standard error.
   @since 4.02.0 *)

val prerr_int : int -> unit
(** Print an integer, in decimal, on standard error. *)

val prerr_float : float -> unit
(** Print a floating-point number, in decimal, on standard error. *)

val prerr_endline : string -> unit
(** Print a string, followed by a newline character on standard
   error and flush standard error. *)

val prerr_newline : unit -> unit
(** Print a newline character on standard error, and flush
   standard error. *)


(** {2 Input functions on standard input} *)

val read_line : unit -> string
(** Flush standard output, then read characters from standard input
   until a newline character is encountered. Return the string of
   all characters read, without the newline character at the end. *)

val read_int_opt: unit -> int option
(** Flush standard output, then read one line from standard input
   and convert it to an integer.

   Return [None] if the line read is not a valid representation of an integer.
   @since 4.05
*)

val read_int : unit -> int
(** Same as {!Stdlib.read_int_opt}, but raise [Failure "int_of_string"]
   instead of returning [None]. *)

val read_float_opt: unit -> float option
(** Flush standard output, then read one line from standard input
   and convert it to a floating-point number.

   Return [None] if the line read is not a valid representation of a
   floating-point number.
   @since 4.05.0
*)

val read_float : unit -> float
(** Same as {!Stdlib.read_float_opt}, but raise [Failure "float_of_string"]
   instead of returning [None]. *)


(** {2 General output functions} *)

type open_flag =
    Open_rdonly      (** open for reading. *)
  | Open_wronly      (** open for writing. *)
  | Open_append      (** open for appending: always write at end of file. *)
  | Open_creat       (** create the file if it does not exist. *)
  | Open_trunc       (** empty the file if it already exists. *)
  | Open_excl        (** fail if Open_creat and the file already exists. *)
  | Open_binary      (** open in binary mode (no conversion). *)
  | Open_text        (** open in text mode (may perform conversions). *)
  | Open_nonblock    (** open in non-blocking mode. *)
(** Opening modes for {!Stdlib.open_out_gen} and
  {!Stdlib.open_in_gen}. *)

val open_out : string -> out_channel
(** Open the named file for writing, and return a new output channel
   on that file, positioned at the beginning of the file. The
   file is truncated to zero length if it already exists. It
   is created if it does not already exists. *)

val open_out_bin : string -> out_channel
(** Same as {!Stdlib.open_out}, but the file is opened in binary mode,
   so that no translation takes place during writes. On operating
   systems that do not distinguish between text mode and binary
   mode, this function behaves like {!Stdlib.open_out}. *)

val open_out_gen : open_flag list -> int -> string -> out_channel
(** [open_out_gen mode perm filename] opens the named file for writing,
   as described above. The extra argument [mode]
   specifies the opening mode. The extra argument [perm] specifies
   the file permissions, in case the file must be created.
   {!Stdlib.open_out} and {!Stdlib.open_out_bin} are special
   cases of this function. *)

val flush : out_channel -> unit
(** Flush the buffer associated with the given output channel,
   performing all pending writes on that channel.
   Interactive programs must be careful about flushing standard
   output and standard error at the right time. *)

val flush_all : unit -> unit
(** Flush all open output channels; ignore errors. *)

val output_char : out_channel -> char -> unit
(** Write the character on the given output channel. *)

val output_string : out_channel -> string -> unit
(** Write the string on the given output channel. *)

val output_bytes : out_channel -> bytes -> unit
(** Write the byte sequence on the given output channel.
   @since 4.02.0 *)

val output : out_channel -> bytes -> int -> int -> unit
(** [output oc buf pos len] writes [len] characters from byte sequence [buf],
   starting at offset [pos], to the given output channel [oc].
   @raise Invalid_argument if [pos] and [len] do not
   designate a valid range of [buf]. *)

val output_substring : out_channel -> string -> int -> int -> unit
(** Same as [output] but take a string as argument instead of
   a byte sequence.
   @since 4.02.0 *)

val output_byte : out_channel -> int -> unit
(** Write one 8-bit integer (as the single character with that code)
   on the given output channel. The given integer is taken modulo
   256. *)

val output_binary_int : out_channel -> int -> unit
(** Write one integer in binary format (4 bytes, big-endian)
   on the given output channel.
   The given integer is taken modulo 2{^32}.
   The only reliable way to read it back is through the
   {!Stdlib.input_binary_int} function. The format is compatible across
   all machines for a given version of OCaml. *)

val output_value : out_channel -> 'a -> unit
(** Write the representation of a structured value of any type
   to a channel. Circularities and sharing inside the value
   are detected and preserved. The object can be read back,
   by the function {!Stdlib.input_value}. See the description of module
   {!Marshal} for more information. {!Stdlib.output_value} is equivalent
   to {!Marshal.to_channel} with an empty list of flags. *)

val seek_out : out_channel -> int -> unit
(** [seek_out chan pos] sets the current writing position to [pos]
   for channel [chan]. This works only for regular files. On
   files of other kinds (such as terminals, pipes and sockets),
   the behavior is unspecified. *)

val pos_out : out_channel -> int
(** Return the current writing position for the given channel.  Does
    not work on channels opened with the [Open_append] flag (returns
    unspecified results). *)

val out_channel_length : out_channel -> int
(** Return the size (number of characters) of the regular file
   on which the given channel is opened.  If the channel is opened
    on a file that is not a regular file, the result is meaningless. *)

val close_out : out_channel -> unit
(** Close the given channel, flushing all buffered write operations.
   Output functions raise a [Sys_error] exception when they are
   applied to a closed output channel, except [close_out] and [flush],
   which do nothing when applied to an already closed channel.
   Note that [close_out] may raise [Sys_error] if the operating
   system signals an error when flushing or closing. *)

val close_out_noerr : out_channel -> unit
(** Same as [close_out], but ignore all errors. *)

val set_binary_mode_out : out_channel -> bool -> unit
(** [set_binary_mode_out oc true] sets the channel [oc] to binary
   mode: no translations take place during output.
   [set_binary_mode_out oc false] sets the channel [oc] to text
   mode: depending on the operating system, some translations
   may take place during output.  For instance, under Windows,
   end-of-lines will be translated from [\n] to [\r\n].
   This function has no effect under operating systems that
   do not distinguish between text mode and binary mode. *)


(** {2 General input functions} *)

val open_in : string -> in_channel
(** Open the named file for reading, and return a new input channel
   on that file, positioned at the beginning of the file. *)

val open_in_bin : string -> in_channel
(** Same as {!Stdlib.open_in}, but the file is opened in binary mode,
   so that no translation takes place during reads. On operating
   systems that do not distinguish between text mode and binary
   mode, this function behaves like {!Stdlib.open_in}. *)

val open_in_gen : open_flag list -> int -> string -> in_channel
(** [open_in_gen mode perm filename] opens the named file for reading,
   as described above. The extra arguments
   [mode] and [perm] specify the opening mode and file permissions.
   {!Stdlib.open_in} and {!Stdlib.open_in_bin} are special
   cases of this function. *)

val input_char : in_channel -> char
(** Read one character from the given input channel.
   @raise End_of_file if there are no more characters to read. *)

val input_line : in_channel -> string
(** Read characters from the given input channel, until a
   newline character is encountered. Return the string of
   all characters read, without the newline character at the end.
   @raise End_of_file if the end of the file is reached
   at the beginning of line. *)

val input : in_channel -> bytes -> int -> int -> int
(** [input ic buf pos len] reads up to [len] characters from
   the given channel [ic], storing them in byte sequence [buf], starting at
   character number [pos].
   It returns the actual number of characters read, between 0 and
   [len] (inclusive).
   A return value of 0 means that the end of file was reached.
   A return value between 0 and [len] exclusive means that
   not all requested [len] characters were read, either because
   no more characters were available at that time, or because
   the implementation found it convenient to do a partial read;
   [input] must be called again to read the remaining characters,
   if desired.  (See also {!Stdlib.really_input} for reading
   exactly [len] characters.)
   Exception [Invalid_argument "input"] is raised if [pos] and [len]
   do not designate a valid range of [buf]. *)

val really_input : in_channel -> bytes -> int -> int -> unit
(** [really_input ic buf pos len] reads [len] characters from channel [ic],
   storing them in byte sequence [buf], starting at character number [pos].
   @raise End_of_file if the end of file is reached before [len]
   characters have been read.
   @raise Invalid_argument if
   [pos] and [len] do not designate a valid range of [buf]. *)

val really_input_string : in_channel -> int -> string
(** [really_input_string ic len] reads [len] characters from channel [ic]
   and returns them in a new string.
   @raise End_of_file if the end of file is reached before [len]
   characters have been read.
   @since 4.02.0 *)

val input_byte : in_channel -> int
(** Same as {!Stdlib.input_char}, but return the 8-bit integer representing
   the character.
   @raise End_of_file if an end of file was reached. *)

val input_binary_int : in_channel -> int
(** Read an integer encoded in binary format (4 bytes, big-endian)
   from the given input channel. See {!Stdlib.output_binary_int}.
   @raise End_of_file if an end of file was reached while reading the
   integer. *)

val input_value : in_channel -> 'a
(** Read the representation of a structured value, as produced
   by {!Stdlib.output_value}, and return the corresponding value.
   This function is identical to {!Marshal.from_channel};
   see the description of module {!Marshal} for more information,
   in particular concerning the lack of type safety. *)

val seek_in : in_channel -> int -> unit
(** [seek_in chan pos] sets the current reading position to [pos]
   for channel [chan]. This works only for regular files. On
   files of other kinds, the behavior is unspecified. *)

val pos_in : in_channel -> int
(** Return the current reading position for the given channel. *)

val in_channel_length : in_channel -> int
(** Return the size (number of characters) of the regular file
    on which the given channel is opened.  If the channel is opened
    on a file that is not a regular file, the result is meaningless.
    The returned size does not take into account the end-of-line
    translations that can be performed when reading from a channel
    opened in text mode. *)

val close_in : in_channel -> unit
(** Close the given channel.  Input functions raise a [Sys_error]
  exception when they are applied to a closed input channel,
  except [close_in], which does nothing when applied to an already
  closed channel. *)

val close_in_noerr : in_channel -> unit
(** Same as [close_in], but ignore all errors. *)

val set_binary_mode_in : in_channel -> bool -> unit
(** [set_binary_mode_in ic true] sets the channel [ic] to binary
   mode: no translations take place during input.
   [set_binary_mode_out ic false] sets the channel [ic] to text
   mode: depending on the operating system, some translations
   may take place during input.  For instance, under Windows,
   end-of-lines will be translated from [\r\n] to [\n].
   This function has no effect under operating systems that
   do not distinguish between text mode and binary mode. *)


(** {2 Operations on large files} *)

module LargeFile :
  sig
    val seek_out : out_channel -> int64 -> unit
    val pos_out : out_channel -> int64
    val out_channel_length : out_channel -> int64
    val seek_in : in_channel -> int64 -> unit
    val pos_in : in_channel -> int64
    val in_channel_length : in_channel -> int64
  end
(** Operations on large files.
  This sub-module provides 64-bit variants of the channel functions
  that manipulate file positions and file sizes.  By representing
  positions and sizes by 64-bit integers (type [int64]) instead of
  regular integers (type [int]), these alternate functions allow
  operating on files whose sizes are greater than [max_int]. *)

(** {1 References} *)

type 'a ref = { mutable contents : 'a }
(** The type of references (mutable indirection cells) containing
   a value of type ['a]. *)

external ref : 'a -> 'a ref = "%makemutable"
(** Return a fresh reference containing the given value. *)

external ( ! ) : 'a ref -> 'a = "%field0"
(** [!r] returns the current contents of reference [r].
   Equivalent to [fun r -> r.contents].
   Unary operator, see {!Ocaml_operators} for more information.
*)

external ( := ) : 'a ref -> 'a -> unit = "%setfield0"
(** [r := a] stores the value of [a] in reference [r].
   Equivalent to [fun r v -> r.contents <- v].
   Right-associative operator, see {!Ocaml_operators} for more information.
*)

external incr : int ref -> unit = "%incr"
(** Increment the integer contained in the given reference.
   Equivalent to [fun r -> r := succ !r]. *)

external decr : int ref -> unit = "%decr"
(** Decrement the integer contained in the given reference.
   Equivalent to [fun r -> r := pred !r]. *)

(** {1 Result type} *)

(** @since 4.03.0 *)
type ('a,'b) result = Ok of 'a | Error of 'b

(** {1 Operations on format strings} *)

(** Format strings are character strings with special lexical conventions
  that defines the functionality of formatted input/output functions. Format
  strings are used to read data with formatted input functions from module
  {!Scanf} and to print data with formatted output functions from modules
  {!Printf} and {!Format}.

  Format strings are made of three kinds of entities:
  - {e conversions specifications}, introduced by the special character ['%']
    followed by one or more characters specifying what kind of argument to
    read or print,
  - {e formatting indications}, introduced by the special character ['@']
    followed by one or more characters specifying how to read or print the
    argument,
  - {e plain characters} that are regular characters with usual lexical
    conventions. Plain characters specify string literals to be read in the
    input or printed in the output.

  There is an additional lexical rule to escape the special characters ['%']
  and ['@'] in format strings: if a special character follows a ['%']
  character, it is treated as a plain character. In other words, ["%%"] is
  considered as a plain ['%'] and ["%@"] as a plain ['@'].

  For more information about conversion specifications and formatting
  indications available, read the documentation of modules {!Scanf},
  {!Printf} and {!Format}.
*)

(** Format strings have a general and highly polymorphic type
    [('a, 'b, 'c, 'd, 'e, 'f) format6].
    The two simplified types, [format] and [format4] below are
    included for backward compatibility with earlier releases of
    OCaml.

    The meaning of format string type parameters is as follows:

    - ['a] is the type of the parameters of the format for formatted output
      functions ([printf]-style functions);
      ['a] is the type of the values read by the format for formatted input
      functions ([scanf]-style functions).

    - ['b] is the type of input source for formatted input functions and the
      type of output target for formatted output functions.
      For [printf]-style functions from module {!Printf}, ['b] is typically
      [out_channel];
      for [printf]-style functions from module {!Format}, ['b] is typically
      {!Format.formatter};
      for [scanf]-style functions from module {!Scanf}, ['b] is typically
      {!Scanf.Scanning.in_channel}.

      Type argument ['b] is also the type of the first argument given to
      user's defined printing functions for [%a] and [%t] conversions,
      and user's defined reading functions for [%r] conversion.

    - ['c] is the type of the result of the [%a] and [%t] printing
      functions, and also the type of the argument transmitted to the
      first argument of [kprintf]-style functions or to the
      [kscanf]-style functions.

    - ['d] is the type of parameters for the [scanf]-style functions.

    - ['e] is the type of the receiver function for the [scanf]-style functions.

    - ['f] is the final result type of a formatted input/output function
      invocation: for the [printf]-style functions, it is typically [unit];
      for the [scanf]-style functions, it is typically the result type of the
      receiver function.
*)

type ('a, 'b, 'c, 'd, 'e, 'f) format6 =
  ('a, 'b, 'c, 'd, 'e, 'f) CamlinternalFormatBasics.format6

type ('a, 'b, 'c, 'd) format4 = ('a, 'b, 'c, 'c, 'c, 'd) format6

type ('a, 'b, 'c) format = ('a, 'b, 'c, 'c) format4

val string_of_format : ('a, 'b, 'c, 'd, 'e, 'f) format6 -> string
(** Converts a format string into a string. *)

external format_of_string :
  ('a, 'b, 'c, 'd, 'e, 'f) format6 ->
  ('a, 'b, 'c, 'd, 'e, 'f) format6 = "%identity"
(** [format_of_string s] returns a format string read from the string
    literal [s].
    Note: [format_of_string] can not convert a string argument that is not a
    literal. If you need this functionality, use the more general
    {!Scanf.format_from_string} function.
*)

val ( ^^ ) :
  ('a, 'b, 'c, 'd, 'e, 'f) format6 ->
  ('f, 'b, 'c, 'e, 'g, 'h) format6 ->
  ('a, 'b, 'c, 'd, 'g, 'h) format6
(** [f1 ^^ f2] catenates format strings [f1] and [f2]. The result is a
  format string that behaves as the concatenation of format strings [f1] and
  [f2]: in case of formatted output, it accepts arguments from [f1], then
  arguments from [f2]; in case of formatted input, it returns results from
  [f1], then results from [f2].
  Right-associative operator, see {!Ocaml_operators} for more information.
*)

(** {1 Program termination} *)

val exit : int -> 'a
(** Terminate the process, returning the given status code
   to the operating system: usually 0 to indicate no errors,
   and a small positive integer to indicate failure.
   All open output channels are flushed with [flush_all].
   An implicit [exit 0] is performed each time a program
   terminates normally.  An implicit [exit 2] is performed if the program
   terminates early because of an uncaught exception. *)

val at_exit : (unit -> unit) -> unit
(** Register the given function to be called at program termination
   time. The functions registered with [at_exit] will be called when
   the program does any of the following:
   - executes {!Stdlib.exit}
   - terminates, either normally or because of an uncaught
     exception
   - executes the C function [caml_shutdown].
   The functions are called in 'last in, first out' order: the
   function most recently added with [at_exit] is called first. *)

(**/**)

(* The following is for system use only. Do not call directly. *)

val valid_float_lexem : string -> string

val unsafe_really_input : in_channel -> bytes -> int -> int -> unit

val do_at_exit : unit -> unit

external nop : unit -> unit = "%nop"

(**/**)

(** {1:modules Standard library modules } *)

(*MODULE_ALIASES*)
module Arg          = Arg
module Array        = Array
module ArrayLabels  = ArrayLabels
module Atomic       = Atomic
module Bigarray     = Bigarray
module Bool         = Bool
module Buffer       = Buffer
module Bytes        = Bytes
module BytesLabels  = BytesLabels
module Callback     = Callback
module Char         = Char
module Complex      = Complex
module Digest       = Digest
<<<<<<< HEAD
module Domain       = Domain
=======
module Either       = Either
>>>>>>> a7d1af4a
module Ephemeron    = Ephemeron
module Filename     = Filename
module Float        = Float
module Format       = Format
module Fun          = Fun
module Gc           = Gc
module Genlex       = Genlex
module Hashtbl      = Hashtbl
module Int          = Int
module Int32        = Int32
module Int64        = Int64
module Lazy         = Lazy
module Lexing       = Lexing
module List         = List
module ListLabels   = ListLabels
module Map          = Map
module Marshal      = Marshal
module MoreLabels   = MoreLabels
module Nativeint    = Nativeint
module Obj          = Obj
module Oo           = Oo
module Option       = Option
module Parsing      = Parsing
module Pervasives   = Pervasives
[@@deprecated "Use Stdlib instead.\n\
\n\
If you need to stay compatible with OCaml < 4.07, you can use the \n\
stdlib-shims library: https://github.com/ocaml/stdlib-shims"]
module Printexc     = Printexc
module Printf       = Printf
module Queue        = Queue
module Random       = Random
module Result       = Result
module Scanf        = Scanf
module Seq          = Seq
module Set          = Set
module Spacetime    = Spacetime
module Stack        = Stack
module StdLabels    = StdLabels
module Stream       = Stream
module String       = String
module StringLabels = StringLabels
module Sys          = Sys
module Uchar        = Uchar
module Unit         = Unit
module Weak         = Weak<|MERGE_RESOLUTION|>--- conflicted
+++ resolved
@@ -1382,11 +1382,8 @@
 module Char         = Char
 module Complex      = Complex
 module Digest       = Digest
-<<<<<<< HEAD
 module Domain       = Domain
-=======
 module Either       = Either
->>>>>>> a7d1af4a
 module Ephemeron    = Ephemeron
 module Filename     = Filename
 module Float        = Float
