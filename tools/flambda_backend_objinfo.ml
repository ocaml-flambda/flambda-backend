(**************************************************************************)
(*                                                                        *)
(*                                 OCaml                                  *)
(*                                                                        *)
(*             Xavier Leroy, projet Cristal, INRIA Rocquencourt           *)
(*         Mehdi Dogguy, PPS laboratory, University Paris Diderot         *)
(*                                                                        *)
(*   Copyright 1996 Institut National de Recherche en Informatique et     *)
(*     en Automatique.                                                    *)
(*   Copyright 2010 Mehdi Dogguy                                          *)
(*                                                                        *)
(*   All rights reserved.  This file is distributed under the terms of    *)
(*   the GNU Lesser General Public License version 2.1, with the          *)
(*   special exception on linking described in the file LICENSE.          *)
(*                                                                        *)
(**************************************************************************)

(* CR-someday lmaurer: This file should do no parsing or low-level binary I/O
   _whatsoever_. No magic numbers, no sections, and _especially_ no
   [input_value]. Any such code here is necessarily duplicated code, and worse,
   particularly fiddly duplicated code that segfaults rather than producing
   compile-time errors. *)

(* Dump info on .cmi, .cmo, .cmx, .cma, .cmxa, .cmxs files and on bytecode
   executables. *)

open Printf
open Misc
open Cmo_format

(* Command line options to prevent printing approximation, function code and
   CRC *)
let no_approx = ref false

let no_code = ref false

let no_crc = ref false

module Magic_number = Misc.Magic_number
module String = Misc.Stdlib.String

let input_stringlist ic len =
  let get_string_list sect len =
    let rec fold s e acc =
      if e != len
      then
        if sect.[e] = '\000'
        then fold (e + 1) (e + 1) (String.sub sect s (e - s) :: acc)
        else fold s (e + 1) acc
      else acc
    in
    fold 0 0 []
  in
  let sect = really_input_string ic len in
  get_string_list sect len

let dummy_crc = String.make 32 '-'

let null_crc = String.make 32 '0'

let string_of_crc crc = if !no_crc then null_crc else Digest.to_hex crc

let print_name_crc name crco =
  let crc =
    match crco with None -> dummy_crc | Some crc -> string_of_crc crc
  in
  printf "\t%s\t%a\n" crc Compilation_unit.Name.output name

(* CR-someday mshinwell: consider moving to [Import_info.print] *)

let print_intf_import import =
  let name = Import_info.name import in
  let crco = Import_info.crc import in
  print_name_crc name crco

let print_impl_import import =
  let unit = Import_info.cu import in
  let crco = Import_info.crc import in
  print_name_crc (Compilation_unit.name unit) crco

let print_line name = printf "\t%s\n" name

let print_name_line cu =
  printf "\t%a\n" Compilation_unit.Name.output (Compilation_unit.name cu)

let print_required_global id = printf "\t%a\n" Compilation_unit.output id

let print_cmo_infos cu =
  printf "Unit name: %a\n" Compilation_unit.output cu.cu_name;
  print_string "Interfaces imported:\n";
  Array.iter print_intf_import cu.cu_imports;
  print_string "Runtime parameters:\n";
  Array.iter print_name_line cu.cu_runtime_params;
  print_string "Required globals:\n";
  List.iter print_required_global cu.cu_required_globals;
  printf "Uses unsafe features: ";
  (match cu.cu_primitives with
  | [] -> printf "no\n"
  | l ->
    printf "YES\n";
    printf "Primitives declared in this module:\n";
    List.iter print_line l);
  printf "Force link: %s\n" (if cu.cu_force_link then "YES" else "no")

let print_spaced_string s = printf " %s" s

let print_cma_infos (lib : Cmo_format.library) =
  printf "Force custom: %s\n" (if lib.lib_custom then "YES" else "no");
  printf "Extra C object files:";
  (* PR#4949: print in linking order *)
  List.iter print_spaced_string (List.rev lib.lib_ccobjs);
  printf "\nExtra C options:";
  List.iter print_spaced_string (List.rev lib.lib_ccopts);
  printf "\n";
  print_string "Extra dynamically-loaded libraries:";
  List.iter print_spaced_string (List.rev lib.lib_dllibs);
  printf "\n";
  List.iter print_cmo_infos lib.lib_units

let print_cmi_infos name crcs is_param params =
  printf "Unit name: %a\n" Compilation_unit.output name;
  printf "Is parameter: %s\n" (if is_param then "YES" else "no");
  print_string "Parameters:\n";
  List.iter print_name_line params;
  printf "Interfaces imported:\n";
  Array.iter print_intf_import crcs

let print_cmt_infos cmt =
  let open Cmt_format in
  printf "Cmt unit name: %a\n" Compilation_unit.output cmt.cmt_modname;
  print_string "Cmt interfaces imported:\n";
  Array.iter print_intf_import cmt.cmt_imports;
  printf "Source file: %s\n"
    (match cmt.cmt_sourcefile with None -> "(none)" | Some f -> f);
  printf "Compilation flags:";
  Array.iter print_spaced_string cmt.cmt_args;
  printf "\nLoad path:";
  List.iter print_spaced_string cmt.cmt_loadpath;
  printf "\n";
  printf "cmt interface digest: %s\n"
    (match cmt.cmt_interface_digest with
    | None -> ""
    | Some crc -> string_of_crc crc)

<<<<<<< HEAD
let print_general_infos print_name name crc defines implements_param iter_cmi
=======
let print_general_infos print_name name crc defines runtime_params iter_cmi
>>>>>>> dc44cb86
    iter_cmx =
  printf "Name: %a\n" print_name name;
  printf "CRC of implementation: %s\n" (string_of_crc crc);
  printf "Globals defined:\n";
  List.iter print_name_line defines;
  let () =
    match implements_param with
    | None -> ()
    | Some arg_type ->
      printf "Parameter implemented: %a\n" Compilation_unit.output arg_type
  in
  printf "Interfaces imported:\n";
  iter_cmi print_intf_import;
  printf "Implementations imported:\n";
  iter_cmx print_impl_import;
  printf "Runtime parameters:\n";
  Array.iter print_name_line runtime_params

let print_global_table table =
  printf "Globals defined:\n";
  Symtable.iter_global_map (fun id _ -> print_line (Ident.name id)) table

open Cmx_format
open Cmxs_format

let unique_arity_identifier arity =
  if List.for_all (function [|Cmm.Val|] -> true | _ -> false) arity then
    Int.to_string (List.length arity)
  else
    String.concat "_" (List.map Cmm_helpers.machtype_identifier arity)

let return_arity_identifier t =
  match t with
  | [|Cmm.Val|] -> ""
  | _ -> "_R" ^ Cmm_helpers.machtype_identifier t

let print_generic_fns gfns =
  let pr_afuns _ fns =
    let mode = function Lambda.Alloc_heap -> "" | Lambda.Alloc_local -> "L" in
    List.iter (fun (arity,result,m) ->
        printf " %s%s%s"
          (unique_arity_identifier arity)
          (return_arity_identifier result)
          (mode m)) fns in
  let pr_cfuns _ fns =
    List.iter (function
      | (Lambda.Curried {nlocal}, arity, result) ->
        printf " %s%sL%d"
          (unique_arity_identifier arity)
          (return_arity_identifier result)
          nlocal
      | (Lambda.Tupled, arity, result) ->
        printf " -%s%s"
          (unique_arity_identifier arity)
          (return_arity_identifier result)) fns in
  printf "Currying functions:%a\n" pr_cfuns gfns.curry_fun;
  printf "Apply functions:%a\n" pr_afuns gfns.apply_fun;
  printf "Send functions:%a\n" pr_afuns gfns.send_fun

let print_cmx_infos (uir, sections, crc) =
  print_general_infos Compilation_unit.output uir.uir_unit crc uir.uir_defines
<<<<<<< HEAD
    uir.uir_implements_param
=======
    uir.uir_runtime_params
>>>>>>> dc44cb86
    (fun f -> Array.iter f uir.uir_imports_cmi)
    (fun f -> Array.iter f uir.uir_imports_cmx);
  begin
    match uir.uir_export_info with
    | Clambda_raw approx ->
      if not !no_approx
      then begin
        printf "Clambda approximation:\n";
        Format.fprintf Format.std_formatter "  %a@." Printclambda.approx approx
      end
      else Format.printf "Clambda unit@."
    | Flambda1_raw export ->
      if (not !no_approx) || not !no_code
      then printf "Flambda export information:\n"
      else printf "Flambda unit\n";
      if not !no_approx
      then begin
        Compilation_unit.set_current (Some uir.uir_unit);
        let root_symbols =
          List.map Symbol.for_compilation_unit uir.uir_defines
        in
        Format.printf "approximations@ %a@.@." Export_info.print_approx
          (export, root_symbols)
      end;
      if not !no_code
      then Format.printf "functions@ %a@.@." Export_info.print_functions export
    | Flambda2_raw None ->
      printf "Flambda 2 unit (with no export information)\n"
    | Flambda2_raw (Some cmx) ->
      printf "Flambda 2 export information:\n";
      flush stdout;
      let cmx = Flambda2_cmx.Flambda_cmx_format.from_raw cmx ~sections in
      Format.printf "%a\n%!" Flambda2_cmx.Flambda_cmx_format.print cmx
  end;
  print_generic_fns uir.uir_generic_fns;
  printf "Force link: %s\n" (if uir.uir_force_link then "YES" else "no");
  printf "Functions with neither allocations nor indirect calls:\n";
  String.Set.iter print_line uir.uir_checks.ui_noalloc_functions

let print_cmxa_infos (lib : Cmx_format.library_infos) =
  printf "Extra C object files:";
  List.iter print_spaced_string (List.rev lib.lib_ccobjs);
  printf "\nExtra C options:";
  List.iter print_spaced_string (List.rev lib.lib_ccopts);
  printf "\n";
  print_generic_fns lib.lib_generic_fns;
  let module B = Misc.Bitmap in
  lib.lib_units
  |> List.iter (fun u ->
         print_general_infos Compilation_unit.output u.li_name u.li_crc
<<<<<<< HEAD
           u.li_defines None
=======
           u.li_defines [||]
>>>>>>> dc44cb86
           (fun f ->
             B.iter (fun i -> f lib.lib_imports_cmi.(i)) u.li_imports_cmi)
           (fun f ->
             B.iter (fun i -> f lib.lib_imports_cmx.(i)) u.li_imports_cmx);
         printf "Force link: %s\n" (if u.li_force_link then "YES" else "no"))

let print_cmxs_infos header =
  List.iter
    (fun ui ->
      print_general_infos Compilation_unit.output ui.dynu_name ui.dynu_crc
<<<<<<< HEAD
        ui.dynu_defines None
=======
        ui.dynu_defines [||]
>>>>>>> dc44cb86
        (fun f -> Array.iter f ui.dynu_imports_cmi)
        (fun f -> Array.iter f ui.dynu_imports_cmx))
    header.dynu_units

let p_title title = printf "%s:\n" title

let p_list title print = function
  | [] -> ()
  | l ->
    p_title title;
    List.iter print l

let dump_byte ic =
  Bytesections.read_toc ic;
  let toc = Bytesections.toc () in
  let toc = List.sort Stdlib.compare toc in
  List.iter
    (fun (section, _) ->
      try
        let len = Bytesections.seek_section ic section in
        if len > 0
        then
          match section with
          | "CRCS" ->
            p_list "Imported units" print_intf_import
              ((input_value ic : Import_info.t array) |> Array.to_list)
          | "DLLS" -> p_list "Used DLLs" print_line (input_stringlist ic len)
          | "DLPT" ->
            p_list "Additional DLL paths" print_line (input_stringlist ic len)
          | "PRIM" ->
            p_list "Primitives used" print_line (input_stringlist ic len)
          | "SYMB" -> print_global_table (input_value ic)
          | _ -> ()
      with _ -> ())
    toc

let find_dyn_offset filename =
  match Binutils.read filename with
  | Ok t -> Binutils.symbol_offset t "caml_plugin_header"
  | Error _ -> None

let exit_err msg =
  print_endline msg;
  exit 2

let exit_errf fmt = Printf.ksprintf exit_err fmt

let exit_magic_msg msg =
  exit_errf
    "Wrong magic number:\n\
     this tool only supports object files produced by compiler version\n\
     \t%s\n\
     %s"
    Sys.ocaml_version msg

let exit_magic_error ~expected_kind err =
  exit_magic_msg
    Magic_number.(
      match err with
      | Parse_error err -> explain_parse_error expected_kind err
      | Unexpected_error err -> explain_unexpected_error err)

(* assume that 'ic' is already positioned at the right place depending on the
   format (usually right after the magic number, but Exec and Cmxs differ) *)
let dump_obj_by_kind filename ic obj_kind =
  let open Magic_number in
  match obj_kind with
  | Cmo ->
    let cu_pos = input_binary_int ic in
    seek_in ic cu_pos;
    let cu = input_value ic in
    close_in ic;
    print_cmo_infos cu
  | Cma ->
    let toc_pos = input_binary_int ic in
    seek_in ic toc_pos;
    let toc = (input_value ic : library) in
    close_in ic;
    print_cma_infos toc
  | Cmi | Cmt ->
    close_in ic;
    let cmi, cmt = Cmt_format.read filename in
    begin
      match cmi with
      | None -> ()
      | Some cmi ->
        print_cmi_infos cmi.Cmi_format.cmi_name cmi.Cmi_format.cmi_crcs
          cmi.Cmi_format.cmi_is_param cmi.Cmi_format.cmi_params
    end;
    begin
      match cmt with None -> () | Some cmt -> print_cmt_infos cmt
    end
  | Cmx _config ->
    let uir = (input_value ic : unit_infos_raw) in
    let first_section_offset = pos_in ic in
    seek_in ic (first_section_offset + uir.uir_sections_length);
    let crc = Digest.input ic in
    (* This consumes ic *)
    let sections = Flambda_backend_utils.File_sections.create
        uir.uir_section_toc filename ic ~first_section_offset in
    print_cmx_infos (uir, sections, crc)
  | Cmxa _config ->
    let li = (input_value ic : library_infos) in
    close_in ic;
    print_cmxa_infos li
  | Exec ->
    (* no assumptions on [ic] position, [dump_byte] will seek at the right
       place *)
    dump_byte ic;
    close_in ic
  | Cmxs ->
    (* we assume we are at the offset of the dynamic information, as returned by
       [find_dyn_offset]. *)
    let header = (input_value ic : dynheader) in
    close_in ic;
    print_cmxs_infos header
  | Ast_impl | Ast_intf ->
    exit_errf "The object file type %S is currently unsupported by this tool."
      (human_name_of_kind obj_kind)

let dump_obj filename =
  let open Magic_number in
  let dump_standard ic =
    match read_current_info ~expected_kind:None ic with
    | Error (Unexpected_error _ as err) ->
      exit_magic_error ~expected_kind:None err
    | Ok { kind; version = _ } ->
      dump_obj_by_kind filename ic kind;
      Ok ()
    | Error (Parse_error head_error) -> Error head_error
  and dump_exec ic =
    let pos_trailer = in_channel_length ic - Magic_number.magic_length in
    let _ = seek_in ic pos_trailer in
    let expected_kind = Some Exec in
    match read_current_info ~expected_kind ic with
    | Error (Unexpected_error _ as err) -> exit_magic_error ~expected_kind err
    | Ok _ ->
      dump_obj_by_kind filename ic Exec;
      Ok ()
    | Error (Parse_error _) -> Error ()
  and dump_cmxs ic =
    flush stdout;
    match find_dyn_offset filename with
    | None ->
      exit_errf "Unable to read info on %s %s." (human_name_of_kind Cmxs)
        filename
    | Some offset -> (
      LargeFile.seek_in ic offset;
      let header = (input_value ic : dynheader) in
      let expected_kind = Some Cmxs in
      match parse header.dynu_magic with
      | Error err -> exit_magic_error ~expected_kind (Parse_error err)
      | Ok info -> (
        match check_current Cmxs info with
        | Error err -> exit_magic_error ~expected_kind (Unexpected_error err)
        | Ok () ->
          LargeFile.seek_in ic offset;
          dump_obj_by_kind filename ic Cmxs;
          ()))
  in
  printf "File %s\n" filename;
  let ic = open_in_bin filename in
  match dump_standard ic with
  | Ok () -> ()
  | Error head_error -> (
    match dump_exec ic with
    | Ok () -> ()
    | Error () ->
      if Filename.check_suffix filename ".cmxs"
      then dump_cmxs ic
      else exit_magic_error ~expected_kind:None (Parse_error head_error))

let arg_list =
  [ ( "-no-approx",
      Arg.Set no_approx,
      " Do not print module approximation information" );
    ( "-no-code",
      Arg.Set no_code,
      " Do not print code from exported flambda functions" );
    "-null-crc", Arg.Set no_crc, " Print a null CRC for imported interfaces";
    ( "-args",
      Arg.Expand Arg.read_arg,
      "<file> Read additional newline separated command line arguments \n\
      \      from <file>" );
    ( "-args0",
      Arg.Expand Arg.read_arg0,
      "<file> Read additional NUL separated command line arguments from \n\
      \      <file>" ) ]

let arg_usage =
  Printf.sprintf "%s [OPTIONS] FILES : give information on files" Sys.argv.(0)

let main () =
  Arg.parse_expand arg_list dump_obj arg_usage;
  exit 0

let _ = main ()<|MERGE_RESOLUTION|>--- conflicted
+++ resolved
@@ -142,12 +142,8 @@
     | None -> ""
     | Some crc -> string_of_crc crc)
 
-<<<<<<< HEAD
-let print_general_infos print_name name crc defines implements_param iter_cmi
-=======
-let print_general_infos print_name name crc defines runtime_params iter_cmi
->>>>>>> dc44cb86
-    iter_cmx =
+let print_general_infos print_name name crc defines implements_param
+    runtime_params iter_cmi iter_cmx =
   printf "Name: %a\n" print_name name;
   printf "CRC of implementation: %s\n" (string_of_crc crc);
   printf "Globals defined:\n";
@@ -208,11 +204,7 @@
 
 let print_cmx_infos (uir, sections, crc) =
   print_general_infos Compilation_unit.output uir.uir_unit crc uir.uir_defines
-<<<<<<< HEAD
-    uir.uir_implements_param
-=======
-    uir.uir_runtime_params
->>>>>>> dc44cb86
+    uir.uir_implements_param uir.uir_runtime_params
     (fun f -> Array.iter f uir.uir_imports_cmi)
     (fun f -> Array.iter f uir.uir_imports_cmx);
   begin
@@ -263,11 +255,7 @@
   lib.lib_units
   |> List.iter (fun u ->
          print_general_infos Compilation_unit.output u.li_name u.li_crc
-<<<<<<< HEAD
-           u.li_defines None
-=======
-           u.li_defines [||]
->>>>>>> dc44cb86
+           u.li_defines None [||]
            (fun f ->
              B.iter (fun i -> f lib.lib_imports_cmi.(i)) u.li_imports_cmi)
            (fun f ->
@@ -278,11 +266,7 @@
   List.iter
     (fun ui ->
       print_general_infos Compilation_unit.output ui.dynu_name ui.dynu_crc
-<<<<<<< HEAD
-        ui.dynu_defines None
-=======
-        ui.dynu_defines [||]
->>>>>>> dc44cb86
+        ui.dynu_defines None [||]
         (fun f -> Array.iter f ui.dynu_imports_cmi)
         (fun f -> Array.iter f ui.dynu_imports_cmx))
     header.dynu_units
