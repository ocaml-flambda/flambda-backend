--- conflicted
+++ resolved
@@ -111,30 +111,7 @@
   printf "\n";
   List.iter print_cmo_infos lib.lib_units
 
-<<<<<<< HEAD
 let print_cmi_infos name crcs kind params =
-  let open Cmi_format in
-  printf "Unit name: %a\n" Compilation_unit.Name.output name;
-  let is_param =
-    match kind with
-    | Normal _ -> false
-    | Parameter -> true
-  in
-  printf "Is parameter: %s\n" (if is_param then "YES" else "no");
-  print_string "Parameters:\n";
-  List.iter print_global_as_name_line params;
-  begin
-    match kind with
-    | Normal { cmi_arg_for = Some arg_for; _ } ->
-      printf "Argument for parameter:\n";
-      print_global_line arg_for
-    | Normal _ | Parameter ->
-      ()
-  end;
-  printf "Interfaces imported:\n";
-  Array.iter print_intf_import crcs
-=======
-let print_cmi_infos name crcs kind =
   if not !quiet then begin
     let open Cmi_format in
     printf "Unit name: %a\n" Compilation_unit.Name.output name;
@@ -144,6 +121,8 @@
       | Parameter -> true
     in
     printf "Is parameter: %s\n" (if is_param then "YES" else "no");
+    print_string "Parameters:\n";
+    List.iter print_global_as_name_line params;
     begin
       match kind with
       | Normal { cmi_arg_for = Some arg_for; _ } ->
@@ -155,7 +134,6 @@
     printf "Interfaces imported:\n";
     Array.iter print_intf_import crcs
   end
->>>>>>> 70a9aa20
 
 let print_cmt_infos cmt =
   let open Cmt_format in
