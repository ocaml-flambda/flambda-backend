(**************************************************************************)
(*                                                                        *)
(*                                 OCaml                                  *)
(*                                                                        *)
(*             Xavier Leroy, projet Cristal, INRIA Rocquencourt           *)
(*         Mehdi Dogguy, PPS laboratory, University Paris Diderot         *)
(*                                                                        *)
(*   Copyright 1996 Institut National de Recherche en Informatique et     *)
(*     en Automatique.                                                    *)
(*   Copyright 2010 Mehdi Dogguy                                          *)
(*                                                                        *)
(*   All rights reserved.  This file is distributed under the terms of    *)
(*   the GNU Lesser General Public License version 2.1, with the          *)
(*   special exception on linking described in the file LICENSE.          *)
(*                                                                        *)
(**************************************************************************)

(* CR-someday lmaurer: This file should do no parsing or low-level binary I/O
   _whatsoever_. No magic numbers, no sections, and _especially_ no
   [input_value]. Any such code here is necessarily duplicated code, and worse,
   particularly fiddly duplicated code that segfaults rather than producing
   compile-time errors. *)

(* Dump info on .cmi, .cmo, .cmx, .cma, .cmxa, .cmxs files and on bytecode
   executables. *)

open Printf
open Cmo_format

(* Command line options to prevent printing approximation, function code and
  CRC *)
let quiet = ref false
let no_approx = ref false

let no_code = ref false

let no_crc = ref false
let shape = ref false
let index = ref false
let decls = ref false

module Magic_number = Misc.Magic_number
module String = Misc.Stdlib.String

let dummy_crc = String.make 32 '-'

let null_crc = String.make 32 '0'

let string_of_crc crc = if !no_crc then null_crc else Digest.to_hex crc

let print_name_crc name crco =
  let crc =
    match crco with None -> dummy_crc | Some crc -> string_of_crc crc
  in
  printf "\t%s\t%a\n" crc Compilation_unit.Name.output name

(* CR-someday mshinwell: consider moving to [Import_info.print] *)

let print_intf_import import =
  let name = Import_info.name import in
  let crco = Import_info.crc import in
  print_name_crc name crco

let print_impl_import import =
  let name = Import_info.name import in
  let crco = Import_info.crc import in
  print_name_crc name crco

let print_global_name_binding global =
  printf "\t%a\n" Global.output global

let print_line name = printf "\t%s\n" name

let print_global_line glob =
  printf "\t%a\n" Global_module.Name.output glob

let print_global_as_name_line glob =
<<<<<<< HEAD
  printf "\t%a\n" Global.Name.output (Global.to_name glob)
=======
  (* Type will change soon for parameterised libraries *)
  printf "\t%a\n" Global_module.Name.output glob
>>>>>>> 7b4bb090

let print_name_line cu =
  (* Drop the pack prefix for backward compatibility, but keep the instance
     arguments *)
  let cu_without_prefix =
    Compilation_unit.with_for_pack_prefix cu Compilation_unit.Prefix.empty
  in
  printf "\t%a\n" Compilation_unit.output cu_without_prefix

let print_required_global id = printf "\t%a\n" Compilation_unit.output id

let print_cmo_infos cu =
  printf "Unit name: %a\n" Compilation_unit.output cu.cu_name;
  print_string "Interfaces imported:\n";
  Array.iter print_intf_import cu.cu_imports;
  print_string "Required globals:\n";
  List.iter print_required_global cu.cu_required_globals;
  printf "Uses unsafe features: ";
  (match cu.cu_primitives with
  | [] -> printf "no\n"
  | l ->
    printf "YES\n";
    printf "Primitives declared in this module:\n";
    List.iter print_line l);
  printf "Force link: %s\n" (if cu.cu_force_link then "YES" else "no")

let print_spaced_string s = printf " %s" s

let print_cma_infos (lib : Cmo_format.library) =
  printf "Force custom: %s\n" (if lib.lib_custom then "YES" else "no");
  printf "Extra C object files:";
  (* PR#4949: print in linking order *)
  List.iter print_spaced_string (List.rev lib.lib_ccobjs);
  printf "\nExtra C options:";
  List.iter print_spaced_string (List.rev lib.lib_ccopts);
  printf "\n";
  print_string "Extra dynamically-loaded libraries:";
  List.iter print_spaced_string (List.rev lib.lib_dllibs);
  printf "\n";
  List.iter print_cmo_infos lib.lib_units

<<<<<<< HEAD
let print_cmi_infos name crcs kind params global_name_bindings =
  let open Cmi_format in
  printf "Unit name: %a\n" Compilation_unit.Name.output name;
  let is_param =
    match kind with
    | Normal _ -> false
    | Parameter -> true
  in
  printf "Is parameter: %s\n" (if is_param then "YES" else "no");
  print_string "Parameters:\n";
  List.iter print_global_as_name_line params;
  begin
    match kind with
    | Normal { cmi_arg_for = Some arg_for; _ } ->
      printf "Argument for parameter:\n";
      print_global_line arg_for
    | Normal _ | Parameter ->
      ()
  end;
  printf "Interfaces imported:\n";
  Array.iter print_intf_import crcs;
  printf "Globals in scope:\n";
  Array.iter print_global_name_binding global_name_bindings
=======
let print_cmi_infos name crcs kind params =
  if not !quiet then begin
    let open Cmi_format in
    printf "Unit name: %a\n" Compilation_unit.Name.output name;
    let is_param =
      match kind with
      | Normal _ -> false
      | Parameter -> true
    in
    printf "Is parameter: %s\n" (if is_param then "YES" else "no");
    print_string "Parameters:\n";
    List.iter print_global_as_name_line params;
    begin
      match kind with
      | Normal { cmi_arg_for = Some arg_for; _ } ->
        printf "Argument for parameter:\n";
        print_global_line arg_for
      | Normal _ | Parameter ->
        ()
    end;
    printf "Interfaces imported:\n";
    Array.iter print_intf_import crcs
  end
>>>>>>> 7b4bb090

let print_cmt_infos cmt =
  let open Cmt_format in
  if not !quiet then begin
    printf "Cmt unit name: %a\n" Compilation_unit.output cmt.cmt_modname;
    print_string "Cmt interfaces imported:\n";
    Array.iter print_intf_import cmt.cmt_imports;
    printf "Source file: %s\n"
      (match cmt.cmt_sourcefile with None -> "(none)" | Some f -> f);
    printf "Compilation flags:";
    Array.iter print_spaced_string cmt.cmt_args;
    printf "\nLoad path:\n  Visible:";
    List.iter print_spaced_string cmt.cmt_loadpath.visible;
    printf "\n  Hidden:";
    List.iter print_spaced_string cmt.cmt_loadpath.hidden;
    printf "\n";
    printf "cmt interface digest: %s\n"
      (match cmt.cmt_interface_digest with
      | None -> ""
      | Some crc -> string_of_crc crc);
  end;
  if !shape then begin
    printf "Implementation shape: ";
    (match cmt.cmt_impl_shape with
    | None -> printf "(none)\n"
    | Some shape -> Format.printf "\n%a" Shape.print shape)
  end;
  if !index then begin
    printf "Indexed shapes:\n";
    Array.iter (fun (loc, item) ->
      let pp_loc fmt { Location.txt; loc } =
        Format.fprintf fmt "%a (%a)"
          Pprintast.longident txt Location.print_loc loc
      in
      Format.printf "@[<hov 2>%a:@ %a@]@;"
        Shape_reduce.print_result item pp_loc loc)
      cmt.cmt_ident_occurrences;
    Format.print_flush ()
  end;
  if !decls then begin
    printf "\nUid of decls:\n";
    Shape.Uid.Tbl.iter (fun uid item ->
      let loc = match (item : Typedtree.item_declaration) with
        | Value vd -> vd.val_name
        | Value_binding vb ->
          let (_, name, _, _) =
            List.hd (Typedtree.let_bound_idents_full [vb])
          in
          name
        | Type td -> td.typ_name
        | Constructor cd -> cd.cd_name
        | Extension_constructor ec -> ec.ext_name
        | Label ld -> ld.ld_name
        | Module md ->
          { md.md_name with
            txt = Option.value md.md_name.txt ~default:"_" }
        | Module_substitution ms -> ms.ms_name
        | Module_binding mb ->
          { mb.mb_name with
            txt = Option.value mb.mb_name.txt ~default:"_" }
        | Module_type mtd -> mtd.mtd_name
        | Class cd -> cd.ci_id_name
        | Class_type ctd -> ctd.ci_id_name
      in
      let pp_loc fmt { Location.txt; loc } =
        Format.fprintf fmt "%s (%a)"
          txt Location.print_loc loc
      in
      Format.printf "@[<hov 2>%a:@ %a@]@;"
        Shape.Uid.print uid
        pp_loc loc)
      cmt.cmt_uid_to_decl;
      Format.print_flush ()
  end

let print_cms_infos cms =
  let open Cms_format in
  printf "Cms unit name: %a\n" Compilation_unit.output cms.cms_modname;
  printf "Source file: %s\n"
    (match cms.cms_sourcefile with None -> "(none)" | Some f -> f)

let print_general_infos print_name name crc defines iter_cmi iter_cmx =
  printf "Name: %a\n" print_name name;
  printf "CRC of implementation: %s\n" (string_of_crc crc);
  printf "Globals defined:\n";
  List.iter print_name_line defines;
  printf "Interfaces imported:\n";
  iter_cmi print_intf_import;
  printf "Implementations imported:\n";
  iter_cmx print_impl_import;
  ()

let print_global_table table =
  printf "Globals defined:\n";
  Symtable.iter_global_map (fun id _ -> print_line (Ident.name id)) table

open Cmx_format
open Cmxs_format

let unique_arity_identifier arity =
  if List.for_all (function [|Cmm.Val|] -> true | _ -> false) arity then
    Int.to_string (List.length arity)
  else
    String.concat "_" (List.map Cmm_helpers.machtype_identifier arity)

let return_arity_identifier t =
  match t with
  | [|Cmm.Val|] -> ""
  | _ -> "_R" ^ Cmm_helpers.machtype_identifier t

let print_generic_fns gfns =
  let pr_afuns _ fns =
    let mode = function Lambda.Alloc_heap -> "" | Lambda.Alloc_local -> "L" in
    List.iter (fun (arity,result,m) ->
        printf " %s%s%s"
          (unique_arity_identifier arity)
          (return_arity_identifier result)
          (mode m)) fns in
  let pr_cfuns _ fns =
    List.iter (function
      | (Lambda.Curried {nlocal}, arity, result) ->
        printf " %s%sL%d"
          (unique_arity_identifier arity)
          (return_arity_identifier result)
          nlocal
      | (Lambda.Tupled, arity, result) ->
        printf " -%s%s"
          (unique_arity_identifier arity)
          (return_arity_identifier result)) fns in
  printf "Currying functions:%a\n" pr_cfuns gfns.curry_fun;
  printf "Apply functions:%a\n" pr_afuns gfns.apply_fun;
  printf "Send functions:%a\n" pr_afuns gfns.send_fun

let print_cmx_infos (uir, sections, crc) =
  print_general_infos Compilation_unit.output uir.uir_unit crc uir.uir_defines
    (fun f -> Array.iter f uir.uir_imports_cmi)
    (fun f -> Array.iter f uir.uir_imports_cmx);
  begin
    match uir.uir_export_info with
    | None ->
      printf "Flambda 2 unit (with no export information)\n"
    | Some cmx ->
      printf "Flambda 2 export information:\n";
      flush stdout;
      let cmx = Flambda2_cmx.Flambda_cmx_format.from_raw cmx ~sections in
      Format.printf "%a\n%!" Flambda2_cmx.Flambda_cmx_format.print cmx
  end;
  print_generic_fns uir.uir_generic_fns;
  printf "Force link: %s\n" (if uir.uir_force_link then "YES" else "no");
  Zero_alloc_info.Raw.print uir.uir_zero_alloc_info

let print_cmxa_infos (lib : Cmx_format.library_infos) =
  printf "Extra C object files:";
  List.iter print_spaced_string (List.rev lib.lib_ccobjs);
  printf "\nExtra C options:";
  List.iter print_spaced_string (List.rev lib.lib_ccopts);
  printf "\n";
  print_generic_fns lib.lib_generic_fns;
  let module B = Misc.Bitmap in
  lib.lib_units
  |> List.iter (fun u ->
        print_general_infos Compilation_unit.output u.li_name u.li_crc
          u.li_defines
          (fun f ->
            B.iter (fun i -> f lib.lib_imports_cmi.(i)) u.li_imports_cmi)
          (fun f ->
            B.iter (fun i -> f lib.lib_imports_cmx.(i)) u.li_imports_cmx);
        printf "Force link: %s\n" (if u.li_force_link then "YES" else "no"))

let print_cmxs_infos header =
  List.iter
    (fun ui ->
      print_general_infos Compilation_unit.output ui.dynu_name ui.dynu_crc
        ui.dynu_defines
        (fun f -> Array.iter f ui.dynu_imports_cmi)
        (fun f -> Array.iter f ui.dynu_imports_cmx))
    header.dynu_units

let p_title title = printf "%s:\n" title

let p_list title print = function
  | [] -> ()
  | l ->
    p_title title;
    List.iter print l

let dump_byte ic =
  let toc = Bytesections.read_toc ic in
  let all = Bytesections.all toc in
  List.iter
    (fun {Bytesections.name = section; len; _} ->
      try
        if len > 0 then match section with
          | CRCS ->
              let imported_units : Import_info.t list =
                (Bytesections.read_section_struct toc ic section : Import_info.t array)
                |> Array.to_list
              in
              p_list "Imported units" print_intf_import imported_units
          | DLLS ->
              let dlls =
                Bytesections.read_section_string toc ic section
                |> Misc.split_null_terminated in
              p_list "Used DLLs" print_line dlls
          | DLPT ->
              let dll_paths =
                Bytesections.read_section_string toc ic section
                |> Misc.split_null_terminated in
              p_list "Additional DLL paths" print_line dll_paths
          | PRIM ->
              let prims =
                Bytesections.read_section_string toc ic section
                |> Misc.split_null_terminated in
              p_list "Primitives used" print_line prims
          | SYMB ->
              let symb = Bytesections.read_section_struct toc ic section in
              print_global_table symb
          | _ -> ()
      with _ -> ()
    )
    all

let find_dyn_offset filename =
  match Binutils.read filename with
  | Ok t -> Binutils.symbol_offset t "caml_plugin_header"
  | Error _ -> None

let exit_err msg =
  print_endline msg;
  exit 2

let exit_errf fmt = Printf.ksprintf exit_err fmt

let exit_magic_msg msg =
  exit_errf
    "Wrong magic number:\n\
    this tool only supports object files produced by compiler version\n\
    \t%s\n\
    %s"
    Sys.ocaml_version msg

let exit_magic_error ~expected_kind err =
  exit_magic_msg
    Magic_number.(
      match err with
      | Parse_error err -> explain_parse_error expected_kind err
      | Unexpected_error err -> explain_unexpected_error err)

(* assume that 'ic' is already positioned at the right place depending on the
  format (usually right after the magic number, but Exec and Cmxs differ) *)
let dump_obj_by_kind filename ic obj_kind =
  let open Magic_number in
  match obj_kind with
  | Cmo ->
    let cu_pos = input_binary_int ic in
    seek_in ic cu_pos;
    let cu = input_value ic in
    close_in ic;
    print_cmo_infos cu
  | Cma ->
    let toc_pos = input_binary_int ic in
    seek_in ic toc_pos;
    let toc = (input_value ic : library) in
    close_in ic;
    print_cma_infos toc
  | Cmi | Cmt ->
    close_in ic;
    let cmi, cmt = Cmt_format.read filename in
    begin
      match cmi with
      | None -> ()
      | Some cmi ->
        print_cmi_infos cmi.Cmi_format.cmi_name cmi.Cmi_format.cmi_crcs
          cmi.Cmi_format.cmi_kind cmi.Cmi_format.cmi_params
          cmi.Cmi_format.cmi_globals
    end;
    begin
      match cmt with None -> () | Some cmt -> print_cmt_infos cmt
    end
  | Cms ->
    close_in ic;
    let cms = Cms_format.read filename in
    print_cms_infos cms
  | Cmx _config ->
    let uir = (input_value ic : unit_infos_raw) in
    let first_section_offset = pos_in ic in
    seek_in ic (first_section_offset + uir.uir_sections_length);
    let crc = Digest.input ic in
    (* This consumes ic *)
    let sections = Flambda_backend_utils.File_sections.create
        uir.uir_section_toc filename ic ~first_section_offset in
    print_cmx_infos (uir, sections, crc)
  | Cmxa _config ->
    let li = (input_value ic : library_infos) in
    close_in ic;
    print_cmxa_infos li
  | Exec ->
    (* no assumptions on [ic] position, [dump_byte] will seek at the right
      place *)
    dump_byte ic;
    close_in ic
  | Cmxs ->
    (* we assume we are at the offset of the dynamic information, as returned by
      [find_dyn_offset]. *)
    let header = (input_value ic : dynheader) in
    close_in ic;
    print_cmxs_infos header
  | Ast_impl | Ast_intf ->
    exit_errf "The object file type %S is currently unsupported by this tool."
      (human_name_of_kind obj_kind)

let dump_obj filename =
  let open Magic_number in
  let dump_standard ic =
    match read_current_info ~expected_kind:None ic with
    | Error (Unexpected_error _ as err) ->
      exit_magic_error ~expected_kind:None err
    | Ok { kind; version = _ } ->
      dump_obj_by_kind filename ic kind;
      Ok ()
    | Error (Parse_error head_error) -> Error head_error
  and dump_exec ic =
    let pos_trailer = in_channel_length ic - Magic_number.magic_length in
    let _ = seek_in ic pos_trailer in
    let expected_kind = Some Exec in
    match read_current_info ~expected_kind ic with
    | Error (Unexpected_error _ as err) -> exit_magic_error ~expected_kind err
    | Ok _ ->
      dump_obj_by_kind filename ic Exec;
      Ok ()
    | Error (Parse_error _) -> Error ()
  and dump_cmxs ic =
    flush stdout;
    match find_dyn_offset filename with
    | None ->
      exit_errf "Unable to read info on %s %s." (human_name_of_kind Cmxs)
        filename
    | Some offset -> (
      LargeFile.seek_in ic offset;
      let header = (input_value ic : dynheader) in
      let expected_kind = Some Cmxs in
      match parse header.dynu_magic with
      | Error err -> exit_magic_error ~expected_kind (Parse_error err)
      | Ok info -> (
        match check_current Cmxs info with
        | Error err -> exit_magic_error ~expected_kind (Unexpected_error err)
        | Ok () ->
          LargeFile.seek_in ic offset;
          dump_obj_by_kind filename ic Cmxs;
          ()))
  in
  if not !quiet then printf "File %s\n" filename;
  let ic = open_in_bin filename in
  match dump_standard ic with
  | Ok () -> ()
  | Error head_error -> (
    match dump_exec ic with
    | Ok () -> ()
    | Error () ->
      if Filename.check_suffix filename ".cmxs"
      then dump_cmxs ic
      else exit_magic_error ~expected_kind:None (Parse_error head_error))

let arg_list =
  [ ( "-quiet", Arg.Set quiet,
      " Only print explicitely required information" );
    ( "-no-approx",
      Arg.Set no_approx,
      " Do not print module approximation information" );
    ( "-no-code",
      Arg.Set no_code,
      " Do not print code from exported flambda functions" );
    "-shape", Arg.Set shape,
      " Print the shape of the module";
    "-index", Arg.Set index,
      " Print a list of all usages of values, types, etc. in the module";
    "-decls", Arg.Set decls,
      " Print a list of all declarations in the module";
    "-null-crc", Arg.Set no_crc, " Print a null CRC for imported interfaces";
    ( "-args",
      Arg.Expand Arg.read_arg,
      "<file> Read additional newline separated command line arguments \n\
      \      from <file>" );
    ( "-args0",
      Arg.Expand Arg.read_arg0,
      "<file> Read additional NUL separated command line arguments from \n\
      \      <file>" ) ]

let arg_usage =
  Printf.sprintf "%s [OPTIONS] FILES : give information on files" Sys.argv.(0)

let main () =
  Arg.parse_expand arg_list dump_obj arg_usage;
  exit 0

let _ = main ()<|MERGE_RESOLUTION|>--- conflicted
+++ resolved
@@ -67,7 +67,7 @@
   print_name_crc name crco
 
 let print_global_name_binding global =
-  printf "\t%a\n" Global.output global
+  printf "\t%a\n" Global_module.output global
 
 let print_line name = printf "\t%s\n" name
 
@@ -75,12 +75,7 @@
   printf "\t%a\n" Global_module.Name.output glob
 
 let print_global_as_name_line glob =
-<<<<<<< HEAD
-  printf "\t%a\n" Global.Name.output (Global.to_name glob)
-=======
-  (* Type will change soon for parameterised libraries *)
-  printf "\t%a\n" Global_module.Name.output glob
->>>>>>> 7b4bb090
+  printf "\t%a\n" Global_module.Name.output (Global_module.to_name glob)
 
 let print_name_line cu =
   (* Drop the pack prefix for backward compatibility, but keep the instance
@@ -122,32 +117,7 @@
   printf "\n";
   List.iter print_cmo_infos lib.lib_units
 
-<<<<<<< HEAD
 let print_cmi_infos name crcs kind params global_name_bindings =
-  let open Cmi_format in
-  printf "Unit name: %a\n" Compilation_unit.Name.output name;
-  let is_param =
-    match kind with
-    | Normal _ -> false
-    | Parameter -> true
-  in
-  printf "Is parameter: %s\n" (if is_param then "YES" else "no");
-  print_string "Parameters:\n";
-  List.iter print_global_as_name_line params;
-  begin
-    match kind with
-    | Normal { cmi_arg_for = Some arg_for; _ } ->
-      printf "Argument for parameter:\n";
-      print_global_line arg_for
-    | Normal _ | Parameter ->
-      ()
-  end;
-  printf "Interfaces imported:\n";
-  Array.iter print_intf_import crcs;
-  printf "Globals in scope:\n";
-  Array.iter print_global_name_binding global_name_bindings
-=======
-let print_cmi_infos name crcs kind params =
   if not !quiet then begin
     let open Cmi_format in
     printf "Unit name: %a\n" Compilation_unit.Name.output name;
@@ -168,9 +138,10 @@
         ()
     end;
     printf "Interfaces imported:\n";
-    Array.iter print_intf_import crcs
+    Array.iter print_intf_import crcs;
+    printf "Globals in scope:\n";
+    Array.iter print_global_name_binding global_name_bindings
   end
->>>>>>> 7b4bb090
 
 let print_cmt_infos cmt =
   let open Cmt_format in
