(**************************************************************************)
(*                                                                        *)
(*                                 OCaml                                  *)
(*                                                                        *)
(*             Xavier Leroy, projet Gallium, INRIA Rocquencourt           *)
(*                       Pierre Chambart, OCamlPro                        *)
(*           Mark Shinwell and Leo White, Jane Street Europe              *)
(*                                                                        *)
(*   Copyright 2010 Institut National de Recherche en Informatique et     *)
(*     en Automatique                                                     *)
(*   Copyright 2013--2016 OCamlPro SAS                                    *)
(*   Copyright 2014--2016 Jane Street Group LLC                           *)
(*                                                                        *)
(*   All rights reserved.  This file is distributed under the terms of    *)
(*   the GNU Lesser General Public License version 2.1, with the          *)
(*   special exception on linking described in the file LICENSE.          *)
(*                                                                        *)
(**************************************************************************)

(* Format of .cmx, .cmxa and .cmxs files *)

open Misc

(* Each .o file has a matching .cmx file that provides the following infos
   on the compilation unit:
     - list of other units imported, with MD5s of their .cmx files
     - approximation of the structure implemented
       (includes descriptions of known functions: arity and direct entry
        points)
     - list of currying functions and application functions needed
   The .cmx file contains these infos (as an externed record) plus a MD5
   of these infos *)

type export_info =
  | Clambda of Clambda.value_approximation
  | Flambda1 of Export_info.t
  | Flambda2 of Flambda2_cmx.Flambda_cmx_format.t option

type export_info_raw =
  | Clambda_raw of Clambda.value_approximation
  | Flambda1_raw of Export_info.t
  | Flambda2_raw of Flambda2_cmx.Flambda_cmx_format.raw option

(* Declare machtype here to avoid depending on [Cmm]. *)
type machtype_component = Val | Addr | Int | Float | Vec128
type machtype = machtype_component array

type apply_fn := machtype list * machtype * Lambda.alloc_mode

(* Curry/apply/send functions *)
type generic_fns =
  { curry_fun: (Lambda.function_kind * machtype list * machtype) list;
    apply_fun: apply_fn list;
    send_fun: apply_fn list }

type unit_infos =
  { mutable ui_unit: Compilation_unit.t;  (* Compilation unit implemented *)
    mutable ui_defines: Compilation_unit.t list;
                                          (* All compilation units in the
                                             .cmx file (i.e. [ui_unit] and
                                             any produced via [Asmpackager]) *)
<<<<<<< HEAD
    mutable ui_implements_param: Global.Name.t option;
=======
    mutable ui_arg_descr: Lambda.arg_descr option;
>>>>>>> dc7eeafc
                                          (* If this is an argument unit, the
                                             parameter it implements *)
    mutable ui_imports_cmi: Import_info.t list;
                                          (* Interfaces imported *)
    mutable ui_imports_cmx: Import_info.t list;
                                          (* Infos imported *)
    mutable ui_runtime_params: Global.Name.t list;
                                          (* Implementation imports which are
                                             bound as parameters at runtime,
                                             including source-level parameters
                                             as well as implementation imports
                                             with unbound parameters *)
    mutable ui_generic_fns: generic_fns;  (* Generic functions needed *)
    mutable ui_export_info: export_info;
    mutable ui_checks: Checks.t;
    mutable ui_force_link: bool }         (* Always linked *)

type unit_infos_raw =
  { uir_unit: Compilation_unit.t;
    uir_defines: Compilation_unit.t list;
<<<<<<< HEAD
    uir_implements_param: Global.Name.t option;
=======
    uir_arg_descr: Lambda.arg_descr option;
>>>>>>> dc7eeafc
    uir_imports_cmi: Import_info.t array;
    uir_imports_cmx: Import_info.t array;
    uir_runtime_params: Global.Name.t array;
    uir_generic_fns: generic_fns;
    uir_export_info: export_info_raw;
    uir_checks: Checks.Raw.t;
    uir_force_link: bool;
    uir_section_toc: int array;    (* Byte offsets of sections in .cmx
                                      relative to byte immediately after
                                      this record *)
    uir_sections_length: int;      (* Byte length of all sections *)
  }

(* Each .a library has a matching .cmxa file that provides the following
   infos on the library: *)

type lib_unit_info =
  { li_name: Compilation_unit.t;
    li_crc: Digest.t;
    li_defines: Compilation_unit.t list;
    li_force_link: bool;
    li_imports_cmi : Bitmap.t;  (* subset of lib_imports_cmi *)
    li_imports_cmx : Bitmap.t } (* subset of lib_imports_cmx *)

type library_infos =
  { lib_imports_cmi: Import_info.t array;
    lib_imports_cmx: Import_info.t array;
    lib_units: lib_unit_info list;
    lib_generic_fns: generic_fns;
    (* In the following fields the lists are reversed with respect to
       how they end up being used on the command line. *)
    lib_ccobjs: string list;            (* C object files needed *)
    lib_ccopts: string list }           (* Extra opts to C compiler *)<|MERGE_RESOLUTION|>--- conflicted
+++ resolved
@@ -59,11 +59,7 @@
                                           (* All compilation units in the
                                              .cmx file (i.e. [ui_unit] and
                                              any produced via [Asmpackager]) *)
-<<<<<<< HEAD
-    mutable ui_implements_param: Global.Name.t option;
-=======
     mutable ui_arg_descr: Lambda.arg_descr option;
->>>>>>> dc7eeafc
                                           (* If this is an argument unit, the
                                              parameter it implements *)
     mutable ui_imports_cmi: Import_info.t list;
@@ -84,11 +80,7 @@
 type unit_infos_raw =
   { uir_unit: Compilation_unit.t;
     uir_defines: Compilation_unit.t list;
-<<<<<<< HEAD
-    uir_implements_param: Global.Name.t option;
-=======
     uir_arg_descr: Lambda.arg_descr option;
->>>>>>> dc7eeafc
     uir_imports_cmi: Import_info.t array;
     uir_imports_cmx: Import_info.t array;
     uir_runtime_params: Global.Name.t array;
